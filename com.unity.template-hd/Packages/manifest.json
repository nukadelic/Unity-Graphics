--- conflicted
+++ resolved
@@ -5,12 +5,8 @@
     "com.unity.ide.rider": "2.0.5",
     "com.unity.ide.visualstudio": "2.0.2",
     "com.unity.ide.vscode": "1.2.1",
-<<<<<<< HEAD
-    "com.unity.render-pipelines.high-definition": "10.0.0-preview.24",
     "com.unity.test-framework": "1.1.14",
-=======
     "com.unity.render-pipelines.high-definition": "10.1.0-preview.1",
->>>>>>> 960723b2
     "com.unity.textmeshpro": "3.0.0-preview.1",
     "com.unity.timeline": "1.4.0",
     "com.unity.ugui": "1.0.0",
