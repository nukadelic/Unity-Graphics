--- conflicted
+++ resolved
@@ -30,9 +30,6 @@
 - Fixed an issue that caused memory allocations when sorting cameras. [Case 1226448](https://issuetracker.unity3d.com/issues/2d-renderer-using-more-than-one-camera-that-renders-out-to-a-render-texture-creates-gc-alloc-every-frame).
 - Fixed an issue that caused the inverse view and projection matrix to output wrong values in some platforms. [Case 1243990](https://issuetracker.unity3d.com/issues/urp-8-dot-1-breaks-unity-matrix-i-vp).
 - Fixed an issue where only unique names of cameras could be added to the camera stack.
-<<<<<<< HEAD
-- Fixed shadows for additional lights by limiting MAX_VISIBLE_LIGHTS to 16 for OpenGL ES 2.0 and 3.0 on mobile platforms. [case 1244391](https://issuetracker.unity3d.com/issues/android-urp-spotlight-shadows-are-not-being-rendered-on-adreno-330-and-320-when-built)
-=======
 - Fixed an issue with URP switching so that every available URP makes a total set of supported features, so that all URPs are taken into consideration. [Case 1157420](https://issuetracker.unity3d.com/issues/lwrp-srp-switching-doesnt-work-even-with-manually-adding-shadervariants-per-scene).
 - Fixed an issue that caused incorrect sampling of HDR reflection probe textures.
 - Fixed an issue that caused Android GLES to render blank screen when Depth texture was enabled without Opaque texture. [Case 1219325](https://issuetracker.unity3d.com/issues/scene-is-not-rendered-on-android-8-and-9-when-depth-texture-is-enabled-in-urp-asset).
@@ -43,7 +40,7 @@
 - Fixed an issue where camera stacking with MSAA on OpenGL resulted in a black screen. [Case 1250602](https://issuetracker.unity3d.com/issues/urp-camera-stacking-results-in-black-screen-when-msaa-and-opengl-graphics-api-are-used).
 - Fixed an issue where Model Importer Materials used the Standard Shader from the Built-in Render Pipeline instead of URP Lit shader when the import happened at Editor startup.
 - Fixed an issue causing shadows to be incorrectly rendered when a light was close to the shadow caster.
->>>>>>> 1ace8b69
+- Fixed shadows for additional lights by limiting MAX_VISIBLE_LIGHTS to 16 for OpenGL ES 2.0 and 3.0 on mobile platforms. [case 1244391](https://issuetracker.unity3d.com/issues/android-urp-spotlight-shadows-are-not-being-rendered-on-adreno-330-and-320-when-built)
 
 ## [8.1.0] - 2020-04-21
 
