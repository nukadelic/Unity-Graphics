#ifndef UNIVERSAL_PARTICLES_UNLIT_FORWARD_PASS_INCLUDED
#define UNIVERSAL_PARTICLES_UNLIT_FORWARD_PASS_INCLUDED

#include "Packages/com.unity.render-pipelines.universal/ShaderLibrary/Lighting.hlsl"
#include "Packages/com.unity.render-pipelines.universal/ShaderLibrary/Particles.hlsl"

void InitializeInputData(VaryingsParticle input, half3 normalTS, out InputData output)
{
    output = (InputData)0;

    output.positionWS = input.positionWS.xyz;

#ifdef _NORMALMAP
    half3 viewDirWS = half3(input.normalWS.w, input.tangentWS.w, input.bitangentWS.w);
    output.normalWS = TransformTangentToWorld(normalTS,
        half3x3(input.tangentWS.xyz, input.bitangentWS.xyz, input.normalWS.xyz));
#else
    half3 viewDirWS = input.viewDirWS;
    output.normalWS = input.normalWS;
#endif

    output.normalWS = NormalizeNormalPerPixel(output.normalWS);

#if SHADER_HINT_NICE_QUALITY
    viewDirWS = SafeNormalize(viewDirWS);
#endif

    output.viewDirectionWS = viewDirWS;

    output.fogCoord = (half)input.positionWS.w;
    output.vertexLighting = half3(0.0, 0.0, 0.0);
    output.bakedGI = SampleSHPixel(input.vertexSH, output.normalWS);
    output.normalizedScreenSpaceUV = GetNormalizedScreenSpaceUV(input.clipPos);
    output.shadowMask = half4(1, 1, 1, 1);
}

///////////////////////////////////////////////////////////////////////////////
//                  Vertex and Fragment functions                            //
///////////////////////////////////////////////////////////////////////////////

VaryingsParticle vertParticleUnlit(AttributesParticle input)
{
    VaryingsParticle output = (VaryingsParticle)0;

    UNITY_SETUP_INSTANCE_ID(input);
    UNITY_TRANSFER_INSTANCE_ID(input, output);
    UNITY_INITIALIZE_VERTEX_OUTPUT_STEREO(output);

    VertexPositionInputs vertexInput = GetVertexPositionInputs(input.vertex.xyz);
    VertexNormalInputs normalInput = GetVertexNormalInputs(input.normal, input.tangent);

    // position ws is used to compute eye depth in vertFading
    output.positionWS.xyz = vertexInput.positionWS;
    output.positionWS.w = ComputeFogFactor(vertexInput.positionCS.z);
    output.clipPos = vertexInput.positionCS;
    output.color = GetParticleColor(input.color);

    half3 viewDirWS = GetWorldSpaceNormalizeViewDir(vertexInput.positionWS);

#ifdef _NORMALMAP
    output.normalWS = half4(normalInput.normalWS, viewDirWS.x);
    output.tangentWS = half4(normalInput.tangentWS, viewDirWS.y);
    output.bitangentWS = half4(normalInput.bitangentWS, viewDirWS.z);
#else
    output.normalWS = half3(normalInput.normalWS);
    output.viewDirWS = viewDirWS;
#endif

#if defined(_FLIPBOOKBLENDING_ON)
#if defined(UNITY_PARTICLE_INSTANCING_ENABLED)
    GetParticleTexcoords(output.texcoord, output.texcoord2AndBlend, input.texcoords.xyxy, 0.0);
#else
    GetParticleTexcoords(output.texcoord, output.texcoord2AndBlend, input.texcoords, input.texcoordBlend);
#endif
#else
    GetParticleTexcoords(output.texcoord, input.texcoords.xy);
#endif

#if defined(_SOFTPARTICLES_ON) || defined(_FADING_ON) || defined(_DISTORTION_ON)
    output.projectedPosition = vertexInput.positionNDC;
#endif

    return output;
}

half4 fragParticleUnlit(VaryingsParticle input) : SV_Target
{
    UNITY_SETUP_INSTANCE_ID(input);
    UNITY_SETUP_STEREO_EYE_INDEX_POST_VERTEX(input);

    ParticleParams particleParams;
    InitParticleParams(input, particleParams);

    half4 albedo = SampleAlbedo(TEXTURE2D_ARGS(_BaseMap, sampler_BaseMap), particleParams);
    half3 normalTS = SampleNormalTS(particleParams.uv, particleParams.blendUv, TEXTURE2D_ARGS(_BumpMap, sampler_BumpMap));

    #if defined (_DISTORTION_ON)
        albedo.rgb = Distortion(albedo, normalTS, _DistortionStrengthScaled, _DistortionBlend, particleParams.projectedPosition);
    #endif

    #if defined(_EMISSION)
        half3 emission = BlendTexture(TEXTURE2D_ARGS(_EmissionMap, sampler_EmissionMap), particleParams.uv, particleParams.blendUv).rgb * _EmissionColor.rgb;
    #else
        half3 emission = half3(0, 0, 0);
    #endif

    half3 result = albedo.rgb + emission;
<<<<<<< HEAD

    #if defined(_SCREEN_SPACE_OCCLUSION)
        float2 normalizedScreenSpaceUV = GetNormalizedScreenSpaceUV(input.clipPos);
        AmbientOcclusionFactor aoFactor = GetScreenSpaceAmbientOcclusion(normalizedScreenSpaceUV);
        result *= aoFactor.directAmbientOcclusion;
    #endif

    half fogFactor = input.positionWS.w;
=======
    half fogFactor = half(input.positionWS.w);
>>>>>>> 363406f4
    result = MixFog(result, fogFactor);
    albedo.a = OutputAlpha(albedo.a, _Surface);

    return half4(result, albedo.a);
}

#endif // UNIVERSAL_PARTICLES_UNLIT_FORWARD_PASS_INCLUDED<|MERGE_RESOLUTION|>--- conflicted
+++ resolved
@@ -105,7 +105,6 @@
     #endif
 
     half3 result = albedo.rgb + emission;
-<<<<<<< HEAD
 
     #if defined(_SCREEN_SPACE_OCCLUSION)
         float2 normalizedScreenSpaceUV = GetNormalizedScreenSpaceUV(input.clipPos);
@@ -113,10 +112,7 @@
         result *= aoFactor.directAmbientOcclusion;
     #endif
 
-    half fogFactor = input.positionWS.w;
-=======
     half fogFactor = half(input.positionWS.w);
->>>>>>> 363406f4
     result = MixFog(result, fogFactor);
     albedo.a = OutputAlpha(albedo.a, _Surface);
 
