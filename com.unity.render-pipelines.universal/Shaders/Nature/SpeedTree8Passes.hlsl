--- conflicted
+++ resolved
@@ -516,17 +516,11 @@
     UNITY_SETUP_STEREO_EYE_INDEX_POST_VERTEX(input.interpolated);
 
     #if !defined(SHADER_QUALITY_LOW)
-<<<<<<< HEAD
-        #if defined(LOD_FADE_CROSSFADE) // enable dithering LOD transition if user select CrossFade transition in LOD group
-            #if defined(EFFECT_BILLBOARD)
-                LODDitheringTransition(input.interpolated.clipPos.xy, unity_LODFade.x);
-=======
         #ifdef LOD_FADE_CROSSFADE // enable dithering LOD transition if user select CrossFade transition in LOD group
             #ifdef EFFECT_BUMP
                 half3 viewDirectionWS = half3(input.interpolated.normalWS.w, input.interpolated.tangentWS.w, input.interpolated.bitangentWS.w);
             #else
                 half3 viewDirectionWS = input.interpolated.viewDirWS;
->>>>>>> 8628149a
             #endif
             LODDitheringTransition(ComputeFadeMaskSeed(viewDirectionWS, input.interpolated.clipPos.xy), unity_LODFade.x);
         #endif
