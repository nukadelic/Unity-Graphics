--- conflicted
+++ resolved
@@ -323,12 +323,8 @@
     inputData.fogCoord = input.interpolated.fogFactorAndVertexLight.x;
     inputData.vertexLighting = input.interpolated.fogFactorAndVertexLight.yzw;
     inputData.bakedGI = half3(0, 0, 0); // No GI currently.
-<<<<<<< HEAD
-    inputData.normalizedScreenSpaceUV = input.interpolated.clipPos.xy;
+    inputData.normalizedScreenSpaceUV = GetNormalizedScreenSpaceUV(input.interpolated.clipPos);
     inputData.shadowMask = half4(1, 1, 1, 1); // No GI currently.
-=======
-    inputData.normalizedScreenSpaceUV = GetNormalizedScreenSpaceUV(input.interpolated.clipPos);
->>>>>>> 176dbaa9
 }
 
 #ifdef GBUFFER
