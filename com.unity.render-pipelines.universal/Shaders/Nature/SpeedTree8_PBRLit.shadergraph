{
    "m_SGVersion": 3,
    "m_Type": "UnityEditor.ShaderGraph.GraphData",
    "m_ObjectId": "f168144af88f4ca7954189da7efaf6d5",
    "m_Properties": [
        {
            "m_Id": "408f4011bedc248f9abbf3200ce684cd"
        },
        {
            "m_Id": "59b365e09a746d80a4d66c34105b578a"
        },
        {
            "m_Id": "7b620e7140af4b54b82f4d02cc3a7550"
        },
        {
            "m_Id": "710b37ee71ce4ea08955b840df8b4739"
        },
        {
            "m_Id": "a62c04f19e439d81a82ae1f771ec8f18"
        },
        {
            "m_Id": "fda811383ee940f4b4009a3a9ff0165a"
        },
        {
            "m_Id": "22bd39818e24588686874e29196cd8d7"
        },
        {
            "m_Id": "98f2563c68c240438e50bd82c3ad65ed"
        },
        {
            "m_Id": "7f55cf7528c8fe81a8831faf2e34f10d"
        },
        {
            "m_Id": "18f0f481c4ed40d5a2707deb4754eefd"
        },
        {
            "m_Id": "c0171361e0ce4e1e9c77a0c8d4e65bbe"
        },
        {
            "m_Id": "7b5de6b4fcc244659d9d17f9aa2a174a"
        },
        {
            "m_Id": "13785993eb18486fad02564b7d22942c"
        },
        {
            "m_Id": "8db257b15c0bd1889d4fac4024178d7f"
        },
        {
            "m_Id": "76e5e7865702c98a8712a5c615fac755"
        },
        {
            "m_Id": "f0bd8185b0cf21869a540846e41e0b62"
        },
        {
            "m_Id": "bdf7d97576b64857b3718480e36cdd0b"
        }
    ],
    "m_Keywords": [
        {
            "m_Id": "d1f06526f54a4845b2d56c7fb3b269c6"
        },
        {
            "m_Id": "e02269dacd9a4b7e9008f778f8fb8e68"
        },
        {
            "m_Id": "b35350c95dfb4635b6ec35de2e87236c"
        },
        {
            "m_Id": "09ff2a37c91b4f1b8d0a35a373b3ed02"
        }
    ],
    "m_Dropdowns": [],
    "m_CategoryData": [],
    "m_Nodes": [
        {
            "m_Id": "a31a96006f1a008fa94162300147c0d4"
        },
        {
            "m_Id": "efe8784b805ec883a26f3468e7148f75"
        },
        {
            "m_Id": "a71ebbc35a99a18f84765fafdb9a91f7"
        },
        {
            "m_Id": "f8d0ed5df70de08889c7e56ff90b6ab0"
        },
        {
            "m_Id": "8638437af72acc8192bde8413274eb39"
        },
        {
            "m_Id": "7473bd75346b4e8baf63c3982cf74ef9"
        },
        {
            "m_Id": "b5c30ef39afc548fbcb9d8a6de4be9bb"
        },
        {
            "m_Id": "a86f6a00f7a06485a579699fcd040ddc"
        },
        {
            "m_Id": "60ea7522b0e6488ab3c19199b512b948"
        },
        {
            "m_Id": "5fb42de5200efa8dba23dfa8af048bbb"
        },
        {
            "m_Id": "9e09fbf696cc8f85ab2be963039eda75"
        },
        {
            "m_Id": "f5080f941489ad80b39993afef3718cf"
        },
        {
            "m_Id": "709afb6693e3d48f9e0fe8353d16fabf"
        },
        {
            "m_Id": "858f881045766d82940b50ffbd9e2d4d"
        },
        {
            "m_Id": "7deb000388cdca8e83d6cb945dbdedb9"
        },
        {
            "m_Id": "a2d6b567e832e38482216a529cd0fc49"
        },
        {
            "m_Id": "054b520ca780e68499b679259d69ce7d"
        },
        {
            "m_Id": "66414e3b15df728d844ff42cba2cbac2"
        },
        {
            "m_Id": "cb7c164715707985a259eacd43901498"
        },
        {
            "m_Id": "021296dda19bac8b934042f30313fb73"
        },
        {
            "m_Id": "70054e3bf5213b839168ebc624dedb49"
        },
        {
            "m_Id": "c09c03ac23961d85b7a462e3fb87b3c5"
        },
        {
            "m_Id": "f56675d88caa4cb9bb33059d9354678e"
        },
        {
            "m_Id": "93aabfcacd86470a874eb9d439de33fa"
        },
        {
            "m_Id": "39e6bd43f5a14cd1a08d7390679a375c"
        },
        {
            "m_Id": "c2f72caa7dad497899ffb01123d35818"
        },
        {
            "m_Id": "bb5866236f5045729cc8b737c1afa8ab"
        },
        {
            "m_Id": "0230ecb77cf947b9bd25bb30d4df9f6d"
        },
        {
            "m_Id": "f50838c8c6ca49c2b49b4e7cf8e44298"
        },
        {
            "m_Id": "d4746c76692342d3a26eb524d7a3c952"
        },
        {
            "m_Id": "ccb8e880b34c4d2686332f4cb784c3a8"
        },
        {
            "m_Id": "e5903a3d1f064da9a10dc04d9f014445"
        },
        {
            "m_Id": "f184f4d5595349559fd9aa09763d75dc"
        },
        {
            "m_Id": "11016f2bf3d949d3a0be4f8f33b6061b"
        },
        {
            "m_Id": "e09169af20784c5babf45ed0c0cb9eec"
        },
        {
            "m_Id": "a3378a1543ec49078a16fce01b44c36e"
        },
        {
            "m_Id": "d7957dd98d4f4cccb1a40c46fb164ff9"
        },
        {
            "m_Id": "d6de1f92819441cc862b115412f9f6f5"
        },
        {
            "m_Id": "8b93af2f8cbb41e3b91e1c9f9fdcbc2c"
        },
        {
            "m_Id": "302997bca1c5498cb6695cfb2b9c9857"
        },
        {
            "m_Id": "000356dfe066491885538e6d75c2958e"
        },
        {
            "m_Id": "a801a64738bc4346a3a7ac86a2617a44"
        },
        {
            "m_Id": "5bd8dec7077842eaadbcd3c210446d5c"
        },
        {
            "m_Id": "cf8137adc5584df1a2d4b005dbc8abc2"
        },
        {
            "m_Id": "89f51caa215e460f9c3062db962b8dfe"
        },
        {
            "m_Id": "871072ae499542d0ab15bcaba2addf5f"
        },
        {
            "m_Id": "acb1064c272c4f0c96a9dc01f9fd17bd"
        },
        {
            "m_Id": "4d39237bcc0a4a739e43d00dd5e365b1"
        },
        {
            "m_Id": "4ac15dfdb58f4e61a8ac3884f9362747"
        },
        {
            "m_Id": "0b5fa7423ffe4455acdb86240164b6e2"
        },
        {
            "m_Id": "fef8d4d378d143ebb0b97892de3c45ce"
        },
        {
            "m_Id": "a42b5636715a40edba24cf0ca2ec62d5"
        },
        {
            "m_Id": "13dc26ad7ef34e4da48b8cf56e127501"
        },
        {
            "m_Id": "131865e462904bcf9e759c793cbe3bae"
        },
        {
            "m_Id": "48279be9b55d436faa7b1ab7b278a351"
        },
        {
            "m_Id": "ae29a8e7441c41a5a4ab51bf4718cb17"
        },
        {
            "m_Id": "fe447a1f61e3441782dffccf2d3f78c8"
        },
        {
            "m_Id": "2b914e2e1c524f16a3c38e94a019db83"
        },
        {
            "m_Id": "975e4ca3c3d441a885839de590d8ebbe"
        },
        {
            "m_Id": "f0a0b7043b014f6eabf500c706784350"
        },
        {
            "m_Id": "638ceae238f14da591f4e9f4158337da"
        },
        {
            "m_Id": "b9d74182779c42ecb586225be482743b"
        },
        {
            "m_Id": "6c8d4189cca54b0bb31a10b8cacbef04"
        },
        {
            "m_Id": "2086b2c956b74b75b05d4b5647cdbc58"
        },
        {
            "m_Id": "64dfb31347ab4d7287efb52434b8836c"
        },
        {
            "m_Id": "04ba61a31fef4968929ce5548b5a4997"
        },
        {
            "m_Id": "8fb8aa09e42645e09bd84e7dfd21851d"
        },
        {
            "m_Id": "156de524935543519602ba507a678b01"
        },
        {
            "m_Id": "a2216566144a4988be01606302dfa265"
        },
        {
            "m_Id": "5bf41f6643f54da59312368ca05f4b91"
        },
        {
            "m_Id": "c17b65a47344429dbfdd50f1a9d807cd"
        },
        {
            "m_Id": "ece0f3450c4140d99a7c0b11b890d0f7"
        },
        {
            "m_Id": "abefaa2e04384647ade061fbdb88d3aa"
        },
        {
            "m_Id": "17d7dc4f6e794779910b137ed57a3b6e"
        },
        {
            "m_Id": "3ad768038acf4f4ab5dd211febf7bc35"
        },
        {
            "m_Id": "0c427f652eed4b12bd34ff8d1aec3bdb"
        },
        {
            "m_Id": "6618fd5f944b4b938837070778416aad"
        },
        {
            "m_Id": "c2d5a0f05a59489da242ba1146fdaccd"
        },
        {
            "m_Id": "11442dff9b1442d78ebc3110b9f3a8f1"
        },
        {
            "m_Id": "e8fe3768e360406192b8d6551f24e79b"
        },
        {
            "m_Id": "ed9a4e01eae347baa5a20ead6bc235a2"
        },
        {
            "m_Id": "96aebfb56ab24e9fb3fca6089dda0a9f"
        }
    ],
    "m_GroupDatas": [
        {
            "m_Id": "c9b85bad34e54ffba475e8cf8950db93"
        },
        {
            "m_Id": "54e9698bb5e84076bf674ac114f1c1c5"
        },
        {
            "m_Id": "a048bf11267f4da28ba0c092b6a6421f"
        },
        {
            "m_Id": "adbf1a2b4b204322949c871f530bd8af"
        }
    ],
    "m_StickyNoteDatas": [],
    "m_Edges": [
        {
            "m_OutputSlot": {
                "m_Node": {
                    "m_Id": "000356dfe066491885538e6d75c2958e"
                },
                "m_SlotId": 0
            },
            "m_InputSlot": {
                "m_Node": {
                    "m_Id": "d6de1f92819441cc862b115412f9f6f5"
                },
                "m_SlotId": 0
            }
        },
        {
            "m_OutputSlot": {
                "m_Node": {
                    "m_Id": "021296dda19bac8b934042f30313fb73"
                },
                "m_SlotId": 2
            },
            "m_InputSlot": {
                "m_Node": {
                    "m_Id": "638ceae238f14da591f4e9f4158337da"
                },
                "m_SlotId": -1083973806
            }
        },
        {
            "m_OutputSlot": {
                "m_Node": {
                    "m_Id": "021296dda19bac8b934042f30313fb73"
                },
                "m_SlotId": 2
            },
            "m_InputSlot": {
                "m_Node": {
                    "m_Id": "66414e3b15df728d844ff42cba2cbac2"
                },
                "m_SlotId": 1104155697
            }
        },
        {
            "m_OutputSlot": {
                "m_Node": {
                    "m_Id": "04ba61a31fef4968929ce5548b5a4997"
                },
                "m_SlotId": 0
            },
            "m_InputSlot": {
                "m_Node": {
                    "m_Id": "64dfb31347ab4d7287efb52434b8836c"
                },
                "m_SlotId": 1
            }
        },
        {
            "m_OutputSlot": {
                "m_Node": {
                    "m_Id": "054b520ca780e68499b679259d69ce7d"
                },
                "m_SlotId": 2
            },
            "m_InputSlot": {
                "m_Node": {
                    "m_Id": "70054e3bf5213b839168ebc624dedb49"
                },
                "m_SlotId": -1920596915
            }
        },
        {
            "m_OutputSlot": {
                "m_Node": {
                    "m_Id": "0b5fa7423ffe4455acdb86240164b6e2"
                },
                "m_SlotId": 0
            },
            "m_InputSlot": {
                "m_Node": {
                    "m_Id": "638ceae238f14da591f4e9f4158337da"
                },
                "m_SlotId": -296549796
            }
        },
        {
            "m_OutputSlot": {
                "m_Node": {
                    "m_Id": "0c427f652eed4b12bd34ff8d1aec3bdb"
                },
                "m_SlotId": 2
            },
            "m_InputSlot": {
                "m_Node": {
                    "m_Id": "6618fd5f944b4b938837070778416aad"
                },
                "m_SlotId": 1
            }
        },
        {
            "m_OutputSlot": {
                "m_Node": {
                    "m_Id": "11016f2bf3d949d3a0be4f8f33b6061b"
                },
                "m_SlotId": 1
            },
            "m_InputSlot": {
                "m_Node": {
                    "m_Id": "f184f4d5595349559fd9aa09763d75dc"
                },
                "m_SlotId": 1
            }
        },
        {
            "m_OutputSlot": {
                "m_Node": {
                    "m_Id": "11442dff9b1442d78ebc3110b9f3a8f1"
                },
                "m_SlotId": 0
            },
            "m_InputSlot": {
                "m_Node": {
                    "m_Id": "c2d5a0f05a59489da242ba1146fdaccd"
                },
                "m_SlotId": 0
            }
        },
        {
            "m_OutputSlot": {
                "m_Node": {
                    "m_Id": "131865e462904bcf9e759c793cbe3bae"
                },
                "m_SlotId": 0
            },
            "m_InputSlot": {
                "m_Node": {
                    "m_Id": "ed9a4e01eae347baa5a20ead6bc235a2"
                },
                "m_SlotId": 1032965081
            }
        },
        {
            "m_OutputSlot": {
                "m_Node": {
                    "m_Id": "13dc26ad7ef34e4da48b8cf56e127501"
                },
                "m_SlotId": 0
            },
            "m_InputSlot": {
                "m_Node": {
                    "m_Id": "e5903a3d1f064da9a10dc04d9f014445"
                },
                "m_SlotId": 0
            }
        },
        {
            "m_OutputSlot": {
                "m_Node": {
                    "m_Id": "156de524935543519602ba507a678b01"
                },
                "m_SlotId": 0
            },
            "m_InputSlot": {
                "m_Node": {
                    "m_Id": "3ad768038acf4f4ab5dd211febf7bc35"
                },
                "m_SlotId": 0
            }
        },
        {
            "m_OutputSlot": {
                "m_Node": {
                    "m_Id": "156de524935543519602ba507a678b01"
                },
                "m_SlotId": 1
            },
            "m_InputSlot": {
                "m_Node": {
                    "m_Id": "64dfb31347ab4d7287efb52434b8836c"
                },
                "m_SlotId": 0
            }
        },
        {
            "m_OutputSlot": {
                "m_Node": {
                    "m_Id": "156de524935543519602ba507a678b01"
                },
                "m_SlotId": 2
            },
            "m_InputSlot": {
                "m_Node": {
                    "m_Id": "17d7dc4f6e794779910b137ed57a3b6e"
                },
                "m_SlotId": 0
            }
        },
        {
            "m_OutputSlot": {
                "m_Node": {
                    "m_Id": "17d7dc4f6e794779910b137ed57a3b6e"
                },
                "m_SlotId": 2
            },
            "m_InputSlot": {
                "m_Node": {
                    "m_Id": "3ad768038acf4f4ab5dd211febf7bc35"
                },
                "m_SlotId": 1
            }
        },
        {
            "m_OutputSlot": {
                "m_Node": {
                    "m_Id": "2086b2c956b74b75b05d4b5647cdbc58"
                },
                "m_SlotId": 0
            },
            "m_InputSlot": {
                "m_Node": {
                    "m_Id": "638ceae238f14da591f4e9f4158337da"
                },
                "m_SlotId": 145226482
            }
        },
        {
            "m_OutputSlot": {
                "m_Node": {
                    "m_Id": "2b914e2e1c524f16a3c38e94a019db83"
                },
                "m_SlotId": 3
            },
            "m_InputSlot": {
                "m_Node": {
                    "m_Id": "bb5866236f5045729cc8b737c1afa8ab"
                },
                "m_SlotId": 0
            }
        },
        {
            "m_OutputSlot": {
                "m_Node": {
                    "m_Id": "3ad768038acf4f4ab5dd211febf7bc35"
                },
                "m_SlotId": 2
            },
            "m_InputSlot": {
                "m_Node": {
                    "m_Id": "0c427f652eed4b12bd34ff8d1aec3bdb"
                },
                "m_SlotId": 1
            }
        },
        {
            "m_OutputSlot": {
                "m_Node": {
                    "m_Id": "48279be9b55d436faa7b1ab7b278a351"
                },
                "m_SlotId": 0
            },
            "m_InputSlot": {
                "m_Node": {
                    "m_Id": "2b914e2e1c524f16a3c38e94a019db83"
                },
                "m_SlotId": 0
            }
        },
        {
            "m_OutputSlot": {
                "m_Node": {
                    "m_Id": "48279be9b55d436faa7b1ab7b278a351"
                },
                "m_SlotId": 0
            },
            "m_InputSlot": {
                "m_Node": {
                    "m_Id": "ae29a8e7441c41a5a4ab51bf4718cb17"
                },
                "m_SlotId": 0
            }
        },
        {
            "m_OutputSlot": {
                "m_Node": {
                    "m_Id": "48279be9b55d436faa7b1ab7b278a351"
                },
                "m_SlotId": 0
            },
            "m_InputSlot": {
                "m_Node": {
                    "m_Id": "f0a0b7043b014f6eabf500c706784350"
                },
                "m_SlotId": 0
            }
        },
        {
            "m_OutputSlot": {
                "m_Node": {
                    "m_Id": "4ac15dfdb58f4e61a8ac3884f9362747"
                },
                "m_SlotId": 0
            },
            "m_InputSlot": {
                "m_Node": {
                    "m_Id": "4d39237bcc0a4a739e43d00dd5e365b1"
                },
                "m_SlotId": 3
            }
        },
        {
            "m_OutputSlot": {
                "m_Node": {
                    "m_Id": "4d39237bcc0a4a739e43d00dd5e365b1"
                },
                "m_SlotId": 0
            },
            "m_InputSlot": {
                "m_Node": {
                    "m_Id": "ed9a4e01eae347baa5a20ead6bc235a2"
                },
                "m_SlotId": -84633316
            }
        },
        {
            "m_OutputSlot": {
                "m_Node": {
                    "m_Id": "5bd8dec7077842eaadbcd3c210446d5c"
                },
                "m_SlotId": 0
            },
            "m_InputSlot": {
                "m_Node": {
                    "m_Id": "302997bca1c5498cb6695cfb2b9c9857"
                },
                "m_SlotId": 0
            }
        },
        {
            "m_OutputSlot": {
                "m_Node": {
                    "m_Id": "5bf41f6643f54da59312368ca05f4b91"
                },
                "m_SlotId": 3
            },
            "m_InputSlot": {
                "m_Node": {
                    "m_Id": "8fb8aa09e42645e09bd84e7dfd21851d"
                },
                "m_SlotId": 1
            }
        },
        {
            "m_OutputSlot": {
                "m_Node": {
                    "m_Id": "5fb42de5200efa8dba23dfa8af048bbb"
                },
                "m_SlotId": 0
            },
            "m_InputSlot": {
                "m_Node": {
                    "m_Id": "638ceae238f14da591f4e9f4158337da"
                },
                "m_SlotId": 2052666571
            }
        },
        {
            "m_OutputSlot": {
                "m_Node": {
                    "m_Id": "60ea7522b0e6488ab3c19199b512b948"
                },
                "m_SlotId": 0
            },
            "m_InputSlot": {
                "m_Node": {
                    "m_Id": "638ceae238f14da591f4e9f4158337da"
                },
                "m_SlotId": 1624241594
            }
        },
        {
            "m_OutputSlot": {
                "m_Node": {
                    "m_Id": "638ceae238f14da591f4e9f4158337da"
                },
                "m_SlotId": 1
            },
            "m_InputSlot": {
                "m_Node": {
                    "m_Id": "c2f72caa7dad497899ffb01123d35818"
                },
                "m_SlotId": 0
            }
        },
        {
            "m_OutputSlot": {
                "m_Node": {
                    "m_Id": "638ceae238f14da591f4e9f4158337da"
                },
                "m_SlotId": 4
            },
            "m_InputSlot": {
                "m_Node": {
                    "m_Id": "66414e3b15df728d844ff42cba2cbac2"
                },
                "m_SlotId": -1260964465
            }
        },
        {
            "m_OutputSlot": {
                "m_Node": {
                    "m_Id": "64dfb31347ab4d7287efb52434b8836c"
                },
                "m_SlotId": 2
            },
            "m_InputSlot": {
                "m_Node": {
                    "m_Id": "a2216566144a4988be01606302dfa265"
                },
                "m_SlotId": 0
            }
        },
        {
            "m_OutputSlot": {
                "m_Node": {
                    "m_Id": "6618fd5f944b4b938837070778416aad"
                },
                "m_SlotId": 2
            },
            "m_InputSlot": {
                "m_Node": {
                    "m_Id": "a42b5636715a40edba24cf0ca2ec62d5"
                },
                "m_SlotId": 1
            }
        },
        {
            "m_OutputSlot": {
                "m_Node": {
                    "m_Id": "66414e3b15df728d844ff42cba2cbac2"
                },
                "m_SlotId": 1
            },
            "m_InputSlot": {
                "m_Node": {
                    "m_Id": "ccb8e880b34c4d2686332f4cb784c3a8"
                },
                "m_SlotId": 0
            }
        },
        {
            "m_OutputSlot": {
                "m_Node": {
                    "m_Id": "66414e3b15df728d844ff42cba2cbac2"
                },
                "m_SlotId": 3
            },
            "m_InputSlot": {
                "m_Node": {
                    "m_Id": "acb1064c272c4f0c96a9dc01f9fd17bd"
                },
                "m_SlotId": 0
            }
        },
        {
            "m_OutputSlot": {
                "m_Node": {
                    "m_Id": "6c8d4189cca54b0bb31a10b8cacbef04"
                },
                "m_SlotId": 1
            },
            "m_InputSlot": {
                "m_Node": {
                    "m_Id": "b9d74182779c42ecb586225be482743b"
                },
                "m_SlotId": 1
            }
        },
        {
            "m_OutputSlot": {
                "m_Node": {
                    "m_Id": "70054e3bf5213b839168ebc624dedb49"
                },
                "m_SlotId": 1
            },
            "m_InputSlot": {
                "m_Node": {
                    "m_Id": "f56675d88caa4cb9bb33059d9354678e"
                },
                "m_SlotId": 0
            }
        },
        {
            "m_OutputSlot": {
                "m_Node": {
                    "m_Id": "709afb6693e3d48f9e0fe8353d16fabf"
                },
                "m_SlotId": 0
            },
            "m_InputSlot": {
                "m_Node": {
                    "m_Id": "858f881045766d82940b50ffbd9e2d4d"
                },
                "m_SlotId": 0
            }
        },
        {
            "m_OutputSlot": {
                "m_Node": {
                    "m_Id": "7473bd75346b4e8baf63c3982cf74ef9"
                },
                "m_SlotId": 4
            },
            "m_InputSlot": {
                "m_Node": {
                    "m_Id": "ae29a8e7441c41a5a4ab51bf4718cb17"
                },
                "m_SlotId": 1
            }
        },
        {
            "m_OutputSlot": {
                "m_Node": {
                    "m_Id": "7473bd75346b4e8baf63c3982cf74ef9"
                },
                "m_SlotId": 5
            },
            "m_InputSlot": {
                "m_Node": {
                    "m_Id": "2b914e2e1c524f16a3c38e94a019db83"
                },
                "m_SlotId": 1
            }
        },
        {
            "m_OutputSlot": {
                "m_Node": {
                    "m_Id": "7473bd75346b4e8baf63c3982cf74ef9"
                },
                "m_SlotId": 6
            },
            "m_InputSlot": {
                "m_Node": {
                    "m_Id": "f184f4d5595349559fd9aa09763d75dc"
                },
                "m_SlotId": 0
            }
        },
        {
            "m_OutputSlot": {
                "m_Node": {
                    "m_Id": "7deb000388cdca8e83d6cb945dbdedb9"
                },
                "m_SlotId": 0
            },
            "m_InputSlot": {
                "m_Node": {
                    "m_Id": "13dc26ad7ef34e4da48b8cf56e127501"
                },
                "m_SlotId": 2
            }
        },
        {
            "m_OutputSlot": {
                "m_Node": {
                    "m_Id": "858f881045766d82940b50ffbd9e2d4d"
                },
                "m_SlotId": 2
            },
            "m_InputSlot": {
                "m_Node": {
                    "m_Id": "0c427f652eed4b12bd34ff8d1aec3bdb"
                },
                "m_SlotId": 0
            }
        },
        {
            "m_OutputSlot": {
                "m_Node": {
                    "m_Id": "858f881045766d82940b50ffbd9e2d4d"
                },
                "m_SlotId": 2
            },
            "m_InputSlot": {
                "m_Node": {
                    "m_Id": "b9d74182779c42ecb586225be482743b"
                },
                "m_SlotId": 0
            }
        },
        {
            "m_OutputSlot": {
                "m_Node": {
                    "m_Id": "8638437af72acc8192bde8413274eb39"
                },
                "m_SlotId": 0
            },
            "m_InputSlot": {
                "m_Node": {
                    "m_Id": "7473bd75346b4e8baf63c3982cf74ef9"
                },
                "m_SlotId": 1
            }
        },
        {
            "m_OutputSlot": {
                "m_Node": {
                    "m_Id": "871072ae499542d0ab15bcaba2addf5f"
                },
                "m_SlotId": 0
            },
            "m_InputSlot": {
                "m_Node": {
                    "m_Id": "ed9a4e01eae347baa5a20ead6bc235a2"
                },
                "m_SlotId": 2074262670
            }
        },
        {
            "m_OutputSlot": {
                "m_Node": {
                    "m_Id": "89f51caa215e460f9c3062db962b8dfe"
                },
                "m_SlotId": 0
            },
            "m_InputSlot": {
                "m_Node": {
                    "m_Id": "ed9a4e01eae347baa5a20ead6bc235a2"
                },
                "m_SlotId": 2064554629
            }
        },
        {
            "m_OutputSlot": {
                "m_Node": {
                    "m_Id": "8fb8aa09e42645e09bd84e7dfd21851d"
                },
                "m_SlotId": 0
            },
            "m_InputSlot": {
                "m_Node": {
                    "m_Id": "17d7dc4f6e794779910b137ed57a3b6e"
                },
                "m_SlotId": 1
            }
        },
        {
            "m_OutputSlot": {
                "m_Node": {
                    "m_Id": "975e4ca3c3d441a885839de590d8ebbe"
                },
                "m_SlotId": 0
            },
            "m_InputSlot": {
                "m_Node": {
                    "m_Id": "2b914e2e1c524f16a3c38e94a019db83"
                },
                "m_SlotId": 2
            }
        },
        {
            "m_OutputSlot": {
                "m_Node": {
                    "m_Id": "9e09fbf696cc8f85ab2be963039eda75"
                },
                "m_SlotId": 0
            },
            "m_InputSlot": {
                "m_Node": {
                    "m_Id": "d7957dd98d4f4cccb1a40c46fb164ff9"
                },
                "m_SlotId": 1
            }
        },
        {
            "m_OutputSlot": {
                "m_Node": {
                    "m_Id": "a2216566144a4988be01606302dfa265"
                },
                "m_SlotId": 1
            },
            "m_InputSlot": {
                "m_Node": {
                    "m_Id": "5bf41f6643f54da59312368ca05f4b91"
                },
                "m_SlotId": 0
            }
        },
        {
            "m_OutputSlot": {
                "m_Node": {
                    "m_Id": "a2d6b567e832e38482216a529cd0fc49"
                },
                "m_SlotId": 0
            },
            "m_InputSlot": {
                "m_Node": {
                    "m_Id": "054b520ca780e68499b679259d69ce7d"
                },
                "m_SlotId": 0
            }
        },
        {
            "m_OutputSlot": {
                "m_Node": {
                    "m_Id": "a31a96006f1a008fa94162300147c0d4"
                },
                "m_SlotId": 0
            },
            "m_InputSlot": {
                "m_Node": {
                    "m_Id": "c09c03ac23961d85b7a462e3fb87b3c5"
                },
                "m_SlotId": 0
            }
        },
        {
            "m_OutputSlot": {
                "m_Node": {
                    "m_Id": "a3378a1543ec49078a16fce01b44c36e"
                },
                "m_SlotId": 0
            },
            "m_InputSlot": {
                "m_Node": {
                    "m_Id": "d7957dd98d4f4cccb1a40c46fb164ff9"
                },
                "m_SlotId": 0
            }
        },
        {
            "m_OutputSlot": {
                "m_Node": {
                    "m_Id": "a42b5636715a40edba24cf0ca2ec62d5"
                },
                "m_SlotId": 3
            },
            "m_InputSlot": {
                "m_Node": {
                    "m_Id": "0230ecb77cf947b9bd25bb30d4df9f6d"
                },
                "m_SlotId": 0
            }
        },
        {
            "m_OutputSlot": {
                "m_Node": {
                    "m_Id": "a71ebbc35a99a18f84765fafdb9a91f7"
                },
                "m_SlotId": 0
            },
            "m_InputSlot": {
                "m_Node": {
                    "m_Id": "858f881045766d82940b50ffbd9e2d4d"
                },
                "m_SlotId": 1
            }
        },
        {
            "m_OutputSlot": {
                "m_Node": {
                    "m_Id": "a801a64738bc4346a3a7ac86a2617a44"
                },
                "m_SlotId": 0
            },
            "m_InputSlot": {
                "m_Node": {
                    "m_Id": "8b93af2f8cbb41e3b91e1c9f9fdcbc2c"
                },
                "m_SlotId": 0
            }
        },
        {
            "m_OutputSlot": {
                "m_Node": {
                    "m_Id": "a86f6a00f7a06485a579699fcd040ddc"
                },
                "m_SlotId": 0
            },
            "m_InputSlot": {
                "m_Node": {
                    "m_Id": "638ceae238f14da591f4e9f4158337da"
                },
                "m_SlotId": 1289085123
            }
        },
        {
            "m_OutputSlot": {
                "m_Node": {
                    "m_Id": "abefaa2e04384647ade061fbdb88d3aa"
                },
                "m_SlotId": 0
            },
            "m_InputSlot": {
                "m_Node": {
                    "m_Id": "ece0f3450c4140d99a7c0b11b890d0f7"
                },
                "m_SlotId": 0
            }
        },
        {
            "m_OutputSlot": {
                "m_Node": {
                    "m_Id": "ae29a8e7441c41a5a4ab51bf4718cb17"
                },
                "m_SlotId": 3
            },
            "m_InputSlot": {
                "m_Node": {
                    "m_Id": "f50838c8c6ca49c2b49b4e7cf8e44298"
                },
                "m_SlotId": 0
            }
        },
        {
            "m_OutputSlot": {
                "m_Node": {
                    "m_Id": "b5c30ef39afc548fbcb9d8a6de4be9bb"
                },
                "m_SlotId": 0
            },
            "m_InputSlot": {
                "m_Node": {
                    "m_Id": "ed9a4e01eae347baa5a20ead6bc235a2"
                },
                "m_SlotId": -2132036376
            }
        },
        {
            "m_OutputSlot": {
                "m_Node": {
                    "m_Id": "b9d74182779c42ecb586225be482743b"
                },
                "m_SlotId": 2
            },
            "m_InputSlot": {
                "m_Node": {
                    "m_Id": "c2d5a0f05a59489da242ba1146fdaccd"
                },
                "m_SlotId": 1
            }
        },
        {
            "m_OutputSlot": {
                "m_Node": {
                    "m_Id": "c09c03ac23961d85b7a462e3fb87b3c5"
                },
                "m_SlotId": 2
            },
            "m_InputSlot": {
                "m_Node": {
                    "m_Id": "638ceae238f14da591f4e9f4158337da"
                },
                "m_SlotId": 1313628562
            }
        },
        {
            "m_OutputSlot": {
                "m_Node": {
                    "m_Id": "c17b65a47344429dbfdd50f1a9d807cd"
                },
                "m_SlotId": 2
            },
            "m_InputSlot": {
                "m_Node": {
                    "m_Id": "8fb8aa09e42645e09bd84e7dfd21851d"
                },
                "m_SlotId": 2
            }
        },
        {
            "m_OutputSlot": {
                "m_Node": {
                    "m_Id": "c2d5a0f05a59489da242ba1146fdaccd"
                },
                "m_SlotId": 2
            },
            "m_InputSlot": {
                "m_Node": {
                    "m_Id": "6618fd5f944b4b938837070778416aad"
                },
                "m_SlotId": 0
            }
        },
        {
            "m_OutputSlot": {
                "m_Node": {
                    "m_Id": "cb7c164715707985a259eacd43901498"
                },
                "m_SlotId": 0
            },
            "m_InputSlot": {
                "m_Node": {
                    "m_Id": "021296dda19bac8b934042f30313fb73"
                },
                "m_SlotId": 0
            }
        },
        {
            "m_OutputSlot": {
                "m_Node": {
                    "m_Id": "cf8137adc5584df1a2d4b005dbc8abc2"
                },
                "m_SlotId": 0
            },
            "m_InputSlot": {
                "m_Node": {
                    "m_Id": "ed9a4e01eae347baa5a20ead6bc235a2"
                },
                "m_SlotId": -1960380622
            }
        },
        {
            "m_OutputSlot": {
                "m_Node": {
                    "m_Id": "d7957dd98d4f4cccb1a40c46fb164ff9"
                },
                "m_SlotId": 3
            },
            "m_InputSlot": {
                "m_Node": {
                    "m_Id": "70054e3bf5213b839168ebc624dedb49"
                },
                "m_SlotId": 374980739
            }
        },
        {
            "m_OutputSlot": {
                "m_Node": {
                    "m_Id": "e09169af20784c5babf45ed0c0cb9eec"
                },
                "m_SlotId": 0
            },
            "m_InputSlot": {
                "m_Node": {
                    "m_Id": "11016f2bf3d949d3a0be4f8f33b6061b"
                },
                "m_SlotId": 0
            }
        },
        {
            "m_OutputSlot": {
                "m_Node": {
                    "m_Id": "e09169af20784c5babf45ed0c0cb9eec"
                },
                "m_SlotId": 0
            },
            "m_InputSlot": {
                "m_Node": {
                    "m_Id": "f0a0b7043b014f6eabf500c706784350"
                },
                "m_SlotId": 2
            }
        },
        {
            "m_OutputSlot": {
                "m_Node": {
                    "m_Id": "e8fe3768e360406192b8d6551f24e79b"
                },
                "m_SlotId": 0
            },
            "m_InputSlot": {
                "m_Node": {
                    "m_Id": "156de524935543519602ba507a678b01"
                },
                "m_SlotId": 3
            }
        },
        {
            "m_OutputSlot": {
                "m_Node": {
                    "m_Id": "ece0f3450c4140d99a7c0b11b890d0f7"
                },
                "m_SlotId": 2
            },
            "m_InputSlot": {
                "m_Node": {
                    "m_Id": "c17b65a47344429dbfdd50f1a9d807cd"
                },
                "m_SlotId": 1
            }
        },
        {
            "m_OutputSlot": {
                "m_Node": {
                    "m_Id": "ed9a4e01eae347baa5a20ead6bc235a2"
                },
                "m_SlotId": 2
            },
            "m_InputSlot": {
                "m_Node": {
                    "m_Id": "66414e3b15df728d844ff42cba2cbac2"
                },
                "m_SlotId": -536488307
            }
        },
        {
            "m_OutputSlot": {
                "m_Node": {
                    "m_Id": "efe8784b805ec883a26f3468e7148f75"
                },
                "m_SlotId": 2
            },
            "m_InputSlot": {
                "m_Node": {
                    "m_Id": "70054e3bf5213b839168ebc624dedb49"
                },
                "m_SlotId": -1152536816
            }
        },
        {
            "m_OutputSlot": {
                "m_Node": {
                    "m_Id": "f0a0b7043b014f6eabf500c706784350"
                },
                "m_SlotId": 3
            },
            "m_InputSlot": {
                "m_Node": {
                    "m_Id": "d4746c76692342d3a26eb524d7a3c952"
                },
                "m_SlotId": 0
            }
        },
        {
            "m_OutputSlot": {
                "m_Node": {
                    "m_Id": "f184f4d5595349559fd9aa09763d75dc"
                },
                "m_SlotId": 2
            },
            "m_InputSlot": {
                "m_Node": {
                    "m_Id": "f0a0b7043b014f6eabf500c706784350"
                },
                "m_SlotId": 1
            }
        },
        {
            "m_OutputSlot": {
                "m_Node": {
                    "m_Id": "f5080f941489ad80b39993afef3718cf"
                },
                "m_SlotId": 0
            },
            "m_InputSlot": {
                "m_Node": {
                    "m_Id": "efe8784b805ec883a26f3468e7148f75"
                },
                "m_SlotId": 0
            }
        },
        {
            "m_OutputSlot": {
                "m_Node": {
                    "m_Id": "f8d0ed5df70de08889c7e56ff90b6ab0"
                },
                "m_SlotId": 0
            },
            "m_InputSlot": {
                "m_Node": {
                    "m_Id": "a71ebbc35a99a18f84765fafdb9a91f7"
                },
                "m_SlotId": 1
            }
        },
        {
            "m_OutputSlot": {
                "m_Node": {
                    "m_Id": "fe447a1f61e3441782dffccf2d3f78c8"
                },
                "m_SlotId": 0
            },
            "m_InputSlot": {
                "m_Node": {
                    "m_Id": "ae29a8e7441c41a5a4ab51bf4718cb17"
                },
                "m_SlotId": 2
            }
        },
        {
            "m_OutputSlot": {
                "m_Node": {
                    "m_Id": "fef8d4d378d143ebb0b97892de3c45ce"
                },
                "m_SlotId": 0
            },
            "m_InputSlot": {
                "m_Node": {
                    "m_Id": "a42b5636715a40edba24cf0ca2ec62d5"
                },
                "m_SlotId": 0
            }
        }
    ],
    "m_VertexContext": {
        "m_Position": {
            "x": 124.66670227050781,
            "y": -448.6666564941406
        },
        "m_Blocks": [
            {
                "m_Id": "f56675d88caa4cb9bb33059d9354678e"
            },
            {
                "m_Id": "93aabfcacd86470a874eb9d439de33fa"
            },
            {
                "m_Id": "39e6bd43f5a14cd1a08d7390679a375c"
            },
            {
                "m_Id": "d6de1f92819441cc862b115412f9f6f5"
            },
            {
                "m_Id": "8b93af2f8cbb41e3b91e1c9f9fdcbc2c"
            },
            {
                "m_Id": "302997bca1c5498cb6695cfb2b9c9857"
            }
        ]
    },
    "m_FragmentContext": {
        "m_Position": {
            "x": 124.66670989990235,
            "y": -93.33341217041016
        },
        "m_Blocks": [
            {
                "m_Id": "c2f72caa7dad497899ffb01123d35818"
            },
            {
                "m_Id": "bb5866236f5045729cc8b737c1afa8ab"
            },
            {
                "m_Id": "0230ecb77cf947b9bd25bb30d4df9f6d"
            },
            {
                "m_Id": "f50838c8c6ca49c2b49b4e7cf8e44298"
            },
            {
                "m_Id": "d4746c76692342d3a26eb524d7a3c952"
            },
            {
                "m_Id": "ccb8e880b34c4d2686332f4cb784c3a8"
            },
            {
                "m_Id": "e5903a3d1f064da9a10dc04d9f014445"
            },
            {
                "m_Id": "acb1064c272c4f0c96a9dc01f9fd17bd"
            },
            {
                "m_Id": "96aebfb56ab24e9fb3fca6089dda0a9f"
            }
        ]
    },
    "m_PreviewData": {
        "serializedMesh": {
            "m_SerializedMesh": "{\"mesh\":{\"instanceID\":0}}",
            "m_Guid": ""
        }
    },
    "m_Path": "Universal Render Pipeline/Nature",
    "m_GraphPrecision": 0,
    "m_PreviewMode": 2,
    "m_OutputNode": {
        "m_Id": ""
    },
    "m_ActiveTargets": [
        {
            "m_Id": "104e4ea38fdd4a20a6e2a66b7dc61693"
        }
    ]
}

{
    "m_SGVersion": 0,
    "m_Type": "UnityEditor.ShaderGraph.NormalVectorNode",
    "m_ObjectId": "000356dfe066491885538e6d75c2958e",
    "m_Group": {
        "m_Id": ""
    },
    "m_Name": "Normal Vector",
    "m_DrawState": {
        "m_Expanded": true,
        "m_Position": {
            "serializedVersion": "2",
            "x": -208.0,
            "y": -513.9999389648438,
            "width": 206.0,
            "height": 131.33334350585938
        }
    },
    "m_Slots": [
        {
            "m_Id": "1991faf5e7b14bf1b8c11157550b30b0"
        }
    ],
    "synonyms": [],
    "m_Precision": 0,
    "m_PreviewExpanded": false,
    "m_PreviewMode": 2,
    "m_CustomColors": {
        "m_SerializableColors": []
    },
    "m_Space": 2
}

{
    "m_SGVersion": 0,
    "m_Type": "UnityEditor.ShaderGraph.SamplerStateMaterialSlot",
    "m_ObjectId": "00f9a1c266a6978b920167542bc4fc46",
    "m_Id": 3,
    "m_DisplayName": "Sampler",
    "m_SlotType": 0,
    "m_Hidden": false,
    "m_ShaderOutputName": "Sampler",
    "m_StageCapability": 3,
    "m_BareResource": false
}

{
    "m_SGVersion": 0,
    "m_Type": "UnityEditor.ShaderGraph.BooleanMaterialSlot",
    "m_ObjectId": "010ccf7152767a8487d8b6d065148ac2",
    "m_Id": 2,
    "m_DisplayName": "Out",
    "m_SlotType": 1,
    "m_Hidden": false,
    "m_ShaderOutputName": "Out",
    "m_StageCapability": 3,
    "m_Value": false,
    "m_DefaultValue": false
}

{
    "m_SGVersion": 0,
    "m_Type": "UnityEditor.ShaderGraph.ComparisonNode",
    "m_ObjectId": "021296dda19bac8b934042f30313fb73",
    "m_Group": {
        "m_Id": "a048bf11267f4da28ba0c092b6a6421f"
    },
    "m_Name": "Comparison",
    "m_DrawState": {
        "m_Expanded": true,
        "m_Position": {
            "serializedVersion": "2",
            "x": -514.0,
            "y": 230.0,
            "width": 145.33334350585938,
            "height": 136.00001525878907
        }
    },
    "m_Slots": [
        {
            "m_Id": "205ed647035ab08eb6d4b971dae8d057"
        },
        {
            "m_Id": "32c8fc50e108b788aef16bffb7fc0803"
        },
        {
            "m_Id": "2bef3a5d77095d818d79a277c0446170"
        }
    ],
    "synonyms": [],
    "m_Precision": 0,
    "m_PreviewExpanded": true,
    "m_PreviewMode": 0,
    "m_CustomColors": {
        "m_SerializableColors": []
    },
    "m_ComparisonType": 0
}

{
    "m_SGVersion": 0,
    "m_Type": "UnityEditor.ShaderGraph.BlockNode",
    "m_ObjectId": "0230ecb77cf947b9bd25bb30d4df9f6d",
    "m_Group": {
        "m_Id": ""
    },
    "m_Name": "SurfaceDescription.Emission",
    "m_DrawState": {
        "m_Expanded": true,
        "m_Position": {
            "serializedVersion": "2",
            "x": 0.0,
            "y": 0.0,
            "width": 0.0,
            "height": 0.0
        }
    },
    "m_Slots": [
        {
            "m_Id": "ce4bfc34050e4bc58fe59b8f96752e48"
        }
    ],
    "synonyms": [],
    "m_Precision": 0,
    "m_PreviewExpanded": true,
    "m_PreviewMode": 0,
    "m_CustomColors": {
        "m_SerializableColors": []
    },
    "m_SerializedDescriptor": "SurfaceDescription.Emission"
}

{
    "m_SGVersion": 0,
    "m_Type": "UnityEditor.ShaderGraph.DynamicVectorMaterialSlot",
    "m_ObjectId": "039b1c3231c2ee8d8975131e20d6681d",
    "m_Id": 0,
    "m_DisplayName": "Out",
    "m_SlotType": 1,
    "m_Hidden": false,
    "m_ShaderOutputName": "Out",
    "m_StageCapability": 3,
    "m_Value": {
        "x": 0.0,
        "y": 0.0,
        "z": 0.0,
        "w": 0.0
    },
    "m_DefaultValue": {
        "x": 0.0,
        "y": 0.0,
        "z": 0.0,
        "w": 0.0
    }
}

{
    "m_SGVersion": 1,
    "m_Type": "UnityEditor.ShaderGraph.ViewDirectionNode",
    "m_ObjectId": "04ba61a31fef4968929ce5548b5a4997",
    "m_Group": {
        "m_Id": "adbf1a2b4b204322949c871f530bd8af"
    },
    "m_Name": "View Direction",
    "m_DrawState": {
        "m_Expanded": true,
        "m_Position": {
            "serializedVersion": "2",
            "x": -1546.0,
            "y": 1543.3333740234375,
            "width": 206.0,
            "height": 130.6666259765625
        }
    },
    "m_Slots": [
        {
            "m_Id": "3adefae6ae414d0da756aa33935613ff"
        }
    ],
    "synonyms": [],
    "m_Precision": 0,
    "m_PreviewExpanded": false,
    "m_PreviewMode": 2,
    "m_CustomColors": {
        "m_SerializableColors": []
    },
    "m_Space": 2
}

{
    "m_SGVersion": 0,
    "m_Type": "UnityEditor.ShaderGraph.Vector1MaterialSlot",
    "m_ObjectId": "05084340c7912b8e979bac27b5326d90",
    "m_Id": 450955393,
    "m_DisplayName": "BillboardCount",
    "m_SlotType": 0,
    "m_Hidden": false,
    "m_ShaderOutputName": "Vector1_B7478AA2",
    "m_StageCapability": 3,
    "m_Value": 8.0,
    "m_DefaultValue": 0.0,
    "m_Labels": [
        "X"
    ]
}

{
    "m_SGVersion": 0,
    "m_Type": "UnityEditor.ShaderGraph.ComparisonNode",
    "m_ObjectId": "054b520ca780e68499b679259d69ce7d",
    "m_Group": {
        "m_Id": ""
    },
    "m_Name": "Comparison",
    "m_DrawState": {
        "m_Expanded": true,
        "m_Position": {
            "serializedVersion": "2",
            "x": -380.6666564941406,
            "y": -467.333251953125,
            "width": 144.66665649414063,
            "height": 136.0
        }
    },
    "m_Slots": [
        {
            "m_Id": "eaff7365a9fa2882a4c3983cd9a3d0b3"
        },
        {
            "m_Id": "d427a9e95cdaab84b99faf863f7fa84d"
        },
        {
            "m_Id": "92e9799b55a7918fb7daccca96e55303"
        }
    ],
    "synonyms": [],
    "m_Precision": 0,
    "m_PreviewExpanded": true,
    "m_PreviewMode": 0,
    "m_CustomColors": {
        "m_SerializableColors": []
    },
    "m_ComparisonType": 0
}

{
    "m_SGVersion": 0,
    "m_Type": "UnityEditor.ShaderGraph.BooleanMaterialSlot",
    "m_ObjectId": "0601b5313e7e47bf940af90785ec4eb7",
    "m_Id": 0,
    "m_DisplayName": "Use Old Hue Variation Behavior",
    "m_SlotType": 1,
    "m_Hidden": false,
    "m_ShaderOutputName": "Out",
    "m_StageCapability": 3,
    "m_Value": false,
    "m_DefaultValue": false
}

{
    "m_SGVersion": 0,
    "m_Type": "UnityEditor.ShaderGraph.DynamicVectorMaterialSlot",
    "m_ObjectId": "08a8922425fba981945f91c74f9c0a17",
    "m_Id": 3,
    "m_DisplayName": "Fast",
    "m_SlotType": 0,
    "m_Hidden": false,
    "m_ShaderOutputName": "FAST",
    "m_StageCapability": 3,
    "m_Value": {
        "x": 2.0,
        "y": 0.0,
        "z": 0.0,
        "w": 0.0
    },
    "m_DefaultValue": {
        "x": 0.0,
        "y": 0.0,
        "z": 0.0,
        "w": 0.0
    }
}

{
    "m_SGVersion": 0,
    "m_Type": "UnityEditor.ShaderGraph.DynamicVectorMaterialSlot",
    "m_ObjectId": "092a611df8dd4a508898c79a6918518f",
    "m_Id": 0,
    "m_DisplayName": "In",
    "m_SlotType": 0,
    "m_Hidden": false,
    "m_ShaderOutputName": "In",
    "m_StageCapability": 3,
    "m_Value": {
        "x": 0.0,
        "y": 0.0,
        "z": 0.0,
        "w": 0.0
    },
    "m_DefaultValue": {
        "x": 0.0,
        "y": 0.0,
        "z": 0.0,
        "w": 0.0
    }
}

{
    "m_SGVersion": 0,
    "m_Type": "UnityEditor.ShaderGraph.TangentMaterialSlot",
    "m_ObjectId": "0960dd1fe1e1458bbd8302eb675a92b5",
    "m_Id": 0,
    "m_DisplayName": "Tangent",
    "m_SlotType": 0,
    "m_Hidden": false,
    "m_ShaderOutputName": "Tangent",
    "m_StageCapability": 1,
    "m_Value": {
        "x": 0.0,
        "y": 0.0,
        "z": 0.0
    },
    "m_DefaultValue": {
        "x": 0.0,
        "y": 0.0,
        "z": 0.0
    },
    "m_Labels": [],
    "m_Space": 0
}

{
    "m_SGVersion": 1,
    "m_Type": "UnityEditor.ShaderGraph.ShaderKeyword",
    "m_ObjectId": "09ff2a37c91b4f1b8d0a35a373b3ed02",
    "m_Guid": {
        "m_GuidSerialized": "6bd2b6fb-9cc7-433a-96d9-3e2ed25ed500"
    },
    "m_Name": "Backface Normal Mode",
    "m_DefaultRefNameVersion": 1,
    "m_RefNameGeneratedByDisplayName": "Backface Normal Mode",
    "m_DefaultReferenceName": "BACKFACE_NORMAL_MODE",
    "m_OverrideReferenceName": "",
    "m_GeneratePropertyBlock": true,
    "m_UseCustomSlotLabel": false,
    "m_CustomSlotLabel": "",
    "m_KeywordType": 1,
    "m_KeywordDefinition": 0,
    "m_KeywordScope": 0,
    "m_KeywordStages": 63,
    "m_Entries": [
        {
            "id": 3,
            "displayName": "Flip",
            "referenceName": "FLIP"
        },
        {
            "id": 2,
            "displayName": "Mirror",
            "referenceName": "MIRROR"
        },
        {
            "id": 1,
            "displayName": "None",
            "referenceName": "NONE"
        }
    ],
    "m_Value": 1,
    "m_IsEditable": true
}

{
    "m_SGVersion": 0,
    "m_Type": "UnityEditor.ShaderGraph.PropertyNode",
    "m_ObjectId": "0b5fa7423ffe4455acdb86240164b6e2",
    "m_Group": {
        "m_Id": ""
    },
    "m_Name": "Property",
    "m_DrawState": {
        "m_Expanded": true,
        "m_Position": {
            "serializedVersion": "2",
            "x": -619.3333740234375,
            "y": -138.00001525878907,
            "width": 187.99996948242188,
            "height": 34.000003814697269
        }
    },
    "m_Slots": [
        {
            "m_Id": "f3cb27c686ac4431834e1492d661710f"
        }
    ],
    "synonyms": [],
    "m_Precision": 0,
    "m_PreviewExpanded": true,
    "m_PreviewMode": 0,
    "m_CustomColors": {
        "m_SerializableColors": []
    },
    "m_Property": {
        "m_Id": "7b620e7140af4b54b82f4d02cc3a7550"
    }
}

{
    "m_SGVersion": 0,
    "m_Type": "UnityEditor.ShaderGraph.Vector1MaterialSlot",
    "m_ObjectId": "0c0235094c024f57a397de4768978fda",
    "m_Id": 0,
    "m_DisplayName": "Metallic",
    "m_SlotType": 1,
    "m_Hidden": false,
    "m_ShaderOutputName": "Out",
    "m_StageCapability": 3,
    "m_Value": 0.0,
    "m_DefaultValue": 0.0,
    "m_Labels": []
}

{
    "m_SGVersion": 0,
    "m_Type": "UnityEditor.ShaderGraph.MultiplyNode",
    "m_ObjectId": "0c427f652eed4b12bd34ff8d1aec3bdb",
    "m_Group": {
        "m_Id": "adbf1a2b4b204322949c871f530bd8af"
    },
    "m_Name": "Multiply",
    "m_DrawState": {
        "m_Expanded": true,
        "m_Position": {
            "serializedVersion": "2",
            "x": -323.9999084472656,
            "y": 1330.0,
            "width": 129.99998474121095,
            "height": 118.0
        }
    },
    "m_Slots": [
        {
            "m_Id": "1a5bdbb694c245af87a7f56dd1d3a82c"
        },
        {
            "m_Id": "c27fc156f6804ef396c5bc215d504098"
        },
        {
            "m_Id": "e9d2d23dcef04f63995cb1addf1e1c30"
        }
    ],
    "synonyms": [],
    "m_Precision": 0,
    "m_PreviewExpanded": false,
    "m_PreviewMode": 0,
    "m_CustomColors": {
        "m_SerializableColors": []
    }
}

{
    "m_SGVersion": 0,
    "m_Type": "UnityEditor.ShaderGraph.DynamicValueMaterialSlot",
    "m_ObjectId": "0e189d1833d44503b6256d8ea0d682da",
    "m_Id": 0,
    "m_DisplayName": "A",
    "m_SlotType": 0,
    "m_Hidden": false,
    "m_ShaderOutputName": "A",
    "m_StageCapability": 3,
    "m_Value": {
        "e00": 0.0,
        "e01": 0.0,
        "e02": 0.0,
        "e03": 0.0,
        "e10": 0.0,
        "e11": 0.0,
        "e12": 0.0,
        "e13": 0.0,
        "e20": 0.0,
        "e21": 0.0,
        "e22": 0.0,
        "e23": 0.0,
        "e30": 0.0,
        "e31": 0.0,
        "e32": 0.0,
        "e33": 0.0
    },
    "m_DefaultValue": {
        "e00": 1.0,
        "e01": 0.0,
        "e02": 0.0,
        "e03": 0.0,
        "e10": 0.0,
        "e11": 1.0,
        "e12": 0.0,
        "e13": 0.0,
        "e20": 0.0,
        "e21": 0.0,
        "e22": 1.0,
        "e23": 0.0,
        "e30": 0.0,
        "e31": 0.0,
        "e32": 0.0,
        "e33": 1.0
    }
}

{
    "m_SGVersion": 0,
    "m_Type": "UnityEditor.ShaderGraph.Vector1MaterialSlot",
    "m_ObjectId": "0f9f52c4ce1053879b3f3b20eda3edd7",
    "m_Id": 1,
    "m_DisplayName": "B",
    "m_SlotType": 0,
    "m_Hidden": false,
    "m_ShaderOutputName": "B",
    "m_StageCapability": 3,
    "m_Value": 1.0,
    "m_DefaultValue": 0.0,
    "m_Labels": [
        "X"
    ]
}

{
    "m_SGVersion": 1,
    "m_Type": "UnityEditor.Rendering.Universal.ShaderGraph.UniversalTarget",
    "m_ObjectId": "104e4ea38fdd4a20a6e2a66b7dc61693",
    "m_ActiveSubTarget": {
        "m_Id": "d6d589aa4fb0494c96d1359e35a6b233"
    },
    "m_AllowMaterialOverride": true,
    "m_SurfaceType": 0,
    "m_ZTestMode": 4,
    "m_ZWriteControl": 0,
    "m_AlphaMode": 0,
    "m_RenderFace": 0,
    "m_AlphaClip": true,
    "m_CastShadows": true,
    "m_ReceiveShadows": true,
    "m_CustomEditorGUI": ""
}

{
    "m_SGVersion": 0,
    "m_Type": "UnityEditor.ShaderGraph.Vector1MaterialSlot",
    "m_ObjectId": "10a008885a564a8583a6656286607c3c",
    "m_Id": 0,
    "m_DisplayName": "Smoothness",
    "m_SlotType": 1,
    "m_Hidden": false,
    "m_ShaderOutputName": "Out",
    "m_StageCapability": 3,
    "m_Value": 0.0,
    "m_DefaultValue": 0.0,
    "m_Labels": []
}

{
    "m_SGVersion": 0,
    "m_Type": "UnityEditor.ShaderGraph.SplitNode",
    "m_ObjectId": "11016f2bf3d949d3a0be4f8f33b6061b",
    "m_Group": {
        "m_Id": "c9b85bad34e54ffba475e8cf8950db93"
    },
    "m_Name": "Split",
    "m_DrawState": {
        "m_Expanded": true,
        "m_Position": {
            "serializedVersion": "2",
            "x": -342.6665954589844,
            "y": 800.6665649414063,
            "width": 120.66665649414063,
            "height": 148.66668701171876
        }
    },
    "m_Slots": [
        {
            "m_Id": "092a611df8dd4a508898c79a6918518f"
        },
        {
            "m_Id": "34f1ce67525141ad98c082c1bc3ce24b"
        },
        {
            "m_Id": "d4ffc995f303438c897ea47bda68aeea"
        },
        {
            "m_Id": "49deff8d11c74e459ae2166be9a131fa"
        },
        {
            "m_Id": "5f5b8a0e60b94f32b5f318a042eaf38e"
        }
    ],
    "synonyms": [],
    "m_Precision": 0,
    "m_PreviewExpanded": true,
    "m_PreviewMode": 0,
    "m_CustomColors": {
        "m_SerializableColors": []
    }
}

{
    "m_SGVersion": 0,
    "m_Type": "UnityEditor.ShaderGraph.PropertyNode",
    "m_ObjectId": "11442dff9b1442d78ebc3110b9f3a8f1",
    "m_Group": {
        "m_Id": "adbf1a2b4b204322949c871f530bd8af"
    },
    "m_Name": "Property",
    "m_DrawState": {
        "m_Expanded": true,
        "m_Position": {
            "serializedVersion": "2",
            "x": -791.333251953125,
            "y": 1037.3333740234375,
            "width": 226.0,
            "height": 34.0
        }
    },
    "m_Slots": [
        {
            "m_Id": "cf8c331bedc04d6a81ec86435bca42df"
        }
    ],
    "synonyms": [],
    "m_Precision": 0,
    "m_PreviewExpanded": true,
    "m_PreviewMode": 0,
    "m_CustomColors": {
        "m_SerializableColors": []
    },
    "m_Property": {
        "m_Id": "13785993eb18486fad02564b7d22942c"
    }
}

{
    "m_SGVersion": 0,
    "m_Type": "UnityEditor.ShaderGraph.BooleanMaterialSlot",
    "m_ObjectId": "12033de4fe2b47ca93d2f94bf156bb8b",
    "m_Id": 1032965081,
    "m_DisplayName": "Enable Normal Map",
    "m_SlotType": 0,
    "m_Hidden": false,
    "m_ShaderOutputName": "Enable_Normal_Map",
    "m_StageCapability": 2,
    "m_Value": false,
    "m_DefaultValue": false
}

{
    "m_SGVersion": 0,
    "m_Type": "UnityEditor.ShaderGraph.DynamicVectorMaterialSlot",
    "m_ObjectId": "129edbebf79f4ac08e62a1783853c741",
    "m_Id": 1,
    "m_DisplayName": "True",
    "m_SlotType": 0,
    "m_Hidden": false,
    "m_ShaderOutputName": "True",
    "m_StageCapability": 3,
    "m_Value": {
        "x": 1.0,
        "y": 1.0,
        "z": 1.0,
        "w": 1.0
    },
    "m_DefaultValue": {
        "x": 0.0,
        "y": 0.0,
        "z": 0.0,
        "w": 0.0
    }
}

{
    "m_SGVersion": 0,
    "m_Type": "UnityEditor.ShaderGraph.Texture2DInputMaterialSlot",
    "m_ObjectId": "12dd8c1b5ec6b982bd2e2bb87d6165a6",
    "m_Id": 1,
    "m_DisplayName": "Texture",
    "m_SlotType": 0,
    "m_Hidden": false,
    "m_ShaderOutputName": "Texture",
    "m_StageCapability": 3,
    "m_BareResource": false,
    "m_Texture": {
        "m_SerializedTexture": "{\"texture\":{\"instanceID\":0}}",
        "m_Guid": ""
    },
    "m_DefaultType": 0
}

{
    "m_SGVersion": 0,
    "m_Type": "UnityEditor.ShaderGraph.PropertyNode",
    "m_ObjectId": "131865e462904bcf9e759c793cbe3bae",
    "m_Group": {
        "m_Id": "54e9698bb5e84076bf674ac114f1c1c5"
    },
    "m_Name": "Property",
    "m_DrawState": {
        "m_Expanded": true,
        "m_Position": {
            "serializedVersion": "2",
            "x": -1381.3333740234375,
            "y": 166.66668701171876,
            "width": 182.66661071777345,
            "height": 33.999996185302737
        }
    },
    "m_Slots": [
        {
            "m_Id": "a40c072c6a9f4ed397f88129b976717b"
        }
    ],
    "synonyms": [],
    "m_Precision": 0,
    "m_PreviewExpanded": true,
    "m_PreviewMode": 0,
    "m_CustomColors": {
        "m_SerializableColors": []
    },
    "m_Property": {
        "m_Id": "fda811383ee940f4b4009a3a9ff0165a"
    }
}

{
    "m_SGVersion": 1,
    "m_Type": "UnityEditor.ShaderGraph.Internal.Vector1ShaderProperty",
    "m_ObjectId": "13785993eb18486fad02564b7d22942c",
    "m_Guid": {
        "m_GuidSerialized": "53796d45-8214-426e-8f44-391ea6cf0a48"
    },
    "m_Name": "Indirect Subsurface Intensity",
    "m_DefaultRefNameVersion": 1,
    "m_RefNameGeneratedByDisplayName": "Indirect Subsurface Intensity",
    "m_DefaultReferenceName": "Indirect_Subsurface_Intensity",
    "m_OverrideReferenceName": "_SubsurfaceIndirect",
    "m_GeneratePropertyBlock": true,
    "m_UseCustomSlotLabel": false,
    "m_CustomSlotLabel": "",
    "m_Precision": 0,
    "overrideHLSLDeclaration": false,
    "hlslDeclarationOverride": 0,
    "m_Hidden": false,
    "m_Value": 0.25,
    "m_FloatType": 1,
    "m_RangeValues": {
        "x": 0.0,
        "y": 1.0
    }
}

{
    "m_SGVersion": 0,
    "m_Type": "UnityEditor.ShaderGraph.KeywordNode",
    "m_ObjectId": "13dc26ad7ef34e4da48b8cf56e127501",
    "m_Group": {
        "m_Id": "a048bf11267f4da28ba0c092b6a6421f"
    },
    "m_Name": "Is Billboard",
    "m_DrawState": {
        "m_Expanded": true,
        "m_Position": {
            "serializedVersion": "2",
            "x": -141.3333282470703,
            "y": 448.0,
            "width": 135.3333282470703,
            "height": 118.00003814697266
        }
    },
    "m_Slots": [
        {
            "m_Id": "1c8d161094814cccbf6b4e659bd5b3c4"
        },
        {
            "m_Id": "4f508561160948e9a0733218f5e84e54"
        },
        {
            "m_Id": "6fd23c622e274c17bedd0a0c3b093898"
        }
    ],
    "synonyms": [],
    "m_Precision": 0,
    "m_PreviewExpanded": false,
    "m_PreviewMode": 0,
    "m_CustomColors": {
        "m_SerializableColors": []
    },
    "m_Keyword": {
        "m_Id": "e02269dacd9a4b7e9008f778f8fb8e68"
    }
}

{
    "m_SGVersion": 0,
    "m_Type": "UnityEditor.ShaderGraph.Vector1MaterialSlot",
    "m_ObjectId": "13fae55a3d70d28993c808818b1e4af4",
    "m_Id": 5,
    "m_DisplayName": "G",
    "m_SlotType": 1,
    "m_Hidden": false,
    "m_ShaderOutputName": "G",
    "m_StageCapability": 2,
    "m_Value": 0.0,
    "m_DefaultValue": 0.0,
    "m_Labels": [
        "X"
    ]
}

{
    "m_SGVersion": 0,
    "m_Type": "UnityEditor.ShaderGraph.Vector1MaterialSlot",
    "m_ObjectId": "14618df11aca3983a78c2f1a0f35718a",
    "m_Id": 5,
    "m_DisplayName": "G",
    "m_SlotType": 1,
    "m_Hidden": false,
    "m_ShaderOutputName": "G",
    "m_StageCapability": 2,
    "m_Value": 0.0,
    "m_DefaultValue": 0.0,
    "m_Labels": [
        "X"
    ]
}

{
    "m_SGVersion": 0,
    "m_Type": "UnityEditor.ShaderGraph.DynamicValueMaterialSlot",
    "m_ObjectId": "147553b64a41454b83e97f8f3fbf8c0a",
    "m_Id": 1,
    "m_DisplayName": "B",
    "m_SlotType": 0,
    "m_Hidden": false,
    "m_ShaderOutputName": "B",
    "m_StageCapability": 3,
    "m_Value": {
        "e00": 0.5,
        "e01": 2.0,
        "e02": 2.0,
        "e03": 2.0,
        "e10": 2.0,
        "e11": 2.0,
        "e12": 2.0,
        "e13": 2.0,
        "e20": 2.0,
        "e21": 2.0,
        "e22": 2.0,
        "e23": 2.0,
        "e30": 2.0,
        "e31": 2.0,
        "e32": 2.0,
        "e33": 2.0
    },
    "m_DefaultValue": {
        "e00": 1.0,
        "e01": 0.0,
        "e02": 0.0,
        "e03": 0.0,
        "e10": 0.0,
        "e11": 1.0,
        "e12": 0.0,
        "e13": 0.0,
        "e20": 0.0,
        "e21": 0.0,
        "e22": 1.0,
        "e23": 0.0,
        "e30": 0.0,
        "e31": 0.0,
        "e32": 0.0,
        "e33": 1.0
    }
}

{
    "m_SGVersion": 0,
    "m_Type": "UnityEditor.ShaderGraph.BooleanMaterialSlot",
    "m_ObjectId": "14c046483f334a97ba3f23ea10e99db9",
    "m_Id": 145226482,
    "m_DisplayName": "Use Old Hue Variation Behavior",
    "m_SlotType": 0,
    "m_Hidden": false,
    "m_ShaderOutputName": "Use_Old_Hue_Variation_Behavior",
    "m_StageCapability": 2,
    "m_Value": false,
    "m_DefaultValue": false
}

{
    "m_SGVersion": 1,
    "m_Type": "UnityEditor.ShaderGraph.CustomFunctionNode",
    "m_ObjectId": "156de524935543519602ba507a678b01",
    "m_Group": {
        "m_Id": "adbf1a2b4b204322949c871f530bd8af"
    },
    "m_Name": "GetMainLightData (Custom Function)",
    "m_DrawState": {
        "m_Expanded": true,
        "m_Position": {
            "serializedVersion": "2",
            "x": -1603.9998779296875,
            "y": 1389.333251953125,
            "width": 264.0,
            "height": 142.0
        }
    },
    "m_Slots": [
        {
            "m_Id": "50a331bc3bb94a16bee54a742302f3b1"
        },
        {
            "m_Id": "172c752b53d246768943e21dce125bb0"
        },
        {
            "m_Id": "5cb6ad41f0b4415e99754c5b46998edc"
        },
        {
            "m_Id": "85092d9db0294d25bdbcccb11673f728"
        }
    ],
    "synonyms": [],
    "m_Precision": 0,
    "m_PreviewExpanded": false,
    "m_PreviewMode": 0,
    "m_CustomColors": {
        "m_SerializableColors": []
    },
    "m_SourceType": 1,
    "m_FunctionName": "GetMainLightData",
    "m_FunctionSource": "",
    "m_FunctionBody": "Light mainLight = GetMainLight();\nMainLightColor = mainLight.color;\nMainLightDirWS = mainLight.direction;\nfloat4 shadowCoord = TransformWorldToShadowCoord(PositionWS);\nMainLightShadow = MainLightRealtimeShadow(shadowCoord);"
}

{
    "m_SGVersion": 0,
    "m_Type": "UnityEditor.ShaderGraph.DynamicVectorMaterialSlot",
    "m_ObjectId": "161d863eb61b416498ba9163a59fa209",
    "m_Id": 1,
    "m_DisplayName": "B",
    "m_SlotType": 0,
    "m_Hidden": false,
    "m_ShaderOutputName": "B",
    "m_StageCapability": 3,
    "m_Value": {
        "x": 1.0,
        "y": 1.0,
        "z": 1.0,
        "w": 1.0
    },
    "m_DefaultValue": {
        "x": 0.0,
        "y": 0.0,
        "z": 0.0,
        "w": 0.0
    }
}

{
    "m_SGVersion": 0,
    "m_Type": "UnityEditor.ShaderGraph.NormalMaterialSlot",
    "m_ObjectId": "164d1c9b6b7b4d44acceabd1d8d47398",
    "m_Id": 0,
    "m_DisplayName": "Normal",
    "m_SlotType": 0,
    "m_Hidden": false,
    "m_ShaderOutputName": "Normal",
    "m_StageCapability": 3,
    "m_Value": {
        "x": 0.0,
        "y": 0.0,
        "z": 0.0
    },
    "m_DefaultValue": {
        "x": 0.0,
        "y": 0.0,
        "z": 0.0
    },
    "m_Labels": [],
    "m_Space": 2
}

{
    "m_SGVersion": 0,
    "m_Type": "UnityEditor.ShaderGraph.Vector3MaterialSlot",
    "m_ObjectId": "172c752b53d246768943e21dce125bb0",
    "m_Id": 0,
    "m_DisplayName": "MainLightColor",
    "m_SlotType": 1,
    "m_Hidden": false,
    "m_ShaderOutputName": "MainLightColor",
    "m_StageCapability": 3,
    "m_Value": {
        "x": 0.0,
        "y": 0.0,
        "z": 0.0
    },
    "m_DefaultValue": {
        "x": 0.0,
        "y": 0.0,
        "z": 0.0
    },
    "m_Labels": []
}

{
    "m_SGVersion": 0,
    "m_Type": "UnityEditor.ShaderGraph.Vector4MaterialSlot",
    "m_ObjectId": "175f3a6bf51743018b9ca202bb6918b5",
    "m_Id": 0,
    "m_DisplayName": "Out",
    "m_SlotType": 1,
    "m_Hidden": false,
    "m_ShaderOutputName": "Out",
    "m_StageCapability": 3,
    "m_Value": {
        "x": 0.0,
        "y": 0.0,
        "z": 0.0,
        "w": 0.0
    },
    "m_DefaultValue": {
        "x": 0.0,
        "y": 0.0,
        "z": 0.0,
        "w": 0.0
    },
    "m_Labels": []
}

{
    "m_SGVersion": 0,
    "m_Type": "UnityEditor.ShaderGraph.DynamicVectorMaterialSlot",
    "m_ObjectId": "17a218b89ab04c63a236c29b47a1cc07",
    "m_Id": 1,
    "m_DisplayName": "Min",
    "m_SlotType": 0,
    "m_Hidden": false,
    "m_ShaderOutputName": "Min",
    "m_StageCapability": 3,
    "m_Value": {
        "x": 0.0,
        "y": 0.0,
        "z": 0.0,
        "w": 0.0
    },
    "m_DefaultValue": {
        "x": 0.0,
        "y": 0.0,
        "z": 0.0,
        "w": 0.0
    }
}

{
    "m_SGVersion": 0,
    "m_Type": "UnityEditor.ShaderGraph.Vector1MaterialSlot",
    "m_ObjectId": "17ba8cc2bdad40eb924056f1f791e78d",
    "m_Id": 2,
    "m_DisplayName": "Out",
    "m_SlotType": 1,
    "m_Hidden": false,
    "m_ShaderOutputName": "Out",
    "m_StageCapability": 3,
    "m_Value": 0.0,
    "m_DefaultValue": 0.0,
    "m_Labels": []
}

{
    "m_SGVersion": 0,
    "m_Type": "UnityEditor.ShaderGraph.MultiplyNode",
    "m_ObjectId": "17d7dc4f6e794779910b137ed57a3b6e",
    "m_Group": {
        "m_Id": "adbf1a2b4b204322949c871f530bd8af"
    },
    "m_Name": "Multiply",
    "m_DrawState": {
        "m_Expanded": true,
        "m_Position": {
            "serializedVersion": "2",
            "x": -625.333251953125,
            "y": 1439.3333740234375,
            "width": 125.99999237060547,
            "height": 118.0
        }
    },
    "m_Slots": [
        {
            "m_Id": "2755b4d860be4dd3a9313a2c36a79421"
        },
        {
            "m_Id": "8d436c58077c4d35888736bfb704a91c"
        },
        {
            "m_Id": "e5a834df777d478594f8663776bb9bb7"
        }
    ],
    "synonyms": [],
    "m_Precision": 0,
    "m_PreviewExpanded": false,
    "m_PreviewMode": 0,
    "m_CustomColors": {
        "m_SerializableColors": []
    }
}

{
    "m_SGVersion": 1,
    "m_Type": "UnityEditor.ShaderGraph.Internal.Vector1ShaderProperty",
    "m_ObjectId": "18f0f481c4ed40d5a2707deb4754eefd",
    "m_Guid": {
        "m_GuidSerialized": "7e6beecd-2fce-4ac1-a23c-78748a5a25d3"
    },
    "m_Name": "Smoothness",
    "m_DefaultRefNameVersion": 1,
    "m_RefNameGeneratedByDisplayName": "Smoothness",
    "m_DefaultReferenceName": "Smoothness",
    "m_OverrideReferenceName": "_Glossiness",
    "m_GeneratePropertyBlock": true,
    "m_UseCustomSlotLabel": false,
    "m_CustomSlotLabel": "",
    "m_Precision": 0,
    "overrideHLSLDeclaration": false,
    "hlslDeclarationOverride": 0,
    "m_Hidden": false,
    "m_Value": 0.5,
    "m_FloatType": 1,
    "m_RangeValues": {
        "x": 0.0,
        "y": 1.0
    }
}

{
    "m_SGVersion": 0,
    "m_Type": "UnityEditor.ShaderGraph.Vector3MaterialSlot",
    "m_ObjectId": "1991faf5e7b14bf1b8c11157550b30b0",
    "m_Id": 0,
    "m_DisplayName": "Out",
    "m_SlotType": 1,
    "m_Hidden": false,
    "m_ShaderOutputName": "Out",
    "m_StageCapability": 3,
    "m_Value": {
        "x": 0.0,
        "y": 0.0,
        "z": 1.0
    },
    "m_DefaultValue": {
        "x": 0.0,
        "y": 0.0,
        "z": 0.0
    },
    "m_Labels": []
}

{
    "m_SGVersion": 0,
    "m_Type": "UnityEditor.ShaderGraph.DynamicValueMaterialSlot",
    "m_ObjectId": "1a5bdbb694c245af87a7f56dd1d3a82c",
    "m_Id": 0,
    "m_DisplayName": "A",
    "m_SlotType": 0,
    "m_Hidden": false,
    "m_ShaderOutputName": "A",
    "m_StageCapability": 3,
    "m_Value": {
        "e00": 0.0,
        "e01": 0.0,
        "e02": 0.0,
        "e03": 0.0,
        "e10": 0.0,
        "e11": 0.0,
        "e12": 0.0,
        "e13": 0.0,
        "e20": 0.0,
        "e21": 0.0,
        "e22": 0.0,
        "e23": 0.0,
        "e30": 0.0,
        "e31": 0.0,
        "e32": 0.0,
        "e33": 0.0
    },
    "m_DefaultValue": {
        "e00": 1.0,
        "e01": 0.0,
        "e02": 0.0,
        "e03": 0.0,
        "e10": 0.0,
        "e11": 1.0,
        "e12": 0.0,
        "e13": 0.0,
        "e20": 0.0,
        "e21": 0.0,
        "e22": 1.0,
        "e23": 0.0,
        "e30": 0.0,
        "e31": 0.0,
        "e32": 0.0,
        "e33": 1.0
    }
}

{
    "m_SGVersion": 0,
    "m_Type": "UnityEditor.ShaderGraph.Vector1MaterialSlot",
    "m_ObjectId": "1ac1d09054594627a7c6fbffeb2b71a3",
    "m_Id": 2,
    "m_DisplayName": "Roughness",
    "m_SlotType": 0,
    "m_Hidden": false,
    "m_ShaderOutputName": "Roughness",
    "m_StageCapability": 3,
    "m_Value": 0.0,
    "m_DefaultValue": 0.0,
    "m_Labels": []
}

{
    "m_SGVersion": 0,
    "m_Type": "UnityEditor.ShaderGraph.DynamicVectorMaterialSlot",
    "m_ObjectId": "1c8d161094814cccbf6b4e659bd5b3c4",
    "m_Id": 0,
    "m_DisplayName": "Out",
    "m_SlotType": 1,
    "m_Hidden": false,
    "m_ShaderOutputName": "Out",
    "m_StageCapability": 3,
    "m_Value": {
        "x": 0.0,
        "y": 0.0,
        "z": 0.0,
        "w": 0.0
    },
    "m_DefaultValue": {
        "x": 0.0,
        "y": 0.0,
        "z": 0.0,
        "w": 0.0
    }
}

{
    "m_SGVersion": 0,
    "m_Type": "UnityEditor.ShaderGraph.BooleanMaterialSlot",
    "m_ObjectId": "1d7554b9c72744e58e686d811035abf9",
    "m_Id": -1083973806,
    "m_DisplayName": "Is Billboard",
    "m_SlotType": 0,
    "m_Hidden": false,
    "m_ShaderOutputName": "Is_Billboard",
    "m_StageCapability": 2,
    "m_Value": false,
    "m_DefaultValue": false
}

{
    "m_SGVersion": 0,
    "m_Type": "UnityEditor.ShaderGraph.DynamicVectorMaterialSlot",
    "m_ObjectId": "1dc8cc6ced854167bc8b5c6c4455db2c",
    "m_Id": 0,
    "m_DisplayName": "A",
    "m_SlotType": 0,
    "m_Hidden": false,
    "m_ShaderOutputName": "A",
    "m_StageCapability": 3,
    "m_Value": {
        "x": 0.0,
        "y": 0.0,
        "z": 0.0,
        "w": 0.0
    },
    "m_DefaultValue": {
        "x": 0.0,
        "y": 0.0,
        "z": 0.0,
        "w": 0.0
    }
}

{
    "m_SGVersion": 0,
    "m_Type": "UnityEditor.ShaderGraph.Texture2DInputMaterialSlot",
    "m_ObjectId": "1eb8d10c51764a32bc120c26503dcc64",
    "m_Id": 1624241594,
    "m_DisplayName": "Base Map",
    "m_SlotType": 0,
    "m_Hidden": false,
    "m_ShaderOutputName": "Base_Map",
    "m_StageCapability": 2,
    "m_BareResource": false,
    "m_Texture": {
        "m_SerializedTexture": "{\"texture\":{\"instanceID\":0}}",
        "m_Guid": ""
    },
    "m_DefaultType": 0
}

{
    "m_SGVersion": 0,
    "m_Type": "UnityEditor.ShaderGraph.Vector1MaterialSlot",
    "m_ObjectId": "202e2f6415894dac9ab8e9c7b2847a6c",
    "m_Id": 0,
    "m_DisplayName": "Metallic",
    "m_SlotType": 0,
    "m_Hidden": false,
    "m_ShaderOutputName": "Metallic",
    "m_StageCapability": 2,
    "m_Value": 0.0,
    "m_DefaultValue": 0.0,
    "m_Labels": []
}

{
    "m_SGVersion": 0,
    "m_Type": "UnityEditor.ShaderGraph.Vector1MaterialSlot",
    "m_ObjectId": "205ed647035ab08eb6d4b971dae8d057",
    "m_Id": 0,
    "m_DisplayName": "A",
    "m_SlotType": 0,
    "m_Hidden": false,
    "m_ShaderOutputName": "A",
    "m_StageCapability": 3,
    "m_Value": 0.0,
    "m_DefaultValue": 0.0,
    "m_Labels": [
        "X"
    ]
}

{
    "m_SGVersion": 0,
    "m_Type": "UnityEditor.ShaderGraph.PropertyNode",
    "m_ObjectId": "2086b2c956b74b75b05d4b5647cdbc58",
    "m_Group": {
        "m_Id": ""
    },
    "m_Name": "Property",
    "m_DrawState": {
        "m_Expanded": true,
        "m_Position": {
            "serializedVersion": "2",
            "x": -676.0,
            "y": -106.00000762939453,
            "width": 244.66665649414063,
            "height": 34.0
        }
    },
    "m_Slots": [
        {
            "m_Id": "0601b5313e7e47bf940af90785ec4eb7"
        }
    ],
    "synonyms": [],
    "m_Precision": 0,
    "m_PreviewExpanded": true,
    "m_PreviewMode": 0,
    "m_CustomColors": {
        "m_SerializableColors": []
    },
    "m_Property": {
        "m_Id": "710b37ee71ce4ea08955b840df8b4739"
    }
}

{
    "m_SGVersion": 0,
    "m_Type": "UnityEditor.ShaderGraph.DynamicVectorMaterialSlot",
    "m_ObjectId": "21bb2a7bd3b726858b54d39c2a5f6522",
    "m_Id": 2,
    "m_DisplayName": "Off",
    "m_SlotType": 0,
    "m_Hidden": false,
    "m_ShaderOutputName": "Off",
    "m_StageCapability": 3,
    "m_Value": {
        "x": 0.0,
        "y": 0.0,
        "z": 0.0,
        "w": 0.0
    },
    "m_DefaultValue": {
        "x": 0.0,
        "y": 0.0,
        "z": 0.0,
        "w": 0.0
    }
}

{
    "m_SGVersion": 0,
    "m_Type": "UnityEditor.ShaderGraph.Texture2DInputMaterialSlot",
    "m_ObjectId": "21ee2e8c2bc44918899bde7864f72715",
    "m_Id": -2132036376,
    "m_DisplayName": "Normal Map",
    "m_SlotType": 0,
    "m_Hidden": false,
    "m_ShaderOutputName": "Normal_Map",
    "m_StageCapability": 2,
    "m_BareResource": false,
    "m_Texture": {
        "m_SerializedTexture": "{\"texture\":{\"instanceID\":0}}",
        "m_Guid": ""
    },
    "m_DefaultType": 0
}

{
    "m_SGVersion": 0,
    "m_Type": "UnityEditor.ShaderGraph.Internal.Texture2DShaderProperty",
    "m_ObjectId": "22bd39818e24588686874e29196cd8d7",
    "m_Guid": {
        "m_GuidSerialized": "f0fc04f9-8e68-40d1-93ac-c2ac66739769"
    },
    "m_Name": "Normal Map",
    "m_DefaultRefNameVersion": 0,
    "m_RefNameGeneratedByDisplayName": "",
    "m_DefaultReferenceName": "Texture2D_D848D26D",
    "m_OverrideReferenceName": "_BumpMap",
    "m_GeneratePropertyBlock": true,
    "m_UseCustomSlotLabel": false,
    "m_CustomSlotLabel": "",
    "m_Precision": 0,
    "overrideHLSLDeclaration": false,
    "hlslDeclarationOverride": 0,
    "m_Hidden": false,
    "m_Value": {
        "m_SerializedTexture": "{\"texture\":{\"instanceID\":0}}",
        "m_Guid": ""
    },
    "isMainTexture": false,
    "useTilingAndOffset": false,
    "m_Modifiable": true,
    "m_DefaultType": 3
}

{
    "m_SGVersion": 0,
    "m_Type": "UnityEditor.ShaderGraph.Vector4MaterialSlot",
    "m_ObjectId": "2401a0443aba464498fff1610a6f4874",
    "m_Id": 0,
    "m_DisplayName": "Out",
    "m_SlotType": 1,
    "m_Hidden": false,
    "m_ShaderOutputName": "Out",
    "m_StageCapability": 3,
    "m_Value": {
        "x": 1.0,
        "y": 1.0,
        "z": 1.0,
        "w": 1.0
    },
    "m_DefaultValue": {
        "x": 0.0,
        "y": 0.0,
        "z": 0.0,
        "w": 0.0
    },
    "m_Labels": []
}

{
    "m_SGVersion": 0,
    "m_Type": "UnityEditor.ShaderGraph.DynamicValueMaterialSlot",
    "m_ObjectId": "2755b4d860be4dd3a9313a2c36a79421",
    "m_Id": 0,
    "m_DisplayName": "A",
    "m_SlotType": 0,
    "m_Hidden": false,
    "m_ShaderOutputName": "A",
    "m_StageCapability": 3,
    "m_Value": {
        "e00": 0.0,
        "e01": 0.0,
        "e02": 0.0,
        "e03": 0.0,
        "e10": 0.0,
        "e11": 0.0,
        "e12": 0.0,
        "e13": 0.0,
        "e20": 0.0,
        "e21": 0.0,
        "e22": 0.0,
        "e23": 0.0,
        "e30": 0.0,
        "e31": 0.0,
        "e32": 0.0,
        "e33": 0.0
    },
    "m_DefaultValue": {
        "e00": 1.0,
        "e01": 0.0,
        "e02": 0.0,
        "e03": 0.0,
        "e10": 0.0,
        "e11": 1.0,
        "e12": 0.0,
        "e13": 0.0,
        "e20": 0.0,
        "e21": 0.0,
        "e22": 1.0,
        "e23": 0.0,
        "e30": 0.0,
        "e31": 0.0,
        "e32": 0.0,
        "e33": 1.0
    }
}

{
    "m_SGVersion": 0,
    "m_Type": "UnityEditor.ShaderGraph.Vector1MaterialSlot",
    "m_ObjectId": "276ee66a8ec0de89a391d49302e36a89",
    "m_Id": 0,
    "m_DisplayName": "A",
    "m_SlotType": 0,
    "m_Hidden": false,
    "m_ShaderOutputName": "A",
    "m_StageCapability": 3,
    "m_Value": 0.0,
    "m_DefaultValue": 0.0,
    "m_Labels": [
        "X"
    ]
}

{
    "m_SGVersion": 0,
    "m_Type": "UnityEditor.ShaderGraph.DynamicVectorMaterialSlot",
    "m_ObjectId": "27713aaa4179487488d7563e8e4d3178",
    "m_Id": 2,
    "m_DisplayName": "Out",
    "m_SlotType": 1,
    "m_Hidden": false,
    "m_ShaderOutputName": "Out",
    "m_StageCapability": 3,
    "m_Value": {
        "x": 0.0,
        "y": 0.0,
        "z": 0.0,
        "w": 0.0
    },
    "m_DefaultValue": {
        "x": 0.0,
        "y": 0.0,
        "z": 0.0,
        "w": 0.0
    }
}

{
    "m_SGVersion": 0,
    "m_Type": "UnityEditor.ShaderGraph.Vector3MaterialSlot",
    "m_ObjectId": "27a521c8c0cd4667896228b451493e43",
    "m_Id": 0,
    "m_DisplayName": "TangentWS",
    "m_SlotType": 0,
    "m_Hidden": false,
    "m_ShaderOutputName": "TangentWS",
    "m_StageCapability": 1,
    "m_Value": {
        "x": 0.0,
        "y": 0.0,
        "z": 0.0
    },
    "m_DefaultValue": {
        "x": 0.0,
        "y": 0.0,
        "z": 0.0
    },
    "m_Labels": []
}

{
    "m_SGVersion": 0,
    "m_Type": "UnityEditor.ShaderGraph.DynamicValueMaterialSlot",
    "m_ObjectId": "28d9a5f26f7d088f98ba28cd42dbbeb1",
    "m_Id": 2,
    "m_DisplayName": "Out",
    "m_SlotType": 1,
    "m_Hidden": false,
    "m_ShaderOutputName": "Out",
    "m_StageCapability": 3,
    "m_Value": {
        "e00": 0.0,
        "e01": 0.0,
        "e02": 0.0,
        "e03": 0.0,
        "e10": 0.0,
        "e11": 0.0,
        "e12": 0.0,
        "e13": 0.0,
        "e20": 0.0,
        "e21": 0.0,
        "e22": 0.0,
        "e23": 0.0,
        "e30": 0.0,
        "e31": 0.0,
        "e32": 0.0,
        "e33": 0.0
    },
    "m_DefaultValue": {
        "e00": 1.0,
        "e01": 0.0,
        "e02": 0.0,
        "e03": 0.0,
        "e10": 0.0,
        "e11": 1.0,
        "e12": 0.0,
        "e13": 0.0,
        "e20": 0.0,
        "e21": 0.0,
        "e22": 1.0,
        "e23": 0.0,
        "e30": 0.0,
        "e31": 0.0,
        "e32": 0.0,
        "e33": 1.0
    }
}

{
    "m_SGVersion": 0,
    "m_Type": "UnityEditor.ShaderGraph.DynamicValueMaterialSlot",
    "m_ObjectId": "293e1c8981704ba99e46c274b177eff4",
    "m_Id": 1,
    "m_DisplayName": "B",
    "m_SlotType": 0,
    "m_Hidden": false,
    "m_ShaderOutputName": "B",
    "m_StageCapability": 3,
    "m_Value": {
        "e00": 2.0,
        "e01": 2.0,
        "e02": 2.0,
        "e03": 2.0,
        "e10": 2.0,
        "e11": 2.0,
        "e12": 2.0,
        "e13": 2.0,
        "e20": 2.0,
        "e21": 2.0,
        "e22": 2.0,
        "e23": 2.0,
        "e30": 2.0,
        "e31": 2.0,
        "e32": 2.0,
        "e33": 2.0
    },
    "m_DefaultValue": {
        "e00": 1.0,
        "e01": 0.0,
        "e02": 0.0,
        "e03": 0.0,
        "e10": 0.0,
        "e11": 1.0,
        "e12": 0.0,
        "e13": 0.0,
        "e20": 0.0,
        "e21": 0.0,
        "e22": 1.0,
        "e23": 0.0,
        "e30": 0.0,
        "e31": 0.0,
        "e32": 0.0,
        "e33": 1.0
    }
}

{
    "m_SGVersion": 0,
    "m_Type": "UnityEditor.ShaderGraph.Vector3MaterialSlot",
    "m_ObjectId": "29c64038ecab48a282b3c24ffb5b2fcf",
    "m_Id": 2,
    "m_DisplayName": "NormalTS",
    "m_SlotType": 1,
    "m_Hidden": false,
    "m_ShaderOutputName": "NormalTS",
    "m_StageCapability": 2,
    "m_Value": {
        "x": 0.0,
        "y": 0.0,
        "z": 0.0
    },
    "m_DefaultValue": {
        "x": 0.0,
        "y": 0.0,
        "z": 0.0
    },
    "m_Labels": []
}

{
    "m_SGVersion": 0,
    "m_Type": "UnityEditor.ShaderGraph.SamplerStateMaterialSlot",
    "m_ObjectId": "2a727d7bd699c38a9e313428f205f18c",
    "m_Id": 3,
    "m_DisplayName": "Sampler",
    "m_SlotType": 0,
    "m_Hidden": false,
    "m_ShaderOutputName": "Sampler",
    "m_StageCapability": 3,
    "m_BareResource": false
}

{
    "m_SGVersion": 0,
    "m_Type": "UnityEditor.ShaderGraph.Vector1MaterialSlot",
    "m_ObjectId": "2b09fe0be0874fb5ac498a8ee3292037",
    "m_Id": 2,
    "m_DisplayName": "Y",
    "m_SlotType": 0,
    "m_Hidden": false,
    "m_ShaderOutputName": "Y",
    "m_StageCapability": 3,
    "m_Value": -1.0,
    "m_DefaultValue": 0.0,
    "m_Labels": [
        "Y"
    ]
}

{
    "m_SGVersion": 0,
    "m_Type": "UnityEditor.ShaderGraph.Vector3MaterialSlot",
    "m_ObjectId": "2b444e9e7d7c42a684b18213424efe9f",
    "m_Id": 1,
    "m_DisplayName": "NormalWS",
    "m_SlotType": 1,
    "m_Hidden": false,
    "m_ShaderOutputName": "NormalWS",
    "m_StageCapability": 2,
    "m_Value": {
        "x": 0.0,
        "y": 0.0,
        "z": 0.0
    },
    "m_DefaultValue": {
        "x": 0.0,
        "y": 0.0,
        "z": 0.0
    },
    "m_Labels": []
}

{
    "m_SGVersion": 0,
    "m_Type": "UnityEditor.ShaderGraph.BranchNode",
    "m_ObjectId": "2b914e2e1c524f16a3c38e94a019db83",
    "m_Group": {
        "m_Id": "c9b85bad34e54ffba475e8cf8950db93"
    },
    "m_Name": "Branch",
    "m_DrawState": {
        "m_Expanded": true,
        "m_Position": {
            "serializedVersion": "2",
            "x": -122.00010681152344,
            "y": 634.6665649414063,
            "width": 171.3333282470703,
            "height": 142.0
        }
    },
    "m_Slots": [
        {
            "m_Id": "a3e39550c9f34242893e654830b0f0f6"
        },
        {
            "m_Id": "4b44dcbac4a64043beeaef71248997a6"
        },
        {
            "m_Id": "4636efa6f8c947d480a9653902ac3f63"
        },
        {
            "m_Id": "41c471f41e6e40168b9405f6464b70bf"
        }
    ],
    "synonyms": [],
    "m_Precision": 0,
    "m_PreviewExpanded": false,
    "m_PreviewMode": 0,
    "m_CustomColors": {
        "m_SerializableColors": []
    }
}

{
    "m_SGVersion": 0,
    "m_Type": "UnityEditor.ShaderGraph.DynamicVectorMaterialSlot",
    "m_ObjectId": "2bcbc16e745d43cfadb860c94181bd64",
    "m_Id": 0,
    "m_DisplayName": "In",
    "m_SlotType": 0,
    "m_Hidden": false,
    "m_ShaderOutputName": "In",
    "m_StageCapability": 3,
    "m_Value": {
        "x": 0.0,
        "y": 0.0,
        "z": 0.0,
        "w": 0.0
    },
    "m_DefaultValue": {
        "x": 0.0,
        "y": 0.0,
        "z": 0.0,
        "w": 0.0
    }
}

{
    "m_SGVersion": 0,
    "m_Type": "UnityEditor.ShaderGraph.BooleanMaterialSlot",
    "m_ObjectId": "2bef3a5d77095d818d79a277c0446170",
    "m_Id": 2,
    "m_DisplayName": "Out",
    "m_SlotType": 1,
    "m_Hidden": false,
    "m_ShaderOutputName": "Out",
    "m_StageCapability": 3,
    "m_Value": false,
    "m_DefaultValue": false
}

{
    "m_SGVersion": 0,
    "m_Type": "UnityEditor.ShaderGraph.Vector3MaterialSlot",
    "m_ObjectId": "2c455c7d419447d3931cc8728a93f305",
    "m_Id": 0,
    "m_DisplayName": "Out",
    "m_SlotType": 1,
    "m_Hidden": false,
    "m_ShaderOutputName": "Out",
    "m_StageCapability": 2,
    "m_Value": {
        "x": 0.0,
        "y": 0.0,
        "z": 0.0
    },
    "m_DefaultValue": {
        "x": 0.0,
        "y": 0.0,
        "z": 0.0
    },
    "m_Labels": []
}

{
    "m_SGVersion": 0,
    "m_Type": "UnityEditor.ShaderGraph.DynamicVectorMaterialSlot",
    "m_ObjectId": "2d37e78d2f20938e96631f515efabb1e",
    "m_Id": 4,
    "m_DisplayName": "Better",
    "m_SlotType": 0,
    "m_Hidden": false,
    "m_ShaderOutputName": "BETTER",
    "m_StageCapability": 3,
    "m_Value": {
        "x": 3.0,
        "y": 0.0,
        "z": 0.0,
        "w": 0.0
    },
    "m_DefaultValue": {
        "x": 0.0,
        "y": 0.0,
        "z": 0.0,
        "w": 0.0
    }
}

{
    "m_SGVersion": 0,
    "m_Type": "UnityEditor.ShaderGraph.BlockNode",
    "m_ObjectId": "302997bca1c5498cb6695cfb2b9c9857",
    "m_Group": {
        "m_Id": ""
    },
    "m_Name": "VertexDescription.CustomInterpolator",
    "m_DrawState": {
        "m_Expanded": true,
        "m_Position": {
            "serializedVersion": "2",
            "x": 0.0,
            "y": 0.0,
            "width": 0.0,
            "height": 0.0
        }
    },
    "m_Slots": [
        {
            "m_Id": "a8562387d4e04ec6a62f32a6dce4d2ea"
        }
    ],
    "synonyms": [],
    "m_Precision": 0,
    "m_PreviewExpanded": true,
    "m_PreviewMode": 0,
    "m_CustomColors": {
        "m_SerializableColors": []
    },
    "m_SerializedDescriptor": "VertexDescription.BitangentWS#3"
}

{
    "m_SGVersion": 0,
    "m_Type": "UnityEditor.ShaderGraph.DynamicVectorMaterialSlot",
    "m_ObjectId": "315b1830308448ffa69ce39f408a9ff9",
    "m_Id": 3,
    "m_DisplayName": "Flip",
    "m_SlotType": 0,
    "m_Hidden": false,
    "m_ShaderOutputName": "FLIP",
    "m_StageCapability": 3,
    "m_Value": {
        "x": -1.0,
        "y": -1.0,
        "z": -1.0,
        "w": 1.0
    },
    "m_DefaultValue": {
        "x": 0.0,
        "y": 0.0,
        "z": 0.0,
        "w": 0.0
    }
}

{
    "m_SGVersion": 0,
    "m_Type": "UnityEditor.ShaderGraph.Vector1MaterialSlot",
    "m_ObjectId": "31992a9017caf586951bd6cbf29a7d6b",
    "m_Id": 0,
    "m_DisplayName": "A",
    "m_SlotType": 0,
    "m_Hidden": false,
    "m_ShaderOutputName": "A",
    "m_StageCapability": 3,
    "m_Value": 0.0,
    "m_DefaultValue": 0.0,
    "m_Labels": [
        "X"
    ]
}

{
    "m_SGVersion": 0,
    "m_Type": "UnityEditor.ShaderGraph.Vector1MaterialSlot",
    "m_ObjectId": "32c8fc50e108b788aef16bffb7fc0803",
    "m_Id": 1,
    "m_DisplayName": "B",
    "m_SlotType": 0,
    "m_Hidden": false,
    "m_ShaderOutputName": "B",
    "m_StageCapability": 3,
    "m_Value": 1.0,
    "m_DefaultValue": 0.0,
    "m_Labels": [
        "X"
    ]
}

{
    "m_SGVersion": 0,
    "m_Type": "UnityEditor.ShaderGraph.Vector1MaterialSlot",
    "m_ObjectId": "333fa29a488c1583a9b836db6b9a2a89",
    "m_Id": 4,
    "m_DisplayName": "R",
    "m_SlotType": 1,
    "m_Hidden": false,
    "m_ShaderOutputName": "R",
    "m_StageCapability": 2,
    "m_Value": 0.0,
    "m_DefaultValue": 0.0,
    "m_Labels": [
        "X"
    ]
}

{
    "m_SGVersion": 0,
    "m_Type": "UnityEditor.ShaderGraph.BooleanMaterialSlot",
    "m_ObjectId": "33f1b634f6254f12970e6321465cd186",
    "m_Id": 0,
    "m_DisplayName": "Predicate",
    "m_SlotType": 0,
    "m_Hidden": false,
    "m_ShaderOutputName": "Predicate",
    "m_StageCapability": 3,
    "m_Value": false,
    "m_DefaultValue": false
}

{
    "m_SGVersion": 0,
    "m_Type": "UnityEditor.ShaderGraph.Vector1MaterialSlot",
    "m_ObjectId": "34f1ce67525141ad98c082c1bc3ce24b",
    "m_Id": 1,
    "m_DisplayName": "R",
    "m_SlotType": 1,
    "m_Hidden": false,
    "m_ShaderOutputName": "R",
    "m_StageCapability": 3,
    "m_Value": 0.0,
    "m_DefaultValue": 0.0,
    "m_Labels": []
}

{
    "m_SGVersion": 0,
    "m_Type": "UnityEditor.ShaderGraph.DynamicVectorMaterialSlot",
    "m_ObjectId": "35205927f38a288dad23578d3a0d597d",
    "m_Id": 2,
    "m_DisplayName": "Off",
    "m_SlotType": 0,
    "m_Hidden": false,
    "m_ShaderOutputName": "Off",
    "m_StageCapability": 3,
    "m_Value": {
        "x": 0.0,
        "y": 0.0,
        "z": 0.0,
        "w": 0.0
    },
    "m_DefaultValue": {
        "x": 0.0,
        "y": 0.0,
        "z": 0.0,
        "w": 0.0
    }
}

{
    "m_SGVersion": 0,
    "m_Type": "UnityEditor.ShaderGraph.DynamicVectorMaterialSlot",
    "m_ObjectId": "3656f062faba41ef9d50397b9d1559e5",
    "m_Id": 1,
    "m_DisplayName": "True",
    "m_SlotType": 0,
    "m_Hidden": false,
    "m_ShaderOutputName": "True",
    "m_StageCapability": 3,
    "m_Value": {
        "x": 1.0,
        "y": 1.0,
        "z": 1.0,
        "w": 1.0
    },
    "m_DefaultValue": {
        "x": 0.0,
        "y": 0.0,
        "z": 0.0,
        "w": 0.0
    }
}

{
    "m_SGVersion": 0,
    "m_Type": "UnityEditor.ShaderGraph.Vector4MaterialSlot",
    "m_ObjectId": "38815fda0975d886bb0c0984e3857b52",
    "m_Id": 0,
    "m_DisplayName": "Subsurface Color",
    "m_SlotType": 1,
    "m_Hidden": false,
    "m_ShaderOutputName": "Out",
    "m_StageCapability": 3,
    "m_Value": {
        "x": 0.0,
        "y": 0.0,
        "z": 0.0,
        "w": 0.0
    },
    "m_DefaultValue": {
        "x": 0.0,
        "y": 0.0,
        "z": 0.0,
        "w": 0.0
    },
    "m_Labels": []
}

{
    "m_SGVersion": 0,
    "m_Type": "UnityEditor.ShaderGraph.DynamicValueMaterialSlot",
    "m_ObjectId": "39a5c5b17caa43088c3de40113c9d35b",
    "m_Id": 0,
    "m_DisplayName": "A",
    "m_SlotType": 0,
    "m_Hidden": false,
    "m_ShaderOutputName": "A",
    "m_StageCapability": 3,
    "m_Value": {
        "e00": 0.0,
        "e01": 0.0,
        "e02": 0.0,
        "e03": 0.0,
        "e10": 0.0,
        "e11": 0.0,
        "e12": 0.0,
        "e13": 0.0,
        "e20": 0.0,
        "e21": 0.0,
        "e22": 0.0,
        "e23": 0.0,
        "e30": 0.0,
        "e31": 0.0,
        "e32": 0.0,
        "e33": 0.0
    },
    "m_DefaultValue": {
        "e00": 1.0,
        "e01": 0.0,
        "e02": 0.0,
        "e03": 0.0,
        "e10": 0.0,
        "e11": 1.0,
        "e12": 0.0,
        "e13": 0.0,
        "e20": 0.0,
        "e21": 0.0,
        "e22": 1.0,
        "e23": 0.0,
        "e30": 0.0,
        "e31": 0.0,
        "e32": 0.0,
        "e33": 1.0
    }
}

{
    "m_SGVersion": 0,
    "m_Type": "UnityEditor.ShaderGraph.BlockNode",
    "m_ObjectId": "39e6bd43f5a14cd1a08d7390679a375c",
    "m_Group": {
        "m_Id": ""
    },
    "m_Name": "VertexDescription.Tangent",
    "m_DrawState": {
        "m_Expanded": true,
        "m_Position": {
            "serializedVersion": "2",
            "x": 0.0,
            "y": 0.0,
            "width": 0.0,
            "height": 0.0
        }
    },
    "m_Slots": [
        {
            "m_Id": "0960dd1fe1e1458bbd8302eb675a92b5"
        }
    ],
    "synonyms": [],
    "m_Precision": 0,
    "m_PreviewExpanded": true,
    "m_PreviewMode": 0,
    "m_CustomColors": {
        "m_SerializableColors": []
    },
    "m_SerializedDescriptor": "VertexDescription.Tangent"
}

{
    "m_SGVersion": 0,
    "m_Type": "UnityEditor.ShaderGraph.MultiplyNode",
    "m_ObjectId": "3ad768038acf4f4ab5dd211febf7bc35",
    "m_Group": {
        "m_Id": "adbf1a2b4b204322949c871f530bd8af"
    },
    "m_Name": "Multiply",
    "m_DrawState": {
        "m_Expanded": true,
        "m_Position": {
            "serializedVersion": "2",
            "x": -476.66650390625,
            "y": 1389.333251953125,
            "width": 130.0,
            "height": 118.0
        }
    },
    "m_Slots": [
        {
            "m_Id": "a62dbd01fb5c448f884a0a10a0cd7564"
        },
        {
            "m_Id": "a873335716884bf9b33b411d1ab628d8"
        },
        {
            "m_Id": "76e40797ef614d6888dd64f2361c3f73"
        }
    ],
    "synonyms": [],
    "m_Precision": 0,
    "m_PreviewExpanded": false,
    "m_PreviewMode": 0,
    "m_CustomColors": {
        "m_SerializableColors": []
    }
}

{
    "m_SGVersion": 0,
    "m_Type": "UnityEditor.ShaderGraph.Vector3MaterialSlot",
    "m_ObjectId": "3adefae6ae414d0da756aa33935613ff",
    "m_Id": 0,
    "m_DisplayName": "Out",
    "m_SlotType": 1,
    "m_Hidden": false,
    "m_ShaderOutputName": "Out",
    "m_StageCapability": 3,
    "m_Value": {
        "x": 0.0,
        "y": 0.0,
        "z": 0.0
    },
    "m_DefaultValue": {
        "x": 0.0,
        "y": 0.0,
        "z": 0.0
    },
    "m_Labels": []
}

{
    "m_SGVersion": 0,
    "m_Type": "UnityEditor.ShaderGraph.Vector1MaterialSlot",
    "m_ObjectId": "3b2869f89eae4a6ab8f7d5b996718fa1",
    "m_Id": 0,
    "m_DisplayName": "Ambient Occlusion",
    "m_SlotType": 0,
    "m_Hidden": false,
    "m_ShaderOutputName": "Occlusion",
    "m_StageCapability": 2,
    "m_Value": 1.0,
    "m_DefaultValue": 1.0,
    "m_Labels": []
}

{
    "m_SGVersion": 0,
    "m_Type": "UnityEditor.ShaderGraph.DynamicVectorMaterialSlot",
    "m_ObjectId": "3b8a30fe161c464baa736b60687bd147",
    "m_Id": 2,
    "m_DisplayName": "Max",
    "m_SlotType": 0,
    "m_Hidden": false,
    "m_ShaderOutputName": "Max",
    "m_StageCapability": 3,
    "m_Value": {
        "x": 1.0,
        "y": 1.0,
        "z": 1.0,
        "w": 1.0
    },
    "m_DefaultValue": {
        "x": 0.0,
        "y": 0.0,
        "z": 0.0,
        "w": 0.0
    }
}

{
    "m_SGVersion": 0,
    "m_Type": "UnityEditor.ShaderGraph.Texture2DInputMaterialSlot",
    "m_ObjectId": "3baccecc77f68f8db67addba79c81cf5",
    "m_Id": 1,
    "m_DisplayName": "Texture",
    "m_SlotType": 0,
    "m_Hidden": false,
    "m_ShaderOutputName": "Texture",
    "m_StageCapability": 3,
    "m_BareResource": false,
    "m_Texture": {
        "m_SerializedTexture": "{\"texture\":{\"instanceID\":0}}",
        "m_Guid": ""
    },
    "m_DefaultType": 0
}

{
    "m_SGVersion": 0,
    "m_Type": "UnityEditor.ShaderGraph.Vector4MaterialSlot",
    "m_ObjectId": "3c159799c47e4b199d2e6b38259a434c",
    "m_Id": -84633316,
    "m_DisplayName": "Backside Normal Transform (TS)",
    "m_SlotType": 0,
    "m_Hidden": false,
    "m_ShaderOutputName": "Backside_Normal_Transform_TS",
    "m_StageCapability": 2,
    "m_Value": {
        "x": 1.0,
        "y": 1.0,
        "z": -1.0,
        "w": 1.0
    },
    "m_DefaultValue": {
        "x": 0.0,
        "y": 0.0,
        "z": 0.0,
        "w": 0.0
    },
    "m_Labels": []
}

{
    "m_SGVersion": 0,
    "m_Type": "UnityEditor.ShaderGraph.Internal.Texture2DShaderProperty",
    "m_ObjectId": "408f4011bedc248f9abbf3200ce684cd",
    "m_Guid": {
        "m_GuidSerialized": "167c863e-9150-4baf-bf6c-a9013e92c8a4"
    },
    "m_Name": "Base Map",
    "m_DefaultRefNameVersion": 0,
    "m_RefNameGeneratedByDisplayName": "",
    "m_DefaultReferenceName": "Texture2D_35B6B6D0",
    "m_OverrideReferenceName": "_MainTex",
    "m_GeneratePropertyBlock": true,
    "m_UseCustomSlotLabel": false,
    "m_CustomSlotLabel": "",
    "m_Precision": 0,
    "overrideHLSLDeclaration": false,
    "hlslDeclarationOverride": 0,
    "m_Hidden": false,
    "m_Value": {
        "m_SerializedTexture": "{\"texture\":{\"instanceID\":0}}",
        "m_Guid": ""
    },
    "isMainTexture": false,
    "useTilingAndOffset": false,
    "m_Modifiable": true,
    "m_DefaultType": 0
}

{
    "m_SGVersion": 0,
    "m_Type": "UnityEditor.ShaderGraph.DynamicVectorMaterialSlot",
    "m_ObjectId": "419a1024149d4e56a34d6157c273a749",
    "m_Id": 1,
    "m_DisplayName": "Out",
    "m_SlotType": 1,
    "m_Hidden": false,
    "m_ShaderOutputName": "Out",
    "m_StageCapability": 3,
    "m_Value": {
        "x": 0.0,
        "y": 0.0,
        "z": 0.0,
        "w": 0.0
    },
    "m_DefaultValue": {
        "x": 0.0,
        "y": 0.0,
        "z": 0.0,
        "w": 0.0
    }
}

{
    "m_SGVersion": 0,
    "m_Type": "UnityEditor.ShaderGraph.DynamicVectorMaterialSlot",
    "m_ObjectId": "41c471f41e6e40168b9405f6464b70bf",
    "m_Id": 3,
    "m_DisplayName": "Out",
    "m_SlotType": 1,
    "m_Hidden": false,
    "m_ShaderOutputName": "Out",
    "m_StageCapability": 3,
    "m_Value": {
        "x": 0.0,
        "y": 0.0,
        "z": 0.0,
        "w": 0.0
    },
    "m_DefaultValue": {
        "x": 0.0,
        "y": 0.0,
        "z": 0.0,
        "w": 0.0
    }
}

{
    "m_SGVersion": 0,
    "m_Type": "UnityEditor.ShaderGraph.Vector4MaterialSlot",
    "m_ObjectId": "452624ee2ab81e8385d7fd083314c3ac",
    "m_Id": 0,
    "m_DisplayName": "Color Tint",
    "m_SlotType": 1,
    "m_Hidden": false,
    "m_ShaderOutputName": "Out",
    "m_StageCapability": 3,
    "m_Value": {
        "x": 0.0,
        "y": 0.0,
        "z": 0.0,
        "w": 0.0
    },
    "m_DefaultValue": {
        "x": 0.0,
        "y": 0.0,
        "z": 0.0,
        "w": 0.0
    },
    "m_Labels": []
}

{
    "m_SGVersion": 0,
    "m_Type": "UnityEditor.ShaderGraph.DynamicVectorMaterialSlot",
    "m_ObjectId": "4636efa6f8c947d480a9653902ac3f63",
    "m_Id": 2,
    "m_DisplayName": "False",
    "m_SlotType": 0,
    "m_Hidden": false,
    "m_ShaderOutputName": "False",
    "m_StageCapability": 3,
    "m_Value": {
        "x": 0.0,
        "y": 0.0,
        "z": 0.0,
        "w": 0.0
    },
    "m_DefaultValue": {
        "x": 0.0,
        "y": 0.0,
        "z": 0.0,
        "w": 0.0
    }
}

{
    "m_SGVersion": 0,
    "m_Type": "UnityEditor.ShaderGraph.PositionMaterialSlot",
    "m_ObjectId": "4767dbc5de5d4953a86f6c5f1746cb0e",
    "m_Id": 2,
    "m_DisplayName": "Position",
    "m_SlotType": 0,
    "m_Hidden": false,
    "m_ShaderOutputName": "Position",
    "m_StageCapability": 3,
    "m_Value": {
        "x": 0.0,
        "y": 0.0,
        "z": 0.0
    },
    "m_DefaultValue": {
        "x": 0.0,
        "y": 0.0,
        "z": 0.0
    },
    "m_Labels": [],
    "m_Space": 2
}

{
    "m_SGVersion": 0,
    "m_Type": "UnityEditor.ShaderGraph.Vector3MaterialSlot",
    "m_ObjectId": "47dff120b3244b71b9c72f573905f58b",
    "m_Id": 0,
    "m_DisplayName": "Out",
    "m_SlotType": 1,
    "m_Hidden": false,
    "m_ShaderOutputName": "Out",
    "m_StageCapability": 3,
    "m_Value": {
        "x": 0.0,
        "y": 0.0,
        "z": 0.0
    },
    "m_DefaultValue": {
        "x": 0.0,
        "y": 0.0,
        "z": 0.0
    },
    "m_Labels": []
}

{
    "m_SGVersion": 0,
    "m_Type": "UnityEditor.ShaderGraph.PropertyNode",
    "m_ObjectId": "48279be9b55d436faa7b1ab7b278a351",
    "m_Group": {
        "m_Id": "c9b85bad34e54ffba475e8cf8950db93"
    },
    "m_Name": "Property",
    "m_DrawState": {
        "m_Expanded": true,
        "m_Position": {
            "serializedVersion": "2",
            "x": -577.3333129882813,
            "y": 615.3333740234375,
            "width": 160.66665649414063,
            "height": 34.0
        }
    },
    "m_Slots": [
        {
            "m_Id": "604560c822ce4c66996b66f0b6b9a269"
        }
    ],
    "synonyms": [],
    "m_Precision": 0,
    "m_PreviewExpanded": true,
    "m_PreviewMode": 0,
    "m_CustomColors": {
        "m_SerializableColors": []
    },
    "m_Property": {
        "m_Id": "98f2563c68c240438e50bd82c3ad65ed"
    }
}

{
    "m_SGVersion": 0,
    "m_Type": "UnityEditor.ShaderGraph.Vector3MaterialSlot",
    "m_ObjectId": "48539903e06846ea8e06342e5bb3aa5a",
    "m_Id": 2074262670,
    "m_DisplayName": "Interpolated Normal (WS)",
    "m_SlotType": 0,
    "m_Hidden": false,
    "m_ShaderOutputName": "Interpolated_Normal_WS",
    "m_StageCapability": 2,
    "m_Value": {
        "x": 0.0,
        "y": 0.0,
        "z": 0.0
    },
    "m_DefaultValue": {
        "x": 0.0,
        "y": 0.0,
        "z": 0.0
    },
    "m_Labels": []
}

{
    "m_SGVersion": 0,
    "m_Type": "UnityEditor.ShaderGraph.Vector1MaterialSlot",
    "m_ObjectId": "49deff8d11c74e459ae2166be9a131fa",
    "m_Id": 3,
    "m_DisplayName": "B",
    "m_SlotType": 1,
    "m_Hidden": false,
    "m_ShaderOutputName": "B",
    "m_StageCapability": 3,
    "m_Value": 0.0,
    "m_DefaultValue": 0.0,
    "m_Labels": []
}

{
    "m_SGVersion": 0,
    "m_Type": "UnityEditor.ShaderGraph.Vector4Node",
    "m_ObjectId": "4ac15dfdb58f4e61a8ac3884f9362747",
    "m_Group": {
        "m_Id": "54e9698bb5e84076bf674ac114f1c1c5"
    },
    "m_Name": "Vector 4",
    "m_DrawState": {
        "m_Expanded": true,
        "m_Position": {
            "serializedVersion": "2",
            "x": -1577.3333740234375,
            "y": 426.6667175292969,
            "width": 130.6666259765625,
            "height": 148.66664123535157
        }
    },
    "m_Slots": [
        {
            "m_Id": "4bb722ba56054ab396da1fa74bf2fdf6"
        },
        {
            "m_Id": "2b09fe0be0874fb5ac498a8ee3292037"
        },
        {
            "m_Id": "6a1b2f23b15b48dbaecbcdf6478619d7"
        },
        {
            "m_Id": "f7d3bfcb524540c6a90451eb208ed644"
        },
        {
            "m_Id": "175f3a6bf51743018b9ca202bb6918b5"
        }
    ],
    "synonyms": [],
    "m_Precision": 0,
    "m_PreviewExpanded": true,
    "m_PreviewMode": 0,
    "m_CustomColors": {
        "m_SerializableColors": []
    },
    "m_Value": {
        "x": 0.0,
        "y": 0.0,
        "z": 0.0,
        "w": 0.0
    }
}

{
    "m_SGVersion": 0,
    "m_Type": "UnityEditor.ShaderGraph.DynamicVectorMaterialSlot",
    "m_ObjectId": "4b44dcbac4a64043beeaef71248997a6",
    "m_Id": 1,
    "m_DisplayName": "True",
    "m_SlotType": 0,
    "m_Hidden": false,
    "m_ShaderOutputName": "True",
    "m_StageCapability": 3,
    "m_Value": {
        "x": 1.0,
        "y": 1.0,
        "z": 1.0,
        "w": 1.0
    },
    "m_DefaultValue": {
        "x": 0.0,
        "y": 0.0,
        "z": 0.0,
        "w": 0.0
    }
}

{
    "m_SGVersion": 0,
    "m_Type": "UnityEditor.ShaderGraph.PositionMaterialSlot",
    "m_ObjectId": "4b63a461ff184254a16168172ba8e42b",
    "m_Id": 0,
    "m_DisplayName": "Position",
    "m_SlotType": 0,
    "m_Hidden": false,
    "m_ShaderOutputName": "Position",
    "m_StageCapability": 1,
    "m_Value": {
        "x": 0.0,
        "y": 0.0,
        "z": 0.0
    },
    "m_DefaultValue": {
        "x": 0.0,
        "y": 0.0,
        "z": 0.0
    },
    "m_Labels": [],
    "m_Space": 0
}

{
    "m_SGVersion": 0,
    "m_Type": "UnityEditor.ShaderGraph.Vector1MaterialSlot",
    "m_ObjectId": "4bb722ba56054ab396da1fa74bf2fdf6",
    "m_Id": 1,
    "m_DisplayName": "X",
    "m_SlotType": 0,
    "m_Hidden": false,
    "m_ShaderOutputName": "X",
    "m_StageCapability": 3,
    "m_Value": -1.0,
    "m_DefaultValue": 0.0,
    "m_Labels": []
}

{
    "m_SGVersion": 0,
    "m_Type": "UnityEditor.ShaderGraph.DynamicValueMaterialSlot",
    "m_ObjectId": "4d34cc6b41d545f98635938c0c17f90b",
    "m_Id": 1,
    "m_DisplayName": "B",
    "m_SlotType": 0,
    "m_Hidden": false,
    "m_ShaderOutputName": "B",
    "m_StageCapability": 3,
    "m_Value": {
        "e00": 2.0,
        "e01": 2.0,
        "e02": 2.0,
        "e03": 2.0,
        "e10": 2.0,
        "e11": 2.0,
        "e12": 2.0,
        "e13": 2.0,
        "e20": 2.0,
        "e21": 2.0,
        "e22": 2.0,
        "e23": 2.0,
        "e30": 2.0,
        "e31": 2.0,
        "e32": 2.0,
        "e33": 2.0
    },
    "m_DefaultValue": {
        "e00": 1.0,
        "e01": 0.0,
        "e02": 0.0,
        "e03": 0.0,
        "e10": 0.0,
        "e11": 1.0,
        "e12": 0.0,
        "e13": 0.0,
        "e20": 0.0,
        "e21": 0.0,
        "e22": 1.0,
        "e23": 0.0,
        "e30": 0.0,
        "e31": 0.0,
        "e32": 0.0,
        "e33": 1.0
    }
}

{
    "m_SGVersion": 0,
    "m_Type": "UnityEditor.ShaderGraph.KeywordNode",
    "m_ObjectId": "4d39237bcc0a4a739e43d00dd5e365b1",
    "m_Group": {
        "m_Id": "54e9698bb5e84076bf674ac114f1c1c5"
    },
    "m_Name": "Backface Normal Mode",
    "m_DrawState": {
        "m_Expanded": true,
        "m_Position": {
            "serializedVersion": "2",
            "x": -1382.0,
            "y": 511.9999084472656,
            "width": 183.99998474121095,
            "height": 142.0
        }
    },
    "m_Slots": [
        {
            "m_Id": "836ad1f42f6c487ebdacd8b6824e2b87"
        },
        {
            "m_Id": "315b1830308448ffa69ce39f408a9ff9"
        },
        {
            "m_Id": "e5cf8a662b464e7f9f11233d74dd316b"
        },
        {
            "m_Id": "6a0edea586e0473fa0843e8cc03b989c"
        }
    ],
    "synonyms": [],
    "m_Precision": 0,
    "m_PreviewExpanded": false,
    "m_PreviewMode": 0,
    "m_CustomColors": {
        "m_SerializableColors": []
    },
    "m_Keyword": {
        "m_Id": "09ff2a37c91b4f1b8d0a35a373b3ed02"
    }
}

{
    "m_SGVersion": 0,
    "m_Type": "UnityEditor.ShaderGraph.Texture2DMaterialSlot",
    "m_ObjectId": "4e26a6f6468d9287ae25df80569efe45",
    "m_Id": 0,
    "m_DisplayName": "Base Map",
    "m_SlotType": 1,
    "m_Hidden": false,
    "m_ShaderOutputName": "Out",
    "m_StageCapability": 3,
    "m_BareResource": false
}

{
    "m_SGVersion": 0,
    "m_Type": "UnityEditor.ShaderGraph.DynamicVectorMaterialSlot",
    "m_ObjectId": "4f508561160948e9a0733218f5e84e54",
    "m_Id": 1,
    "m_DisplayName": "On",
    "m_SlotType": 0,
    "m_Hidden": false,
    "m_ShaderOutputName": "On",
    "m_StageCapability": 3,
    "m_Value": {
        "x": 0.10000000149011612,
        "y": 0.0,
        "z": 0.0,
        "w": 0.0
    },
    "m_DefaultValue": {
        "x": 0.0,
        "y": 0.0,
        "z": 0.0,
        "w": 0.0
    }
}

{
    "m_SGVersion": 0,
    "m_Type": "UnityEditor.ShaderGraph.Vector3MaterialSlot",
    "m_ObjectId": "50a331bc3bb94a16bee54a742302f3b1",
    "m_Id": 3,
    "m_DisplayName": "PositionWS",
    "m_SlotType": 0,
    "m_Hidden": false,
    "m_ShaderOutputName": "PositionWS",
    "m_StageCapability": 3,
    "m_Value": {
        "x": 0.0,
        "y": 0.0,
        "z": 0.0
    },
    "m_DefaultValue": {
        "x": 0.0,
        "y": 0.0,
        "z": 0.0
    },
    "m_Labels": []
}

{
    "m_SGVersion": 0,
    "m_Type": "UnityEditor.ShaderGraph.DynamicValueMaterialSlot",
    "m_ObjectId": "52633d74cf06a78ba285e54b23356614",
    "m_Id": 1,
    "m_DisplayName": "B",
    "m_SlotType": 0,
    "m_Hidden": false,
    "m_ShaderOutputName": "B",
    "m_StageCapability": 3,
    "m_Value": {
        "e00": 2.0,
        "e01": 2.0,
        "e02": 2.0,
        "e03": 2.0,
        "e10": 2.0,
        "e11": 2.0,
        "e12": 2.0,
        "e13": 2.0,
        "e20": 2.0,
        "e21": 2.0,
        "e22": 2.0,
        "e23": 2.0,
        "e30": 2.0,
        "e31": 2.0,
        "e32": 2.0,
        "e33": 2.0
    },
    "m_DefaultValue": {
        "e00": 1.0,
        "e01": 0.0,
        "e02": 0.0,
        "e03": 0.0,
        "e10": 0.0,
        "e11": 1.0,
        "e12": 0.0,
        "e13": 0.0,
        "e20": 0.0,
        "e21": 0.0,
        "e22": 1.0,
        "e23": 0.0,
        "e30": 0.0,
        "e31": 0.0,
        "e32": 0.0,
        "e33": 1.0
    }
}

{
    "m_SGVersion": 0,
    "m_Type": "UnityEditor.ShaderGraph.Vector4MaterialSlot",
    "m_ObjectId": "526c19835b2c8989900565e03f977ac2",
    "m_Id": 0,
    "m_DisplayName": "RGBA",
    "m_SlotType": 1,
    "m_Hidden": false,
    "m_ShaderOutputName": "RGBA",
    "m_StageCapability": 2,
    "m_Value": {
        "x": 0.0,
        "y": 0.0,
        "z": 0.0,
        "w": 0.0
    },
    "m_DefaultValue": {
        "x": 0.0,
        "y": 0.0,
        "z": 0.0,
        "w": 0.0
    },
    "m_Labels": []
}

{
    "m_SGVersion": 0,
    "m_Type": "UnityEditor.ShaderGraph.Texture2DMaterialSlot",
    "m_ObjectId": "53be939687254382914e0cb525836031",
    "m_Id": 0,
    "m_DisplayName": "Smoothness (R), Metallic (G), AO (B)",
    "m_SlotType": 1,
    "m_Hidden": false,
    "m_ShaderOutputName": "Out",
    "m_StageCapability": 3,
    "m_BareResource": false
}

{
    "m_SGVersion": 0,
    "m_Type": "UnityEditor.ShaderGraph.DynamicVectorMaterialSlot",
    "m_ObjectId": "54cc381931614a2e8522063aaac8f7f0",
    "m_Id": 0,
    "m_DisplayName": "A",
    "m_SlotType": 0,
    "m_Hidden": false,
    "m_ShaderOutputName": "A",
    "m_StageCapability": 3,
    "m_Value": {
        "x": 0.0,
        "y": 0.0,
        "z": 0.0,
        "w": 0.0
    },
    "m_DefaultValue": {
        "x": 0.0,
        "y": 0.0,
        "z": 0.0,
        "w": 0.0
    }
}

{
    "m_SGVersion": 0,
    "m_Type": "UnityEditor.ShaderGraph.GroupData",
    "m_ObjectId": "54e9698bb5e84076bf674ac114f1c1c5",
    "m_Title": "Normals",
    "m_Position": {
        "x": -1602.666748046875,
        "y": 107.33348846435547
    }
}

{
    "m_SGVersion": 0,
    "m_Type": "UnityEditor.ShaderGraph.DynamicVectorMaterialSlot",
    "m_ObjectId": "578e2ac795ec4cabb4664f5f7d50cb93",
    "m_Id": 1,
    "m_DisplayName": "True",
    "m_SlotType": 0,
    "m_Hidden": false,
    "m_ShaderOutputName": "True",
    "m_StageCapability": 3,
    "m_Value": {
        "x": 1.0,
        "y": 1.0,
        "z": 1.0,
        "w": 1.0
    },
    "m_DefaultValue": {
        "x": 0.0,
        "y": 0.0,
        "z": 0.0,
        "w": 0.0
    }
}

{
    "m_SGVersion": 0,
    "m_Type": "UnityEditor.ShaderGraph.DynamicVectorMaterialSlot",
    "m_ObjectId": "591741a6311d458ab7ab883f27db37b6",
    "m_Id": 3,
    "m_DisplayName": "Out",
    "m_SlotType": 1,
    "m_Hidden": false,
    "m_ShaderOutputName": "Out",
    "m_StageCapability": 3,
    "m_Value": {
        "x": 0.0,
        "y": 0.0,
        "z": 0.0,
        "w": 0.0
    },
    "m_DefaultValue": {
        "x": 0.0,
        "y": 0.0,
        "z": 0.0,
        "w": 0.0
    }
}

{
    "m_SGVersion": 3,
    "m_Type": "UnityEditor.ShaderGraph.Internal.ColorShaderProperty",
    "m_ObjectId": "59b365e09a746d80a4d66c34105b578a",
    "m_Guid": {
        "m_GuidSerialized": "ef313369-7c9d-41e1-836e-f6aaf3037d32"
    },
    "m_Name": "Color Tint",
    "m_DefaultRefNameVersion": 0,
    "m_RefNameGeneratedByDisplayName": "",
    "m_DefaultReferenceName": "Color_FBA42137",
    "m_OverrideReferenceName": "_Color",
    "m_GeneratePropertyBlock": true,
    "m_UseCustomSlotLabel": false,
    "m_CustomSlotLabel": "",
    "m_Precision": 0,
    "overrideHLSLDeclaration": false,
    "hlslDeclarationOverride": 0,
    "m_Hidden": false,
    "m_Value": {
        "r": 1.0,
        "g": 1.0,
        "b": 1.0,
        "a": 1.0
    },
    "isMainColor": false,
    "m_ColorMode": 0
}

{
    "m_SGVersion": 0,
    "m_Type": "UnityEditor.ShaderGraph.DynamicVectorMaterialSlot",
    "m_ObjectId": "5acaaef9bf824724b551b05109b46df4",
    "m_Id": 3,
    "m_DisplayName": "Out",
    "m_SlotType": 1,
    "m_Hidden": false,
    "m_ShaderOutputName": "Out",
    "m_StageCapability": 3,
    "m_Value": {
        "x": 0.0,
        "y": 0.0,
        "z": 0.0,
        "w": 0.0
    },
    "m_DefaultValue": {
        "x": 0.0,
        "y": 0.0,
        "z": 0.0,
        "w": 0.0
    }
}

{
    "m_SGVersion": 0,
    "m_Type": "UnityEditor.ShaderGraph.BitangentVectorNode",
    "m_ObjectId": "5bd8dec7077842eaadbcd3c210446d5c",
    "m_Group": {
        "m_Id": ""
    },
    "m_Name": "Bitangent Vector",
    "m_DrawState": {
        "m_Expanded": true,
        "m_Position": {
            "serializedVersion": "2",
            "x": -208.0,
            "y": -252.66668701171876,
            "width": 206.0,
            "height": 131.33334350585938
        }
    },
    "m_Slots": [
        {
            "m_Id": "e23e541bb1814b6fb720002a51bed82d"
        }
    ],
    "synonyms": [],
    "m_Precision": 0,
    "m_PreviewExpanded": false,
    "m_PreviewMode": 2,
    "m_CustomColors": {
        "m_SerializableColors": []
    },
    "m_Space": 2
}

{
    "m_SGVersion": 0,
    "m_Type": "UnityEditor.ShaderGraph.ClampNode",
    "m_ObjectId": "5bf41f6643f54da59312368ca05f4b91",
    "m_Group": {
        "m_Id": "adbf1a2b4b204322949c871f530bd8af"
    },
    "m_Name": "Clamp",
    "m_DrawState": {
        "m_Expanded": true,
        "m_Position": {
            "serializedVersion": "2",
            "x": -1060.0,
            "y": 1507.333251953125,
            "width": 140.6666259765625,
            "height": 142.0
        }
    },
    "m_Slots": [
        {
            "m_Id": "2bcbc16e745d43cfadb860c94181bd64"
        },
        {
            "m_Id": "17a218b89ab04c63a236c29b47a1cc07"
        },
        {
            "m_Id": "3b8a30fe161c464baa736b60687bd147"
        },
        {
            "m_Id": "5acaaef9bf824724b551b05109b46df4"
        }
    ],
    "synonyms": [],
    "m_Precision": 0,
    "m_PreviewExpanded": false,
    "m_PreviewMode": 0,
    "m_CustomColors": {
        "m_SerializableColors": []
    }
}

{
    "m_SGVersion": 0,
    "m_Type": "UnityEditor.ShaderGraph.Vector1MaterialSlot",
    "m_ObjectId": "5c81044489cca982b61c5c7a926b9b82",
    "m_Id": 1,
    "m_DisplayName": "Opacity",
    "m_SlotType": 1,
    "m_Hidden": false,
    "m_ShaderOutputName": "Opacity",
    "m_StageCapability": 3,
    "m_Value": 0.0,
    "m_DefaultValue": 0.0,
    "m_Labels": [
        "X"
    ]
}

{
    "m_SGVersion": 0,
    "m_Type": "UnityEditor.ShaderGraph.Vector3MaterialSlot",
    "m_ObjectId": "5cb6ad41f0b4415e99754c5b46998edc",
    "m_Id": 1,
    "m_DisplayName": "MainLightDirWS",
    "m_SlotType": 1,
    "m_Hidden": false,
    "m_ShaderOutputName": "MainLightDirWS",
    "m_StageCapability": 3,
    "m_Value": {
        "x": 0.0,
        "y": 0.0,
        "z": 0.0
    },
    "m_DefaultValue": {
        "x": 0.0,
        "y": 0.0,
        "z": 0.0
    },
    "m_Labels": []
}

{
    "m_SGVersion": 0,
    "m_Type": "UnityEditor.ShaderGraph.DynamicValueMaterialSlot",
    "m_ObjectId": "5dfccb3a8cd7497a8b9b10d240be2a45",
    "m_Id": 0,
    "m_DisplayName": "A",
    "m_SlotType": 0,
    "m_Hidden": false,
    "m_ShaderOutputName": "A",
    "m_StageCapability": 3,
    "m_Value": {
        "e00": 0.0,
        "e01": 0.0,
        "e02": 0.0,
        "e03": 0.0,
        "e10": 0.0,
        "e11": 0.0,
        "e12": 0.0,
        "e13": 0.0,
        "e20": 0.0,
        "e21": 0.0,
        "e22": 0.0,
        "e23": 0.0,
        "e30": 0.0,
        "e31": 0.0,
        "e32": 0.0,
        "e33": 0.0
    },
    "m_DefaultValue": {
        "e00": 1.0,
        "e01": 0.0,
        "e02": 0.0,
        "e03": 0.0,
        "e10": 0.0,
        "e11": 1.0,
        "e12": 0.0,
        "e13": 0.0,
        "e20": 0.0,
        "e21": 0.0,
        "e22": 1.0,
        "e23": 0.0,
        "e30": 0.0,
        "e31": 0.0,
        "e32": 0.0,
        "e33": 1.0
    }
}

{
    "m_SGVersion": 0,
    "m_Type": "UnityEditor.ShaderGraph.Vector1MaterialSlot",
    "m_ObjectId": "5f5b8a0e60b94f32b5f318a042eaf38e",
    "m_Id": 4,
    "m_DisplayName": "A",
    "m_SlotType": 1,
    "m_Hidden": false,
    "m_ShaderOutputName": "A",
    "m_StageCapability": 3,
    "m_Value": 0.0,
    "m_DefaultValue": 0.0,
    "m_Labels": []
}

{
    "m_SGVersion": 0,
    "m_Type": "UnityEditor.ShaderGraph.Vector3MaterialSlot",
    "m_ObjectId": "5f78208077c9908f80a35b7b0ebb13f0",
    "m_Id": -536488307,
    "m_DisplayName": "NormalTangentSpace",
    "m_SlotType": 0,
    "m_Hidden": false,
    "m_ShaderOutputName": "Vector3_F863C863",
    "m_StageCapability": 3,
    "m_Value": {
        "x": 0.0,
        "y": 0.0,
        "z": 1.0
    },
    "m_DefaultValue": {
        "x": 0.0,
        "y": 0.0,
        "z": 0.0
    },
    "m_Labels": [
        "X",
        "Y",
        "Z"
    ]
}

{
    "m_SGVersion": 0,
    "m_Type": "UnityEditor.ShaderGraph.PropertyNode",
    "m_ObjectId": "5fb42de5200efa8dba23dfa8af048bbb",
    "m_Group": {
        "m_Id": ""
    },
    "m_Name": "Property",
    "m_DrawState": {
        "m_Expanded": true,
        "m_Position": {
            "serializedVersion": "2",
            "x": -613.3333740234375,
            "y": -171.33335876464845,
            "width": 181.99996948242188,
            "height": 34.00000762939453
        }
    },
    "m_Slots": [
        {
            "m_Id": "d8ea086535300082b3653d64eac58503"
        }
    ],
    "synonyms": [],
    "m_Precision": 0,
    "m_PreviewExpanded": true,
    "m_PreviewMode": 0,
    "m_CustomColors": {
        "m_SerializableColors": []
    },
    "m_Property": {
        "m_Id": "a62c04f19e439d81a82ae1f771ec8f18"
    }
}

{
    "m_SGVersion": 0,
    "m_Type": "UnityEditor.ShaderGraph.BooleanMaterialSlot",
    "m_ObjectId": "604560c822ce4c66996b66f0b6b9a269",
    "m_Id": 0,
    "m_DisplayName": "Enable Extra Map",
    "m_SlotType": 1,
    "m_Hidden": false,
    "m_ShaderOutputName": "Out",
    "m_StageCapability": 3,
    "m_Value": false,
    "m_DefaultValue": false
}

{
    "m_SGVersion": 0,
    "m_Type": "UnityEditor.ShaderGraph.Vector1MaterialSlot",
    "m_ObjectId": "60e809c2869e4c37b10158c80dad5ba5",
    "m_Id": 0,
    "m_DisplayName": "Alpha",
    "m_SlotType": 0,
    "m_Hidden": false,
    "m_ShaderOutputName": "Alpha",
    "m_StageCapability": 2,
    "m_Value": 1.0,
    "m_DefaultValue": 1.0,
    "m_Labels": []
}

{
    "m_SGVersion": 0,
    "m_Type": "UnityEditor.ShaderGraph.PropertyNode",
    "m_ObjectId": "60ea7522b0e6488ab3c19199b512b948",
    "m_Group": {
        "m_Id": ""
    },
    "m_Name": "Property",
    "m_DrawState": {
        "m_Expanded": true,
        "m_Position": {
            "serializedVersion": "2",
            "x": -568.666748046875,
            "y": -37.99998474121094,
            "width": 137.33334350585938,
            "height": 34.0
        }
    },
    "m_Slots": [
        {
            "m_Id": "4e26a6f6468d9287ae25df80569efe45"
        }
    ],
    "synonyms": [],
    "m_Precision": 0,
    "m_PreviewExpanded": true,
    "m_PreviewMode": 0,
    "m_CustomColors": {
        "m_SerializableColors": []
    },
    "m_Property": {
        "m_Id": "408f4011bedc248f9abbf3200ce684cd"
    }
}

{
    "m_SGVersion": 0,
    "m_Type": "UnityEditor.ShaderGraph.DynamicVectorMaterialSlot",
    "m_ObjectId": "61e0798e0ae14d2585e3fce814124b19",
    "m_Id": 2,
    "m_DisplayName": "False",
    "m_SlotType": 0,
    "m_Hidden": false,
    "m_ShaderOutputName": "False",
    "m_StageCapability": 3,
    "m_Value": {
        "x": 0.0,
        "y": 0.0,
        "z": 0.0,
        "w": 0.0
    },
    "m_DefaultValue": {
        "x": 0.0,
        "y": 0.0,
        "z": 0.0,
        "w": 0.0
    }
}

{
    "m_SGVersion": 0,
    "m_Type": "UnityEditor.ShaderGraph.SubGraphNode",
    "m_ObjectId": "638ceae238f14da591f4e9f4158337da",
    "m_Group": {
        "m_Id": ""
    },
    "m_Name": "SpeedTree8ColorAlpha",
    "m_DrawState": {
        "m_Expanded": true,
        "m_Position": {
            "serializedVersion": "2",
            "x": -391.3333740234375,
            "y": -70.66674041748047,
            "width": 298.6666259765625,
            "height": 213.99998474121095
        }
    },
    "m_Slots": [
        {
            "m_Id": "1eb8d10c51764a32bc120c26503dcc64"
        },
        {
            "m_Id": "d362f1b4f5c7497cbd0beb9bf93f4ccb"
        },
        {
            "m_Id": "d2635187904a45e5ab6051a2b5095ec1"
        },
        {
            "m_Id": "af09347f025b4855a7094f777f9beeee"
        },
        {
            "m_Id": "14c046483f334a97ba3f23ea10e99db9"
        },
        {
            "m_Id": "1d7554b9c72744e58e686d811035abf9"
        },
        {
            "m_Id": "db7bc283d6a7456bb507bb8c1e024db6"
        },
        {
            "m_Id": "7e510032f1c54b3d87fa9c309cb1b3a6"
        },
        {
            "m_Id": "8ba38bb6f22c4306a6e3952b23353a86"
        },
        {
            "m_Id": "6b53c98e9c8444d686148eba503b8fb9"
        },
        {
            "m_Id": "acbc67f3b6d24ec4a12d9ccee246d744"
        }
    ],
    "synonyms": [],
    "m_Precision": 0,
    "m_PreviewExpanded": false,
    "m_PreviewMode": 0,
    "m_CustomColors": {
        "m_SerializableColors": []
    },
    "m_SerializedSubGraph": "{\n    \"subGraph\": {\n        \"fileID\": -5475051401550479605,\n        \"guid\": \"1b4ecad27a9bc714e8d3af3ffb8a368c\",\n        \"type\": 3\n    }\n}",
    "m_PropertyGuids": [
        "77227d9a-d67b-4910-b5a8-db40d1935f41",
        "21b74ea1-e1e4-4cb2-9a4d-2e22aea50c4f",
        "7e20a81e-08f5-485e-8076-3a91503eb283",
        "877ab448-17b5-41bf-9a62-f03bc132794d",
        "78de9e69-4ebd-41a4-a79e-89308af6789f",
        "743321ba-0c7f-403a-80dd-36465fd01e12",
        "9bafb9a7-0f08-4375-b668-9cdd5d899420"
    ],
    "m_PropertyIds": [
        2052666571,
        -296549796,
        1289085123,
        1624241594,
        -1083973806,
        1313628562,
        145226482
    ],
    "m_Dropdowns": [],
    "m_DropdownSelectedEntries": []
}

{
    "m_SGVersion": 0,
    "m_Type": "UnityEditor.ShaderGraph.DotProductNode",
    "m_ObjectId": "64dfb31347ab4d7287efb52434b8836c",
    "m_Group": {
        "m_Id": "adbf1a2b4b204322949c871f530bd8af"
    },
    "m_Name": "Dot Product",
    "m_DrawState": {
        "m_Expanded": true,
        "m_Position": {
            "serializedVersion": "2",
            "x": -1312.0001220703125,
            "y": 1506.0,
            "width": 128.0,
            "height": 118.0
        }
    },
    "m_Slots": [
        {
            "m_Id": "54cc381931614a2e8522063aaac8f7f0"
        },
        {
            "m_Id": "fcdae8d87a9a4d5db43e73cb93e94182"
        },
        {
            "m_Id": "17ba8cc2bdad40eb924056f1f791e78d"
        }
    ],
    "synonyms": [],
    "m_Precision": 0,
    "m_PreviewExpanded": false,
    "m_PreviewMode": 0,
    "m_CustomColors": {
        "m_SerializableColors": []
    }
}

{
    "m_SGVersion": 0,
    "m_Type": "UnityEditor.ShaderGraph.AddNode",
    "m_ObjectId": "6618fd5f944b4b938837070778416aad",
    "m_Group": {
        "m_Id": "adbf1a2b4b204322949c871f530bd8af"
    },
    "m_Name": "Add",
    "m_DrawState": {
        "m_Expanded": true,
        "m_Position": {
            "serializedVersion": "2",
            "x": -177.9998779296875,
            "y": 1072.0,
            "width": 130.0,
            "height": 118.0
        }
    },
    "m_Slots": [
        {
            "m_Id": "1dc8cc6ced854167bc8b5c6c4455db2c"
        },
        {
            "m_Id": "93b7c3eb595944169af18b9ba0636982"
        },
        {
            "m_Id": "27713aaa4179487488d7563e8e4d3178"
        }
    ],
    "synonyms": [],
    "m_Precision": 0,
    "m_PreviewExpanded": false,
    "m_PreviewMode": 0,
    "m_CustomColors": {
        "m_SerializableColors": []
    }
}

{
    "m_SGVersion": 0,
    "m_Type": "UnityEditor.ShaderGraph.SubGraphNode",
    "m_ObjectId": "66414e3b15df728d844ff42cba2cbac2",
    "m_Group": {
        "m_Id": "a048bf11267f4da28ba0c092b6a6421f"
    },
    "m_Name": "SpeedTree8Billboard",
    "m_DrawState": {
        "m_Expanded": true,
        "m_Position": {
            "serializedVersion": "2",
            "x": -333.9999694824219,
            "y": 282.66668701171877,
            "width": 333.33331298828127,
            "height": 166.0
        }
    },
    "m_Slots": [
        {
            "m_Id": "05084340c7912b8e979bac27b5326d90"
        },
        {
            "m_Id": "5f78208077c9908f80a35b7b0ebb13f0"
        },
        {
            "m_Id": "ed624996781c59808f9ead483eb65a59"
        },
        {
            "m_Id": "fd2a3867cc0f188582ad47e1c2a28672"
        },
        {
            "m_Id": "5c81044489cca982b61c5c7a926b9b82"
        },
        {
            "m_Id": "fb443ebf1a1d5483933d7dfef06a4752"
        },
        {
            "m_Id": "f19616ebe0aeba809c759bb0efdea189"
        }
    ],
    "synonyms": [],
    "m_Precision": 0,
    "m_PreviewExpanded": false,
    "m_PreviewMode": 0,
    "m_CustomColors": {
        "m_SerializableColors": []
    },
    "m_SerializedSubGraph": "{\n    \"subGraph\": {\n        \"fileID\": -5475051401550479605,\n        \"guid\": \"89c32740b629abb41bf9b65e3a64c373\",\n        \"type\": 3\n    }\n}",
    "m_PropertyGuids": [
        "216f4550-278e-4d71-9e9a-1c0b9f01d7a0",
        "dc429218-0d47-4499-a598-313c6fb35a0c",
        "18597a1e-ce8e-4f3c-9807-62165cf4b0ad",
        "3ba953e7-b179-47dd-8997-cbca07eb0d0b",
        "b6894c80-28ae-4cb3-8f0b-a54d12c7855c",
        "3faefed2-74c6-456d-8413-3c3e46f53912"
    ],
    "m_PropertyIds": [
        450955393,
        -536488307,
        -1260964465,
        1104155697,
        992411759,
        2003352493
    ],
    "m_Dropdowns": [],
    "m_DropdownSelectedEntries": []
}

{
    "m_SGVersion": 0,
    "m_Type": "UnityEditor.ShaderGraph.Vector1MaterialSlot",
    "m_ObjectId": "66489a92df5cd281b8ad457b86f0c61a",
    "m_Id": 6,
    "m_DisplayName": "B",
    "m_SlotType": 1,
    "m_Hidden": false,
    "m_ShaderOutputName": "B",
    "m_StageCapability": 2,
    "m_Value": 0.0,
    "m_DefaultValue": 0.0,
    "m_Labels": [
        "X"
    ]
}

{
    "m_SGVersion": 0,
    "m_Type": "UnityEditor.ShaderGraph.DynamicVectorMaterialSlot",
    "m_ObjectId": "680ae91af9574eb3aea6ba2b0b3d0923",
    "m_Id": 2,
    "m_DisplayName": "False",
    "m_SlotType": 0,
    "m_Hidden": false,
    "m_ShaderOutputName": "False",
    "m_StageCapability": 3,
    "m_Value": {
        "x": 0.0,
        "y": 0.0,
        "z": 0.0,
        "w": 0.0
    },
    "m_DefaultValue": {
        "x": 0.0,
        "y": 0.0,
        "z": 0.0,
        "w": 0.0
    }
}

{
    "m_SGVersion": 0,
    "m_Type": "UnityEditor.ShaderGraph.DynamicValueMaterialSlot",
    "m_ObjectId": "6857f29f17af487cb55a769ab8f5d4f8",
    "m_Id": 0,
    "m_DisplayName": "A",
    "m_SlotType": 0,
    "m_Hidden": false,
    "m_ShaderOutputName": "A",
    "m_StageCapability": 3,
    "m_Value": {
        "e00": 0.0,
        "e01": 0.0,
        "e02": 0.0,
        "e03": 0.0,
        "e10": 0.0,
        "e11": 0.0,
        "e12": 0.0,
        "e13": 0.0,
        "e20": 0.0,
        "e21": 0.0,
        "e22": 0.0,
        "e23": 0.0,
        "e30": 0.0,
        "e31": 0.0,
        "e32": 0.0,
        "e33": 0.0
    },
    "m_DefaultValue": {
        "e00": 1.0,
        "e01": 0.0,
        "e02": 0.0,
        "e03": 0.0,
        "e10": 0.0,
        "e11": 1.0,
        "e12": 0.0,
        "e13": 0.0,
        "e20": 0.0,
        "e21": 0.0,
        "e22": 1.0,
        "e23": 0.0,
        "e30": 0.0,
        "e31": 0.0,
        "e32": 0.0,
        "e33": 1.0
    }
}

{
    "m_SGVersion": 0,
    "m_Type": "UnityEditor.ShaderGraph.BooleanMaterialSlot",
    "m_ObjectId": "6931b18b69ee462b9d7bf98b1017efe4",
    "m_Id": 0,
    "m_DisplayName": "Predicate",
    "m_SlotType": 0,
    "m_Hidden": false,
    "m_ShaderOutputName": "Predicate",
    "m_StageCapability": 3,
    "m_Value": false,
    "m_DefaultValue": false
}

{
    "m_SGVersion": 0,
    "m_Type": "UnityEditor.ShaderGraph.Vector1MaterialSlot",
    "m_ObjectId": "69b5c96af8104651befaefa42326de2a",
    "m_Id": 1,
    "m_DisplayName": "NdotH",
    "m_SlotType": 0,
    "m_Hidden": false,
    "m_ShaderOutputName": "NdotH",
    "m_StageCapability": 3,
    "m_Value": 0.0,
    "m_DefaultValue": 0.0,
    "m_Labels": []
}

{
    "m_SGVersion": 0,
    "m_Type": "UnityEditor.ShaderGraph.DynamicVectorMaterialSlot",
    "m_ObjectId": "6a0edea586e0473fa0843e8cc03b989c",
    "m_Id": 1,
    "m_DisplayName": "None",
    "m_SlotType": 0,
    "m_Hidden": false,
    "m_ShaderOutputName": "NONE",
    "m_StageCapability": 3,
    "m_Value": {
        "x": 1.0,
        "y": 1.0,
        "z": 1.0,
        "w": 1.0
    },
    "m_DefaultValue": {
        "x": 0.0,
        "y": 0.0,
        "z": 0.0,
        "w": 0.0
    }
}

{
    "m_SGVersion": 0,
    "m_Type": "UnityEditor.ShaderGraph.Vector1MaterialSlot",
    "m_ObjectId": "6a1b2f23b15b48dbaecbcdf6478619d7",
    "m_Id": 3,
    "m_DisplayName": "Z",
    "m_SlotType": 0,
    "m_Hidden": false,
    "m_ShaderOutputName": "Z",
    "m_StageCapability": 3,
    "m_Value": -1.0,
    "m_DefaultValue": 0.0,
    "m_Labels": [
        "Z"
    ]
}

{
    "m_SGVersion": 0,
    "m_Type": "UnityEditor.ShaderGraph.Vector4MaterialSlot",
    "m_ObjectId": "6a449192d276cf8b8b5b2571b58c43fa",
    "m_Id": 0,
    "m_DisplayName": "RGBA",
    "m_SlotType": 1,
    "m_Hidden": false,
    "m_ShaderOutputName": "RGBA",
    "m_StageCapability": 2,
    "m_Value": {
        "x": 0.0,
        "y": 0.0,
        "z": 0.0,
        "w": 0.0
    },
    "m_DefaultValue": {
        "x": 0.0,
        "y": 0.0,
        "z": 0.0,
        "w": 0.0
    },
    "m_Labels": []
}

{
    "m_SGVersion": 0,
    "m_Type": "UnityEditor.ShaderGraph.Vector3MaterialSlot",
    "m_ObjectId": "6b53c98e9c8444d686148eba503b8fb9",
    "m_Id": 2,
    "m_DisplayName": "Original_Color",
    "m_SlotType": 1,
    "m_Hidden": false,
    "m_ShaderOutputName": "Original_Color",
    "m_StageCapability": 2,
    "m_Value": {
        "x": 0.0,
        "y": 0.0,
        "z": 0.0
    },
    "m_DefaultValue": {
        "x": 0.0,
        "y": 0.0,
        "z": 0.0
    },
    "m_Labels": []
}

{
    "m_SGVersion": 0,
    "m_Type": "UnityEditor.ShaderGraph.Vector1MaterialSlot",
    "m_ObjectId": "6c7e2d8e6c79968f8758e27f6c7a7bb7",
    "m_Id": 1,
    "m_DisplayName": "B",
    "m_SlotType": 0,
    "m_Hidden": false,
    "m_ShaderOutputName": "B",
    "m_StageCapability": 3,
    "m_Value": 1.0,
    "m_DefaultValue": 0.0,
    "m_Labels": [
        "X"
    ]
}

{
    "m_SGVersion": 0,
    "m_Type": "UnityEditor.ShaderGraph.BakedGINode",
    "m_ObjectId": "6c8d4189cca54b0bb31a10b8cacbef04",
    "m_Group": {
        "m_Id": "adbf1a2b4b204322949c871f530bd8af"
    },
    "m_Name": "Baked GI",
    "m_DrawState": {
        "m_Expanded": true,
        "m_Position": {
            "serializedVersion": "2",
            "x": -1036.0,
            "y": 1323.3333740234375,
            "width": 186.6666259765625,
            "height": 184.0
        }
    },
    "m_Slots": [
        {
            "m_Id": "4767dbc5de5d4953a86f6c5f1746cb0e"
        },
        {
            "m_Id": "164d1c9b6b7b4d44acceabd1d8d47398"
        },
        {
            "m_Id": "ab3960a3cd3f4e5c8c467fa05de2ba2d"
        },
        {
            "m_Id": "bf994a823fee4b0fb98aa78da8d88ae5"
        },
        {
            "m_Id": "b02b7725184445ecb76b02e82aa78b27"
        }
    ],
    "synonyms": [],
    "m_Precision": 0,
    "m_PreviewExpanded": true,
    "m_PreviewMode": 0,
    "m_CustomColors": {
        "m_SerializableColors": []
    },
    "m_ApplyScaling": true
}

{
    "m_SGVersion": 0,
    "m_Type": "UnityEditor.ShaderGraph.UVMaterialSlot",
    "m_ObjectId": "6d53a046cf5db68d9585c966a3530120",
    "m_Id": 2,
    "m_DisplayName": "UV",
    "m_SlotType": 0,
    "m_Hidden": false,
    "m_ShaderOutputName": "UV",
    "m_StageCapability": 3,
    "m_Value": {
        "x": 0.0,
        "y": 0.0
    },
    "m_DefaultValue": {
        "x": 0.0,
        "y": 0.0
    },
    "m_Labels": [
        "X",
        "Y"
    ],
    "m_Channel": 0
}

{
    "m_SGVersion": 0,
    "m_Type": "UnityEditor.ShaderGraph.DynamicVectorMaterialSlot",
    "m_ObjectId": "6fd23c622e274c17bedd0a0c3b093898",
    "m_Id": 2,
    "m_DisplayName": "Off",
    "m_SlotType": 0,
    "m_Hidden": false,
    "m_ShaderOutputName": "Off",
    "m_StageCapability": 3,
    "m_Value": {
        "x": 0.10000000149011612,
        "y": 0.0,
        "z": 0.0,
        "w": 0.0
    },
    "m_DefaultValue": {
        "x": 0.0,
        "y": 0.0,
        "z": 0.0,
        "w": 0.0
    }
}

{
    "m_SGVersion": 0,
    "m_Type": "UnityEditor.ShaderGraph.SubGraphNode",
    "m_ObjectId": "70054e3bf5213b839168ebc624dedb49",
    "m_Group": {
        "m_Id": ""
    },
    "m_Name": "SpeedTree8Wind",
    "m_DrawState": {
        "m_Expanded": true,
        "m_Position": {
            "serializedVersion": "2",
            "x": -208.0,
            "y": -710.6666259765625,
            "width": 271.3333435058594,
            "height": 142.0
        }
    },
    "m_Slots": [
        {
            "m_Id": "bd318f0e2506468b86298cabf15facc3"
        },
        {
            "m_Id": "98ea5bf7f62eac819926a60055b2468e"
        },
        {
            "m_Id": "b1aafe0e7b520b8b9d74234e74383bf4"
        },
        {
            "m_Id": "ba7c020b2b982b859715bbc6bcd89b37"
        }
    ],
    "synonyms": [],
    "m_Precision": 0,
    "m_PreviewExpanded": false,
    "m_PreviewMode": 0,
    "m_CustomColors": {
        "m_SerializableColors": []
    },
    "m_SerializedSubGraph": "{\n    \"subGraph\": {\n        \"fileID\": -5475051401550479605,\n        \"guid\": \"e9398b7940890a74eafc240b5a593541\",\n        \"type\": 3\n    }\n}",
    "m_PropertyGuids": [
        "450c8c88-6855-4c69-9d46-3b6c213e9f62",
        "6bcc45f0-154a-412b-b1c4-f358d8cc1096",
        "9b36eebe-a07b-41b0-80b6-80ecfce3481e"
    ],
    "m_PropertyIds": [
        374980739,
        -1920596915,
        -1152536816
    ],
    "m_Dropdowns": [],
    "m_DropdownSelectedEntries": []
}

{
    "m_SGVersion": 0,
    "m_Type": "UnityEditor.ShaderGraph.Vector3MaterialSlot",
    "m_ObjectId": "7051ea74d4c84eb7875f34d9e9c77296",
    "m_Id": 0,
    "m_DisplayName": "Out",
    "m_SlotType": 1,
    "m_Hidden": false,
    "m_ShaderOutputName": "Out",
    "m_StageCapability": 2,
    "m_Value": {
        "x": 0.0,
        "y": 0.0,
        "z": 0.0
    },
    "m_DefaultValue": {
        "x": 0.0,
        "y": 0.0,
        "z": 0.0
    },
    "m_Labels": []
}

{
    "m_SGVersion": 0,
    "m_Type": "UnityEditor.ShaderGraph.Vector1MaterialSlot",
    "m_ObjectId": "7088f04721fd49e9a69716bb6e4c9ad6",
    "m_Id": 0,
    "m_DisplayName": "Alpha Clip Threshold",
    "m_SlotType": 0,
    "m_Hidden": false,
    "m_ShaderOutputName": "AlphaClipThreshold",
    "m_StageCapability": 2,
    "m_Value": 0.3333300054073334,
    "m_DefaultValue": 0.5,
    "m_Labels": []
}

{
    "m_SGVersion": 0,
    "m_Type": "UnityEditor.ShaderGraph.DynamicVectorMaterialSlot",
    "m_ObjectId": "70906da33db0432d9975090e1ee54eb4",
    "m_Id": 3,
    "m_DisplayName": "Out",
    "m_SlotType": 1,
    "m_Hidden": false,
    "m_ShaderOutputName": "Out",
    "m_StageCapability": 3,
    "m_Value": {
        "x": 0.0,
        "y": 0.0,
        "z": 0.0,
        "w": 0.0
    },
    "m_DefaultValue": {
        "x": 0.0,
        "y": 0.0,
        "z": 0.0,
        "w": 0.0
    }
}

{
    "m_SGVersion": 0,
    "m_Type": "UnityEditor.ShaderGraph.PropertyNode",
    "m_ObjectId": "709afb6693e3d48f9e0fe8353d16fabf",
    "m_Group": {
        "m_Id": "adbf1a2b4b204322949c871f530bd8af"
    },
    "m_Name": "Property",
    "m_DrawState": {
        "m_Expanded": true,
        "m_Position": {
            "serializedVersion": "2",
            "x": -1027.9998779296875,
            "y": 1037.3333740234375,
            "width": 169.99993896484376,
            "height": 34.0
        }
    },
    "m_Slots": [
        {
            "m_Id": "38815fda0975d886bb0c0984e3857b52"
        }
    ],
    "synonyms": [],
    "m_Precision": 0,
    "m_PreviewExpanded": true,
    "m_PreviewMode": 0,
    "m_CustomColors": {
        "m_SerializableColors": []
    },
    "m_Property": {
        "m_Id": "8db257b15c0bd1889d4fac4024178d7f"
    }
}

{
    "m_SGVersion": 0,
    "m_Type": "UnityEditor.ShaderGraph.Internal.BooleanShaderProperty",
    "m_ObjectId": "710b37ee71ce4ea08955b840df8b4739",
    "m_Guid": {
        "m_GuidSerialized": "51a8b05a-9872-4c85-9521-48948c394b6c"
    },
    "m_Name": "Use Old Hue Variation Behavior",
    "m_DefaultRefNameVersion": 1,
    "m_RefNameGeneratedByDisplayName": "Use Old Hue Variation Behavior",
    "m_DefaultReferenceName": "Use_Old_Hue_Variation_Behavior",
    "m_OverrideReferenceName": "_OldHueVarBehavior",
    "m_GeneratePropertyBlock": true,
    "m_UseCustomSlotLabel": false,
    "m_CustomSlotLabel": "",
    "m_Precision": 0,
    "overrideHLSLDeclaration": false,
    "hlslDeclarationOverride": 0,
    "m_Hidden": false,
    "m_Value": false
}

{
    "m_SGVersion": 0,
    "m_Type": "UnityEditor.ShaderGraph.SampleTexture2DNode",
    "m_ObjectId": "7473bd75346b4e8baf63c3982cf74ef9",
    "m_Group": {
        "m_Id": "c9b85bad34e54ffba475e8cf8950db93"
    },
    "m_Name": "Sample Texture 2D",
    "m_DrawState": {
        "m_Expanded": true,
        "m_Position": {
            "serializedVersion": "2",
            "x": -676.0,
            "y": 686.6665649414063,
            "width": 186.66665649414063,
            "height": 250.66668701171876
        }
    },
    "m_Slots": [
        {
            "m_Id": "6a449192d276cf8b8b5b2571b58c43fa"
        },
        {
            "m_Id": "333fa29a488c1583a9b836db6b9a2a89"
        },
        {
            "m_Id": "13fae55a3d70d28993c808818b1e4af4"
        },
        {
            "m_Id": "dcac79c1c08dc689b00fc49b0e4c3114"
        },
        {
            "m_Id": "917125ca0187c98f9bff86c7e9a7b3ec"
        },
        {
            "m_Id": "12dd8c1b5ec6b982bd2e2bb87d6165a6"
        },
        {
            "m_Id": "ac4389a6a04b6c8ead2565846e81890b"
        },
        {
            "m_Id": "2a727d7bd699c38a9e313428f205f18c"
        }
    ],
    "synonyms": [],
    "m_Precision": 0,
    "m_PreviewExpanded": false,
    "m_PreviewMode": 0,
    "m_CustomColors": {
        "m_SerializableColors": []
    },
    "m_TextureType": 0,
    "m_NormalMapSpace": 0
}

{
    "m_SGVersion": 0,
    "m_Type": "UnityEditor.ShaderGraph.ColorRGBMaterialSlot",
    "m_ObjectId": "74fa8183c8db49208e7c382dd1ee37ba",
    "m_Id": 0,
    "m_DisplayName": "Specular Color",
    "m_SlotType": 0,
    "m_Hidden": false,
    "m_ShaderOutputName": "Specular",
    "m_StageCapability": 2,
    "m_Value": {
        "x": 0.5,
        "y": 0.5,
        "z": 0.5
    },
    "m_DefaultValue": {
        "x": 0.0,
        "y": 0.0,
        "z": 0.0
    },
    "m_Labels": [],
    "m_ColorMode": 0,
    "m_DefaultColor": {
        "r": 0.5,
        "g": 0.5,
        "b": 0.5,
        "a": 1.0
    }
}

{
    "m_SGVersion": 0,
    "m_Type": "UnityEditor.ShaderGraph.DynamicValueMaterialSlot",
    "m_ObjectId": "76e40797ef614d6888dd64f2361c3f73",
    "m_Id": 2,
    "m_DisplayName": "Out",
    "m_SlotType": 1,
    "m_Hidden": false,
    "m_ShaderOutputName": "Out",
    "m_StageCapability": 3,
    "m_Value": {
        "e00": 0.0,
        "e01": 0.0,
        "e02": 0.0,
        "e03": 0.0,
        "e10": 0.0,
        "e11": 0.0,
        "e12": 0.0,
        "e13": 0.0,
        "e20": 0.0,
        "e21": 0.0,
        "e22": 0.0,
        "e23": 0.0,
        "e30": 0.0,
        "e31": 0.0,
        "e32": 0.0,
        "e33": 0.0
    },
    "m_DefaultValue": {
        "e00": 1.0,
        "e01": 0.0,
        "e02": 0.0,
        "e03": 0.0,
        "e10": 0.0,
        "e11": 1.0,
        "e12": 0.0,
        "e13": 0.0,
        "e20": 0.0,
        "e21": 0.0,
        "e22": 1.0,
        "e23": 0.0,
        "e30": 0.0,
        "e31": 0.0,
        "e32": 0.0,
        "e33": 1.0
    }
}

{
    "m_SGVersion": 0,
    "m_Type": "UnityEditor.ShaderGraph.Internal.Texture2DShaderProperty",
    "m_ObjectId": "76e5e7865702c98a8712a5c615fac755",
    "m_Guid": {
        "m_GuidSerialized": "52dc6be3-4198-4e96-8e64-b35f177db868"
    },
    "m_Name": "Subsurface Map",
    "m_DefaultRefNameVersion": 0,
    "m_RefNameGeneratedByDisplayName": "",
    "m_DefaultReferenceName": "Texture2D_AF63597B",
    "m_OverrideReferenceName": "_SubsurfaceTex",
    "m_GeneratePropertyBlock": true,
    "m_UseCustomSlotLabel": false,
    "m_CustomSlotLabel": "",
    "m_Precision": 0,
    "overrideHLSLDeclaration": false,
    "hlslDeclarationOverride": 0,
    "m_Hidden": false,
    "m_Value": {
        "m_SerializedTexture": "{\"texture\":{\"instanceID\":0}}",
        "m_Guid": ""
    },
    "isMainTexture": false,
    "useTilingAndOffset": false,
    "m_Modifiable": true,
    "m_DefaultType": 1
}

{
    "m_SGVersion": 0,
    "m_Type": "UnityEditor.ShaderGraph.Vector3MaterialSlot",
    "m_ObjectId": "78b9ebac711246c9a4821215593d19e3",
    "m_Id": 2064554629,
    "m_DisplayName": "Interpolated Bitangent (WS)",
    "m_SlotType": 0,
    "m_Hidden": false,
    "m_ShaderOutputName": "Interpolated_Bitangent_WS",
    "m_StageCapability": 2,
    "m_Value": {
        "x": 0.0,
        "y": 0.0,
        "z": 0.0
    },
    "m_DefaultValue": {
        "x": 0.0,
        "y": 0.0,
        "z": 0.0
    },
    "m_Labels": []
}

{
    "m_SGVersion": 0,
    "m_Type": "UnityEditor.ShaderGraph.Internal.BooleanShaderProperty",
    "m_ObjectId": "7b5de6b4fcc244659d9d17f9aa2a174a",
    "m_Guid": {
        "m_GuidSerialized": "5cd91100-43d4-4168-8cc6-6a344997f7ac"
    },
    "m_Name": "Enable Subsurface",
    "m_DefaultRefNameVersion": 1,
    "m_RefNameGeneratedByDisplayName": "Enable Subsurface",
    "m_DefaultReferenceName": "Enable_Subsurface",
    "m_OverrideReferenceName": "_SubsurfaceKwToggle",
    "m_GeneratePropertyBlock": true,
    "m_UseCustomSlotLabel": false,
    "m_CustomSlotLabel": "",
    "m_Precision": 0,
    "overrideHLSLDeclaration": false,
    "hlslDeclarationOverride": 0,
    "m_Hidden": false,
    "m_Value": false
}

{
    "m_SGVersion": 0,
    "m_Type": "UnityEditor.ShaderGraph.Internal.BooleanShaderProperty",
    "m_ObjectId": "7b620e7140af4b54b82f4d02cc3a7550",
    "m_Guid": {
        "m_GuidSerialized": "29c09a6f-3074-4306-9fde-a35ed4e69cca"
    },
    "m_Name": "Enable Hue Variation",
    "m_DefaultRefNameVersion": 1,
    "m_RefNameGeneratedByDisplayName": "Enable Hue Variation",
    "m_DefaultReferenceName": "Enable_Hue_Variation",
    "m_OverrideReferenceName": "_HueVariationKwToggle",
    "m_GeneratePropertyBlock": true,
    "m_UseCustomSlotLabel": false,
    "m_CustomSlotLabel": "",
    "m_Precision": 0,
    "overrideHLSLDeclaration": false,
    "hlslDeclarationOverride": 0,
    "m_Hidden": false,
    "m_Value": true
}

{
    "m_SGVersion": 0,
    "m_Type": "UnityEditor.ShaderGraph.DynamicVectorMaterialSlot",
    "m_ObjectId": "7be6b8995fd742f8b68eb05b0a4338af",
    "m_Id": 3,
    "m_DisplayName": "Out",
    "m_SlotType": 1,
    "m_Hidden": false,
    "m_ShaderOutputName": "Out",
    "m_StageCapability": 3,
    "m_Value": {
        "x": 0.0,
        "y": 0.0,
        "z": 0.0,
        "w": 0.0
    },
    "m_DefaultValue": {
        "x": 0.0,
        "y": 0.0,
        "z": 0.0,
        "w": 0.0
    }
}

{
    "m_SGVersion": 0,
    "m_Type": "UnityEditor.ShaderGraph.PropertyNode",
    "m_ObjectId": "7deb000388cdca8e83d6cb945dbdedb9",
    "m_Group": {
        "m_Id": "a048bf11267f4da28ba0c092b6a6421f"
    },
    "m_Name": "Property",
    "m_DrawState": {
        "m_Expanded": true,
        "m_Position": {
            "serializedVersion": "2",
            "x": -337.9999694824219,
            "y": 512.6666870117188,
            "width": 192.0,
            "height": 34.000003814697269
        }
    },
    "m_Slots": [
        {
            "m_Id": "de62355414666480be28330c368bee80"
        }
    ],
    "synonyms": [],
    "m_Precision": 0,
    "m_PreviewExpanded": true,
    "m_PreviewMode": 0,
    "m_CustomColors": {
        "m_SerializableColors": []
    },
    "m_Property": {
        "m_Id": "f0bd8185b0cf21869a540846e41e0b62"
    }
}

{
    "m_SGVersion": 0,
    "m_Type": "UnityEditor.ShaderGraph.Vector1MaterialSlot",
    "m_ObjectId": "7e2c851020d35a868a0929b4bafa6483",
    "m_Id": 7,
    "m_DisplayName": "A",
    "m_SlotType": 1,
    "m_Hidden": false,
    "m_ShaderOutputName": "A",
    "m_StageCapability": 2,
    "m_Value": 0.0,
    "m_DefaultValue": 0.0,
    "m_Labels": [
        "X"
    ]
}

{
    "m_SGVersion": 0,
    "m_Type": "UnityEditor.ShaderGraph.Vector3MaterialSlot",
    "m_ObjectId": "7e510032f1c54b3d87fa9c309cb1b3a6",
    "m_Id": 1,
    "m_DisplayName": "Modified_Color",
    "m_SlotType": 1,
    "m_Hidden": false,
    "m_ShaderOutputName": "Modified_Color",
    "m_StageCapability": 2,
    "m_Value": {
        "x": 0.0,
        "y": 0.0,
        "z": 0.0
    },
    "m_DefaultValue": {
        "x": 0.0,
        "y": 0.0,
        "z": 0.0
    },
    "m_Labels": []
}

{
    "m_SGVersion": 0,
    "m_Type": "UnityEditor.ShaderGraph.Internal.Texture2DShaderProperty",
    "m_ObjectId": "7f55cf7528c8fe81a8831faf2e34f10d",
    "m_Guid": {
        "m_GuidSerialized": "2a2bfe94-d5a2-453b-9ebe-cf0fb9a5957d"
    },
    "m_Name": "Smoothness (R), Metallic (G), AO (B)",
    "m_DefaultRefNameVersion": 0,
    "m_RefNameGeneratedByDisplayName": "",
    "m_DefaultReferenceName": "Texture2D_EF291B56",
    "m_OverrideReferenceName": "_ExtraTex",
    "m_GeneratePropertyBlock": true,
    "m_UseCustomSlotLabel": false,
    "m_CustomSlotLabel": "",
    "m_Precision": 0,
    "overrideHLSLDeclaration": false,
    "hlslDeclarationOverride": 0,
    "m_Hidden": false,
    "m_Value": {
        "m_SerializedTexture": "{\"texture\":{\"instanceID\":0}}",
        "m_Guid": ""
    },
    "isMainTexture": false,
    "useTilingAndOffset": false,
    "m_Modifiable": true,
    "m_DefaultType": 0
}

{
    "m_SGVersion": 0,
    "m_Type": "UnityEditor.ShaderGraph.BooleanMaterialSlot",
    "m_ObjectId": "7ffc6ec0af3c42e1b08ea8e86b98f5da",
    "m_Id": 0,
    "m_DisplayName": "Wind Enabled",
    "m_SlotType": 1,
    "m_Hidden": false,
    "m_ShaderOutputName": "Out",
    "m_StageCapability": 3,
    "m_Value": false,
    "m_DefaultValue": false
}

{
    "m_SGVersion": 0,
    "m_Type": "UnityEditor.ShaderGraph.Vector3MaterialSlot",
    "m_ObjectId": "801caac20ee34f55a1786bc390bf87fc",
    "m_Id": 0,
    "m_DisplayName": "Out",
    "m_SlotType": 1,
    "m_Hidden": false,
    "m_ShaderOutputName": "Out",
    "m_StageCapability": 2,
    "m_Value": {
        "x": 0.0,
        "y": 0.0,
        "z": 0.0
    },
    "m_DefaultValue": {
        "x": 0.0,
        "y": 0.0,
        "z": 0.0
    },
    "m_Labels": []
}

{
    "m_SGVersion": 0,
    "m_Type": "UnityEditor.ShaderGraph.DynamicVectorMaterialSlot",
    "m_ObjectId": "8112f196d32f0b86aa6012d72881a6ef",
    "m_Id": 1,
    "m_DisplayName": "On",
    "m_SlotType": 0,
    "m_Hidden": false,
    "m_ShaderOutputName": "On",
    "m_StageCapability": 3,
    "m_Value": {
        "x": 1.0,
        "y": 1.0,
        "z": 1.0,
        "w": 1.0
    },
    "m_DefaultValue": {
        "x": 0.0,
        "y": 0.0,
        "z": 0.0,
        "w": 0.0
    }
}

{
    "m_SGVersion": 0,
    "m_Type": "UnityEditor.ShaderGraph.DynamicVectorMaterialSlot",
    "m_ObjectId": "836ad1f42f6c487ebdacd8b6824e2b87",
    "m_Id": 0,
    "m_DisplayName": "Out",
    "m_SlotType": 1,
    "m_Hidden": false,
    "m_ShaderOutputName": "Out",
    "m_StageCapability": 3,
    "m_Value": {
        "x": 0.0,
        "y": 0.0,
        "z": 0.0,
        "w": 0.0
    },
    "m_DefaultValue": {
        "x": 0.0,
        "y": 0.0,
        "z": 0.0,
        "w": 0.0
    }
}

{
    "m_SGVersion": 0,
    "m_Type": "UnityEditor.ShaderGraph.BooleanMaterialSlot",
    "m_ObjectId": "83aa023ee0aa4c509a7e442b18a683ac",
    "m_Id": 0,
    "m_DisplayName": "Predicate",
    "m_SlotType": 0,
    "m_Hidden": false,
    "m_ShaderOutputName": "Predicate",
    "m_StageCapability": 3,
    "m_Value": false,
    "m_DefaultValue": false
}

{
    "m_SGVersion": 0,
    "m_Type": "UnityEditor.ShaderGraph.DynamicVectorMaterialSlot",
    "m_ObjectId": "83fb32cf3db24af7950ccb6fe0e97fb9",
    "m_Id": 2,
    "m_DisplayName": "False",
    "m_SlotType": 0,
    "m_Hidden": false,
    "m_ShaderOutputName": "False",
    "m_StageCapability": 3,
    "m_Value": {
        "x": 0.0,
        "y": 0.0,
        "z": 0.0,
        "w": 0.0
    },
    "m_DefaultValue": {
        "x": 0.0,
        "y": 0.0,
        "z": 0.0,
        "w": 0.0
    }
}

{
    "m_SGVersion": 0,
    "m_Type": "UnityEditor.ShaderGraph.Vector1MaterialSlot",
    "m_ObjectId": "85092d9db0294d25bdbcccb11673f728",
    "m_Id": 2,
    "m_DisplayName": "MainLightShadow",
    "m_SlotType": 1,
    "m_Hidden": false,
    "m_ShaderOutputName": "MainLightShadow",
    "m_StageCapability": 3,
    "m_Value": 0.0,
    "m_DefaultValue": 0.0,
    "m_Labels": []
}

{
    "m_SGVersion": 0,
    "m_Type": "UnityEditor.ShaderGraph.MultiplyNode",
    "m_ObjectId": "858f881045766d82940b50ffbd9e2d4d",
    "m_Group": {
        "m_Id": "adbf1a2b4b204322949c871f530bd8af"
    },
    "m_Name": "Multiply",
    "m_DrawState": {
        "m_Expanded": true,
        "m_Position": {
            "serializedVersion": "2",
            "x": -826.6665649414063,
            "y": 1072.0,
            "width": 130.0,
            "height": 118.0
        }
    },
    "m_Slots": [
        {
            "m_Id": "9ca1e5d08cb81383a7816b3295c72cad"
        },
        {
            "m_Id": "52633d74cf06a78ba285e54b23356614"
        },
        {
            "m_Id": "28d9a5f26f7d088f98ba28cd42dbbeb1"
        }
    ],
    "synonyms": [],
    "m_Precision": 0,
    "m_PreviewExpanded": false,
    "m_PreviewMode": 0,
    "m_CustomColors": {
        "m_SerializableColors": []
    }
}

{
    "m_SGVersion": 0,
    "m_Type": "UnityEditor.ShaderGraph.PropertyNode",
    "m_ObjectId": "8638437af72acc8192bde8413274eb39",
    "m_Group": {
        "m_Id": "c9b85bad34e54ffba475e8cf8950db93"
    },
    "m_Name": "Property",
    "m_DrawState": {
        "m_Expanded": true,
        "m_Position": {
            "serializedVersion": "2",
            "x": -976.0,
            "y": 726.0000610351563,
            "width": 280.0,
            "height": 33.999996185302737
        }
    },
    "m_Slots": [
        {
            "m_Id": "53be939687254382914e0cb525836031"
        }
    ],
    "synonyms": [],
    "m_Precision": 0,
    "m_PreviewExpanded": true,
    "m_PreviewMode": 0,
    "m_CustomColors": {
        "m_SerializableColors": []
    },
    "m_Property": {
        "m_Id": "7f55cf7528c8fe81a8831faf2e34f10d"
    }
}

{
    "m_SGVersion": 0,
    "m_Type": "UnityEditor.ShaderGraph.CustomInterpolatorNode",
    "m_ObjectId": "871072ae499542d0ab15bcaba2addf5f",
    "m_Group": {
        "m_Id": "54e9698bb5e84076bf674ac114f1c1c5"
    },
    "m_Name": "NormalWS (Custom Interpolator)",
    "m_DrawState": {
        "m_Expanded": true,
        "m_Position": {
            "serializedVersion": "2",
            "x": -1431.3333740234375,
            "y": 418.0,
            "width": 232.6666259765625,
            "height": 94.0000228881836
        }
    },
    "m_Slots": [
        {
            "m_Id": "7051ea74d4c84eb7875f34d9e9c77296"
        }
    ],
    "synonyms": [],
    "m_Precision": 0,
    "m_PreviewExpanded": false,
    "m_PreviewMode": 0,
    "m_CustomColors": {
        "m_SerializableColors": []
    },
    "customBlockNodeName": "NormalWS",
    "serializedType": 3
}

{
    "m_SGVersion": 0,
    "m_Type": "UnityEditor.ShaderGraph.DynamicVectorMaterialSlot",
    "m_ObjectId": "88e92825cfafb88f81f1db68c15add97",
    "m_Id": 0,
    "m_DisplayName": "Out",
    "m_SlotType": 1,
    "m_Hidden": false,
    "m_ShaderOutputName": "Out",
    "m_StageCapability": 3,
    "m_Value": {
        "x": 0.0,
        "y": 0.0,
        "z": 0.0,
        "w": 0.0
    },
    "m_DefaultValue": {
        "x": 0.0,
        "y": 0.0,
        "z": 0.0,
        "w": 0.0
    }
}

{
    "m_SGVersion": 0,
    "m_Type": "UnityEditor.ShaderGraph.ColorRGBMaterialSlot",
    "m_ObjectId": "890be34ea6804cb79073127dd877caed",
    "m_Id": 0,
    "m_DisplayName": "Base Color",
    "m_SlotType": 0,
    "m_Hidden": false,
    "m_ShaderOutputName": "BaseColor",
    "m_StageCapability": 2,
    "m_Value": {
        "x": 0.7353569269180298,
        "y": 0.7353569269180298,
        "z": 0.7353569269180298
    },
    "m_DefaultValue": {
        "x": 0.0,
        "y": 0.0,
        "z": 0.0
    },
    "m_Labels": [],
    "m_ColorMode": 0,
    "m_DefaultColor": {
        "r": 0.5,
        "g": 0.5,
        "b": 0.5,
        "a": 1.0
    }
}

{
    "m_SGVersion": 0,
    "m_Type": "UnityEditor.ShaderGraph.CustomInterpolatorNode",
    "m_ObjectId": "89f51caa215e460f9c3062db962b8dfe",
    "m_Group": {
        "m_Id": "54e9698bb5e84076bf674ac114f1c1c5"
    },
    "m_Name": "BitangentWS (Custom Interpolator)",
    "m_DrawState": {
        "m_Expanded": true,
        "m_Position": {
            "serializedVersion": "2",
            "x": -1445.9998779296875,
            "y": 324.6666564941406,
            "width": 247.33323669433595,
            "height": 94.0
        }
    },
    "m_Slots": [
        {
            "m_Id": "801caac20ee34f55a1786bc390bf87fc"
        }
    ],
    "synonyms": [],
    "m_Precision": 0,
    "m_PreviewExpanded": false,
    "m_PreviewMode": 0,
    "m_CustomColors": {
        "m_SerializableColors": []
    },
    "customBlockNodeName": "BitangentWS",
    "serializedType": 3
}

{
    "m_SGVersion": 0,
    "m_Type": "UnityEditor.ShaderGraph.BlockNode",
    "m_ObjectId": "8b93af2f8cbb41e3b91e1c9f9fdcbc2c",
    "m_Group": {
        "m_Id": ""
    },
    "m_Name": "VertexDescription.CustomInterpolator",
    "m_DrawState": {
        "m_Expanded": true,
        "m_Position": {
            "serializedVersion": "2",
            "x": 0.0,
            "y": 0.0,
            "width": 0.0,
            "height": 0.0
        }
    },
    "m_Slots": [
        {
            "m_Id": "27a521c8c0cd4667896228b451493e43"
        }
    ],
    "synonyms": [],
    "m_Precision": 0,
    "m_PreviewExpanded": true,
    "m_PreviewMode": 0,
    "m_CustomColors": {
        "m_SerializableColors": []
    },
    "m_SerializedDescriptor": "VertexDescription.TangentWS#3"
}

{
    "m_SGVersion": 0,
    "m_Type": "UnityEditor.ShaderGraph.Vector1MaterialSlot",
    "m_ObjectId": "8ba38bb6f22c4306a6e3952b23353a86",
    "m_Id": 4,
    "m_DisplayName": "Modified_Alpha",
    "m_SlotType": 1,
    "m_Hidden": false,
    "m_ShaderOutputName": "Modified_Alpha",
    "m_StageCapability": 2,
    "m_Value": 0.0,
    "m_DefaultValue": 0.0,
    "m_Labels": []
}

{
    "m_SGVersion": 0,
    "m_Type": "UnityEditor.ShaderGraph.DynamicValueMaterialSlot",
    "m_ObjectId": "8d436c58077c4d35888736bfb704a91c",
    "m_Id": 1,
    "m_DisplayName": "B",
    "m_SlotType": 0,
    "m_Hidden": false,
    "m_ShaderOutputName": "B",
    "m_StageCapability": 3,
    "m_Value": {
        "e00": 2.0,
        "e01": 2.0,
        "e02": 2.0,
        "e03": 2.0,
        "e10": 2.0,
        "e11": 2.0,
        "e12": 2.0,
        "e13": 2.0,
        "e20": 2.0,
        "e21": 2.0,
        "e22": 2.0,
        "e23": 2.0,
        "e30": 2.0,
        "e31": 2.0,
        "e32": 2.0,
        "e33": 2.0
    },
    "m_DefaultValue": {
        "e00": 1.0,
        "e01": 0.0,
        "e02": 0.0,
        "e03": 0.0,
        "e10": 0.0,
        "e11": 1.0,
        "e12": 0.0,
        "e13": 0.0,
        "e20": 0.0,
        "e21": 0.0,
        "e22": 1.0,
        "e23": 0.0,
        "e30": 0.0,
        "e31": 0.0,
        "e32": 0.0,
        "e33": 1.0
    }
}

{
    "m_SGVersion": 3,
    "m_Type": "UnityEditor.ShaderGraph.Internal.ColorShaderProperty",
    "m_ObjectId": "8db257b15c0bd1889d4fac4024178d7f",
    "m_Guid": {
        "m_GuidSerialized": "bfdfc63e-ca4c-42dc-92c4-1d52f24cc05c"
    },
    "m_Name": "Subsurface Color",
    "m_DefaultRefNameVersion": 0,
    "m_RefNameGeneratedByDisplayName": "",
    "m_DefaultReferenceName": "Color_56B1EB2F",
    "m_OverrideReferenceName": "_SubsurfaceColor",
    "m_GeneratePropertyBlock": true,
    "m_UseCustomSlotLabel": false,
    "m_CustomSlotLabel": "",
    "m_Precision": 0,
    "overrideHLSLDeclaration": false,
    "hlslDeclarationOverride": 0,
    "m_Hidden": false,
    "m_Value": {
        "r": 1.0,
        "g": 1.0,
        "b": 1.0,
        "a": 1.0
    },
    "isMainColor": false,
    "m_ColorMode": 0
}

{
    "m_SGVersion": 1,
    "m_Type": "UnityEditor.ShaderGraph.CustomFunctionNode",
    "m_ObjectId": "8fb8aa09e42645e09bd84e7dfd21851d",
    "m_Group": {
        "m_Id": "adbf1a2b4b204322949c871f530bd8af"
    },
    "m_Name": "CalculateGGXTerm (Custom Function)",
    "m_DrawState": {
        "m_Expanded": true,
        "m_Position": {
            "serializedVersion": "2",
            "x": -915.333251953125,
            "y": 1507.333251953125,
            "width": 269.33331298828127,
            "height": 118.0
        }
    },
    "m_Slots": [
        {
            "m_Id": "69b5c96af8104651befaefa42326de2a"
        },
        {
            "m_Id": "1ac1d09054594627a7c6fbffeb2b71a3"
        },
        {
            "m_Id": "d6e1262e7d0644aa90c7c62bcbe69c4c"
        }
    ],
    "synonyms": [],
    "m_Precision": 0,
    "m_PreviewExpanded": false,
    "m_PreviewMode": 0,
    "m_CustomColors": {
        "m_SerializableColors": []
    },
    "m_SourceType": 1,
    "m_FunctionName": "CalculateGGXTerm",
    "m_FunctionSource": "",
    "m_FunctionBody": "float a2 = Roughness * Roughness;\nfloat d = (NdotH * a2 - NdotH) * NdotH + 1.0f; \nGGXTerm = 0.31830988618f * a2 / (d * d + 1e-7f); "
}

{
    "m_SGVersion": 0,
    "m_Type": "UnityEditor.ShaderGraph.Vector1MaterialSlot",
    "m_ObjectId": "917125ca0187c98f9bff86c7e9a7b3ec",
    "m_Id": 7,
    "m_DisplayName": "A",
    "m_SlotType": 1,
    "m_Hidden": false,
    "m_ShaderOutputName": "A",
    "m_StageCapability": 2,
    "m_Value": 0.0,
    "m_DefaultValue": 0.0,
    "m_Labels": [
        "X"
    ]
}

{
    "m_SGVersion": 0,
    "m_Type": "UnityEditor.ShaderGraph.DynamicVectorMaterialSlot",
    "m_ObjectId": "925b8eb83d5c9f8fb43313fe47168e49",
    "m_Id": 2,
    "m_DisplayName": "Off",
    "m_SlotType": 0,
    "m_Hidden": false,
    "m_ShaderOutputName": "Off",
    "m_StageCapability": 3,
    "m_Value": {
        "x": 0.0,
        "y": 0.0,
        "z": 0.0,
        "w": 0.0
    },
    "m_DefaultValue": {
        "x": 0.0,
        "y": 0.0,
        "z": 0.0,
        "w": 0.0
    }
}

{
    "m_SGVersion": 0,
    "m_Type": "UnityEditor.ShaderGraph.BooleanMaterialSlot",
    "m_ObjectId": "92e9799b55a7918fb7daccca96e55303",
    "m_Id": 2,
    "m_DisplayName": "Out",
    "m_SlotType": 1,
    "m_Hidden": false,
    "m_ShaderOutputName": "Out",
    "m_StageCapability": 3,
    "m_Value": false,
    "m_DefaultValue": false
}

{
    "m_SGVersion": 0,
    "m_Type": "UnityEditor.ShaderGraph.BlockNode",
    "m_ObjectId": "93aabfcacd86470a874eb9d439de33fa",
    "m_Group": {
        "m_Id": ""
    },
    "m_Name": "VertexDescription.Normal",
    "m_DrawState": {
        "m_Expanded": true,
        "m_Position": {
            "serializedVersion": "2",
            "x": 0.0,
            "y": 0.0,
            "width": 0.0,
            "height": 0.0
        }
    },
    "m_Slots": [
        {
            "m_Id": "b222abfd6ad440a8b25d4d23a844dba9"
        }
    ],
    "synonyms": [],
    "m_Precision": 0,
    "m_PreviewExpanded": true,
    "m_PreviewMode": 0,
    "m_CustomColors": {
        "m_SerializableColors": []
    },
    "m_SerializedDescriptor": "VertexDescription.Normal"
}

{
    "m_SGVersion": 0,
    "m_Type": "UnityEditor.ShaderGraph.DynamicVectorMaterialSlot",
    "m_ObjectId": "93b7c3eb595944169af18b9ba0636982",
    "m_Id": 1,
    "m_DisplayName": "B",
    "m_SlotType": 0,
    "m_Hidden": false,
    "m_ShaderOutputName": "B",
    "m_StageCapability": 3,
    "m_Value": {
        "x": 0.0,
        "y": 0.0,
        "z": 0.0,
        "w": 0.0
    },
    "m_DefaultValue": {
        "x": 0.0,
        "y": 0.0,
        "z": 0.0,
        "w": 0.0
    }
}

{
    "m_SGVersion": 0,
    "m_Type": "UnityEditor.ShaderGraph.BlockNode",
    "m_ObjectId": "96aebfb56ab24e9fb3fca6089dda0a9f",
    "m_Group": {
        "m_Id": ""
    },
    "m_Name": "SurfaceDescription.Specular",
    "m_DrawState": {
        "m_Expanded": true,
        "m_Position": {
            "serializedVersion": "2",
            "x": 0.0,
            "y": 0.0,
            "width": 0.0,
            "height": 0.0
        }
    },
    "m_Slots": [
        {
            "m_Id": "74fa8183c8db49208e7c382dd1ee37ba"
        }
    ],
    "synonyms": [],
    "m_Precision": 0,
    "m_PreviewExpanded": true,
    "m_PreviewMode": 0,
    "m_CustomColors": {
        "m_SerializableColors": []
    },
    "m_SerializedDescriptor": "SurfaceDescription.Specular"
}

{
    "m_SGVersion": 0,
    "m_Type": "UnityEditor.ShaderGraph.PropertyNode",
    "m_ObjectId": "975e4ca3c3d441a885839de590d8ebbe",
    "m_Group": {
        "m_Id": "c9b85bad34e54ffba475e8cf8950db93"
    },
    "m_Name": "Property",
    "m_DrawState": {
        "m_Expanded": true,
        "m_Position": {
            "serializedVersion": "2",
            "x": -258.6666564941406,
            "y": 726.6666259765625,
            "width": 117.99998474121094,
            "height": 34.0
        }
    },
    "m_Slots": [
        {
            "m_Id": "0c0235094c024f57a397de4768978fda"
        }
    ],
    "synonyms": [],
    "m_Precision": 0,
    "m_PreviewExpanded": true,
    "m_PreviewMode": 0,
    "m_CustomColors": {
        "m_SerializableColors": []
    },
    "m_Property": {
        "m_Id": "c0171361e0ce4e1e9c77a0c8d4e65bbe"
    }
}

{
    "m_SGVersion": 0,
    "m_Type": "UnityEditor.ShaderGraph.BooleanMaterialSlot",
    "m_ObjectId": "98900e1e754143c9b8902a213f7a3124",
    "m_Id": 1903731781,
    "m_DisplayName": "Transform Backside Normals",
    "m_SlotType": 0,
    "m_Hidden": false,
    "m_ShaderOutputName": "Transform_Backside_Normals",
    "m_StageCapability": 2,
    "m_Value": true,
    "m_DefaultValue": false
}

{
    "m_SGVersion": 0,
    "m_Type": "UnityEditor.ShaderGraph.BooleanMaterialSlot",
    "m_ObjectId": "98ea5bf7f62eac819926a60055b2468e",
    "m_Id": -1920596915,
    "m_DisplayName": "Billboard",
    "m_SlotType": 0,
    "m_Hidden": false,
    "m_ShaderOutputName": "Boolean_DCF9EE01",
    "m_StageCapability": 3,
    "m_Value": false,
    "m_DefaultValue": false
}

{
    "m_SGVersion": 0,
    "m_Type": "UnityEditor.ShaderGraph.Internal.BooleanShaderProperty",
    "m_ObjectId": "98f2563c68c240438e50bd82c3ad65ed",
    "m_Guid": {
        "m_GuidSerialized": "ec2ee4f9-502b-4bd5-adff-18492c8ddd55"
    },
    "m_Name": "Enable Extra Map",
    "m_DefaultRefNameVersion": 1,
    "m_RefNameGeneratedByDisplayName": "Enable Extra Map",
    "m_DefaultReferenceName": "Enable_Extra_Map",
    "m_OverrideReferenceName": "EFFECT_EXTRA_TEX",
    "m_GeneratePropertyBlock": true,
    "m_UseCustomSlotLabel": false,
    "m_CustomSlotLabel": "",
    "m_Precision": 0,
    "overrideHLSLDeclaration": false,
    "hlslDeclarationOverride": 0,
    "m_Hidden": false,
    "m_Value": true
}

{
    "m_SGVersion": 0,
    "m_Type": "UnityEditor.ShaderGraph.BooleanMaterialSlot",
    "m_ObjectId": "993371c6670144499b50953d4a0c7fea",
    "m_Id": 0,
    "m_DisplayName": "Predicate",
    "m_SlotType": 0,
    "m_Hidden": false,
    "m_ShaderOutputName": "Predicate",
    "m_StageCapability": 3,
    "m_Value": false,
    "m_DefaultValue": false
}

{
    "m_SGVersion": 0,
    "m_Type": "UnityEditor.ShaderGraph.Vector1MaterialSlot",
    "m_ObjectId": "99d408a22d0f4b88b060302173dbcce9",
    "m_Id": 0,
    "m_DisplayName": "Smoothness",
    "m_SlotType": 1,
    "m_Hidden": false,
    "m_ShaderOutputName": "Out",
    "m_StageCapability": 3,
    "m_Value": 0.0,
    "m_DefaultValue": 0.0,
    "m_Labels": []
}

{
    "m_SGVersion": 0,
    "m_Type": "UnityEditor.ShaderGraph.DynamicValueMaterialSlot",
    "m_ObjectId": "9ca1e5d08cb81383a7816b3295c72cad",
    "m_Id": 0,
    "m_DisplayName": "A",
    "m_SlotType": 0,
    "m_Hidden": false,
    "m_ShaderOutputName": "A",
    "m_StageCapability": 3,
    "m_Value": {
        "e00": 0.0,
        "e01": 0.0,
        "e02": 0.0,
        "e03": 0.0,
        "e10": 0.0,
        "e11": 0.0,
        "e12": 0.0,
        "e13": 0.0,
        "e20": 0.0,
        "e21": 0.0,
        "e22": 0.0,
        "e23": 0.0,
        "e30": 0.0,
        "e31": 0.0,
        "e32": 0.0,
        "e33": 0.0
    },
    "m_DefaultValue": {
        "e00": 1.0,
        "e01": 0.0,
        "e02": 0.0,
        "e03": 0.0,
        "e10": 0.0,
        "e11": 1.0,
        "e12": 0.0,
        "e13": 0.0,
        "e20": 0.0,
        "e21": 0.0,
        "e22": 1.0,
        "e23": 0.0,
        "e30": 0.0,
        "e31": 0.0,
        "e32": 0.0,
        "e33": 1.0
    }
}

{
    "m_SGVersion": 0,
    "m_Type": "UnityEditor.ShaderGraph.KeywordNode",
    "m_ObjectId": "9e09fbf696cc8f85ab2be963039eda75",
    "m_Group": {
        "m_Id": ""
    },
    "m_Name": "Wind Quality",
    "m_DrawState": {
        "m_Expanded": true,
        "m_Position": {
            "serializedVersion": "2",
            "x": -701.3333129882813,
            "y": -718.6666259765625,
            "width": 156.66668701171876,
            "height": 214.0
        }
    },
    "m_Slots": [
        {
            "m_Id": "f6393086cc8c7d83b71bf6d353030002"
        },
        {
            "m_Id": "f623a6b8ad56c98f8cc1102a8675e2d2"
        },
        {
            "m_Id": "b2b4f9efb7206680a0aca05783a4d711"
        },
        {
            "m_Id": "08a8922425fba981945f91c74f9c0a17"
        },
        {
            "m_Id": "2d37e78d2f20938e96631f515efabb1e"
        },
        {
            "m_Id": "a95333ee7a379a8bb1629434ae0f6633"
        },
        {
            "m_Id": "d360c01256351689b6e201cf31ba5316"
        }
    ],
    "synonyms": [],
    "m_Precision": 0,
    "m_PreviewExpanded": false,
    "m_PreviewMode": 0,
    "m_CustomColors": {
        "m_SerializableColors": []
    },
    "m_Keyword": {
        "m_Id": "d1f06526f54a4845b2d56c7fb3b269c6"
    }
}

{
    "m_SGVersion": 0,
    "m_Type": "UnityEditor.ShaderGraph.DynamicVectorMaterialSlot",
    "m_ObjectId": "9e85652409ed4384934811f0c9b760a1",
    "m_Id": 1,
    "m_DisplayName": "True",
    "m_SlotType": 0,
    "m_Hidden": false,
    "m_ShaderOutputName": "True",
    "m_StageCapability": 3,
    "m_Value": {
        "x": 1.0,
        "y": 1.0,
        "z": 1.0,
        "w": 1.0
    },
    "m_DefaultValue": {
        "x": 0.0,
        "y": 0.0,
        "z": 0.0,
        "w": 0.0
    }
}

{
    "m_SGVersion": 0,
    "m_Type": "UnityEditor.ShaderGraph.Vector3MaterialSlot",
    "m_ObjectId": "9fdfa711fa0a49fdbe4c100060bff655",
    "m_Id": -1960380622,
    "m_DisplayName": "Interpolated Tangent (WS)",
    "m_SlotType": 0,
    "m_Hidden": false,
    "m_ShaderOutputName": "Interpolated_Tangent_WS",
    "m_StageCapability": 2,
    "m_Value": {
        "x": 0.0,
        "y": 0.0,
        "z": 0.0
    },
    "m_DefaultValue": {
        "x": 0.0,
        "y": 0.0,
        "z": 0.0
    },
    "m_Labels": []
}

{
    "m_SGVersion": 0,
    "m_Type": "UnityEditor.ShaderGraph.GroupData",
    "m_ObjectId": "a048bf11267f4da28ba0c092b6a6421f",
    "m_Title": "Billboards",
    "m_Position": {
        "x": -707.3334350585938,
        "y": 170.66668701171876
    }
}

{
    "m_SGVersion": 0,
    "m_Type": "UnityEditor.ShaderGraph.DynamicValueMaterialSlot",
    "m_ObjectId": "a0f8b1e4ec0b45ec8f6b76a9d2efe9a6",
    "m_Id": 2,
    "m_DisplayName": "Out",
    "m_SlotType": 1,
    "m_Hidden": false,
    "m_ShaderOutputName": "Out",
    "m_StageCapability": 3,
    "m_Value": {
        "e00": 0.0,
        "e01": 0.0,
        "e02": 0.0,
        "e03": 0.0,
        "e10": 0.0,
        "e11": 0.0,
        "e12": 0.0,
        "e13": 0.0,
        "e20": 0.0,
        "e21": 0.0,
        "e22": 0.0,
        "e23": 0.0,
        "e30": 0.0,
        "e31": 0.0,
        "e32": 0.0,
        "e33": 0.0
    },
    "m_DefaultValue": {
        "e00": 1.0,
        "e01": 0.0,
        "e02": 0.0,
        "e03": 0.0,
        "e10": 0.0,
        "e11": 1.0,
        "e12": 0.0,
        "e13": 0.0,
        "e20": 0.0,
        "e21": 0.0,
        "e22": 1.0,
        "e23": 0.0,
        "e30": 0.0,
        "e31": 0.0,
        "e32": 0.0,
        "e33": 1.0
    }
}

{
    "m_SGVersion": 0,
    "m_Type": "UnityEditor.ShaderGraph.NegateNode",
    "m_ObjectId": "a2216566144a4988be01606302dfa265",
    "m_Group": {
        "m_Id": "adbf1a2b4b204322949c871f530bd8af"
    },
    "m_Name": "Negate",
    "m_DrawState": {
        "m_Expanded": true,
        "m_Position": {
            "serializedVersion": "2",
            "x": -1186.0,
            "y": 1506.0,
            "width": 128.0,
            "height": 94.0
        }
    },
    "m_Slots": [
        {
            "m_Id": "eb1b2044741c4b2d903ebcac7a277f71"
        },
        {
            "m_Id": "419a1024149d4e56a34d6157c273a749"
        }
    ],
    "synonyms": [],
    "m_Precision": 0,
    "m_PreviewExpanded": false,
    "m_PreviewMode": 0,
    "m_CustomColors": {
        "m_SerializableColors": []
    }
}

{
    "m_SGVersion": 0,
    "m_Type": "UnityEditor.ShaderGraph.KeywordNode",
    "m_ObjectId": "a2d6b567e832e38482216a529cd0fc49",
    "m_Group": {
        "m_Id": ""
    },
    "m_Name": "Is Billboard",
    "m_DrawState": {
        "m_Expanded": true,
        "m_Position": {
            "serializedVersion": "2",
            "x": -618.6666259765625,
            "y": -469.99993896484377,
            "width": 167.33331298828126,
            "height": 118.0
        }
    },
    "m_Slots": [
        {
            "m_Id": "b56109e5dd043989b12d80b60d7ef543"
        },
        {
            "m_Id": "cdfd2360e06ca5818c482f8bc403eb04"
        },
        {
            "m_Id": "21bb2a7bd3b726858b54d39c2a5f6522"
        }
    ],
    "synonyms": [],
    "m_Precision": 0,
    "m_PreviewExpanded": false,
    "m_PreviewMode": 0,
    "m_CustomColors": {
        "m_SerializableColors": []
    },
    "m_Keyword": {
        "m_Id": "e02269dacd9a4b7e9008f778f8fb8e68"
    }
}

{
    "m_SGVersion": 0,
    "m_Type": "UnityEditor.ShaderGraph.KeywordNode",
    "m_ObjectId": "a31a96006f1a008fa94162300147c0d4",
    "m_Group": {
        "m_Id": ""
    },
    "m_Name": "LOD_FADE_CROSSFADE",
    "m_DrawState": {
        "m_Expanded": true,
        "m_Position": {
            "serializedVersion": "2",
            "x": -822.6665649414063,
            "y": 7.333255767822266,
            "width": 189.99998474121095,
            "height": 117.99999237060547
        }
    },
    "m_Slots": [
        {
            "m_Id": "b0bdb2765c1b1d8396f02f3dfe98d5c1"
        },
        {
            "m_Id": "d5fbf58cd6416f8d87dce42a901e1673"
        },
        {
            "m_Id": "d8e5a8d7179a47858db1fa5771fbd66d"
        }
    ],
    "synonyms": [],
    "m_Precision": 0,
    "m_PreviewExpanded": false,
    "m_PreviewMode": 0,
    "m_CustomColors": {
        "m_SerializableColors": []
    },
    "m_Keyword": {
        "m_Id": "b35350c95dfb4635b6ec35de2e87236c"
    }
}

{
    "m_SGVersion": 0,
    "m_Type": "UnityEditor.ShaderGraph.PropertyNode",
    "m_ObjectId": "a3378a1543ec49078a16fce01b44c36e",
    "m_Group": {
        "m_Id": ""
    },
    "m_Name": "Property",
    "m_DrawState": {
        "m_Expanded": true,
        "m_Position": {
            "serializedVersion": "2",
            "x": -571.9999389648438,
            "y": -785.9999389648438,
            "width": 148.00003051757813,
            "height": 34.0
        }
    },
    "m_Slots": [
        {
            "m_Id": "7ffc6ec0af3c42e1b08ea8e86b98f5da"
        }
    ],
    "synonyms": [],
    "m_Precision": 0,
    "m_PreviewExpanded": true,
    "m_PreviewMode": 0,
    "m_CustomColors": {
        "m_SerializableColors": []
    },
    "m_Property": {
        "m_Id": "bdf7d97576b64857b3718480e36cdd0b"
    }
}

{
    "m_SGVersion": 0,
    "m_Type": "UnityEditor.ShaderGraph.DynamicVectorMaterialSlot",
    "m_ObjectId": "a3d7dc098487758390f5b59b10afac34",
    "m_Id": 1,
    "m_DisplayName": "On",
    "m_SlotType": 0,
    "m_Hidden": false,
    "m_ShaderOutputName": "On",
    "m_StageCapability": 3,
    "m_Value": {
        "x": 1.0,
        "y": 1.0,
        "z": 1.0,
        "w": 1.0
    },
    "m_DefaultValue": {
        "x": 0.0,
        "y": 0.0,
        "z": 0.0,
        "w": 0.0
    }
}

{
    "m_SGVersion": 0,
    "m_Type": "UnityEditor.ShaderGraph.BooleanMaterialSlot",
    "m_ObjectId": "a3e39550c9f34242893e654830b0f0f6",
    "m_Id": 0,
    "m_DisplayName": "Predicate",
    "m_SlotType": 0,
    "m_Hidden": false,
    "m_ShaderOutputName": "Predicate",
    "m_StageCapability": 3,
    "m_Value": false,
    "m_DefaultValue": false
}

{
    "m_SGVersion": 0,
    "m_Type": "UnityEditor.ShaderGraph.BooleanMaterialSlot",
    "m_ObjectId": "a40c072c6a9f4ed397f88129b976717b",
    "m_Id": 0,
    "m_DisplayName": "Enable Normal Map",
    "m_SlotType": 1,
    "m_Hidden": false,
    "m_ShaderOutputName": "Out",
    "m_StageCapability": 3,
    "m_Value": false,
    "m_DefaultValue": false
}

{
    "m_SGVersion": 0,
    "m_Type": "UnityEditor.ShaderGraph.BranchNode",
    "m_ObjectId": "a42b5636715a40edba24cf0ca2ec62d5",
    "m_Group": {
        "m_Id": "adbf1a2b4b204322949c871f530bd8af"
    },
    "m_Name": "Branch",
    "m_DrawState": {
        "m_Expanded": true,
        "m_Position": {
            "serializedVersion": "2",
            "x": -31.333330154418947,
            "y": 1042.0,
            "width": 172.66665649414063,
            "height": 142.0
        }
    },
    "m_Slots": [
        {
            "m_Id": "6931b18b69ee462b9d7bf98b1017efe4"
        },
        {
            "m_Id": "3656f062faba41ef9d50397b9d1559e5"
        },
        {
            "m_Id": "61e0798e0ae14d2585e3fce814124b19"
        },
        {
            "m_Id": "7be6b8995fd742f8b68eb05b0a4338af"
        }
    ],
    "synonyms": [],
    "m_Precision": 0,
    "m_PreviewExpanded": false,
    "m_PreviewMode": 0,
    "m_CustomColors": {
        "m_SerializableColors": []
    }
}

{
    "m_SGVersion": 3,
    "m_Type": "UnityEditor.ShaderGraph.Internal.ColorShaderProperty",
    "m_ObjectId": "a62c04f19e439d81a82ae1f771ec8f18",
    "m_Guid": {
        "m_GuidSerialized": "afa9c454-1fe2-4ccd-9ecd-27bbaf65aff5"
    },
    "m_Name": "Hue Variation Color",
    "m_DefaultRefNameVersion": 0,
    "m_RefNameGeneratedByDisplayName": "",
    "m_DefaultReferenceName": "Color_4220CBD3",
    "m_OverrideReferenceName": "_HueVariationColor",
    "m_GeneratePropertyBlock": true,
    "m_UseCustomSlotLabel": false,
    "m_CustomSlotLabel": "",
    "m_Precision": 0,
    "overrideHLSLDeclaration": false,
    "hlslDeclarationOverride": 0,
    "m_Hidden": false,
    "m_Value": {
        "r": 1.0,
        "g": 0.5,
        "b": 0.0,
        "a": 0.20000000298023225
    },
    "isMainColor": false,
    "m_ColorMode": 0
}

{
    "m_SGVersion": 0,
    "m_Type": "UnityEditor.ShaderGraph.DynamicValueMaterialSlot",
    "m_ObjectId": "a62dbd01fb5c448f884a0a10a0cd7564",
    "m_Id": 0,
    "m_DisplayName": "A",
    "m_SlotType": 0,
    "m_Hidden": false,
    "m_ShaderOutputName": "A",
    "m_StageCapability": 3,
    "m_Value": {
        "e00": 0.0,
        "e01": 0.0,
        "e02": 0.0,
        "e03": 0.0,
        "e10": 0.0,
        "e11": 0.0,
        "e12": 0.0,
        "e13": 0.0,
        "e20": 0.0,
        "e21": 0.0,
        "e22": 0.0,
        "e23": 0.0,
        "e30": 0.0,
        "e31": 0.0,
        "e32": 0.0,
        "e33": 0.0
    },
    "m_DefaultValue": {
        "e00": 1.0,
        "e01": 0.0,
        "e02": 0.0,
        "e03": 0.0,
        "e10": 0.0,
        "e11": 1.0,
        "e12": 0.0,
        "e13": 0.0,
        "e20": 0.0,
        "e21": 0.0,
        "e22": 1.0,
        "e23": 0.0,
        "e30": 0.0,
        "e31": 0.0,
        "e32": 0.0,
        "e33": 1.0
    }
}

{
    "m_SGVersion": 0,
    "m_Type": "UnityEditor.ShaderGraph.SampleTexture2DNode",
    "m_ObjectId": "a71ebbc35a99a18f84765fafdb9a91f7",
    "m_Group": {
        "m_Id": "adbf1a2b4b204322949c871f530bd8af"
    },
    "m_Name": "Sample Texture 2D",
    "m_DrawState": {
        "m_Expanded": true,
        "m_Position": {
            "serializedVersion": "2",
            "x": -1036.0,
            "y": 1072.0,
            "width": 185.99993896484376,
            "height": 250.666748046875
        }
    },
    "m_Slots": [
        {
            "m_Id": "526c19835b2c8989900565e03f977ac2"
        },
        {
            "m_Id": "ee9231788229ed879938ce324a0fe8e2"
        },
        {
            "m_Id": "14618df11aca3983a78c2f1a0f35718a"
        },
        {
            "m_Id": "66489a92df5cd281b8ad457b86f0c61a"
        },
        {
            "m_Id": "7e2c851020d35a868a0929b4bafa6483"
        },
        {
            "m_Id": "3baccecc77f68f8db67addba79c81cf5"
        },
        {
            "m_Id": "6d53a046cf5db68d9585c966a3530120"
        },
        {
            "m_Id": "00f9a1c266a6978b920167542bc4fc46"
        }
    ],
    "synonyms": [],
    "m_Precision": 0,
    "m_PreviewExpanded": false,
    "m_PreviewMode": 0,
    "m_CustomColors": {
        "m_SerializableColors": []
    },
    "m_TextureType": 0,
    "m_NormalMapSpace": 0
}

{
    "m_SGVersion": 0,
    "m_Type": "UnityEditor.ShaderGraph.TangentVectorNode",
    "m_ObjectId": "a801a64738bc4346a3a7ac86a2617a44",
    "m_Group": {
        "m_Id": ""
    },
    "m_Name": "Tangent Vector",
    "m_DrawState": {
        "m_Expanded": true,
        "m_Position": {
            "serializedVersion": "2",
            "x": -208.0,
            "y": -383.3332824707031,
            "width": 206.0,
            "height": 131.33331298828126
        }
    },
    "m_Slots": [
        {
            "m_Id": "d66cf31f71684daab6cb834a8a3f854e"
        }
    ],
    "synonyms": [],
    "m_Precision": 0,
    "m_PreviewExpanded": false,
    "m_PreviewMode": 2,
    "m_CustomColors": {
        "m_SerializableColors": []
    },
    "m_Space": 2
}

{
    "m_SGVersion": 0,
    "m_Type": "UnityEditor.ShaderGraph.Vector3MaterialSlot",
    "m_ObjectId": "a8562387d4e04ec6a62f32a6dce4d2ea",
    "m_Id": 0,
    "m_DisplayName": "BitangentWS",
    "m_SlotType": 0,
    "m_Hidden": false,
    "m_ShaderOutputName": "BitangentWS",
    "m_StageCapability": 1,
    "m_Value": {
        "x": 0.0,
        "y": 0.0,
        "z": 0.0
    },
    "m_DefaultValue": {
        "x": 0.0,
        "y": 0.0,
        "z": 0.0
    },
    "m_Labels": []
}

{
    "m_SGVersion": 0,
    "m_Type": "UnityEditor.ShaderGraph.PropertyNode",
    "m_ObjectId": "a86f6a00f7a06485a579699fcd040ddc",
    "m_Group": {
        "m_Id": ""
    },
    "m_Name": "Property",
    "m_DrawState": {
        "m_Expanded": true,
        "m_Position": {
            "serializedVersion": "2",
            "x": -563.3333740234375,
            "y": -72.0,
            "width": 131.99996948242188,
            "height": 34.0
        }
    },
    "m_Slots": [
        {
            "m_Id": "452624ee2ab81e8385d7fd083314c3ac"
        }
    ],
    "synonyms": [],
    "m_Precision": 0,
    "m_PreviewExpanded": true,
    "m_PreviewMode": 0,
    "m_CustomColors": {
        "m_SerializableColors": []
    },
    "m_Property": {
        "m_Id": "59b365e09a746d80a4d66c34105b578a"
    }
}

{
    "m_SGVersion": 0,
    "m_Type": "UnityEditor.ShaderGraph.DynamicValueMaterialSlot",
    "m_ObjectId": "a873335716884bf9b33b411d1ab628d8",
    "m_Id": 1,
    "m_DisplayName": "B",
    "m_SlotType": 0,
    "m_Hidden": false,
    "m_ShaderOutputName": "B",
    "m_StageCapability": 3,
    "m_Value": {
        "e00": 2.0,
        "e01": 2.0,
        "e02": 2.0,
        "e03": 2.0,
        "e10": 2.0,
        "e11": 2.0,
        "e12": 2.0,
        "e13": 2.0,
        "e20": 2.0,
        "e21": 2.0,
        "e22": 2.0,
        "e23": 2.0,
        "e30": 2.0,
        "e31": 2.0,
        "e32": 2.0,
        "e33": 2.0
    },
    "m_DefaultValue": {
        "e00": 1.0,
        "e01": 0.0,
        "e02": 0.0,
        "e03": 0.0,
        "e10": 0.0,
        "e11": 1.0,
        "e12": 0.0,
        "e13": 0.0,
        "e20": 0.0,
        "e21": 0.0,
        "e22": 1.0,
        "e23": 0.0,
        "e30": 0.0,
        "e31": 0.0,
        "e32": 0.0,
        "e33": 1.0
    }
}

{
    "m_SGVersion": 0,
    "m_Type": "UnityEditor.ShaderGraph.NormalMaterialSlot",
    "m_ObjectId": "a8f2b0bb63794e9398d3599f5f919acb",
    "m_Id": 0,
    "m_DisplayName": "Normal (World Space)",
    "m_SlotType": 0,
    "m_Hidden": false,
    "m_ShaderOutputName": "NormalWS",
    "m_StageCapability": 2,
    "m_Value": {
        "x": 0.0,
        "y": 0.0,
        "z": 0.0
    },
    "m_DefaultValue": {
        "x": 0.0,
        "y": 0.0,
        "z": 0.0
    },
    "m_Labels": [],
    "m_Space": 2
}

{
    "m_SGVersion": 0,
    "m_Type": "UnityEditor.ShaderGraph.DynamicVectorMaterialSlot",
    "m_ObjectId": "a95333ee7a379a8bb1629434ae0f6633",
    "m_Id": 5,
    "m_DisplayName": "Best",
    "m_SlotType": 0,
    "m_Hidden": false,
    "m_ShaderOutputName": "BEST",
    "m_StageCapability": 3,
    "m_Value": {
        "x": 4.0,
        "y": 0.0,
        "z": 0.0,
        "w": 0.0
    },
    "m_DefaultValue": {
        "x": 0.0,
        "y": 0.0,
        "z": 0.0,
        "w": 0.0
    }
}

{
    "m_SGVersion": 0,
    "m_Type": "UnityEditor.ShaderGraph.UVMaterialSlot",
    "m_ObjectId": "ab3960a3cd3f4e5c8c467fa05de2ba2d",
    "m_Id": 3,
    "m_DisplayName": "Static UV",
    "m_SlotType": 0,
    "m_Hidden": false,
    "m_ShaderOutputName": "StaticUV",
    "m_StageCapability": 3,
    "m_Value": {
        "x": 0.0,
        "y": 0.0
    },
    "m_DefaultValue": {
        "x": 0.0,
        "y": 0.0
    },
    "m_Labels": [],
    "m_Channel": 1
}

{
    "m_SGVersion": 0,
    "m_Type": "UnityEditor.ShaderGraph.PropertyNode",
    "m_ObjectId": "abefaa2e04384647ade061fbdb88d3aa",
    "m_Group": {
        "m_Id": "adbf1a2b4b204322949c871f530bd8af"
    },
    "m_Name": "Property",
    "m_DrawState": {
        "m_Expanded": true,
        "m_Position": {
            "serializedVersion": "2",
            "x": -1452.0,
            "y": 1674.0,
            "width": 143.333251953125,
            "height": 34.0
        }
    },
    "m_Slots": [
        {
            "m_Id": "99d408a22d0f4b88b060302173dbcce9"
        }
    ],
    "synonyms": [],
    "m_Precision": 0,
    "m_PreviewExpanded": true,
    "m_PreviewMode": 0,
    "m_CustomColors": {
        "m_SerializableColors": []
    },
    "m_Property": {
        "m_Id": "18f0f481c4ed40d5a2707deb4754eefd"
    }
}

{
    "m_SGVersion": 0,
    "m_Type": "UnityEditor.ShaderGraph.UVMaterialSlot",
    "m_ObjectId": "ac4389a6a04b6c8ead2565846e81890b",
    "m_Id": 2,
    "m_DisplayName": "UV",
    "m_SlotType": 0,
    "m_Hidden": false,
    "m_ShaderOutputName": "UV",
    "m_StageCapability": 3,
    "m_Value": {
        "x": 0.0,
        "y": 0.0
    },
    "m_DefaultValue": {
        "x": 0.0,
        "y": 0.0
    },
    "m_Labels": [
        "X",
        "Y"
    ],
    "m_Channel": 0
}

{
    "m_SGVersion": 0,
    "m_Type": "UnityEditor.ShaderGraph.BlockNode",
    "m_ObjectId": "acb1064c272c4f0c96a9dc01f9fd17bd",
    "m_Group": {
        "m_Id": ""
    },
    "m_Name": "SurfaceDescription.NormalWS",
    "m_DrawState": {
        "m_Expanded": true,
        "m_Position": {
            "serializedVersion": "2",
            "x": 0.0,
            "y": 0.0,
            "width": 0.0,
            "height": 0.0
        }
    },
    "m_Slots": [
        {
            "m_Id": "a8f2b0bb63794e9398d3599f5f919acb"
        }
    ],
    "synonyms": [],
    "m_Precision": 0,
    "m_PreviewExpanded": true,
    "m_PreviewMode": 0,
    "m_CustomColors": {
        "m_SerializableColors": []
    },
    "m_SerializedDescriptor": "SurfaceDescription.NormalWS"
}

{
    "m_SGVersion": 0,
    "m_Type": "UnityEditor.ShaderGraph.Vector1MaterialSlot",
    "m_ObjectId": "acbc67f3b6d24ec4a12d9ccee246d744",
    "m_Id": 3,
    "m_DisplayName": "Original_Alpha",
    "m_SlotType": 1,
    "m_Hidden": false,
    "m_ShaderOutputName": "Original_Alpha",
    "m_StageCapability": 2,
    "m_Value": 0.0,
    "m_DefaultValue": 0.0,
    "m_Labels": []
}

{
    "m_SGVersion": 0,
    "m_Type": "UnityEditor.ShaderGraph.GroupData",
    "m_ObjectId": "adbf1a2b4b204322949c871f530bd8af",
    "m_Title": "Subsurface (Universal)",
    "m_Position": {
        "x": -1836.0001220703125,
        "y": 978.6665649414063
    }
}

{
    "m_SGVersion": 0,
    "m_Type": "UnityEditor.ShaderGraph.BranchNode",
    "m_ObjectId": "ae29a8e7441c41a5a4ab51bf4718cb17",
    "m_Group": {
        "m_Id": "c9b85bad34e54ffba475e8cf8950db93"
    },
    "m_Name": "Branch",
    "m_DrawState": {
        "m_Expanded": true,
        "m_Position": {
            "serializedVersion": "2",
            "x": -342.6665954589844,
            "y": 632.6666259765625,
            "width": 171.3333282470703,
            "height": 142.0
        }
    },
    "m_Slots": [
        {
            "m_Id": "33f1b634f6254f12970e6321465cd186"
        },
        {
            "m_Id": "9e85652409ed4384934811f0c9b760a1"
        },
        {
            "m_Id": "680ae91af9574eb3aea6ba2b0b3d0923"
        },
        {
            "m_Id": "70906da33db0432d9975090e1ee54eb4"
        }
    ],
    "synonyms": [],
    "m_Precision": 0,
    "m_PreviewExpanded": false,
    "m_PreviewMode": 0,
    "m_CustomColors": {
        "m_SerializableColors": []
    }
}

{
    "m_SGVersion": 0,
    "m_Type": "UnityEditor.ShaderGraph.Vector4MaterialSlot",
    "m_ObjectId": "af09347f025b4855a7094f777f9beeee",
    "m_Id": 2052666571,
    "m_DisplayName": "Hue Variation Color",
    "m_SlotType": 0,
    "m_Hidden": false,
    "m_ShaderOutputName": "Hue_Variation_Color",
    "m_StageCapability": 2,
    "m_Value": {
        "x": 1.0,
        "y": 0.5,
        "z": 0.0,
        "w": 0.5
    },
    "m_DefaultValue": {
        "x": 0.0,
        "y": 0.0,
        "z": 0.0,
        "w": 0.0
    },
    "m_Labels": []
}

{
    "m_SGVersion": 0,
    "m_Type": "UnityEditor.ShaderGraph.Vector3MaterialSlot",
    "m_ObjectId": "b02b7725184445ecb76b02e82aa78b27",
    "m_Id": 1,
    "m_DisplayName": "Out",
    "m_SlotType": 1,
    "m_Hidden": false,
    "m_ShaderOutputName": "Out",
    "m_StageCapability": 3,
    "m_Value": {
        "x": 0.0,
        "y": 0.0,
        "z": 0.0
    },
    "m_DefaultValue": {
        "x": 0.0,
        "y": 0.0,
        "z": 0.0
    },
    "m_Labels": []
}

{
    "m_SGVersion": 0,
    "m_Type": "UnityEditor.ShaderGraph.DynamicVectorMaterialSlot",
    "m_ObjectId": "b0bdb2765c1b1d8396f02f3dfe98d5c1",
    "m_Id": 0,
    "m_DisplayName": "Out",
    "m_SlotType": 1,
    "m_Hidden": false,
    "m_ShaderOutputName": "Out",
    "m_StageCapability": 3,
    "m_Value": {
        "x": 0.0,
        "y": 0.0,
        "z": 0.0,
        "w": 0.0
    },
    "m_DefaultValue": {
        "x": 0.0,
        "y": 0.0,
        "z": 0.0,
        "w": 0.0
    }
}

{
    "m_SGVersion": 0,
    "m_Type": "UnityEditor.ShaderGraph.BooleanMaterialSlot",
    "m_ObjectId": "b1aafe0e7b520b8b9d74234e74383bf4",
    "m_Id": -1152536816,
    "m_DisplayName": "Crossfade",
    "m_SlotType": 0,
    "m_Hidden": false,
    "m_ShaderOutputName": "Boolean_45CE8949",
    "m_StageCapability": 3,
    "m_Value": false,
    "m_DefaultValue": false
}

{
    "m_SGVersion": 0,
    "m_Type": "UnityEditor.ShaderGraph.NormalMaterialSlot",
    "m_ObjectId": "b222abfd6ad440a8b25d4d23a844dba9",
    "m_Id": 0,
    "m_DisplayName": "Normal",
    "m_SlotType": 0,
    "m_Hidden": false,
    "m_ShaderOutputName": "Normal",
    "m_StageCapability": 1,
    "m_Value": {
        "x": 0.0,
        "y": 0.0,
        "z": 0.0
    },
    "m_DefaultValue": {
        "x": 0.0,
        "y": 0.0,
        "z": 0.0
    },
    "m_Labels": [],
    "m_Space": 0
}

{
    "m_SGVersion": 0,
    "m_Type": "UnityEditor.ShaderGraph.DynamicVectorMaterialSlot",
    "m_ObjectId": "b2b4f9efb7206680a0aca05783a4d711",
    "m_Id": 2,
    "m_DisplayName": "Fastest",
    "m_SlotType": 0,
    "m_Hidden": false,
    "m_ShaderOutputName": "FASTEST",
    "m_StageCapability": 3,
    "m_Value": {
        "x": 1.0,
        "y": 0.0,
        "z": 0.0,
        "w": 0.0
    },
    "m_DefaultValue": {
        "x": 0.0,
        "y": 0.0,
        "z": 0.0,
        "w": 0.0
    }
}

{
    "m_SGVersion": 1,
    "m_Type": "UnityEditor.ShaderGraph.ShaderKeyword",
    "m_ObjectId": "b35350c95dfb4635b6ec35de2e87236c",
    "m_Guid": {
        "m_GuidSerialized": "8aeade84-c64e-4128-bd06-c28c28885427"
    },
    "m_Name": "LOD_FADE_CROSSFADE",
    "m_DefaultRefNameVersion": 0,
    "m_RefNameGeneratedByDisplayName": "",
    "m_DefaultReferenceName": "BOOLEAN_4E5B67DF_ON",
    "m_OverrideReferenceName": "LOD_FADE_CROSSFADE",
    "m_GeneratePropertyBlock": false,
    "m_UseCustomSlotLabel": false,
    "m_CustomSlotLabel": "",
    "m_KeywordType": 0,
    "m_KeywordDefinition": 1,
    "m_KeywordScope": 1,
    "m_KeywordStages": 63,
    "m_Entries": [],
    "m_Value": 0,
    "m_IsEditable": true
}

{
    "m_SGVersion": 0,
    "m_Type": "UnityEditor.ShaderGraph.DynamicVectorMaterialSlot",
    "m_ObjectId": "b56109e5dd043989b12d80b60d7ef543",
    "m_Id": 0,
    "m_DisplayName": "Out",
    "m_SlotType": 1,
    "m_Hidden": false,
    "m_ShaderOutputName": "Out",
    "m_StageCapability": 3,
    "m_Value": {
        "x": 0.0,
        "y": 0.0,
        "z": 0.0,
        "w": 0.0
    },
    "m_DefaultValue": {
        "x": 0.0,
        "y": 0.0,
        "z": 0.0,
        "w": 0.0
    }
}

{
    "m_SGVersion": 0,
    "m_Type": "UnityEditor.ShaderGraph.PropertyNode",
    "m_ObjectId": "b5c30ef39afc548fbcb9d8a6de4be9bb",
    "m_Group": {
        "m_Id": "54e9698bb5e84076bf674ac114f1c1c5"
    },
    "m_Name": "Property",
    "m_DrawState": {
        "m_Expanded": true,
        "m_Position": {
            "serializedVersion": "2",
            "x": -1349.3333740234375,
            "y": 200.6666717529297,
            "width": 150.66661071777345,
            "height": 34.00001525878906
        }
    },
    "m_Slots": [
        {
            "m_Id": "d2cda6757bfe018c969bcde256182c23"
        }
    ],
    "synonyms": [],
    "m_Precision": 0,
    "m_PreviewExpanded": true,
    "m_PreviewMode": 0,
    "m_CustomColors": {
        "m_SerializableColors": []
    },
    "m_Property": {
        "m_Id": "22bd39818e24588686874e29196cd8d7"
    }
}

{
    "m_SGVersion": 0,
    "m_Type": "UnityEditor.ShaderGraph.DynamicVectorMaterialSlot",
    "m_ObjectId": "b6e71ecc16224c1fa16e231515862c86",
    "m_Id": 2,
    "m_DisplayName": "Out",
    "m_SlotType": 1,
    "m_Hidden": false,
    "m_ShaderOutputName": "Out",
    "m_StageCapability": 3,
    "m_Value": {
        "x": 0.0,
        "y": 0.0,
        "z": 0.0,
        "w": 0.0
    },
    "m_DefaultValue": {
        "x": 0.0,
        "y": 0.0,
        "z": 0.0,
        "w": 0.0
    }
}

{
    "m_SGVersion": 0,
    "m_Type": "UnityEditor.ShaderGraph.BooleanMaterialSlot",
    "m_ObjectId": "b76bcae551839688b4a56a4f8efdb3a5",
    "m_Id": 2,
    "m_DisplayName": "Out",
    "m_SlotType": 1,
    "m_Hidden": false,
    "m_ShaderOutputName": "Out",
    "m_StageCapability": 3,
    "m_Value": false,
    "m_DefaultValue": false
}

{
    "m_SGVersion": 0,
    "m_Type": "UnityEditor.ShaderGraph.BooleanMaterialSlot",
    "m_ObjectId": "b7e362e85e1c420895d7ec72ddd03f52",
    "m_Id": 0,
    "m_DisplayName": "Enable Subsurface",
    "m_SlotType": 1,
    "m_Hidden": false,
    "m_ShaderOutputName": "Out",
    "m_StageCapability": 3,
    "m_Value": false,
    "m_DefaultValue": false
}

{
    "m_SGVersion": 0,
    "m_Type": "UnityEditor.ShaderGraph.DynamicValueMaterialSlot",
    "m_ObjectId": "b89c8e11898f40db85571690262d5722",
    "m_Id": 2,
    "m_DisplayName": "Out",
    "m_SlotType": 1,
    "m_Hidden": false,
    "m_ShaderOutputName": "Out",
    "m_StageCapability": 3,
    "m_Value": {
        "e00": 0.0,
        "e01": 0.0,
        "e02": 0.0,
        "e03": 0.0,
        "e10": 0.0,
        "e11": 0.0,
        "e12": 0.0,
        "e13": 0.0,
        "e20": 0.0,
        "e21": 0.0,
        "e22": 0.0,
        "e23": 0.0,
        "e30": 0.0,
        "e31": 0.0,
        "e32": 0.0,
        "e33": 0.0
    },
    "m_DefaultValue": {
        "e00": 1.0,
        "e01": 0.0,
        "e02": 0.0,
        "e03": 0.0,
        "e10": 0.0,
        "e11": 1.0,
        "e12": 0.0,
        "e13": 0.0,
        "e20": 0.0,
        "e21": 0.0,
        "e22": 1.0,
        "e23": 0.0,
        "e30": 0.0,
        "e31": 0.0,
        "e32": 0.0,
        "e33": 1.0
    }
}

{
    "m_SGVersion": 0,
    "m_Type": "UnityEditor.ShaderGraph.MultiplyNode",
    "m_ObjectId": "b9d74182779c42ecb586225be482743b",
    "m_Group": {
        "m_Id": "adbf1a2b4b204322949c871f530bd8af"
    },
    "m_Name": "Multiply",
    "m_DrawState": {
        "m_Expanded": true,
        "m_Position": {
            "serializedVersion": "2",
            "x": -696.6666870117188,
            "y": 1072.0,
            "width": 130.0,
            "height": 118.0
        }
    },
    "m_Slots": [
        {
            "m_Id": "5dfccb3a8cd7497a8b9b10d240be2a45"
        },
        {
            "m_Id": "293e1c8981704ba99e46c274b177eff4"
        },
        {
            "m_Id": "f2343044e4154cd8baff08c58278677f"
        }
    ],
    "synonyms": [],
    "m_Precision": 0,
    "m_PreviewExpanded": false,
    "m_PreviewMode": 0,
    "m_CustomColors": {
        "m_SerializableColors": []
    }
}

{
    "m_SGVersion": 0,
    "m_Type": "UnityEditor.ShaderGraph.Vector3MaterialSlot",
    "m_ObjectId": "ba7c020b2b982b859715bbc6bcd89b37",
    "m_Id": 1,
    "m_DisplayName": "windObjectPosition",
    "m_SlotType": 1,
    "m_Hidden": false,
    "m_ShaderOutputName": "windObjectPosition",
    "m_StageCapability": 3,
    "m_Value": {
        "x": 0.0,
        "y": 0.0,
        "z": 0.0
    },
    "m_DefaultValue": {
        "x": 0.0,
        "y": 0.0,
        "z": 0.0
    },
    "m_Labels": [
        "X",
        "Y",
        "Z"
    ]
}

{
    "m_SGVersion": 0,
    "m_Type": "UnityEditor.ShaderGraph.BlockNode",
    "m_ObjectId": "bb5866236f5045729cc8b737c1afa8ab",
    "m_Group": {
        "m_Id": ""
    },
    "m_Name": "SurfaceDescription.Metallic",
    "m_DrawState": {
        "m_Expanded": true,
        "m_Position": {
            "serializedVersion": "2",
            "x": 0.0,
            "y": 0.0,
            "width": 0.0,
            "height": 0.0
        }
    },
    "m_Slots": [
        {
            "m_Id": "202e2f6415894dac9ab8e9c7b2847a6c"
        }
    ],
    "synonyms": [],
    "m_Precision": 0,
    "m_PreviewExpanded": true,
    "m_PreviewMode": 0,
    "m_CustomColors": {
        "m_SerializableColors": []
    },
    "m_SerializedDescriptor": "SurfaceDescription.Metallic"
}

{
    "m_SGVersion": 0,
    "m_Type": "UnityEditor.ShaderGraph.DynamicValueMaterialSlot",
    "m_ObjectId": "bcdcf32c4fb14149a07cc7bbcc33c067",
    "m_Id": 2,
    "m_DisplayName": "Out",
    "m_SlotType": 1,
    "m_Hidden": false,
    "m_ShaderOutputName": "Out",
    "m_StageCapability": 3,
    "m_Value": {
        "e00": 0.0,
        "e01": 0.0,
        "e02": 0.0,
        "e03": 0.0,
        "e10": 0.0,
        "e11": 0.0,
        "e12": 0.0,
        "e13": 0.0,
        "e20": 0.0,
        "e21": 0.0,
        "e22": 0.0,
        "e23": 0.0,
        "e30": 0.0,
        "e31": 0.0,
        "e32": 0.0,
        "e33": 0.0
    },
    "m_DefaultValue": {
        "e00": 1.0,
        "e01": 0.0,
        "e02": 0.0,
        "e03": 0.0,
        "e10": 0.0,
        "e11": 1.0,
        "e12": 0.0,
        "e13": 0.0,
        "e20": 0.0,
        "e21": 0.0,
        "e22": 1.0,
        "e23": 0.0,
        "e30": 0.0,
        "e31": 0.0,
        "e32": 0.0,
        "e33": 1.0
    }
}

{
    "m_SGVersion": 0,
    "m_Type": "UnityEditor.ShaderGraph.Vector1MaterialSlot",
    "m_ObjectId": "bd318f0e2506468b86298cabf15facc3",
    "m_Id": 374980739,
    "m_DisplayName": "WindQuality",
    "m_SlotType": 0,
    "m_Hidden": false,
    "m_ShaderOutputName": "Vector1_C2E02832",
    "m_StageCapability": 3,
    "m_Value": 4.0,
    "m_DefaultValue": 0.0,
    "m_Labels": [
        "X"
    ]
}

{
    "m_SGVersion": 0,
    "m_Type": "UnityEditor.ShaderGraph.Internal.BooleanShaderProperty",
    "m_ObjectId": "bdf7d97576b64857b3718480e36cdd0b",
    "m_Guid": {
        "m_GuidSerialized": "77ee47ad-0ddb-4d9a-8d93-c2fe5816c7fc"
    },
    "m_Name": "Wind Enabled",
    "m_DefaultRefNameVersion": 0,
    "m_RefNameGeneratedByDisplayName": "",
    "m_DefaultReferenceName": "Boolean_bdf7d97576b64857b3718480e36cdd0b",
    "m_OverrideReferenceName": "_WindQuality",
    "m_GeneratePropertyBlock": true,
    "m_UseCustomSlotLabel": false,
    "m_CustomSlotLabel": "",
    "m_Precision": 0,
    "overrideHLSLDeclaration": false,
    "hlslDeclarationOverride": 0,
    "m_Hidden": false,
    "m_Value": true
}

{
    "m_SGVersion": 0,
    "m_Type": "UnityEditor.ShaderGraph.UVMaterialSlot",
    "m_ObjectId": "bf994a823fee4b0fb98aa78da8d88ae5",
    "m_Id": 4,
    "m_DisplayName": "Dynamic UV",
    "m_SlotType": 0,
    "m_Hidden": false,
    "m_ShaderOutputName": "DynamicUV",
    "m_StageCapability": 3,
    "m_Value": {
        "x": 0.0,
        "y": 0.0
    },
    "m_DefaultValue": {
        "x": 0.0,
        "y": 0.0
    },
    "m_Labels": [],
    "m_Channel": 2
}

{
    "m_SGVersion": 1,
    "m_Type": "UnityEditor.ShaderGraph.Internal.Vector1ShaderProperty",
    "m_ObjectId": "c0171361e0ce4e1e9c77a0c8d4e65bbe",
    "m_Guid": {
        "m_GuidSerialized": "3e83c6d3-10de-4eba-bcf2-775e9b52172a"
    },
    "m_Name": "Metallic",
    "m_DefaultRefNameVersion": 1,
    "m_RefNameGeneratedByDisplayName": "Metallic",
    "m_DefaultReferenceName": "Metallic",
    "m_OverrideReferenceName": "_Metallic",
    "m_GeneratePropertyBlock": true,
    "m_UseCustomSlotLabel": false,
    "m_CustomSlotLabel": "",
    "m_Precision": 0,
    "overrideHLSLDeclaration": false,
    "hlslDeclarationOverride": 0,
    "m_Hidden": false,
    "m_Value": 0.0,
    "m_FloatType": 1,
    "m_RangeValues": {
        "x": 0.0,
        "y": 1.0
    }
}

{
    "m_SGVersion": 0,
    "m_Type": "UnityEditor.ShaderGraph.ComparisonNode",
    "m_ObjectId": "c09c03ac23961d85b7a462e3fb87b3c5",
    "m_Group": {
        "m_Id": ""
    },
    "m_Name": "Comparison",
    "m_DrawState": {
        "m_Expanded": true,
        "m_Position": {
            "serializedVersion": "2",
            "x": -613.3333740234375,
            "y": 7.333255767822266,
            "width": 145.3333282470703,
            "height": 135.99998474121095
        }
    },
    "m_Slots": [
        {
            "m_Id": "31992a9017caf586951bd6cbf29a7d6b"
        },
        {
            "m_Id": "0f9f52c4ce1053879b3f3b20eda3edd7"
        },
        {
            "m_Id": "b76bcae551839688b4a56a4f8efdb3a5"
        }
    ],
    "synonyms": [],
    "m_Precision": 0,
    "m_PreviewExpanded": true,
    "m_PreviewMode": 0,
    "m_CustomColors": {
        "m_SerializableColors": []
    },
    "m_ComparisonType": 0
}

{
    "m_SGVersion": 0,
    "m_Type": "UnityEditor.ShaderGraph.SubtractNode",
    "m_ObjectId": "c17b65a47344429dbfdd50f1a9d807cd",
    "m_Group": {
        "m_Id": "adbf1a2b4b204322949c871f530bd8af"
    },
    "m_Name": "Subtract",
    "m_DrawState": {
        "m_Expanded": true,
        "m_Position": {
            "serializedVersion": "2",
            "x": -1060.0,
            "y": 1648.0,
            "width": 125.99993896484375,
            "height": 118.0
        }
    },
    "m_Slots": [
        {
            "m_Id": "e1025e5602d345e8962e7dc7253639dd"
        },
        {
            "m_Id": "161d863eb61b416498ba9163a59fa209"
        },
        {
            "m_Id": "b6e71ecc16224c1fa16e231515862c86"
        }
    ],
    "synonyms": [],
    "m_Precision": 0,
    "m_PreviewExpanded": false,
    "m_PreviewMode": 0,
    "m_CustomColors": {
        "m_SerializableColors": []
    }
}

{
    "m_SGVersion": 0,
    "m_Type": "UnityEditor.ShaderGraph.Texture2DMaterialSlot",
    "m_ObjectId": "c19144cf1309bd89bb1d65f41aecc137",
    "m_Id": 0,
    "m_DisplayName": "Subsurface Map",
    "m_SlotType": 1,
    "m_Hidden": false,
    "m_ShaderOutputName": "Out",
    "m_StageCapability": 3,
    "m_BareResource": false
}

{
    "m_SGVersion": 0,
    "m_Type": "UnityEditor.ShaderGraph.DynamicValueMaterialSlot",
    "m_ObjectId": "c27fc156f6804ef396c5bc215d504098",
    "m_Id": 1,
    "m_DisplayName": "B",
    "m_SlotType": 0,
    "m_Hidden": false,
    "m_ShaderOutputName": "B",
    "m_StageCapability": 3,
    "m_Value": {
        "e00": 2.0,
        "e01": 2.0,
        "e02": 2.0,
        "e03": 2.0,
        "e10": 2.0,
        "e11": 2.0,
        "e12": 2.0,
        "e13": 2.0,
        "e20": 2.0,
        "e21": 2.0,
        "e22": 2.0,
        "e23": 2.0,
        "e30": 2.0,
        "e31": 2.0,
        "e32": 2.0,
        "e33": 2.0
    },
    "m_DefaultValue": {
        "e00": 1.0,
        "e01": 0.0,
        "e02": 0.0,
        "e03": 0.0,
        "e10": 0.0,
        "e11": 1.0,
        "e12": 0.0,
        "e13": 0.0,
        "e20": 0.0,
        "e21": 0.0,
        "e22": 1.0,
        "e23": 0.0,
        "e30": 0.0,
        "e31": 0.0,
        "e32": 0.0,
        "e33": 1.0
    }
}

{
    "m_SGVersion": 0,
    "m_Type": "UnityEditor.ShaderGraph.MultiplyNode",
    "m_ObjectId": "c2d5a0f05a59489da242ba1146fdaccd",
    "m_Group": {
        "m_Id": "adbf1a2b4b204322949c871f530bd8af"
    },
    "m_Name": "Multiply",
    "m_DrawState": {
        "m_Expanded": true,
        "m_Position": {
            "serializedVersion": "2",
            "x": -529.333251953125,
            "y": 1072.0,
            "width": 130.0,
            "height": 118.0
        }
    },
    "m_Slots": [
        {
            "m_Id": "0e189d1833d44503b6256d8ea0d682da"
        },
        {
            "m_Id": "4d34cc6b41d545f98635938c0c17f90b"
        },
        {
            "m_Id": "b89c8e11898f40db85571690262d5722"
        }
    ],
    "synonyms": [],
    "m_Precision": 0,
    "m_PreviewExpanded": false,
    "m_PreviewMode": 0,
    "m_CustomColors": {
        "m_SerializableColors": []
    }
}

{
    "m_SGVersion": 0,
    "m_Type": "UnityEditor.ShaderGraph.BlockNode",
    "m_ObjectId": "c2f72caa7dad497899ffb01123d35818",
    "m_Group": {
        "m_Id": ""
    },
    "m_Name": "SurfaceDescription.BaseColor",
    "m_DrawState": {
        "m_Expanded": true,
        "m_Position": {
            "serializedVersion": "2",
            "x": 0.0,
            "y": 0.0,
            "width": 0.0,
            "height": 0.0
        }
    },
    "m_Slots": [
        {
            "m_Id": "890be34ea6804cb79073127dd877caed"
        }
    ],
    "synonyms": [],
    "m_Precision": 0,
    "m_PreviewExpanded": true,
    "m_PreviewMode": 0,
    "m_CustomColors": {
        "m_SerializableColors": []
    },
    "m_SerializedDescriptor": "SurfaceDescription.BaseColor"
}

{
    "m_SGVersion": 0,
    "m_Type": "UnityEditor.ShaderGraph.DynamicVectorMaterialSlot",
    "m_ObjectId": "c5cb1d03a61f49b784067fc064974169",
    "m_Id": 2,
    "m_DisplayName": "False",
    "m_SlotType": 0,
    "m_Hidden": false,
    "m_ShaderOutputName": "False",
    "m_StageCapability": 3,
    "m_Value": {
        "x": 0.0,
        "y": 0.0,
        "z": 0.0,
        "w": 0.0
    },
    "m_DefaultValue": {
        "x": 0.0,
        "y": 0.0,
        "z": 0.0,
        "w": 0.0
    }
}

{
    "m_SGVersion": 0,
    "m_Type": "UnityEditor.ShaderGraph.GroupData",
    "m_ObjectId": "c9b85bad34e54ffba475e8cf8950db93",
    "m_Title": "Misc contains:  Smoothness(R) Metallic (G) Ambient Occlusion (B)",
    "m_Position": {
        "x": -945.3333129882813,
        "y": 560.0001831054688
    }
}

{
    "m_SGVersion": 0,
    "m_Type": "UnityEditor.ShaderGraph.KeywordNode",
    "m_ObjectId": "cb7c164715707985a259eacd43901498",
    "m_Group": {
        "m_Id": "a048bf11267f4da28ba0c092b6a6421f"
    },
    "m_Name": "Is Billboard",
    "m_DrawState": {
        "m_Expanded": true,
        "m_Position": {
            "serializedVersion": "2",
            "x": -682.0000610351563,
            "y": 230.0,
            "width": 135.33338928222657,
            "height": 118.0
        }
    },
    "m_Slots": [
        {
            "m_Id": "039b1c3231c2ee8d8975131e20d6681d"
        },
        {
            "m_Id": "8112f196d32f0b86aa6012d72881a6ef"
        },
        {
            "m_Id": "925b8eb83d5c9f8fb43313fe47168e49"
        }
    ],
    "synonyms": [],
    "m_Precision": 0,
    "m_PreviewExpanded": false,
    "m_PreviewMode": 0,
    "m_CustomColors": {
        "m_SerializableColors": []
    },
    "m_Keyword": {
        "m_Id": "e02269dacd9a4b7e9008f778f8fb8e68"
    }
}

{
    "m_SGVersion": 0,
    "m_Type": "UnityEditor.ShaderGraph.BlockNode",
    "m_ObjectId": "ccb8e880b34c4d2686332f4cb784c3a8",
    "m_Group": {
        "m_Id": ""
    },
    "m_Name": "SurfaceDescription.Alpha",
    "m_DrawState": {
        "m_Expanded": true,
        "m_Position": {
            "serializedVersion": "2",
            "x": 0.0,
            "y": 0.0,
            "width": 0.0,
            "height": 0.0
        }
    },
    "m_Slots": [
        {
            "m_Id": "60e809c2869e4c37b10158c80dad5ba5"
        }
    ],
    "synonyms": [],
    "m_Precision": 0,
    "m_PreviewExpanded": true,
    "m_PreviewMode": 0,
    "m_CustomColors": {
        "m_SerializableColors": []
    },
    "m_SerializedDescriptor": "SurfaceDescription.Alpha"
}

{
    "m_SGVersion": 0,
    "m_Type": "UnityEditor.ShaderGraph.DynamicVectorMaterialSlot",
    "m_ObjectId": "cdfd2360e06ca5818c482f8bc403eb04",
    "m_Id": 1,
    "m_DisplayName": "On",
    "m_SlotType": 0,
    "m_Hidden": false,
    "m_ShaderOutputName": "On",
    "m_StageCapability": 3,
    "m_Value": {
        "x": 1.0,
        "y": 1.0,
        "z": 1.0,
        "w": 1.0
    },
    "m_DefaultValue": {
        "x": 0.0,
        "y": 0.0,
        "z": 0.0,
        "w": 0.0
    }
}

{
    "m_SGVersion": 0,
    "m_Type": "UnityEditor.ShaderGraph.ColorRGBMaterialSlot",
    "m_ObjectId": "ce4bfc34050e4bc58fe59b8f96752e48",
    "m_Id": 0,
    "m_DisplayName": "Emission",
    "m_SlotType": 0,
    "m_Hidden": false,
    "m_ShaderOutputName": "Emission",
    "m_StageCapability": 2,
    "m_Value": {
        "x": 0.0,
        "y": 0.0,
        "z": 0.0
    },
    "m_DefaultValue": {
        "x": 0.0,
        "y": 0.0,
        "z": 0.0
    },
    "m_Labels": [],
    "m_ColorMode": 1,
    "m_DefaultColor": {
        "r": 0.0,
        "g": 0.0,
        "b": 0.0,
        "a": 1.0
    }
}

{
    "m_SGVersion": 0,
    "m_Type": "UnityEditor.ShaderGraph.Vector1MaterialSlot",
    "m_ObjectId": "ce9fbad0192f40bebc53a50d6671bb4d",
    "m_Id": 0,
    "m_DisplayName": "Smoothness",
    "m_SlotType": 0,
    "m_Hidden": false,
    "m_ShaderOutputName": "Smoothness",
    "m_StageCapability": 2,
    "m_Value": 0.5,
    "m_DefaultValue": 0.5,
    "m_Labels": []
}

{
    "m_SGVersion": 0,
    "m_Type": "UnityEditor.ShaderGraph.CustomInterpolatorNode",
    "m_ObjectId": "cf8137adc5584df1a2d4b005dbc8abc2",
    "m_Group": {
        "m_Id": "54e9698bb5e84076bf674ac114f1c1c5"
    },
    "m_Name": "TangentWS (Custom Interpolator)",
    "m_DrawState": {
        "m_Expanded": true,
        "m_Position": {
            "serializedVersion": "2",
            "x": -1438.666748046875,
            "y": 234.66664123535157,
            "width": 240.0,
            "height": 94.0
        }
    },
    "m_Slots": [
        {
            "m_Id": "2c455c7d419447d3931cc8728a93f305"
        }
    ],
    "synonyms": [],
    "m_Precision": 0,
    "m_PreviewExpanded": false,
    "m_PreviewMode": 0,
    "m_CustomColors": {
        "m_SerializableColors": []
    },
    "customBlockNodeName": "TangentWS",
    "serializedType": 3
}

{
    "m_SGVersion": 0,
    "m_Type": "UnityEditor.ShaderGraph.Vector1MaterialSlot",
    "m_ObjectId": "cf8c331bedc04d6a81ec86435bca42df",
    "m_Id": 0,
    "m_DisplayName": "Indirect Subsurface Intensity",
    "m_SlotType": 1,
    "m_Hidden": false,
    "m_ShaderOutputName": "Out",
    "m_StageCapability": 3,
    "m_Value": 0.0,
    "m_DefaultValue": 0.0,
    "m_Labels": []
}

{
    "m_SGVersion": 1,
    "m_Type": "UnityEditor.ShaderGraph.ShaderKeyword",
    "m_ObjectId": "d1f06526f54a4845b2d56c7fb3b269c6",
    "m_Guid": {
        "m_GuidSerialized": "e6df7e2a-ed81-4a5f-95f7-4b24308c8631"
    },
    "m_Name": "Wind Quality",
    "m_DefaultRefNameVersion": 0,
    "m_RefNameGeneratedByDisplayName": "",
    "m_DefaultReferenceName": "ENUM_920DDEB0",
    "m_OverrideReferenceName": "_WINDQUALITY",
    "m_GeneratePropertyBlock": true,
    "m_UseCustomSlotLabel": false,
    "m_CustomSlotLabel": "",
    "m_KeywordType": 1,
    "m_KeywordDefinition": 0,
    "m_KeywordScope": 0,
    "m_KeywordStages": 63,
    "m_Entries": [
        {
            "id": 1,
            "displayName": "None",
            "referenceName": "NONE"
        },
        {
            "id": 2,
            "displayName": "Fastest",
            "referenceName": "FASTEST"
        },
        {
            "id": 3,
            "displayName": "Fast",
            "referenceName": "FAST"
        },
        {
            "id": 4,
            "displayName": "Better",
            "referenceName": "BETTER"
        },
        {
            "id": 5,
            "displayName": "Best",
            "referenceName": "BEST"
        },
        {
            "id": 6,
            "displayName": "Palm",
            "referenceName": "PALM"
        }
    ],
    "m_Value": 4,
    "m_IsEditable": true
}

{
    "m_SGVersion": 0,
    "m_Type": "UnityEditor.ShaderGraph.BooleanMaterialSlot",
    "m_ObjectId": "d2635187904a45e5ab6051a2b5095ec1",
    "m_Id": -296549796,
    "m_DisplayName": "Enable Hue Variation",
    "m_SlotType": 0,
    "m_Hidden": false,
    "m_ShaderOutputName": "Enable_Hue_Variation",
    "m_StageCapability": 2,
    "m_Value": false,
    "m_DefaultValue": false
}

{
    "m_SGVersion": 0,
    "m_Type": "UnityEditor.ShaderGraph.Texture2DMaterialSlot",
    "m_ObjectId": "d2cda6757bfe018c969bcde256182c23",
    "m_Id": 0,
    "m_DisplayName": "Normal Map",
    "m_SlotType": 1,
    "m_Hidden": false,
    "m_ShaderOutputName": "Out",
    "m_StageCapability": 3,
    "m_BareResource": false
}

{
    "m_SGVersion": 0,
    "m_Type": "UnityEditor.ShaderGraph.DynamicVectorMaterialSlot",
    "m_ObjectId": "d360c01256351689b6e201cf31ba5316",
    "m_Id": 6,
    "m_DisplayName": "Palm",
    "m_SlotType": 0,
    "m_Hidden": false,
    "m_ShaderOutputName": "PALM",
    "m_StageCapability": 3,
    "m_Value": {
        "x": 5.0,
        "y": 0.0,
        "z": 0.0,
        "w": 0.0
    },
    "m_DefaultValue": {
        "x": 0.0,
        "y": 0.0,
        "z": 0.0,
        "w": 0.0
    }
}

{
    "m_SGVersion": 0,
    "m_Type": "UnityEditor.ShaderGraph.Vector4MaterialSlot",
    "m_ObjectId": "d362f1b4f5c7497cbd0beb9bf93f4ccb",
    "m_Id": 1289085123,
    "m_DisplayName": "Color Tint",
    "m_SlotType": 0,
    "m_Hidden": false,
    "m_ShaderOutputName": "Color_Tint",
    "m_StageCapability": 2,
    "m_Value": {
        "x": 1.0,
        "y": 1.0,
        "z": 1.0,
        "w": 0.0
    },
    "m_DefaultValue": {
        "x": 0.0,
        "y": 0.0,
        "z": 0.0,
        "w": 0.0
    },
    "m_Labels": []
}

{
    "m_SGVersion": 0,
    "m_Type": "UnityEditor.ShaderGraph.Vector1MaterialSlot",
    "m_ObjectId": "d427a9e95cdaab84b99faf863f7fa84d",
    "m_Id": 1,
    "m_DisplayName": "B",
    "m_SlotType": 0,
    "m_Hidden": false,
    "m_ShaderOutputName": "B",
    "m_StageCapability": 3,
    "m_Value": 1.0,
    "m_DefaultValue": 0.0,
    "m_Labels": [
        "X"
    ]
}

{
    "m_SGVersion": 0,
    "m_Type": "UnityEditor.ShaderGraph.BlockNode",
    "m_ObjectId": "d4746c76692342d3a26eb524d7a3c952",
    "m_Group": {
        "m_Id": ""
    },
    "m_Name": "SurfaceDescription.Occlusion",
    "m_DrawState": {
        "m_Expanded": true,
        "m_Position": {
            "serializedVersion": "2",
            "x": 0.0,
            "y": 0.0,
            "width": 0.0,
            "height": 0.0
        }
    },
    "m_Slots": [
        {
            "m_Id": "3b2869f89eae4a6ab8f7d5b996718fa1"
        }
    ],
    "synonyms": [],
    "m_Precision": 0,
    "m_PreviewExpanded": true,
    "m_PreviewMode": 0,
    "m_CustomColors": {
        "m_SerializableColors": []
    },
    "m_SerializedDescriptor": "SurfaceDescription.Occlusion"
}

{
    "m_SGVersion": 0,
    "m_Type": "UnityEditor.ShaderGraph.DynamicVectorMaterialSlot",
    "m_ObjectId": "d4aa821c167f47d3918f085ade3544cf",
    "m_Id": 3,
    "m_DisplayName": "Out",
    "m_SlotType": 1,
    "m_Hidden": false,
    "m_ShaderOutputName": "Out",
    "m_StageCapability": 3,
    "m_Value": {
        "x": 0.0,
        "y": 0.0,
        "z": 0.0,
        "w": 0.0
    },
    "m_DefaultValue": {
        "x": 0.0,
        "y": 0.0,
        "z": 0.0,
        "w": 0.0
    }
}

{
    "m_SGVersion": 0,
    "m_Type": "UnityEditor.ShaderGraph.Vector1MaterialSlot",
    "m_ObjectId": "d4ffc995f303438c897ea47bda68aeea",
    "m_Id": 2,
    "m_DisplayName": "G",
    "m_SlotType": 1,
    "m_Hidden": false,
    "m_ShaderOutputName": "G",
    "m_StageCapability": 3,
    "m_Value": 0.0,
    "m_DefaultValue": 0.0,
    "m_Labels": []
}

{
    "m_SGVersion": 0,
    "m_Type": "UnityEditor.ShaderGraph.DynamicVectorMaterialSlot",
    "m_ObjectId": "d5fbf58cd6416f8d87dce42a901e1673",
    "m_Id": 1,
    "m_DisplayName": "On",
    "m_SlotType": 0,
    "m_Hidden": false,
    "m_ShaderOutputName": "On",
    "m_StageCapability": 3,
    "m_Value": {
        "x": 1.0,
        "y": 1.0,
        "z": 1.0,
        "w": 1.0
    },
    "m_DefaultValue": {
        "x": 0.0,
        "y": 0.0,
        "z": 0.0,
        "w": 0.0
    }
}

{
    "m_SGVersion": 0,
    "m_Type": "UnityEditor.ShaderGraph.Vector3MaterialSlot",
    "m_ObjectId": "d66cf31f71684daab6cb834a8a3f854e",
    "m_Id": 0,
    "m_DisplayName": "Out",
    "m_SlotType": 1,
    "m_Hidden": false,
    "m_ShaderOutputName": "Out",
    "m_StageCapability": 3,
    "m_Value": {
        "x": 0.0,
        "y": 0.0,
        "z": 1.0
    },
    "m_DefaultValue": {
        "x": 0.0,
        "y": 0.0,
        "z": 0.0
    },
    "m_Labels": []
}

{
    "m_SGVersion": 0,
    "m_Type": "UnityEditor.Rendering.Universal.ShaderGraph.UniversalLitSubTarget",
    "m_ObjectId": "d6d589aa4fb0494c96d1359e35a6b233",
    "m_WorkflowMode": 1,
    "m_NormalDropOffSpace": 2,
    "m_ClearCoat": false
}

{
    "m_SGVersion": 0,
    "m_Type": "UnityEditor.ShaderGraph.BlockNode",
    "m_ObjectId": "d6de1f92819441cc862b115412f9f6f5",
    "m_Group": {
        "m_Id": ""
    },
    "m_Name": "VertexDescription.CustomInterpolator",
    "m_DrawState": {
        "m_Expanded": true,
        "m_Position": {
            "serializedVersion": "2",
            "x": 0.0,
            "y": 0.0,
            "width": 0.0,
            "height": 0.0
        }
    },
    "m_Slots": [
        {
            "m_Id": "e97d36c727e442158537b4ebf14892f4"
        }
    ],
    "synonyms": [],
    "m_Precision": 0,
    "m_PreviewExpanded": true,
    "m_PreviewMode": 0,
    "m_CustomColors": {
        "m_SerializableColors": []
    },
    "m_SerializedDescriptor": "VertexDescription.NormalWS#3"
}

{
    "m_SGVersion": 0,
    "m_Type": "UnityEditor.ShaderGraph.Vector1MaterialSlot",
    "m_ObjectId": "d6e1262e7d0644aa90c7c62bcbe69c4c",
    "m_Id": 0,
    "m_DisplayName": "GGXTerm",
    "m_SlotType": 1,
    "m_Hidden": false,
    "m_ShaderOutputName": "GGXTerm",
    "m_StageCapability": 3,
    "m_Value": 0.0,
    "m_DefaultValue": 0.0,
    "m_Labels": []
}

{
    "m_SGVersion": 0,
    "m_Type": "UnityEditor.ShaderGraph.BranchNode",
    "m_ObjectId": "d7957dd98d4f4cccb1a40c46fb164ff9",
    "m_Group": {
        "m_Id": ""
    },
    "m_Name": "Branch",
    "m_DrawState": {
        "m_Expanded": true,
        "m_Position": {
            "serializedVersion": "2",
            "x": -406.0000305175781,
            "y": -718.6666259765625,
            "width": 170.66665649414063,
            "height": 142.0
        }
    },
    "m_Slots": [
        {
            "m_Id": "83aa023ee0aa4c509a7e442b18a683ac"
        },
        {
            "m_Id": "129edbebf79f4ac08e62a1783853c741"
        },
        {
            "m_Id": "83fb32cf3db24af7950ccb6fe0e97fb9"
        },
        {
            "m_Id": "591741a6311d458ab7ab883f27db37b6"
        }
    ],
    "synonyms": [],
    "m_Precision": 0,
    "m_PreviewExpanded": false,
    "m_PreviewMode": 0,
    "m_CustomColors": {
        "m_SerializableColors": []
    }
}

{
    "m_SGVersion": 0,
    "m_Type": "UnityEditor.ShaderGraph.DynamicVectorMaterialSlot",
    "m_ObjectId": "d8e5a8d7179a47858db1fa5771fbd66d",
    "m_Id": 2,
    "m_DisplayName": "Off",
    "m_SlotType": 0,
    "m_Hidden": false,
    "m_ShaderOutputName": "Off",
    "m_StageCapability": 3,
    "m_Value": {
        "x": 0.0,
        "y": 0.0,
        "z": 0.0,
        "w": 0.0
    },
    "m_DefaultValue": {
        "x": 0.0,
        "y": 0.0,
        "z": 0.0,
        "w": 0.0
    }
}

{
    "m_SGVersion": 0,
    "m_Type": "UnityEditor.ShaderGraph.Vector4MaterialSlot",
    "m_ObjectId": "d8ea086535300082b3653d64eac58503",
    "m_Id": 0,
    "m_DisplayName": "Hue Variation Color",
    "m_SlotType": 1,
    "m_Hidden": false,
    "m_ShaderOutputName": "Out",
    "m_StageCapability": 3,
    "m_Value": {
        "x": 0.0,
        "y": 0.0,
        "z": 0.0,
        "w": 0.0
    },
    "m_DefaultValue": {
        "x": 0.0,
        "y": 0.0,
        "z": 0.0,
        "w": 0.0
    },
    "m_Labels": []
}

{
    "m_SGVersion": 0,
    "m_Type": "UnityEditor.ShaderGraph.BooleanMaterialSlot",
    "m_ObjectId": "db7bc283d6a7456bb507bb8c1e024db6",
    "m_Id": 1313628562,
    "m_DisplayName": "Crossfade",
    "m_SlotType": 0,
    "m_Hidden": false,
    "m_ShaderOutputName": "Crossfade",
    "m_StageCapability": 2,
    "m_Value": false,
    "m_DefaultValue": false
}

{
    "m_SGVersion": 0,
    "m_Type": "UnityEditor.ShaderGraph.Vector1MaterialSlot",
    "m_ObjectId": "dcac79c1c08dc689b00fc49b0e4c3114",
    "m_Id": 6,
    "m_DisplayName": "B",
    "m_SlotType": 1,
    "m_Hidden": false,
    "m_ShaderOutputName": "B",
    "m_StageCapability": 2,
    "m_Value": 0.0,
    "m_DefaultValue": 0.0,
    "m_Labels": [
        "X"
    ]
}

{
    "m_SGVersion": 0,
    "m_Type": "UnityEditor.ShaderGraph.Vector1MaterialSlot",
    "m_ObjectId": "de62355414666480be28330c368bee80",
    "m_Id": 0,
    "m_DisplayName": "Alpha Clip Threshold",
    "m_SlotType": 1,
    "m_Hidden": false,
    "m_ShaderOutputName": "Out",
    "m_StageCapability": 3,
    "m_Value": 0.0,
    "m_DefaultValue": 0.0,
    "m_Labels": [
        "X"
    ]
}

{
    "m_SGVersion": 1,
    "m_Type": "UnityEditor.ShaderGraph.ShaderKeyword",
    "m_ObjectId": "e02269dacd9a4b7e9008f778f8fb8e68",
    "m_Guid": {
        "m_GuidSerialized": "4458414a-55e9-4480-8e87-d8d690a0965d"
    },
    "m_Name": "Is Billboard",
    "m_DefaultRefNameVersion": 0,
    "m_RefNameGeneratedByDisplayName": "",
    "m_DefaultReferenceName": "BOOLEAN_E07B29D7_ON",
    "m_OverrideReferenceName": "EFFECT_BILLBOARD",
    "m_GeneratePropertyBlock": true,
    "m_UseCustomSlotLabel": false,
    "m_CustomSlotLabel": "",
    "m_KeywordType": 0,
    "m_KeywordDefinition": 0,
    "m_KeywordScope": 0,
    "m_KeywordStages": 63,
    "m_Entries": [],
    "m_Value": 0,
    "m_IsEditable": true
}

{
    "m_SGVersion": 0,
    "m_Type": "UnityEditor.ShaderGraph.VertexColorNode",
    "m_ObjectId": "e09169af20784c5babf45ed0c0cb9eec",
    "m_Group": {
        "m_Id": "c9b85bad34e54ffba475e8cf8950db93"
    },
    "m_Name": "Vertex Color",
    "m_DrawState": {
        "m_Expanded": true,
        "m_Position": {
            "serializedVersion": "2",
            "x": -478.00006103515627,
            "y": 842.6666259765625,
            "width": 117.99999237060547,
            "height": 94.0
        }
    },
    "m_Slots": [
        {
            "m_Id": "2401a0443aba464498fff1610a6f4874"
        }
    ],
    "synonyms": [],
    "m_Precision": 0,
    "m_PreviewExpanded": false,
    "m_PreviewMode": 2,
    "m_CustomColors": {
        "m_SerializableColors": []
    }
}

{
    "m_SGVersion": 0,
    "m_Type": "UnityEditor.ShaderGraph.DynamicVectorMaterialSlot",
    "m_ObjectId": "e1025e5602d345e8962e7dc7253639dd",
    "m_Id": 0,
    "m_DisplayName": "A",
    "m_SlotType": 0,
    "m_Hidden": false,
    "m_ShaderOutputName": "A",
    "m_StageCapability": 3,
    "m_Value": {
        "x": 0.699999988079071,
        "y": 1.0,
        "z": 1.0,
        "w": 1.0
    },
    "m_DefaultValue": {
        "x": 0.0,
        "y": 0.0,
        "z": 0.0,
        "w": 0.0
    }
}

{
    "m_SGVersion": 0,
    "m_Type": "UnityEditor.ShaderGraph.Vector3MaterialSlot",
    "m_ObjectId": "e23e541bb1814b6fb720002a51bed82d",
    "m_Id": 0,
    "m_DisplayName": "Out",
    "m_SlotType": 1,
    "m_Hidden": false,
    "m_ShaderOutputName": "Out",
    "m_StageCapability": 3,
    "m_Value": {
        "x": 0.0,
        "y": 0.0,
        "z": 1.0
    },
    "m_DefaultValue": {
        "x": 0.0,
        "y": 0.0,
        "z": 0.0
    },
    "m_Labels": []
}

{
    "m_SGVersion": 0,
    "m_Type": "UnityEditor.ShaderGraph.BlockNode",
    "m_ObjectId": "e5903a3d1f064da9a10dc04d9f014445",
    "m_Group": {
        "m_Id": ""
    },
    "m_Name": "SurfaceDescription.AlphaClipThreshold",
    "m_DrawState": {
        "m_Expanded": true,
        "m_Position": {
            "serializedVersion": "2",
            "x": 0.0,
            "y": 0.0,
            "width": 0.0,
            "height": 0.0
        }
    },
    "m_Slots": [
        {
            "m_Id": "7088f04721fd49e9a69716bb6e4c9ad6"
        }
    ],
    "synonyms": [],
    "m_Precision": 0,
    "m_PreviewExpanded": true,
    "m_PreviewMode": 0,
    "m_CustomColors": {
        "m_SerializableColors": []
    },
    "m_SerializedDescriptor": "SurfaceDescription.AlphaClipThreshold"
}

{
    "m_SGVersion": 0,
    "m_Type": "UnityEditor.ShaderGraph.DynamicValueMaterialSlot",
    "m_ObjectId": "e5a834df777d478594f8663776bb9bb7",
    "m_Id": 2,
    "m_DisplayName": "Out",
    "m_SlotType": 1,
    "m_Hidden": false,
    "m_ShaderOutputName": "Out",
    "m_StageCapability": 3,
    "m_Value": {
        "e00": 0.0,
        "e01": 0.0,
        "e02": 0.0,
        "e03": 0.0,
        "e10": 0.0,
        "e11": 0.0,
        "e12": 0.0,
        "e13": 0.0,
        "e20": 0.0,
        "e21": 0.0,
        "e22": 0.0,
        "e23": 0.0,
        "e30": 0.0,
        "e31": 0.0,
        "e32": 0.0,
        "e33": 0.0
    },
    "m_DefaultValue": {
        "e00": 1.0,
        "e01": 0.0,
        "e02": 0.0,
        "e03": 0.0,
        "e10": 0.0,
        "e11": 1.0,
        "e12": 0.0,
        "e13": 0.0,
        "e20": 0.0,
        "e21": 0.0,
        "e22": 1.0,
        "e23": 0.0,
        "e30": 0.0,
        "e31": 0.0,
        "e32": 0.0,
        "e33": 1.0
    }
}

{
    "m_SGVersion": 0,
    "m_Type": "UnityEditor.ShaderGraph.DynamicVectorMaterialSlot",
    "m_ObjectId": "e5cf8a662b464e7f9f11233d74dd316b",
    "m_Id": 2,
    "m_DisplayName": "Mirror",
    "m_SlotType": 0,
    "m_Hidden": false,
    "m_ShaderOutputName": "MIRROR",
    "m_StageCapability": 3,
    "m_Value": {
        "x": 1.0,
        "y": 1.0,
        "z": -1.0,
        "w": 1.0
    },
    "m_DefaultValue": {
        "x": 0.0,
        "y": 0.0,
        "z": 0.0,
        "w": 0.0
    }
}

{
    "m_SGVersion": 0,
    "m_Type": "UnityEditor.ShaderGraph.DynamicValueMaterialSlot",
    "m_ObjectId": "e7c21cc924bf4035ac3cbbc97040983d",
    "m_Id": 1,
    "m_DisplayName": "B",
    "m_SlotType": 0,
    "m_Hidden": false,
    "m_ShaderOutputName": "B",
    "m_StageCapability": 3,
    "m_Value": {
        "e00": 2.0,
        "e01": 2.0,
        "e02": 2.0,
        "e03": 2.0,
        "e10": 2.0,
        "e11": 2.0,
        "e12": 2.0,
        "e13": 2.0,
        "e20": 2.0,
        "e21": 2.0,
        "e22": 2.0,
        "e23": 2.0,
        "e30": 2.0,
        "e31": 2.0,
        "e32": 2.0,
        "e33": 2.0
    },
    "m_DefaultValue": {
        "e00": 1.0,
        "e01": 0.0,
        "e02": 0.0,
        "e03": 0.0,
        "e10": 0.0,
        "e11": 1.0,
        "e12": 0.0,
        "e13": 0.0,
        "e20": 0.0,
        "e21": 0.0,
        "e22": 1.0,
        "e23": 0.0,
        "e30": 0.0,
        "e31": 0.0,
        "e32": 0.0,
        "e33": 1.0
    }
}

{
    "m_SGVersion": 1,
    "m_Type": "UnityEditor.ShaderGraph.PositionNode",
    "m_ObjectId": "e8fe3768e360406192b8d6551f24e79b",
    "m_Group": {
        "m_Id": "adbf1a2b4b204322949c871f530bd8af"
    },
    "m_Name": "Position",
    "m_DrawState": {
        "m_Expanded": true,
        "m_Position": {
            "serializedVersion": "2",
            "x": -1810.666748046875,
            "y": 1389.333251953125,
            "width": 206.0,
            "height": 130.6666259765625
        }
    },
    "m_Slots": [
        {
            "m_Id": "47dff120b3244b71b9c72f573905f58b"
        }
    ],
    "synonyms": [],
    "m_Precision": 1,
    "m_PreviewExpanded": false,
    "m_PreviewMode": 2,
    "m_CustomColors": {
        "m_SerializableColors": []
    },
    "m_Space": 2
}

{
    "m_SGVersion": 0,
    "m_Type": "UnityEditor.ShaderGraph.Vector3MaterialSlot",
    "m_ObjectId": "e97d36c727e442158537b4ebf14892f4",
    "m_Id": 0,
    "m_DisplayName": "NormalWS",
    "m_SlotType": 0,
    "m_Hidden": false,
    "m_ShaderOutputName": "NormalWS",
    "m_StageCapability": 1,
    "m_Value": {
        "x": 0.0,
        "y": 0.0,
        "z": 0.0
    },
    "m_DefaultValue": {
        "x": 0.0,
        "y": 0.0,
        "z": 0.0
    },
    "m_Labels": []
}

{
    "m_SGVersion": 0,
    "m_Type": "UnityEditor.ShaderGraph.DynamicValueMaterialSlot",
    "m_ObjectId": "e9d2d23dcef04f63995cb1addf1e1c30",
    "m_Id": 2,
    "m_DisplayName": "Out",
    "m_SlotType": 1,
    "m_Hidden": false,
    "m_ShaderOutputName": "Out",
    "m_StageCapability": 3,
    "m_Value": {
        "e00": 0.0,
        "e01": 0.0,
        "e02": 0.0,
        "e03": 0.0,
        "e10": 0.0,
        "e11": 0.0,
        "e12": 0.0,
        "e13": 0.0,
        "e20": 0.0,
        "e21": 0.0,
        "e22": 0.0,
        "e23": 0.0,
        "e30": 0.0,
        "e31": 0.0,
        "e32": 0.0,
        "e33": 0.0
    },
    "m_DefaultValue": {
        "e00": 1.0,
        "e01": 0.0,
        "e02": 0.0,
        "e03": 0.0,
        "e10": 0.0,
        "e11": 1.0,
        "e12": 0.0,
        "e13": 0.0,
        "e20": 0.0,
        "e21": 0.0,
        "e22": 1.0,
        "e23": 0.0,
        "e30": 0.0,
        "e31": 0.0,
        "e32": 0.0,
        "e33": 1.0
    }
}

{
    "m_SGVersion": 0,
    "m_Type": "UnityEditor.ShaderGraph.Vector1MaterialSlot",
    "m_ObjectId": "eaff7365a9fa2882a4c3983cd9a3d0b3",
    "m_Id": 0,
    "m_DisplayName": "A",
    "m_SlotType": 0,
    "m_Hidden": false,
    "m_ShaderOutputName": "A",
    "m_StageCapability": 3,
    "m_Value": 0.0,
    "m_DefaultValue": 0.0,
    "m_Labels": [
        "X"
    ]
}

{
    "m_SGVersion": 0,
    "m_Type": "UnityEditor.ShaderGraph.DynamicVectorMaterialSlot",
    "m_ObjectId": "eb1b2044741c4b2d903ebcac7a277f71",
    "m_Id": 0,
    "m_DisplayName": "In",
    "m_SlotType": 0,
    "m_Hidden": false,
    "m_ShaderOutputName": "In",
    "m_StageCapability": 3,
    "m_Value": {
        "x": 0.0,
        "y": 0.0,
        "z": 0.0,
        "w": 0.0
    },
    "m_DefaultValue": {
        "x": 0.0,
        "y": 0.0,
        "z": 0.0,
        "w": 0.0
    }
}

{
    "m_SGVersion": 0,
    "m_Type": "UnityEditor.ShaderGraph.MultiplyNode",
    "m_ObjectId": "ece0f3450c4140d99a7c0b11b890d0f7",
    "m_Group": {
        "m_Id": "adbf1a2b4b204322949c871f530bd8af"
    },
    "m_Name": "Multiply",
    "m_DrawState": {
        "m_Expanded": true,
        "m_Position": {
            "serializedVersion": "2",
            "x": -1310.0,
            "y": 1648.0,
            "width": 125.99999237060547,
            "height": 118.0
        }
    },
    "m_Slots": [
        {
            "m_Id": "6857f29f17af487cb55a769ab8f5d4f8"
        },
        {
            "m_Id": "147553b64a41454b83e97f8f3fbf8c0a"
        },
        {
            "m_Id": "bcdcf32c4fb14149a07cc7bbcc33c067"
        }
    ],
    "synonyms": [],
    "m_Precision": 0,
    "m_PreviewExpanded": false,
    "m_PreviewMode": 0,
    "m_CustomColors": {
        "m_SerializableColors": []
    }
}

{
    "m_SGVersion": 0,
    "m_Type": "UnityEditor.ShaderGraph.Vector1MaterialSlot",
    "m_ObjectId": "ed624996781c59808f9ead483eb65a59",
    "m_Id": -1260964465,
    "m_DisplayName": "Alpha",
    "m_SlotType": 0,
    "m_Hidden": false,
    "m_ShaderOutputName": "Vector1_2E103E32",
    "m_StageCapability": 3,
    "m_Value": 0.0,
    "m_DefaultValue": 0.0,
    "m_Labels": [
        "X"
    ]
}

{
    "m_SGVersion": 0,
    "m_Type": "UnityEditor.ShaderGraph.SubGraphNode",
    "m_ObjectId": "ed9a4e01eae347baa5a20ead6bc235a2",
    "m_Group": {
        "m_Id": "54e9698bb5e84076bf674ac114f1c1c5"
    },
    "m_Name": "SpeedTree8InterpolatedNormals",
    "m_DrawState": {
        "m_Expanded": true,
        "m_Position": {
            "serializedVersion": "2",
            "x": -1131.333251953125,
            "y": 258.6666564941406,
            "width": 334.6666564941406,
            "height": 213.9999542236328
        }
    },
    "m_Slots": [
        {
            "m_Id": "12033de4fe2b47ca93d2f94bf156bb8b"
        },
        {
            "m_Id": "21ee2e8c2bc44918899bde7864f72715"
        },
        {
            "m_Id": "9fdfa711fa0a49fdbe4c100060bff655"
        },
        {
            "m_Id": "78b9ebac711246c9a4821215593d19e3"
        },
        {
            "m_Id": "48539903e06846ea8e06342e5bb3aa5a"
        },
        {
            "m_Id": "3c159799c47e4b199d2e6b38259a434c"
        },
        {
            "m_Id": "98900e1e754143c9b8902a213f7a3124"
        },
        {
            "m_Id": "2b444e9e7d7c42a684b18213424efe9f"
        },
        {
            "m_Id": "29c64038ecab48a282b3c24ffb5b2fcf"
        }
    ],
    "synonyms": [],
    "m_Precision": 0,
    "m_PreviewExpanded": false,
    "m_PreviewMode": 0,
    "m_CustomColors": {
        "m_SerializableColors": []
    },
    "m_SerializedSubGraph": "{\n    \"subGraph\": {\n        \"fileID\": -5475051401550479605,\n        \"guid\": \"b04441f4a83ad224d92d547d170c366b\",\n        \"type\": 3\n    }\n}",
    "m_PropertyGuids": [
        "443a8276-ebab-492f-8944-92c7d0176480",
        "1819fe46-eaf2-4a0a-8410-726a791cf9a4",
        "bc51b4e9-7577-4362-b7e6-42b1a617f2b9",
        "bb51d5be-1c5f-4f70-987c-dccda73e1a4b",
        "f530f069-4b92-4c68-9e07-c51aba95e28f",
        "ed11de33-81e5-477a-9781-96cfb424ce55",
        "b6c0e362-24b8-4762-a71b-e3406a96c645"
    ],
    "m_PropertyIds": [
        1032965081,
        -2132036376,
        -1960380622,
        2064554629,
        2074262670,
<<<<<<< HEAD
        -84633316
    ],
    "m_Dropdowns": [],
    "m_DropdownSelectedEntries": []
=======
        -84633316,
        1903731781
    ]
>>>>>>> cd7f83ec
}

{
    "m_SGVersion": 0,
    "m_Type": "UnityEditor.ShaderGraph.Vector1MaterialSlot",
    "m_ObjectId": "ee9231788229ed879938ce324a0fe8e2",
    "m_Id": 4,
    "m_DisplayName": "R",
    "m_SlotType": 1,
    "m_Hidden": false,
    "m_ShaderOutputName": "R",
    "m_StageCapability": 2,
    "m_Value": 0.0,
    "m_DefaultValue": 0.0,
    "m_Labels": [
        "X"
    ]
}

{
    "m_SGVersion": 0,
    "m_Type": "UnityEditor.ShaderGraph.ComparisonNode",
    "m_ObjectId": "efe8784b805ec883a26f3468e7148f75",
    "m_Group": {
        "m_Id": ""
    },
    "m_Name": "Comparison",
    "m_DrawState": {
        "m_Expanded": true,
        "m_Position": {
            "serializedVersion": "2",
            "x": -376.6667175292969,
            "y": -289.9999694824219,
            "width": 144.66665649414063,
            "height": 136.0
        }
    },
    "m_Slots": [
        {
            "m_Id": "276ee66a8ec0de89a391d49302e36a89"
        },
        {
            "m_Id": "6c7e2d8e6c79968f8758e27f6c7a7bb7"
        },
        {
            "m_Id": "010ccf7152767a8487d8b6d065148ac2"
        }
    ],
    "synonyms": [],
    "m_Precision": 0,
    "m_PreviewExpanded": true,
    "m_PreviewMode": 0,
    "m_CustomColors": {
        "m_SerializableColors": []
    },
    "m_ComparisonType": 0
}

{
    "m_SGVersion": 0,
    "m_Type": "UnityEditor.ShaderGraph.BranchNode",
    "m_ObjectId": "f0a0b7043b014f6eabf500c706784350",
    "m_Group": {
        "m_Id": "c9b85bad34e54ffba475e8cf8950db93"
    },
    "m_Name": "Branch",
    "m_DrawState": {
        "m_Expanded": true,
        "m_Position": {
            "serializedVersion": "2",
            "x": -37.99998474121094,
            "y": 778.6666259765625,
            "width": 173.3333282470703,
            "height": 142.0
        }
    },
    "m_Slots": [
        {
            "m_Id": "993371c6670144499b50953d4a0c7fea"
        },
        {
            "m_Id": "578e2ac795ec4cabb4664f5f7d50cb93"
        },
        {
            "m_Id": "c5cb1d03a61f49b784067fc064974169"
        },
        {
            "m_Id": "d4aa821c167f47d3918f085ade3544cf"
        }
    ],
    "synonyms": [],
    "m_Precision": 0,
    "m_PreviewExpanded": false,
    "m_PreviewMode": 0,
    "m_CustomColors": {
        "m_SerializableColors": []
    }
}

{
    "m_SGVersion": 1,
    "m_Type": "UnityEditor.ShaderGraph.Internal.Vector1ShaderProperty",
    "m_ObjectId": "f0bd8185b0cf21869a540846e41e0b62",
    "m_Guid": {
        "m_GuidSerialized": "e9e49502-7666-4ea5-af50-5db922d8942c"
    },
    "m_Name": "Alpha Clip Threshold",
    "m_DefaultRefNameVersion": 0,
    "m_RefNameGeneratedByDisplayName": "",
    "m_DefaultReferenceName": "",
    "m_OverrideReferenceName": "_AlphaClipThreshold",
    "m_GeneratePropertyBlock": true,
    "m_UseCustomSlotLabel": false,
    "m_CustomSlotLabel": "",
    "m_Precision": 0,
    "overrideHLSLDeclaration": false,
    "hlslDeclarationOverride": 2,
    "m_Hidden": false,
    "m_Value": 0.33000001311302187,
    "m_FloatType": 1,
    "m_RangeValues": {
        "x": 0.0,
        "y": 1.0
    }
}

{
    "m_SGVersion": 0,
    "m_Type": "UnityEditor.ShaderGraph.MultiplyNode",
    "m_ObjectId": "f184f4d5595349559fd9aa09763d75dc",
    "m_Group": {
        "m_Id": "c9b85bad34e54ffba475e8cf8950db93"
    },
    "m_Name": "Multiply",
    "m_DrawState": {
        "m_Expanded": true,
        "m_Position": {
            "serializedVersion": "2",
            "x": -203.33331298828126,
            "y": 782.6666259765625,
            "width": 126.66665649414063,
            "height": 117.99999237060547
        }
    },
    "m_Slots": [
        {
            "m_Id": "39a5c5b17caa43088c3de40113c9d35b"
        },
        {
            "m_Id": "e7c21cc924bf4035ac3cbbc97040983d"
        },
        {
            "m_Id": "a0f8b1e4ec0b45ec8f6b76a9d2efe9a6"
        }
    ],
    "synonyms": [],
    "m_Precision": 0,
    "m_PreviewExpanded": false,
    "m_PreviewMode": 0,
    "m_CustomColors": {
        "m_SerializableColors": []
    }
}

{
    "m_SGVersion": 0,
    "m_Type": "UnityEditor.ShaderGraph.Vector3MaterialSlot",
    "m_ObjectId": "f19616ebe0aeba809c759bb0efdea189",
    "m_Id": 3,
    "m_DisplayName": "NormalWorldSpace",
    "m_SlotType": 1,
    "m_Hidden": false,
    "m_ShaderOutputName": "NormalWorldSpace",
    "m_StageCapability": 3,
    "m_Value": {
        "x": 0.0,
        "y": 0.0,
        "z": 0.0
    },
    "m_DefaultValue": {
        "x": 0.0,
        "y": 0.0,
        "z": 0.0
    },
    "m_Labels": [
        "X",
        "Y",
        "Z"
    ]
}

{
    "m_SGVersion": 0,
    "m_Type": "UnityEditor.ShaderGraph.DynamicValueMaterialSlot",
    "m_ObjectId": "f2343044e4154cd8baff08c58278677f",
    "m_Id": 2,
    "m_DisplayName": "Out",
    "m_SlotType": 1,
    "m_Hidden": false,
    "m_ShaderOutputName": "Out",
    "m_StageCapability": 3,
    "m_Value": {
        "e00": 0.0,
        "e01": 0.0,
        "e02": 0.0,
        "e03": 0.0,
        "e10": 0.0,
        "e11": 0.0,
        "e12": 0.0,
        "e13": 0.0,
        "e20": 0.0,
        "e21": 0.0,
        "e22": 0.0,
        "e23": 0.0,
        "e30": 0.0,
        "e31": 0.0,
        "e32": 0.0,
        "e33": 0.0
    },
    "m_DefaultValue": {
        "e00": 1.0,
        "e01": 0.0,
        "e02": 0.0,
        "e03": 0.0,
        "e10": 0.0,
        "e11": 1.0,
        "e12": 0.0,
        "e13": 0.0,
        "e20": 0.0,
        "e21": 0.0,
        "e22": 1.0,
        "e23": 0.0,
        "e30": 0.0,
        "e31": 0.0,
        "e32": 0.0,
        "e33": 1.0
    }
}

{
    "m_SGVersion": 0,
    "m_Type": "UnityEditor.ShaderGraph.BooleanMaterialSlot",
    "m_ObjectId": "f3cb27c686ac4431834e1492d661710f",
    "m_Id": 0,
    "m_DisplayName": "Enable Hue Variation",
    "m_SlotType": 1,
    "m_Hidden": false,
    "m_ShaderOutputName": "Out",
    "m_StageCapability": 3,
    "m_Value": false,
    "m_DefaultValue": false
}

{
    "m_SGVersion": 0,
    "m_Type": "UnityEditor.ShaderGraph.KeywordNode",
    "m_ObjectId": "f5080f941489ad80b39993afef3718cf",
    "m_Group": {
        "m_Id": ""
    },
    "m_Name": "LOD_FADE_CROSSFADE",
    "m_DrawState": {
        "m_Expanded": true,
        "m_Position": {
            "serializedVersion": "2",
            "x": -667.3333129882813,
            "y": -301.3332824707031,
            "width": 189.99998474121095,
            "height": 117.9999771118164
        }
    },
    "m_Slots": [
        {
            "m_Id": "88e92825cfafb88f81f1db68c15add97"
        },
        {
            "m_Id": "a3d7dc098487758390f5b59b10afac34"
        },
        {
            "m_Id": "35205927f38a288dad23578d3a0d597d"
        }
    ],
    "synonyms": [],
    "m_Precision": 0,
    "m_PreviewExpanded": false,
    "m_PreviewMode": 0,
    "m_CustomColors": {
        "m_SerializableColors": []
    },
    "m_Keyword": {
        "m_Id": "b35350c95dfb4635b6ec35de2e87236c"
    }
}

{
    "m_SGVersion": 0,
    "m_Type": "UnityEditor.ShaderGraph.BlockNode",
    "m_ObjectId": "f50838c8c6ca49c2b49b4e7cf8e44298",
    "m_Group": {
        "m_Id": ""
    },
    "m_Name": "SurfaceDescription.Smoothness",
    "m_DrawState": {
        "m_Expanded": true,
        "m_Position": {
            "serializedVersion": "2",
            "x": 0.0,
            "y": 0.0,
            "width": 0.0,
            "height": 0.0
        }
    },
    "m_Slots": [
        {
            "m_Id": "ce9fbad0192f40bebc53a50d6671bb4d"
        }
    ],
    "synonyms": [],
    "m_Precision": 0,
    "m_PreviewExpanded": true,
    "m_PreviewMode": 0,
    "m_CustomColors": {
        "m_SerializableColors": []
    },
    "m_SerializedDescriptor": "SurfaceDescription.Smoothness"
}

{
    "m_SGVersion": 0,
    "m_Type": "UnityEditor.ShaderGraph.BlockNode",
    "m_ObjectId": "f56675d88caa4cb9bb33059d9354678e",
    "m_Group": {
        "m_Id": ""
    },
    "m_Name": "VertexDescription.Position",
    "m_DrawState": {
        "m_Expanded": true,
        "m_Position": {
            "serializedVersion": "2",
            "x": 0.0,
            "y": 0.0,
            "width": 0.0,
            "height": 0.0
        }
    },
    "m_Slots": [
        {
            "m_Id": "4b63a461ff184254a16168172ba8e42b"
        }
    ],
    "synonyms": [],
    "m_Precision": 0,
    "m_PreviewExpanded": true,
    "m_PreviewMode": 0,
    "m_CustomColors": {
        "m_SerializableColors": []
    },
    "m_SerializedDescriptor": "VertexDescription.Position"
}

{
    "m_SGVersion": 0,
    "m_Type": "UnityEditor.ShaderGraph.DynamicVectorMaterialSlot",
    "m_ObjectId": "f623a6b8ad56c98f8cc1102a8675e2d2",
    "m_Id": 1,
    "m_DisplayName": "None",
    "m_SlotType": 0,
    "m_Hidden": false,
    "m_ShaderOutputName": "NONE",
    "m_StageCapability": 3,
    "m_Value": {
        "x": 0.0,
        "y": 0.0,
        "z": 0.0,
        "w": 0.0
    },
    "m_DefaultValue": {
        "x": 0.0,
        "y": 0.0,
        "z": 0.0,
        "w": 0.0
    }
}

{
    "m_SGVersion": 0,
    "m_Type": "UnityEditor.ShaderGraph.DynamicVectorMaterialSlot",
    "m_ObjectId": "f6393086cc8c7d83b71bf6d353030002",
    "m_Id": 0,
    "m_DisplayName": "Out",
    "m_SlotType": 1,
    "m_Hidden": false,
    "m_ShaderOutputName": "Out",
    "m_StageCapability": 3,
    "m_Value": {
        "x": 0.0,
        "y": 0.0,
        "z": 0.0,
        "w": 0.0
    },
    "m_DefaultValue": {
        "x": 0.0,
        "y": 0.0,
        "z": 0.0,
        "w": 0.0
    }
}

{
    "m_SGVersion": 0,
    "m_Type": "UnityEditor.ShaderGraph.Vector1MaterialSlot",
    "m_ObjectId": "f7d3bfcb524540c6a90451eb208ed644",
    "m_Id": 4,
    "m_DisplayName": "W",
    "m_SlotType": 0,
    "m_Hidden": false,
    "m_ShaderOutputName": "W",
    "m_StageCapability": 3,
    "m_Value": 1.0,
    "m_DefaultValue": 0.0,
    "m_Labels": [
        "W"
    ]
}

{
    "m_SGVersion": 0,
    "m_Type": "UnityEditor.ShaderGraph.PropertyNode",
    "m_ObjectId": "f8d0ed5df70de08889c7e56ff90b6ab0",
    "m_Group": {
        "m_Id": "adbf1a2b4b204322949c871f530bd8af"
    },
    "m_Name": "Property",
    "m_DrawState": {
        "m_Expanded": true,
        "m_Position": {
            "serializedVersion": "2",
            "x": -1210.0,
            "y": 1112.0,
            "width": 170.6666259765625,
            "height": 34.0
        }
    },
    "m_Slots": [
        {
            "m_Id": "c19144cf1309bd89bb1d65f41aecc137"
        }
    ],
    "synonyms": [],
    "m_Precision": 0,
    "m_PreviewExpanded": true,
    "m_PreviewMode": 0,
    "m_CustomColors": {
        "m_SerializableColors": []
    },
    "m_Property": {
        "m_Id": "76e5e7865702c98a8712a5c615fac755"
    }
}

{
    "m_SGVersion": 0,
    "m_Type": "UnityEditor.ShaderGraph.Vector3MaterialSlot",
    "m_ObjectId": "fb443ebf1a1d5483933d7dfef06a4752",
    "m_Id": 2,
    "m_DisplayName": "NormalTangentSpace",
    "m_SlotType": 1,
    "m_Hidden": false,
    "m_ShaderOutputName": "NormalTangentSpace",
    "m_StageCapability": 3,
    "m_Value": {
        "x": 0.0,
        "y": 0.0,
        "z": 0.0
    },
    "m_DefaultValue": {
        "x": 0.0,
        "y": 0.0,
        "z": 0.0
    },
    "m_Labels": [
        "X",
        "Y",
        "Z"
    ]
}

{
    "m_SGVersion": 0,
    "m_Type": "UnityEditor.ShaderGraph.DynamicVectorMaterialSlot",
    "m_ObjectId": "fcdae8d87a9a4d5db43e73cb93e94182",
    "m_Id": 1,
    "m_DisplayName": "B",
    "m_SlotType": 0,
    "m_Hidden": false,
    "m_ShaderOutputName": "B",
    "m_StageCapability": 3,
    "m_Value": {
        "x": 0.0,
        "y": 1.0,
        "z": 0.0,
        "w": 0.0
    },
    "m_DefaultValue": {
        "x": 0.0,
        "y": 0.0,
        "z": 0.0,
        "w": 0.0
    }
}

{
    "m_SGVersion": 0,
    "m_Type": "UnityEditor.ShaderGraph.BooleanMaterialSlot",
    "m_ObjectId": "fd2a3867cc0f188582ad47e1c2a28672",
    "m_Id": 1104155697,
    "m_DisplayName": "IsBillboard",
    "m_SlotType": 0,
    "m_Hidden": false,
    "m_ShaderOutputName": "Boolean_1A7045BA",
    "m_StageCapability": 3,
    "m_Value": false,
    "m_DefaultValue": false
}

{
    "m_SGVersion": 0,
    "m_Type": "UnityEditor.ShaderGraph.Internal.BooleanShaderProperty",
    "m_ObjectId": "fda811383ee940f4b4009a3a9ff0165a",
    "m_Guid": {
        "m_GuidSerialized": "a30c6462-1010-405f-a1eb-de5b3491a5da"
    },
    "m_Name": "Enable Normal Map",
    "m_DefaultRefNameVersion": 1,
    "m_RefNameGeneratedByDisplayName": "Enable Normal Map",
    "m_DefaultReferenceName": "Enable_Normal_Map",
    "m_OverrideReferenceName": "_NormalMapKwToggle",
    "m_GeneratePropertyBlock": true,
    "m_UseCustomSlotLabel": false,
    "m_CustomSlotLabel": "",
    "m_Precision": 0,
    "overrideHLSLDeclaration": false,
    "hlslDeclarationOverride": 0,
    "m_Hidden": false,
    "m_Value": true
}

{
    "m_SGVersion": 0,
    "m_Type": "UnityEditor.ShaderGraph.PropertyNode",
    "m_ObjectId": "fe447a1f61e3441782dffccf2d3f78c8",
    "m_Group": {
        "m_Id": "c9b85bad34e54ffba475e8cf8950db93"
    },
    "m_Name": "Property",
    "m_DrawState": {
        "m_Expanded": true,
        "m_Position": {
            "serializedVersion": "2",
            "x": -489.3333740234375,
            "y": 668.6666259765625,
            "width": 134.0,
            "height": 34.0
        }
    },
    "m_Slots": [
        {
            "m_Id": "10a008885a564a8583a6656286607c3c"
        }
    ],
    "synonyms": [],
    "m_Precision": 0,
    "m_PreviewExpanded": true,
    "m_PreviewMode": 0,
    "m_CustomColors": {
        "m_SerializableColors": []
    },
    "m_Property": {
        "m_Id": "18f0f481c4ed40d5a2707deb4754eefd"
    }
}

{
    "m_SGVersion": 0,
    "m_Type": "UnityEditor.ShaderGraph.PropertyNode",
    "m_ObjectId": "fef8d4d378d143ebb0b97892de3c45ce",
    "m_Group": {
        "m_Id": "adbf1a2b4b204322949c871f530bd8af"
    },
    "m_Name": "Property",
    "m_DrawState": {
        "m_Expanded": true,
        "m_Position": {
            "serializedVersion": "2",
            "x": -223.99986267089845,
            "y": 1037.3333740234375,
            "width": 176.0,
            "height": 34.0
        }
    },
    "m_Slots": [
        {
            "m_Id": "b7e362e85e1c420895d7ec72ddd03f52"
        }
    ],
    "synonyms": [],
    "m_Precision": 0,
    "m_PreviewExpanded": true,
    "m_PreviewMode": 0,
    "m_CustomColors": {
        "m_SerializableColors": []
    },
    "m_Property": {
        "m_Id": "7b5de6b4fcc244659d9d17f9aa2a174a"
    }
}
<|MERGE_RESOLUTION|>--- conflicted
+++ resolved
@@ -316,7 +316,7 @@
             "m_Id": "ed9a4e01eae347baa5a20ead6bc235a2"
         },
         {
-            "m_Id": "96aebfb56ab24e9fb3fca6089dda0a9f"
+            "m_Id": "be91a7669d014e2c836803125b58af1b"
         }
     ],
     "m_GroupDatas": [
@@ -1485,7 +1485,7 @@
                 "m_Id": "acb1064c272c4f0c96a9dc01f9fd17bd"
             },
             {
-                "m_Id": "96aebfb56ab24e9fb3fca6089dda0a9f"
+                "m_Id": "be91a7669d014e2c836803125b58af1b"
             }
         ]
     },
@@ -4447,6 +4447,36 @@
     "m_Position": {
         "x": -1602.666748046875,
         "y": 107.33348846435547
+    }
+}
+
+{
+    "m_SGVersion": 0,
+    "m_Type": "UnityEditor.ShaderGraph.ColorRGBMaterialSlot",
+    "m_ObjectId": "56c0853365d24508bae50d19f7e8ed2a",
+    "m_Id": 0,
+    "m_DisplayName": "Specular Color",
+    "m_SlotType": 0,
+    "m_Hidden": false,
+    "m_ShaderOutputName": "Specular",
+    "m_StageCapability": 2,
+    "m_Value": {
+        "x": 0.5,
+        "y": 0.5,
+        "z": 0.5
+    },
+    "m_DefaultValue": {
+        "x": 0.0,
+        "y": 0.0,
+        "z": 0.0
+    },
+    "m_Labels": [],
+    "m_ColorMode": 0,
+    "m_DefaultColor": {
+        "r": 0.5,
+        "g": 0.5,
+        "b": 0.5,
+        "a": 1.0
     }
 }
 
@@ -5649,37 +5679,8 @@
         "m_SerializableColors": []
     },
     "m_TextureType": 0,
-    "m_NormalMapSpace": 0
-}
-
-{
-    "m_SGVersion": 0,
-    "m_Type": "UnityEditor.ShaderGraph.ColorRGBMaterialSlot",
-    "m_ObjectId": "74fa8183c8db49208e7c382dd1ee37ba",
-    "m_Id": 0,
-    "m_DisplayName": "Specular Color",
-    "m_SlotType": 0,
-    "m_Hidden": false,
-    "m_ShaderOutputName": "Specular",
-    "m_StageCapability": 2,
-    "m_Value": {
-        "x": 0.5,
-        "y": 0.5,
-        "z": 0.5
-    },
-    "m_DefaultValue": {
-        "x": 0.0,
-        "y": 0.0,
-        "z": 0.0
-    },
-    "m_Labels": [],
-    "m_ColorMode": 0,
-    "m_DefaultColor": {
-        "r": 0.5,
-        "g": 0.5,
-        "b": 0.5,
-        "a": 1.0
-    }
+    "m_NormalMapSpace": 0,
+    "m_DisableGlobalMipBias": false
 }
 
 {
@@ -6568,39 +6569,6 @@
 
 {
     "m_SGVersion": 0,
-    "m_Type": "UnityEditor.ShaderGraph.BlockNode",
-    "m_ObjectId": "96aebfb56ab24e9fb3fca6089dda0a9f",
-    "m_Group": {
-        "m_Id": ""
-    },
-    "m_Name": "SurfaceDescription.Specular",
-    "m_DrawState": {
-        "m_Expanded": true,
-        "m_Position": {
-            "serializedVersion": "2",
-            "x": 0.0,
-            "y": 0.0,
-            "width": 0.0,
-            "height": 0.0
-        }
-    },
-    "m_Slots": [
-        {
-            "m_Id": "74fa8183c8db49208e7c382dd1ee37ba"
-        }
-    ],
-    "synonyms": [],
-    "m_Precision": 0,
-    "m_PreviewExpanded": true,
-    "m_PreviewMode": 0,
-    "m_CustomColors": {
-        "m_SerializableColors": []
-    },
-    "m_SerializedDescriptor": "SurfaceDescription.Specular"
-}
-
-{
-    "m_SGVersion": 0,
     "m_Type": "UnityEditor.ShaderGraph.PropertyNode",
     "m_ObjectId": "975e4ca3c3d441a885839de590d8ebbe",
     "m_Group": {
@@ -7294,7 +7262,8 @@
         "m_SerializableColors": []
     },
     "m_TextureType": 0,
-    "m_NormalMapSpace": 0
+    "m_NormalMapSpace": 0,
+    "m_DisableGlobalMipBias": false
 }
 
 {
@@ -8170,6 +8139,39 @@
 
 {
     "m_SGVersion": 0,
+    "m_Type": "UnityEditor.ShaderGraph.BlockNode",
+    "m_ObjectId": "be91a7669d014e2c836803125b58af1b",
+    "m_Group": {
+        "m_Id": ""
+    },
+    "m_Name": "SurfaceDescription.Specular",
+    "m_DrawState": {
+        "m_Expanded": true,
+        "m_Position": {
+            "serializedVersion": "2",
+            "x": 0.0,
+            "y": 0.0,
+            "width": 0.0,
+            "height": 0.0
+        }
+    },
+    "m_Slots": [
+        {
+            "m_Id": "56c0853365d24508bae50d19f7e8ed2a"
+        }
+    ],
+    "synonyms": [],
+    "m_Precision": 0,
+    "m_PreviewExpanded": true,
+    "m_PreviewMode": 0,
+    "m_CustomColors": {
+        "m_SerializableColors": []
+    },
+    "m_SerializedDescriptor": "SurfaceDescription.Specular"
+}
+
+{
+    "m_SGVersion": 0,
     "m_Type": "UnityEditor.ShaderGraph.UVMaterialSlot",
     "m_ObjectId": "bf994a823fee4b0fb98aa78da8d88ae5",
     "m_Id": 4,
@@ -9641,16 +9643,11 @@
         -1960380622,
         2064554629,
         2074262670,
-<<<<<<< HEAD
-        -84633316
+        -84633316,
+        1903731781
     ],
     "m_Dropdowns": [],
     "m_DropdownSelectedEntries": []
-=======
-        -84633316,
-        1903731781
-    ]
->>>>>>> cd7f83ec
 }
 
 {
@@ -9767,7 +9764,7 @@
     "m_CustomSlotLabel": "",
     "m_Precision": 0,
     "overrideHLSLDeclaration": false,
-    "hlslDeclarationOverride": 2,
+    "hlslDeclarationOverride": 0,
     "m_Hidden": false,
     "m_Value": 0.33000001311302187,
     "m_FloatType": 1,
