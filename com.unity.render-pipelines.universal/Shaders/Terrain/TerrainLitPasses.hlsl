
#ifndef UNIVERSAL_TERRAIN_LIT_PASSES_INCLUDED
#define UNIVERSAL_TERRAIN_LIT_PASSES_INCLUDED

#include "Packages/com.unity.render-pipelines.universal/ShaderLibrary/Lighting.hlsl"
#include "Packages/com.unity.render-pipelines.universal/ShaderLibrary/UnityGBuffer.hlsl"

#if defined(UNITY_INSTANCING_ENABLED) && defined(_TERRAIN_INSTANCED_PERPIXEL_NORMAL)
    #define ENABLE_TERRAIN_PERPIXEL_NORMAL
#endif

#ifdef UNITY_INSTANCING_ENABLED
    TEXTURE2D(_TerrainHeightmapTexture);
    TEXTURE2D(_TerrainNormalmapTexture);
    SAMPLER(sampler_TerrainNormalmapTexture);
#endif

UNITY_INSTANCING_BUFFER_START(Terrain)
    UNITY_DEFINE_INSTANCED_PROP(float4, _TerrainPatchInstanceData)  // float4(xBase, yBase, skipScale, ~)
UNITY_INSTANCING_BUFFER_END(Terrain)

#ifdef _ALPHATEST_ON
TEXTURE2D(_TerrainHolesTexture);
SAMPLER(sampler_TerrainHolesTexture);

void ClipHoles(float2 uv)
{
    float hole = SAMPLE_TEXTURE2D(_TerrainHolesTexture, sampler_TerrainHolesTexture, uv).r;
    clip(hole == 0.0f ? -1 : 1);
}
#endif

struct Attributes
{
    float4 positionOS : POSITION;
    float3 normalOS : NORMAL;
    float2 texcoord : TEXCOORD0;
    UNITY_VERTEX_INPUT_INSTANCE_ID
};

struct Varyings
{
    float4 uvMainAndLM              : TEXCOORD0; // xy: control, zw: lightmap
    #ifndef TERRAIN_SPLAT_BASEPASS
        float4 uvSplat01                : TEXCOORD1; // xy: splat0, zw: splat1
        float4 uvSplat23                : TEXCOORD2; // xy: splat2, zw: splat3
    #endif

    #if defined(_NORMALMAP) && !defined(ENABLE_TERRAIN_PERPIXEL_NORMAL)
        half4 normal                    : TEXCOORD3;    // xyz: normal, w: viewDir.x
        half4 tangent                   : TEXCOORD4;    // xyz: tangent, w: viewDir.y
        half4 bitangent                 : TEXCOORD5;    // xyz: bitangent, w: viewDir.z
    #else
        half3 normal                    : TEXCOORD3;
        half3 vertexSH                  : TEXCOORD4; // SH
    #endif

    #ifdef _ADDITIONAL_LIGHTS_VERTEX
        half4 fogFactorAndVertexLight   : TEXCOORD6; // x: fogFactor, yzw: vertex light
    #else
        half  fogFactor                 : TEXCOORD6;
    #endif

    float3 positionWS               : TEXCOORD7;

    #if defined(REQUIRES_VERTEX_SHADOW_COORD_INTERPOLATOR)
        float4 shadowCoord              : TEXCOORD8;
    #endif

    float4 clipPos                  : SV_POSITION;
    UNITY_VERTEX_OUTPUT_STEREO
};

void InitializeInputData(Varyings IN, half3 normalTS, out InputData input)
{
    input = (InputData)0;
    input.positionWS = IN.positionWS;

    #if defined(_NORMALMAP) && !defined(ENABLE_TERRAIN_PERPIXEL_NORMAL)
        half3 viewDirWS = half3(IN.normal.w, IN.tangent.w, IN.bitangent.w);
        input.normalWS = TransformTangentToWorld(normalTS, half3x3(-IN.tangent.xyz, IN.bitangent.xyz, IN.normal.xyz));
        half3 SH = SampleSH(input.normalWS.xyz);
    #elif defined(ENABLE_TERRAIN_PERPIXEL_NORMAL)
        half3 viewDirWS = GetWorldSpaceNormalizeViewDir(IN.positionWS);
        float2 sampleCoords = (IN.uvMainAndLM.xy / _TerrainHeightmapRecipSize.zw + 0.5f) * _TerrainHeightmapRecipSize.xy;
        half3 normalWS = TransformObjectToWorldNormal(normalize(SAMPLE_TEXTURE2D(_TerrainNormalmapTexture, sampler_TerrainNormalmapTexture, sampleCoords).rgb * 2 - 1));
        half3 tangentWS = cross(GetObjectToWorldMatrix()._13_23_33, normalWS);
        input.normalWS = TransformTangentToWorld(normalTS, half3x3(-tangentWS, cross(normalWS, tangentWS), normalWS));
        half3 SH = SampleSH(input.normalWS.xyz);
    #else
        half3 viewDirWS = GetWorldSpaceNormalizeViewDir(IN.positionWS);
        input.normalWS = IN.normal;
        half3 SH = IN.vertexSH;
    #endif

    input.normalWS = NormalizeNormalPerPixel(input.normalWS);
    input.viewDirectionWS = viewDirWS;

    #if defined(REQUIRES_VERTEX_SHADOW_COORD_INTERPOLATOR)
        input.shadowCoord = IN.shadowCoord;
    #elif defined(MAIN_LIGHT_CALCULATE_SHADOWS)
        input.shadowCoord = TransformWorldToShadowCoord(input.positionWS);
    #else
        input.shadowCoord = float4(0, 0, 0, 0);
    #endif

    #ifdef _ADDITIONAL_LIGHTS_VERTEX
        input.fogCoord = IN.fogFactorAndVertexLight.x;
        input.vertexLighting = IN.fogFactorAndVertexLight.yzw;
    #else
        input.fogCoord = IN.fogFactor;
    #endif

    input.bakedGI = SAMPLE_GI(IN.uvMainAndLM.zw, SH, input.normalWS);
    input.normalizedScreenSpaceUV = GetNormalizedScreenSpaceUV(IN.clipPos);
    input.shadowMask = SAMPLE_SHADOWMASK(IN.uvMainAndLM.zw)
}

#ifndef TERRAIN_SPLAT_BASEPASS

void SplatmapMix(float4 uvMainAndLM, float4 uvSplat01, float4 uvSplat23, inout half4 splatControl, out half weight, out half4 mixedDiffuse, out half4 defaultSmoothness, inout half3 mixedNormal)
{
    half4 diffAlbedo[4];

    diffAlbedo[0] = SAMPLE_TEXTURE2D(_Splat0, sampler_Splat0, uvSplat01.xy);
    diffAlbedo[1] = SAMPLE_TEXTURE2D(_Splat1, sampler_Splat0, uvSplat01.zw);
    diffAlbedo[2] = SAMPLE_TEXTURE2D(_Splat2, sampler_Splat0, uvSplat23.xy);
    diffAlbedo[3] = SAMPLE_TEXTURE2D(_Splat3, sampler_Splat0, uvSplat23.zw);

    // This might be a bit of a gamble -- the assumption here is that if the diffuseMap has no
    // alpha channel, then diffAlbedo[n].a = 1.0 (and _DiffuseHasAlphaN = 0.0)
    // Prior to coming in, _SmoothnessN is actually set to max(_DiffuseHasAlphaN, _SmoothnessN)
    // This means that if we have an alpha channel, _SmoothnessN is locked to 1.0 and
    // otherwise, the true slider value is passed down and diffAlbedo[n].a == 1.0.
    defaultSmoothness = half4(diffAlbedo[0].a, diffAlbedo[1].a, diffAlbedo[2].a, diffAlbedo[3].a);
    defaultSmoothness *= half4(_Smoothness0, _Smoothness1, _Smoothness2, _Smoothness3);

#ifndef _TERRAIN_BLEND_HEIGHT
    // 20.0 is the number of steps in inputAlphaMask (Density mask. We decided 20 empirically)
    half4 opacityAsDensity = saturate((half4(diffAlbedo[0].a, diffAlbedo[1].a, diffAlbedo[2].a, diffAlbedo[3].a) - (half4(1.0, 1.0, 1.0, 1.0) - splatControl)) * 20.0);
    opacityAsDensity += 0.001h * splatControl;      // if all weights are zero, default to what the blend mask says
    half4 useOpacityAsDensityParam = { _DiffuseRemapScale0.w, _DiffuseRemapScale1.w, _DiffuseRemapScale2.w, _DiffuseRemapScale3.w }; // 1 is off
    splatControl = lerp(opacityAsDensity, splatControl, useOpacityAsDensityParam);
#endif

    // Now that splatControl has changed, we can compute the final weight and normalize
    weight = dot(splatControl, 1.0h);

#ifdef TERRAIN_SPLAT_ADDPASS
    clip(weight <= 0.005h ? -1.0h : 1.0h);
#endif

#ifndef _TERRAIN_BASEMAP_GEN
    // Normalize weights before lighting and restore weights in final modifier functions so that the overal
    // lighting result can be correctly weighted.
    splatControl /= (weight + HALF_MIN);
#endif

    mixedDiffuse = 0.0h;
    mixedDiffuse += diffAlbedo[0] * half4(_DiffuseRemapScale0.rgb * splatControl.rrr, 1.0h);
    mixedDiffuse += diffAlbedo[1] * half4(_DiffuseRemapScale1.rgb * splatControl.ggg, 1.0h);
    mixedDiffuse += diffAlbedo[2] * half4(_DiffuseRemapScale2.rgb * splatControl.bbb, 1.0h);
    mixedDiffuse += diffAlbedo[3] * half4(_DiffuseRemapScale3.rgb * splatControl.aaa, 1.0h);

#ifdef _NORMALMAP
    half3 nrm = 0.0f;
    nrm += splatControl.r * UnpackNormalScale(SAMPLE_TEXTURE2D(_Normal0, sampler_Normal0, uvSplat01.xy), _NormalScale0);
    nrm += splatControl.g * UnpackNormalScale(SAMPLE_TEXTURE2D(_Normal1, sampler_Normal0, uvSplat01.zw), _NormalScale1);
    nrm += splatControl.b * UnpackNormalScale(SAMPLE_TEXTURE2D(_Normal2, sampler_Normal0, uvSplat23.xy), _NormalScale2);
    nrm += splatControl.a * UnpackNormalScale(SAMPLE_TEXTURE2D(_Normal3, sampler_Normal0, uvSplat23.zw), _NormalScale3);

    // avoid risk of NaN when normalizing.
#if HAS_HALF
    nrm.z += 0.01h;
#else
    nrm.z += 1e-5f;
#endif

    mixedNormal = normalize(nrm.xyz);
#endif
}

#endif

#ifdef _TERRAIN_BLEND_HEIGHT
void HeightBasedSplatModify(inout half4 splatControl, in half4 masks[4])
{
    // heights are in mask blue channel, we multiply by the splat Control weights to get combined height
    half4 splatHeight = half4(masks[0].b, masks[1].b, masks[2].b, masks[3].b) * splatControl.rgba;
    half maxHeight = max(splatHeight.r, max(splatHeight.g, max(splatHeight.b, splatHeight.a)));

    // Ensure that the transition height is not zero.
    half transition = max(_HeightTransition, 1e-5);

    // This sets the highest splat to "transition", and everything else to a lower value relative to that, clamping to zero
    // Then we clamp this to zero and normalize everything
    half4 weightedHeights = splatHeight + transition - maxHeight.xxxx;
    weightedHeights = max(0, weightedHeights);

    // We need to add an epsilon here for active layers (hence the blendMask again)
    // so that at least a layer shows up if everything's too low.
    weightedHeights = (weightedHeights + 1e-6) * splatControl;

    // Normalize (and clamp to epsilon to keep from dividing by zero)
    half sumHeight = max(dot(weightedHeights, half4(1, 1, 1, 1)), 1e-6);
    splatControl = weightedHeights / sumHeight.xxxx;
}
#endif

void SplatmapFinalColor(inout half4 color, half fogCoord)
{
    color.rgb *= color.a;

    #ifndef TERRAIN_GBUFFER // Technically we don't need fogCoord, but it is still passed from the vertex shader.

    #ifdef TERRAIN_SPLAT_ADDPASS
        color.rgb = MixFogColor(color.rgb, half3(0,0,0), fogCoord);
    #else
        color.rgb = MixFog(color.rgb, fogCoord);
    #endif

    #endif
}

void TerrainInstancing(inout float4 positionOS, inout float3 normal, inout float2 uv)
{
#ifdef UNITY_INSTANCING_ENABLED
    float2 patchVertex = positionOS.xy;
    float4 instanceData = UNITY_ACCESS_INSTANCED_PROP(Terrain, _TerrainPatchInstanceData);

    float2 sampleCoords = (patchVertex.xy + instanceData.xy) * instanceData.z; // (xy + float2(xBase,yBase)) * skipScale
    float height = UnpackHeightmap(_TerrainHeightmapTexture.Load(int3(sampleCoords, 0)));

    positionOS.xz = sampleCoords * _TerrainHeightmapScale.xz;
    positionOS.y = height * _TerrainHeightmapScale.y;

    #ifdef ENABLE_TERRAIN_PERPIXEL_NORMAL
        normal = float3(0, 1, 0);
    #else
        normal = _TerrainNormalmapTexture.Load(int3(sampleCoords, 0)).rgb * 2 - 1;
    #endif
    uv = sampleCoords * _TerrainHeightmapRecipSize.zw;
#endif
}

void TerrainInstancing(inout float4 positionOS, inout float3 normal)
{
    float2 uv = { 0, 0 };
    TerrainInstancing(positionOS, normal, uv);
}

///////////////////////////////////////////////////////////////////////////////
//                  Vertex and Fragment functions                            //
///////////////////////////////////////////////////////////////////////////////

// Used in Standard Terrain shader
Varyings SplatmapVert(Attributes v)
{
    Varyings o = (Varyings)0;

    UNITY_SETUP_INSTANCE_ID(v);
    UNITY_INITIALIZE_VERTEX_OUTPUT_STEREO(o);
    TerrainInstancing(v.positionOS, v.normalOS, v.texcoord);

    VertexPositionInputs Attributes = GetVertexPositionInputs(v.positionOS.xyz);

    o.uvMainAndLM.xy = v.texcoord;
    o.uvMainAndLM.zw = v.texcoord * unity_LightmapST.xy + unity_LightmapST.zw;
    #ifndef TERRAIN_SPLAT_BASEPASS
        o.uvSplat01.xy = TRANSFORM_TEX(v.texcoord, _Splat0);
        o.uvSplat01.zw = TRANSFORM_TEX(v.texcoord, _Splat1);
        o.uvSplat23.xy = TRANSFORM_TEX(v.texcoord, _Splat2);
        o.uvSplat23.zw = TRANSFORM_TEX(v.texcoord, _Splat3);
    #endif

    #if defined(_NORMALMAP) && !defined(ENABLE_TERRAIN_PERPIXEL_NORMAL)
        half3 viewDirWS = GetWorldSpaceNormalizeViewDir(Attributes.positionWS);
        float4 vertexTangent = float4(cross(float3(0, 0, 1), v.normalOS), 1.0);
        VertexNormalInputs normalInput = GetVertexNormalInputs(v.normalOS, vertexTangent);

        o.normal = half4(normalInput.normalWS, viewDirWS.x);
        o.tangent = half4(normalInput.tangentWS, viewDirWS.y);
        o.bitangent = half4(normalInput.bitangentWS, viewDirWS.z);
    #else
        o.normal = TransformObjectToWorldNormal(v.normalOS);
        o.vertexSH = SampleSH(o.normal);
    #endif

    #ifdef _ADDITIONAL_LIGHTS_VERTEX
        o.fogFactorAndVertexLight.x = ComputeFogFactor(Attributes.positionCS.z);
        o.fogFactorAndVertexLight.yzw = VertexLighting(Attributes.positionWS, o.normal.xyz);
    #else
        o.fogFactor = ComputeFogFactor(Attributes.positionCS.z);
    #endif

    o.positionWS = Attributes.positionWS;
    o.clipPos = Attributes.positionCS;

    #if defined(REQUIRES_VERTEX_SHADOW_COORD_INTERPOLATOR)
        o.shadowCoord = GetShadowCoord(Attributes);
    #endif

    return o;
}

void ComputeMasks(out half4 masks[4], half4 hasMask, Varyings IN)
{
    masks[0] = 0.5h;
    masks[1] = 0.5h;
    masks[2] = 0.5h;
    masks[3] = 0.5h;

#ifdef _MASKMAP
    masks[0] = lerp(masks[0], SAMPLE_TEXTURE2D(_Mask0, sampler_Mask0, IN.uvSplat01.xy), hasMask.x);
    masks[1] = lerp(masks[1], SAMPLE_TEXTURE2D(_Mask1, sampler_Mask0, IN.uvSplat01.zw), hasMask.y);
    masks[2] = lerp(masks[2], SAMPLE_TEXTURE2D(_Mask2, sampler_Mask0, IN.uvSplat23.xy), hasMask.z);
    masks[3] = lerp(masks[3], SAMPLE_TEXTURE2D(_Mask3, sampler_Mask0, IN.uvSplat23.zw), hasMask.w);
#endif

    masks[0] *= _MaskMapRemapScale0.rgba;
    masks[0] += _MaskMapRemapOffset0.rgba;
    masks[1] *= _MaskMapRemapScale1.rgba;
    masks[1] += _MaskMapRemapOffset1.rgba;
    masks[2] *= _MaskMapRemapScale2.rgba;
    masks[2] += _MaskMapRemapOffset2.rgba;
    masks[3] *= _MaskMapRemapScale3.rgba;
    masks[3] += _MaskMapRemapOffset3.rgba;
}

// Used in Standard Terrain shader
#ifdef TERRAIN_GBUFFER
FragmentOutput SplatmapFragment(Varyings IN)
#else
half4 SplatmapFragment(Varyings IN) : SV_TARGET
#endif
{
    UNITY_SETUP_STEREO_EYE_INDEX_POST_VERTEX(IN);
#ifdef _ALPHATEST_ON
    ClipHoles(IN.uvMainAndLM.xy);
#endif

    half3 normalTS = half3(0.0h, 0.0h, 1.0h);
#ifdef TERRAIN_SPLAT_BASEPASS
    half3 albedo = SAMPLE_TEXTURE2D(_MainTex, sampler_MainTex, IN.uvMainAndLM.xy).rgb;
    half smoothness = SAMPLE_TEXTURE2D(_MainTex, sampler_MainTex, IN.uvMainAndLM.xy).a;
    half metallic = SAMPLE_TEXTURE2D(_MetallicTex, sampler_MetallicTex, IN.uvMainAndLM.xy).r;
    half alpha = 1;
    half occlusion = 1;
#else

    half4 hasMask = half4(_LayerHasMask0, _LayerHasMask1, _LayerHasMask2, _LayerHasMask3);
    half4 masks[4];
    ComputeMasks(masks, hasMask, IN);

    float2 splatUV = (IN.uvMainAndLM.xy * (_Control_TexelSize.zw - 1.0f) + 0.5f) * _Control_TexelSize.xy;
    half4 splatControl = SAMPLE_TEXTURE2D(_Control, sampler_Control, splatUV);

#ifdef _TERRAIN_BLEND_HEIGHT
    // disable Height Based blend when there are more than 4 layers (multi-pass breaks the normalization)
    if (_NumLayersCount <= 4)
        HeightBasedSplatModify(splatControl, masks);
#endif

    half weight;
    half4 mixedDiffuse;
    half4 defaultSmoothness;
    SplatmapMix(IN.uvMainAndLM, IN.uvSplat01, IN.uvSplat23, splatControl, weight, mixedDiffuse, defaultSmoothness, normalTS);
    half3 albedo = mixedDiffuse.rgb;

    half4 defaultMetallic = half4(_Metallic0, _Metallic1, _Metallic2, _Metallic3);
    half4 defaultOcclusion = half4(_MaskMapRemapScale0.g, _MaskMapRemapScale1.g, _MaskMapRemapScale2.g, _MaskMapRemapScale3.g) +
                            half4(_MaskMapRemapOffset0.g, _MaskMapRemapOffset1.g, _MaskMapRemapOffset2.g, _MaskMapRemapOffset3.g);

    half4 maskSmoothness = half4(masks[0].a, masks[1].a, masks[2].a, masks[3].a);
    defaultSmoothness = lerp(defaultSmoothness, maskSmoothness, hasMask);
    half smoothness = dot(splatControl, defaultSmoothness);

    half4 maskMetallic = half4(masks[0].r, masks[1].r, masks[2].r, masks[3].r);
    defaultMetallic = lerp(defaultMetallic, maskMetallic, hasMask);
    half metallic = dot(splatControl, defaultMetallic);

    half4 maskOcclusion = half4(masks[0].g, masks[1].g, masks[2].g, masks[3].g);
    defaultOcclusion = lerp(defaultOcclusion, maskOcclusion, hasMask);
    half occlusion = dot(splatControl, defaultOcclusion);
    half alpha = weight;
#endif

    InputData inputData;
    InitializeInputData(IN, normalTS, inputData);

#ifdef TERRAIN_GBUFFER

    BRDFData brdfData;
    InitializeBRDFData(albedo, metallic, /* specular */ half3(0.0h, 0.0h, 0.0h), smoothness, alpha, brdfData);

    // Baked lighting.
    half4 color;
    Light mainLight = GetMainLight(inputData.shadowCoord, inputData.positionWS, inputData.shadowMask);
    MixRealtimeAndBakedGI(mainLight, inputData.normalWS, inputData.bakedGI, inputData.shadowMask);
    color.rgb = GlobalIllumination(brdfData, inputData.bakedGI, occlusion, inputData.normalWS, inputData.viewDirectionWS);
    color.a = alpha;
    SplatmapFinalColor(color, inputData.fogCoord);

    // Dynamic lighting: emulate SplatmapFinalColor() by scaling gbuffer material properties. This will not give the same results
    // as forward renderer because we apply blending pre-lighting instead of post-lighting.
    // Blending of smoothness and normals is also not correct but close enough?
    brdfData.albedo.rgb *= alpha;
    brdfData.diffuse.rgb *= alpha;
    brdfData.specular.rgb *= alpha;
    brdfData.reflectivity *= alpha;
    inputData.normalWS = inputData.normalWS * alpha;
    smoothness *= alpha;

    return BRDFDataToGbuffer(brdfData, inputData, smoothness, color.rgb, occlusion);

#else

    half4 color = UniversalFragmentPBR(inputData, albedo, metallic, /* specular */ half3(0.0h, 0.0h, 0.0h), smoothness, occlusion, /* emission */ half3(0, 0, 0), alpha);

    SplatmapFinalColor(color, inputData.fogCoord);

    return half4(color.rgb, 1.0h);
#endif
}

// Shadow pass

// Shadow Casting Light geometric parameters. These variables are used when applying the shadow Normal Bias and are set by UnityEngine.Rendering.Universal.ShadowUtils.SetupShadowCasterConstantBuffer in com.unity.render-pipelines.universal/Runtime/ShadowUtils.cs
// For Directional lights, _LightDirection is used when applying shadow Normal Bias.
// For Spot lights and Point lights, _LightPosition is used to compute the actual light direction because it is different at each shadow caster geometry vertex.
float3 _LightDirection;
float3 _LightPosition;

struct AttributesLean
{
    float4 position     : POSITION;
    float3 normalOS       : NORMAL;
#ifdef _ALPHATEST_ON
    float2 texcoord     : TEXCOORD0;
#endif
    UNITY_VERTEX_INPUT_INSTANCE_ID
};

struct VaryingsLean
{
    float4 clipPos      : SV_POSITION;
#ifdef _ALPHATEST_ON
    float2 texcoord     : TEXCOORD0;
#endif
    UNITY_VERTEX_OUTPUT_STEREO
};

VaryingsLean ShadowPassVertex(AttributesLean v)
{
    VaryingsLean o = (VaryingsLean)0;
    UNITY_SETUP_INSTANCE_ID(v);
    TerrainInstancing(v.position, v.normalOS);

    float3 positionWS = TransformObjectToWorld(v.position.xyz);
    float3 normalWS = TransformObjectToWorldNormal(v.normalOS);

#if _CASTING_PUNCTUAL_LIGHT_SHADOW
    float3 lightDirectionWS = normalize(_LightPosition - positionWS);
#else
    float3 lightDirectionWS = _LightDirection;
#endif

    float4 clipPos = TransformWorldToHClip(ApplyShadowBias(positionWS, normalWS, lightDirectionWS));

#if UNITY_REVERSED_Z
    clipPos.z = min(clipPos.z, UNITY_NEAR_CLIP_VALUE);
#else
    clipPos.z = max(clipPos.z, UNITY_NEAR_CLIP_VALUE);
#endif

    o.clipPos = clipPos;

#ifdef _ALPHATEST_ON
    o.texcoord = v.texcoord;
#endif

    return o;
}

half4 ShadowPassFragment(VaryingsLean IN) : SV_TARGET
{
#ifdef _ALPHATEST_ON
    ClipHoles(IN.texcoord);
#endif
    return 0;
}

// Depth pass

VaryingsLean DepthOnlyVertex(AttributesLean v)
{
    VaryingsLean o = (VaryingsLean)0;
    UNITY_SETUP_INSTANCE_ID(v);
    UNITY_INITIALIZE_VERTEX_OUTPUT_STEREO(o);
    TerrainInstancing(v.position, v.normalOS);
    o.clipPos = TransformObjectToHClip(v.position.xyz);
#ifdef _ALPHATEST_ON
    o.texcoord = v.texcoord;
#endif
    return o;
}

half4 DepthOnlyFragment(VaryingsLean IN) : SV_TARGET
{
#ifdef _ALPHATEST_ON
    ClipHoles(IN.texcoord);
#endif
#ifdef SCENESELECTIONPASS
    // We use depth prepass for scene selection in the editor, this code allow to output the outline correctly
    return half4(_ObjectId, _PassValue, 1.0, 1.0);
#endif
    return 0;
}

<<<<<<< HEAD
=======

// DepthNormal pass
struct AttributesDepthNormal
{
    float4 positionOS : POSITION;
    float3 normalOS : NORMAL;
    float2 texcoord : TEXCOORD0;
    UNITY_VERTEX_INPUT_INSTANCE_ID
};

struct VaryingsDepthNormal
{
    float4 uvMainAndLM              : TEXCOORD0; // xy: control, zw: lightmap
    #ifndef TERRAIN_SPLAT_BASEPASS
        float4 uvSplat01                : TEXCOORD1; // xy: splat0, zw: splat1
        float4 uvSplat23                : TEXCOORD2; // xy: splat2, zw: splat3
    #endif

    #if defined(_NORMALMAP) && !defined(ENABLE_TERRAIN_PERPIXEL_NORMAL)
        float4 normal                   : TEXCOORD3;    // xyz: normal, w: viewDir.x
        float4 tangent                  : TEXCOORD4;    // xyz: tangent, w: viewDir.y
        float4 bitangent                : TEXCOORD5;    // xyz: bitangent, w: viewDir.z
    #else
        float3 normal                   : TEXCOORD3;
    #endif

    float4 clipPos                  : SV_POSITION;
    UNITY_VERTEX_OUTPUT_STEREO
};

VaryingsDepthNormal DepthNormalOnlyVertex(AttributesDepthNormal v)
{
    VaryingsDepthNormal o = (VaryingsDepthNormal)0;

    UNITY_SETUP_INSTANCE_ID(v);
    UNITY_INITIALIZE_VERTEX_OUTPUT_STEREO(o);
    TerrainInstancing(v.positionOS, v.normalOS, v.texcoord);

    VertexPositionInputs Attributes = GetVertexPositionInputs(v.positionOS.xyz);

    o.uvMainAndLM.xy = v.texcoord;
    o.uvMainAndLM.zw = v.texcoord * unity_LightmapST.xy + unity_LightmapST.zw;
    #ifndef TERRAIN_SPLAT_BASEPASS
        o.uvSplat01.xy = TRANSFORM_TEX(v.texcoord, _Splat0);
        o.uvSplat01.zw = TRANSFORM_TEX(v.texcoord, _Splat1);
        o.uvSplat23.xy = TRANSFORM_TEX(v.texcoord, _Splat2);
        o.uvSplat23.zw = TRANSFORM_TEX(v.texcoord, _Splat3);
    #endif

    #if defined(_NORMALMAP) && !defined(ENABLE_TERRAIN_PERPIXEL_NORMAL)
        half3 viewDirWS = GetWorldSpaceNormalizeViewDir(Attributes.positionWS);
        float4 vertexTangent = float4(cross(float3(0, 0, 1), v.normalOS), 1.0);
        VertexNormalInputs normalInput = GetVertexNormalInputs(v.normalOS, vertexTangent);

        o.normal = half4(normalInput.normalWS, viewDirWS.x);
        o.tangent = half4(normalInput.tangentWS, viewDirWS.y);
        o.bitangent = half4(normalInput.bitangentWS, viewDirWS.z);
    #else
        o.normal = TransformObjectToWorldNormal(v.normalOS);
    #endif

    o.clipPos = Attributes.positionCS;
    return o;
}

half4 DepthNormalOnlyFragment(VaryingsDepthNormal IN) : SV_TARGET
{
    #ifdef _ALPHATEST_ON
        ClipHoles(IN.uvMainAndLM.xy);
    #endif

    half3 normalWS = NormalizeNormalPerPixel(IN.normal.xyz);
    return half4(normalWS, 0.0);
}

>>>>>>> 363406f4
#endif<|MERGE_RESOLUTION|>--- conflicted
+++ resolved
@@ -517,82 +517,4 @@
     return 0;
 }
 
-<<<<<<< HEAD
-=======
-
-// DepthNormal pass
-struct AttributesDepthNormal
-{
-    float4 positionOS : POSITION;
-    float3 normalOS : NORMAL;
-    float2 texcoord : TEXCOORD0;
-    UNITY_VERTEX_INPUT_INSTANCE_ID
-};
-
-struct VaryingsDepthNormal
-{
-    float4 uvMainAndLM              : TEXCOORD0; // xy: control, zw: lightmap
-    #ifndef TERRAIN_SPLAT_BASEPASS
-        float4 uvSplat01                : TEXCOORD1; // xy: splat0, zw: splat1
-        float4 uvSplat23                : TEXCOORD2; // xy: splat2, zw: splat3
-    #endif
-
-    #if defined(_NORMALMAP) && !defined(ENABLE_TERRAIN_PERPIXEL_NORMAL)
-        float4 normal                   : TEXCOORD3;    // xyz: normal, w: viewDir.x
-        float4 tangent                  : TEXCOORD4;    // xyz: tangent, w: viewDir.y
-        float4 bitangent                : TEXCOORD5;    // xyz: bitangent, w: viewDir.z
-    #else
-        float3 normal                   : TEXCOORD3;
-    #endif
-
-    float4 clipPos                  : SV_POSITION;
-    UNITY_VERTEX_OUTPUT_STEREO
-};
-
-VaryingsDepthNormal DepthNormalOnlyVertex(AttributesDepthNormal v)
-{
-    VaryingsDepthNormal o = (VaryingsDepthNormal)0;
-
-    UNITY_SETUP_INSTANCE_ID(v);
-    UNITY_INITIALIZE_VERTEX_OUTPUT_STEREO(o);
-    TerrainInstancing(v.positionOS, v.normalOS, v.texcoord);
-
-    VertexPositionInputs Attributes = GetVertexPositionInputs(v.positionOS.xyz);
-
-    o.uvMainAndLM.xy = v.texcoord;
-    o.uvMainAndLM.zw = v.texcoord * unity_LightmapST.xy + unity_LightmapST.zw;
-    #ifndef TERRAIN_SPLAT_BASEPASS
-        o.uvSplat01.xy = TRANSFORM_TEX(v.texcoord, _Splat0);
-        o.uvSplat01.zw = TRANSFORM_TEX(v.texcoord, _Splat1);
-        o.uvSplat23.xy = TRANSFORM_TEX(v.texcoord, _Splat2);
-        o.uvSplat23.zw = TRANSFORM_TEX(v.texcoord, _Splat3);
-    #endif
-
-    #if defined(_NORMALMAP) && !defined(ENABLE_TERRAIN_PERPIXEL_NORMAL)
-        half3 viewDirWS = GetWorldSpaceNormalizeViewDir(Attributes.positionWS);
-        float4 vertexTangent = float4(cross(float3(0, 0, 1), v.normalOS), 1.0);
-        VertexNormalInputs normalInput = GetVertexNormalInputs(v.normalOS, vertexTangent);
-
-        o.normal = half4(normalInput.normalWS, viewDirWS.x);
-        o.tangent = half4(normalInput.tangentWS, viewDirWS.y);
-        o.bitangent = half4(normalInput.bitangentWS, viewDirWS.z);
-    #else
-        o.normal = TransformObjectToWorldNormal(v.normalOS);
-    #endif
-
-    o.clipPos = Attributes.positionCS;
-    return o;
-}
-
-half4 DepthNormalOnlyFragment(VaryingsDepthNormal IN) : SV_TARGET
-{
-    #ifdef _ALPHATEST_ON
-        ClipHoles(IN.uvMainAndLM.xy);
-    #endif
-
-    half3 normalWS = NormalizeNormalPerPixel(IN.normal.xyz);
-    return half4(normalWS, 0.0);
-}
-
->>>>>>> 363406f4
 #endif