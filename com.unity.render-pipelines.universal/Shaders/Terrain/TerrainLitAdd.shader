Shader "Hidden/Universal Render Pipeline/Terrain/Lit (Add Pass)"
{
    Properties
    {
        // Layer count is passed down to guide height-blend enable/disable, due
        // to the fact that heigh-based blend will be broken with multipass.
        [HideInInspector] [PerRendererData] _NumLayersCount ("Total Layer Count", Float) = 1.0

        // set by terrain engine
        [HideInInspector] _Control("Control (RGBA)", 2D) = "red" {}
        [HideInInspector] _Splat3("Layer 3 (A)", 2D) = "white" {}
        [HideInInspector] _Splat2("Layer 2 (B)", 2D) = "white" {}
        [HideInInspector] _Splat1("Layer 1 (G)", 2D) = "white" {}
        [HideInInspector] _Splat0("Layer 0 (R)", 2D) = "white" {}
        [HideInInspector] _Normal3("Normal 3 (A)", 2D) = "bump" {}
        [HideInInspector] _Normal2("Normal 2 (B)", 2D) = "bump" {}
        [HideInInspector] _Normal1("Normal 1 (G)", 2D) = "bump" {}
        [HideInInspector] _Normal0("Normal 0 (R)", 2D) = "bump" {}
        [HideInInspector][Gamma] _Metallic0("Metallic 0", Range(0.0, 1.0)) = 0.0
        [HideInInspector][Gamma] _Metallic1("Metallic 1", Range(0.0, 1.0)) = 0.0
        [HideInInspector][Gamma] _Metallic2("Metallic 2", Range(0.0, 1.0)) = 0.0
        [HideInInspector][Gamma] _Metallic3("Metallic 3", Range(0.0, 1.0)) = 0.0
        [HideInInspector] _Mask3("Mask 3 (A)", 2D) = "grey" {}
        [HideInInspector] _Mask2("Mask 2 (B)", 2D) = "grey" {}
        [HideInInspector] _Mask1("Mask 1 (G)", 2D) = "grey" {}
        [HideInInspector] _Mask0("Mask 0 (R)", 2D) = "grey" {}
        [HideInInspector] _Smoothness0("Smoothness 0", Range(0.0, 1.0)) = 1.0
        [HideInInspector] _Smoothness1("Smoothness 1", Range(0.0, 1.0)) = 1.0
        [HideInInspector] _Smoothness2("Smoothness 2", Range(0.0, 1.0)) = 1.0
        [HideInInspector] _Smoothness3("Smoothness 3", Range(0.0, 1.0)) = 1.0

        // used in fallback on old cards & base map
        [HideInInspector] _BaseMap("BaseMap (RGB)", 2D) = "white" {}
        [HideInInspector] _BaseColor("Main Color", Color) = (1,1,1,1)

		[HideInInspector] _TerrainHolesTexture("Holes Map (RGB)", 2D) = "white" {}
    }

	HLSLINCLUDE

	#pragma multi_compile_fragment __ _ALPHATEST_ON

	ENDHLSL

    SubShader
    {
        Tags { "Queue" = "Geometry-99" "RenderType" = "Opaque" "RenderPipeline" = "UniversalPipeline" "UniversalMaterialType" = "Lit" "IgnoreProjector" = "True"}

        Pass
        {
            Name "TerrainAddLit"
            Tags { "LightMode" = "UniversalForward" }
            Blend One One
            HLSLPROGRAM
            // Required to compile gles 2.0 with standard srp library
            #pragma prefer_hlslcc gles
            #pragma exclude_renderers d3d11_9x
            #pragma target 3.0

            #pragma vertex SplatmapVert
            #pragma fragment SplatmapFragment

            // -------------------------------------
            // Universal Pipeline keywords
            #pragma multi_compile _ _MAIN_LIGHT_SHADOWS
            #pragma multi_compile _ _MAIN_LIGHT_SHADOWS_CASCADE
            #pragma multi_compile _ _ADDITIONAL_LIGHTS_VERTEX _ADDITIONAL_LIGHTS
            #pragma multi_compile_fragment _ _ADDITIONAL_LIGHT_SHADOWS
            #pragma multi_compile_fragment _ _SHADOWS_SOFT
            #pragma multi_compile _ LIGHTMAP_SHADOW_MIXING
            #pragma multi_compile _ SHADOWS_SHADOWMASK
            #pragma multi_compile_fragment _ _SCREEN_SPACE_OCCLUSION

            // -------------------------------------
            // Unity defined keywords
            #pragma multi_compile _ DIRLIGHTMAP_COMBINED
            #pragma multi_compile _ LIGHTMAP_ON
            #pragma multi_compile_fog
            #pragma multi_compile_instancing
            #pragma instancing_options assumeuniformscaling nomatrices nolightprobe nolightmap

            #pragma shader_feature_local_fragment _TERRAIN_BLEND_HEIGHT
            #pragma shader_feature_local _NORMALMAP
            #pragma shader_feature_local_fragment _MASKMAP            
            // Sample normal in pixel shader when doing instancing
            #pragma shader_feature_local _TERRAIN_INSTANCED_PERPIXEL_NORMAL
            #define TERRAIN_SPLAT_ADDPASS

            #include "Packages/com.unity.render-pipelines.universal/Shaders/Terrain/TerrainLitInput.hlsl"
            #include "Packages/com.unity.render-pipelines.universal/Shaders/Terrain/TerrainLitPasses.hlsl"
            ENDHLSL
        }

        Pass
        {
            Name "GBuffer"
            Tags{"LightMode" = "UniversalGBuffer"}

            Blend One One

            HLSLPROGRAM
            #pragma exclude_renderers d3d11_9x gles
            #pragma target 3.0

            #pragma vertex SplatmapVert
            #pragma fragment SplatmapFragment

            // -------------------------------------
            // Universal Pipeline keywords
            #pragma multi_compile _ _MAIN_LIGHT_SHADOWS
            #pragma multi_compile _ _MAIN_LIGHT_SHADOWS_CASCADE
            //#pragma multi_compile _ _ADDITIONAL_LIGHTS_VERTEX _ADDITIONAL_LIGHTS
            //#pragma multi_compile _ _ADDITIONAL_LIGHT_SHADOWS
            #pragma multi_compile _ _SHADOWS_SOFT
<<<<<<< HEAD
            #pragma multi_compile _ _MIXED_LIGHTING_SUBTRACTIVE
=======
            //#pragma multi_compile _ LIGHTMAP_SHADOW_MIXING
            //#pragma multi_compile _ SHADOWS_SHADOWMASK
>>>>>>> 675f4390

            // -------------------------------------
            // Unity defined keywords
            #pragma multi_compile _ DIRLIGHTMAP_COMBINED
            #pragma multi_compile _ LIGHTMAP_ON
            #pragma multi_compile_fragment _ _GBUFFER_NORMALS_OCT
            //#pragma multi_compile_fog
            #pragma multi_compile_instancing
            #pragma instancing_options assumeuniformscaling nomatrices nolightprobe nolightmap

            #pragma shader_feature_local _TERRAIN_BLEND_HEIGHT
            #pragma shader_feature_local _NORMALMAP
            #pragma shader_feature_local _MASKMAP
            // Sample normal in pixel shader when doing instancing
            #pragma shader_feature_local _TERRAIN_INSTANCED_PERPIXEL_NORMAL
            #define TERRAIN_SPLAT_ADDPASS 1
            #define TERRAIN_GBUFFER 1

            #include "Packages/com.unity.render-pipelines.universal/Shaders/Terrain/TerrainLitInput.hlsl"
            #include "Packages/com.unity.render-pipelines.universal/Shaders/Terrain/TerrainLitPasses.hlsl"
            ENDHLSL
        }
    }
    Fallback "Hidden/Universal Render Pipeline/FallbackError"
}<|MERGE_RESOLUTION|>--- conflicted
+++ resolved
@@ -112,12 +112,8 @@
             //#pragma multi_compile _ _ADDITIONAL_LIGHTS_VERTEX _ADDITIONAL_LIGHTS
             //#pragma multi_compile _ _ADDITIONAL_LIGHT_SHADOWS
             #pragma multi_compile _ _SHADOWS_SOFT
-<<<<<<< HEAD
-            #pragma multi_compile _ _MIXED_LIGHTING_SUBTRACTIVE
-=======
-            //#pragma multi_compile _ LIGHTMAP_SHADOW_MIXING
+            #pragma multi_compile _ LIGHTMAP_SHADOW_MIXING
             //#pragma multi_compile _ SHADOWS_SHADOWMASK
->>>>>>> 675f4390
 
             // -------------------------------------
             // Unity defined keywords
