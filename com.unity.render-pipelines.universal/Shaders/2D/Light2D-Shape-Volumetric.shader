Shader "Hidden/Light2D-Shape-Volumetric"
{
    SubShader
    {
        Tags { "RenderType" = "Transparent" "RenderPipeline" = "UniversalPipeline" }

        Pass
        {
            Blend SrcAlpha One
            ZWrite Off
            ZTest Off
            Cull Off

            HLSLPROGRAM
            #pragma vertex vert
            #pragma fragment frag
            #pragma multi_compile_local SPRITE_LIGHT __

            #include "Packages/com.unity.render-pipelines.universal/ShaderLibrary/Core.hlsl"
            #include "Packages/com.unity.render-pipelines.universal/Shaders/2D/Include/LightingUtility.hlsl"

            struct Attributes
            {
                float3 positionOS   : POSITION;
                float4 color        : COLOR;
<<<<<<< HEAD
                // Used as data for Shape Lights : x FallOffIntensity, y : _VolumeOpacity
=======
#ifdef SPRITE_LIGHT
>>>>>>> f01fd5fa
                half2  uv           : TEXCOORD0;
            };

            struct Varyings
            {
                float4  positionCS  : SV_POSITION;
                half4   color       : COLOR;
                half2   uv          : TEXCOORD0;

                SHADOW_COORDS(TEXCOORD1)
            };

<<<<<<< HEAD
=======
            half4 _LightColor;
            half  _VolumeOpacity;
>>>>>>> f01fd5fa
            half  _InverseHDREmulationScale;

#ifdef SPRITE_LIGHT
            TEXTURE2D(_CookieTex);			// This can either be a sprite texture uv or a falloff texture
            SAMPLER(sampler_CookieTex);
#else
            TEXTURE2D(_FalloffLookup);
            SAMPLER(sampler_FalloffLookup);
#endif

            SHADOW_VARIABLES

            Varyings vert(Attributes attributes)
            {
                Varyings o = (Varyings)0;

                float3 positionOS = attributes.positionOS;
                o.positionCS = TransformObjectToHClip(positionOS);
                o.color = attributes.color * _InverseHDREmulationScale;
                o.color.a = attributes.uv.y;

#ifdef SPRITE_LIGHT
                o.uv = attributes.uv;
#else
                o.uv = float2(attributes.color.a, attributes.uv.x);
#endif
                TRANSFER_SHADOWS(o)

                return o;
            }

            half4 frag(Varyings i) : SV_Target
            {
                half4 color = i.color;

#if SPRITE_LIGHT
                color *= SAMPLE_TEXTURE2D(_CookieTex, sampler_CookieTex, i.uv);
#else
                color.a = i.color.a * SAMPLE_TEXTURE2D(_FalloffLookup, sampler_FalloffLookup, i.uv).r;
#endif

                APPLY_SHADOWS(i, color, _ShadowVolumeIntensity);

                return color;

            }
            ENDHLSL
        }
    }
}<|MERGE_RESOLUTION|>--- conflicted
+++ resolved
@@ -23,11 +23,7 @@
             {
                 float3 positionOS   : POSITION;
                 float4 color        : COLOR;
-<<<<<<< HEAD
                 // Used as data for Shape Lights : x FallOffIntensity, y : _VolumeOpacity
-=======
-#ifdef SPRITE_LIGHT
->>>>>>> f01fd5fa
                 half2  uv           : TEXCOORD0;
             };
 
@@ -40,11 +36,6 @@
                 SHADOW_COORDS(TEXCOORD1)
             };
 
-<<<<<<< HEAD
-=======
-            half4 _LightColor;
-            half  _VolumeOpacity;
->>>>>>> f01fd5fa
             half  _InverseHDREmulationScale;
 
 #ifdef SPRITE_LIGHT
