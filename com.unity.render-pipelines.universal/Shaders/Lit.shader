Shader "Universal Render Pipeline/Lit"
{
    Properties
    {
        // Specular vs Metallic workflow
        [HideInInspector] _WorkflowMode("WorkflowMode", Float) = 1.0

        [MainTexture] _BaseMap("Albedo", 2D) = "white" {}
        [MainColor] _BaseColor("Color", Color) = (1,1,1,1)

        _Cutoff("Alpha Cutoff", Range(0.0, 1.0)) = 0.5

        _Smoothness("Smoothness", Range(0.0, 1.0)) = 0.5
        _GlossMapScale("Smoothness Scale", Range(0.0, 1.0)) = 1.0
        _SmoothnessTextureChannel("Smoothness texture channel", Float) = 0

        _Metallic("Metallic", Range(0.0, 1.0)) = 0.0
        _MetallicGlossMap("Metallic", 2D) = "white" {}

        _SpecColor("Specular", Color) = (0.2, 0.2, 0.2)
        _SpecGlossMap("Specular", 2D) = "white" {}

        [ToggleOff] _SpecularHighlights("Specular Highlights", Float) = 1.0
        [ToggleOff] _EnvironmentReflections("Environment Reflections", Float) = 1.0

        _BumpScale("Scale", Float) = 1.0
        _BumpMap("Normal Map", 2D) = "bump" {}

        _Parallax("Scale", Range(0.005, 0.08)) = 0.005
        _ParallaxMap("Height Map", 2D) = "black" {}

        _OcclusionStrength("Strength", Range(0.0, 1.0)) = 1.0
        _OcclusionMap("Occlusion", 2D) = "white" {}

        [HDR] _EmissionColor("Color", Color) = (0,0,0)
        _EmissionMap("Emission", 2D) = "white" {}

        _DetailMask("Detail Mask", 2D) = "white" {}
        _DetailAlbedoMapScale("Scale", Range(0.0, 2.0)) = 1.0
        _DetailAlbedoMap("Detail Albedo x2", 2D) = "linearGrey" {}
        _DetailNormalMapScale("Scale", Range(0.0, 2.0)) = 1.0
        [Normal] _DetailNormalMap("Normal Map", 2D) = "bump" {}

        // Blending state
        [HideInInspector] _Surface("__surface", Float) = 0.0
        [HideInInspector] _Blend("__blend", Float) = 0.0
        [HideInInspector] _AlphaClip("__clip", Float) = 0.0
        [HideInInspector] _SrcBlend("__src", Float) = 1.0
        [HideInInspector] _DstBlend("__dst", Float) = 0.0
        [HideInInspector] _ZWrite("__zw", Float) = 1.0
        [HideInInspector] _Cull("__cull", Float) = 2.0

        _ReceiveShadows("Receive Shadows", Float) = 1.0
        // Editmode props
        [HideInInspector] _QueueOffset("Queue offset", Float) = 0.0

        // ObsoleteProperties
        [HideInInspector] _MainTex("BaseMap", 2D) = "white" {}
        [HideInInspector] _Color("Base Color", Color) = (1, 1, 1, 1)
        [HideInInspector] _GlossMapScale("Smoothness", Float) = 0.0
        [HideInInspector] _Glossiness("Smoothness", Float) = 0.0
        [HideInInspector] _GlossyReflections("EnvironmentReflections", Float) = 0.0
    }

    SubShader
    {
        // Universal Pipeline tag is required. If Universal render pipeline is not set in the graphics settings
        // this Subshader will fail. One can add a subshader below or fallback to Standard built-in to make this
        // material work with both Universal Render Pipeline and Builtin Unity Pipeline
        Tags{"RenderType" = "Opaque" "RenderPipeline" = "UniversalPipeline" "UniversalMaterialType" = "Lit" "IgnoreProjector" = "True" "ShaderModel"="4.5"}
        LOD 300

        // ------------------------------------------------------------------
        //  Forward pass. Shades all light in a single pass. GI + emission + Fog
        Pass
        {
            // Lightmode matches the ShaderPassName set in UniversalRenderPipeline.cs. SRPDefaultUnlit and passes with
            // no LightMode tag are also rendered by Universal Render Pipeline
            Name "ForwardLit"
            Tags{"LightMode" = "UniversalForward"}

            Blend[_SrcBlend][_DstBlend]
            ZWrite[_ZWrite]
            Cull[_Cull]

            HLSLPROGRAM
            #pragma exclude_renderers d3d11_9x gles
            #pragma target 4.5

            // -------------------------------------
            // Material Keywords
            #pragma shader_feature_local _NORMALMAP
            #pragma shader_feature_local_fragment _ALPHATEST_ON
            #pragma shader_feature_local_fragment _ALPHAPREMULTIPLY_ON
            #pragma shader_feature_local_fragment _EMISSION
            #pragma shader_feature_local_fragment _METALLICSPECGLOSSMAP
            #pragma shader_feature_local_fragment _SMOOTHNESS_TEXTURE_ALBEDO_CHANNEL_A
            #pragma shader_feature_local_fragment _OCCLUSIONMAP
            #pragma shader_feature_local _PARALLAXMAP
            #pragma shader_feature_local _ _DETAIL_MULX2 _DETAIL_SCALED

            #pragma shader_feature_local_fragment _SPECULARHIGHLIGHTS_OFF
            #pragma shader_feature_local_fragment _ENVIRONMENTREFLECTIONS_OFF
            #pragma shader_feature_local_fragment _SPECULAR_SETUP
            #pragma shader_feature_local _RECEIVE_SHADOWS_OFF

            // -------------------------------------
            // Universal Pipeline keywords
            #pragma multi_compile _ _MAIN_LIGHT_SHADOWS
            #pragma multi_compile _ _MAIN_LIGHT_SHADOWS_CASCADE
            #pragma multi_compile _ _ADDITIONAL_LIGHTS_VERTEX _ADDITIONAL_LIGHTS
            #pragma multi_compile_fragment _ _ADDITIONAL_LIGHT_SHADOWS
            #pragma multi_compile_fragment _ _SHADOWS_SOFT
            #pragma multi_compile _ _MIXED_LIGHTING_SUBTRACTIVE
            #pragma multi_compile_fragment _ _SCREEN_SPACE_OCCLUSION

            // -------------------------------------
            // Unity defined keywords
            #pragma multi_compile _ DIRLIGHTMAP_COMBINED
            #pragma multi_compile _ LIGHTMAP_ON
            #pragma multi_compile_fog

            //--------------------------------------
            // GPU Instancing
            #pragma multi_compile_instancing
            #pragma multi_compile _ DOTS_INSTANCING_ON

            #pragma vertex LitPassVertex
            #pragma fragment LitPassFragment

            #include "Packages/com.unity.render-pipelines.universal/Shaders/LitInput.hlsl"
            #include "Packages/com.unity.render-pipelines.universal/Shaders/LitForwardPass.hlsl"
            ENDHLSL
        }

        Pass
        {
            Name "ShadowCaster"
            Tags{"LightMode" = "ShadowCaster"}

            ZWrite On
            ZTest LEqual
            Cull[_Cull]

            HLSLPROGRAM
            #pragma exclude_renderers d3d11_9x gles
            #pragma target 4.5

            // -------------------------------------
            // Material Keywords
            #pragma shader_feature_local_fragment _ALPHATEST_ON
            #pragma shader_feature_local_fragment _SMOOTHNESS_TEXTURE_ALBEDO_CHANNEL_A

            //--------------------------------------
            // GPU Instancing
            #pragma multi_compile_instancing
            #pragma multi_compile _ DOTS_INSTANCING_ON

            #pragma vertex ShadowPassVertex
            #pragma fragment ShadowPassFragment

            #include "Packages/com.unity.render-pipelines.universal/Shaders/LitInput.hlsl"
            #include "Packages/com.unity.render-pipelines.universal/Shaders/ShadowCasterPass.hlsl"
            ENDHLSL
        }

        Pass
        {
            // Lightmode matches the ShaderPassName set in UniversalRenderPipeline.cs. SRPDefaultUnlit and passes with
            // no LightMode tag are also rendered by Universal Render Pipeline
            Name "GBuffer"
            Tags{"LightMode" = "UniversalGBuffer"}

            ZWrite[_ZWrite]
            ZTest LEqual
            Cull[_Cull]

            HLSLPROGRAM
            #pragma exclude_renderers d3d11_9x gles
            #pragma target 4.5

            // -------------------------------------
            // Material Keywords
            #pragma shader_feature_local _NORMALMAP
            #pragma shader_feature_local_fragment _ALPHATEST_ON
            //#pragma shader_feature_local_fragment _ALPHAPREMULTIPLY_ON
            #pragma shader_feature_local_fragment _EMISSION
            #pragma shader_feature_local_fragment _METALLICSPECGLOSSMAP
            #pragma shader_feature_local_fragment _SMOOTHNESS_TEXTURE_ALBEDO_CHANNEL_A
            #pragma shader_feature_local_fragment _OCCLUSIONMAP
            #pragma shader_feature_local _PARALLAXMAP
<<<<<<< HEAD
=======
            #pragma shader_feature_local _ _DETAIL_MULX2 _DETAIL_SCALED
>>>>>>> cdc3faa0

            #pragma shader_feature_local_fragment _SPECULARHIGHLIGHTS_OFF
            #pragma shader_feature_local_fragment _ENVIRONMENTREFLECTIONS_OFF
            #pragma shader_feature_local_fragment _SPECULAR_SETUP
            #pragma shader_feature_local _RECEIVE_SHADOWS_OFF

            // -------------------------------------
            // Universal Pipeline keywords
            #pragma multi_compile _ _MAIN_LIGHT_SHADOWS
            #pragma multi_compile _ _MAIN_LIGHT_SHADOWS_CASCADE
            //#pragma multi_compile _ _ADDITIONAL_LIGHTS_VERTEX _ADDITIONAL_LIGHTS
            //#pragma multi_compile _ _ADDITIONAL_LIGHT_SHADOWS
            #pragma multi_compile _ _SHADOWS_SOFT
            #pragma multi_compile _ _MIXED_LIGHTING_SUBTRACTIVE

            // -------------------------------------
            // Unity defined keywords
            #pragma multi_compile _ DIRLIGHTMAP_COMBINED
            #pragma multi_compile _ LIGHTMAP_ON
            #pragma multi_compile_fragment _ _GBUFFER_NORMALS_OCT

            //--------------------------------------
            // GPU Instancing
            #pragma multi_compile_instancing

            #pragma vertex LitGBufferPassVertex
            #pragma fragment LitGBufferPassFragment

            #include "Packages/com.unity.render-pipelines.universal/Shaders/LitInput.hlsl"
            #include "Packages/com.unity.render-pipelines.universal/Shaders/LitGBufferPass.hlsl"
            ENDHLSL
        }

        Pass
        {
            Name "DepthOnly"
            Tags{"LightMode" = "DepthOnly"}

            ZWrite On
            ColorMask 0
            Cull[_Cull]

            HLSLPROGRAM
            #pragma exclude_renderers d3d11_9x gles
            #pragma target 4.5

            #pragma vertex DepthOnlyVertex
            #pragma fragment DepthOnlyFragment

            // -------------------------------------
            // Material Keywords
            #pragma shader_feature_local_fragment _ALPHATEST_ON
            #pragma shader_feature_local_fragment _SMOOTHNESS_TEXTURE_ALBEDO_CHANNEL_A

            //--------------------------------------
            // GPU Instancing
            #pragma multi_compile_instancing
            #pragma multi_compile _ DOTS_INSTANCING_ON

            #include "Packages/com.unity.render-pipelines.universal/Shaders/LitInput.hlsl"
            #include "Packages/com.unity.render-pipelines.universal/Shaders/DepthOnlyPass.hlsl"
            ENDHLSL
        }

        // This pass is used when drawing to a _CameraNormalsTexture texture
        Pass
        {
            Name "DepthNormals"
            Tags{"LightMode" = "DepthNormals"}

            ZWrite On
            Cull[_Cull]

            HLSLPROGRAM
            #pragma exclude_renderers d3d11_9x gles
            #pragma target 4.5

            #pragma vertex DepthNormalsVertex
            #pragma fragment DepthNormalsFragment

            // -------------------------------------
            // Material Keywords
            #pragma shader_feature_local _NORMALMAP
            #pragma shader_feature_local_fragment _ALPHATEST_ON
            #pragma shader_feature_local_fragment _SMOOTHNESS_TEXTURE_ALBEDO_CHANNEL_A

            //--------------------------------------
            // GPU Instancing
            #pragma multi_compile_instancing
            #pragma multi_compile _ DOTS_INSTANCING_ON

            #include "Packages/com.unity.render-pipelines.universal/Shaders/LitInput.hlsl"
            #include "Packages/com.unity.render-pipelines.universal/Shaders/DepthNormalsPass.hlsl"
            ENDHLSL
        }

        // This pass it not used during regular rendering, only for lightmap baking.
        Pass
        {
            Name "Meta"
            Tags{"LightMode" = "Meta"}

            Cull Off

            HLSLPROGRAM
            #pragma exclude_renderers d3d11_9x gles
            #pragma target 4.5

            #pragma vertex UniversalVertexMeta
            #pragma fragment UniversalFragmentMeta

            #pragma shader_feature_local_fragment _SPECULAR_SETUP
            #pragma shader_feature_local_fragment _EMISSION
            #pragma shader_feature_local_fragment _METALLICSPECGLOSSMAP
            #pragma shader_feature_local_fragment _ALPHATEST_ON
            #pragma shader_feature_local_fragment _ _SMOOTHNESS_TEXTURE_ALBEDO_CHANNEL_A
            #pragma shader_feature_local _ _DETAIL_MULX2 _DETAIL_SCALED

            #pragma shader_feature_local_fragment _SPECGLOSSMAP

            #include "Packages/com.unity.render-pipelines.universal/Shaders/LitInput.hlsl"
            #include "Packages/com.unity.render-pipelines.universal/Shaders/LitMetaPass.hlsl"

            ENDHLSL
        }
        Pass
        {
            Name "Universal2D"
            Tags{ "LightMode" = "Universal2D" }

            Blend[_SrcBlend][_DstBlend]
            ZWrite[_ZWrite]
            Cull[_Cull]

            HLSLPROGRAM
            #pragma exclude_renderers d3d11_9x gles
            #pragma target 4.5

            #pragma vertex vert
            #pragma fragment frag
            #pragma shader_feature_local_fragment _ALPHATEST_ON
            #pragma shader_feature_local_fragment _ALPHAPREMULTIPLY_ON

            #include "Packages/com.unity.render-pipelines.universal/Shaders/LitInput.hlsl"
            #include "Packages/com.unity.render-pipelines.universal/Shaders/Utils/Universal2D.hlsl"
            ENDHLSL
        }
    }

    SubShader
    {
        // Universal Pipeline tag is required. If Universal render pipeline is not set in the graphics settings
        // this Subshader will fail. One can add a subshader below or fallback to Standard built-in to make this
        // material work with both Universal Render Pipeline and Builtin Unity Pipeline
        Tags{"RenderType" = "Opaque" "RenderPipeline" = "UniversalPipeline" "UniversalMaterialType" = "Lit" "IgnoreProjector" = "True" "ShaderModel"="2.0"}
        LOD 300

        // ------------------------------------------------------------------
        //  Forward pass. Shades all light in a single pass. GI + emission + Fog
        Pass
        {
            // Lightmode matches the ShaderPassName set in UniversalRenderPipeline.cs. SRPDefaultUnlit and passes with
            // no LightMode tag are also rendered by Universal Render Pipeline
            Name "ForwardLit"
            Tags{"LightMode" = "UniversalForward"}

            Blend[_SrcBlend][_DstBlend]
            ZWrite[_ZWrite]
            Cull[_Cull]

            HLSLPROGRAM
            #pragma only_renderers gles gles3 glcore
            #pragma target 2.0


            //--------------------------------------
            // GPU Instancing
            #pragma multi_compile_instancing

            // -------------------------------------
            // Material Keywords
            #pragma shader_feature_local _NORMALMAP
            #pragma shader_feature_local_fragment _ALPHATEST_ON
            #pragma shader_feature_local_fragment _ALPHAPREMULTIPLY_ON
            #pragma shader_feature_local_fragment _EMISSION
            #pragma shader_feature_local_fragment _METALLICSPECGLOSSMAP
            #pragma shader_feature_local_fragment _SMOOTHNESS_TEXTURE_ALBEDO_CHANNEL_A
            #pragma shader_feature_local_fragment _OCCLUSIONMAP
            // SM2.0: NOT SUPPORTED shader_feature_local _DETAIL_MULX2

            #pragma shader_feature_local_fragment _SPECULARHIGHLIGHTS_OFF
            #pragma shader_feature_local_fragment _ENVIRONMENTREFLECTIONS_OFF
            #pragma shader_feature_local_fragment _SPECULAR_SETUP
            #pragma shader_feature_local _RECEIVE_SHADOWS_OFF

            // -------------------------------------
            // Universal Pipeline keywords
            #pragma multi_compile _ _MAIN_LIGHT_SHADOWS
            #pragma multi_compile _ _MAIN_LIGHT_SHADOWS_CASCADE
            #pragma multi_compile _ _ADDITIONAL_LIGHTS_VERTEX _ADDITIONAL_LIGHTS
            #pragma multi_compile_fragment _ _ADDITIONAL_LIGHT_SHADOWS
            #pragma multi_compile_fragment _ _SHADOWS_SOFT
            #pragma multi_compile _ _MIXED_LIGHTING_SUBTRACTIVE
            #pragma multi_compile_fragment _ _SCREEN_SPACE_OCCLUSION

            // -------------------------------------
            // Unity defined keywords
            #pragma multi_compile _ DIRLIGHTMAP_COMBINED
            #pragma multi_compile _ LIGHTMAP_ON
            #pragma multi_compile_fog

            #pragma vertex LitPassVertex
            #pragma fragment LitPassFragment

            #include "Packages/com.unity.render-pipelines.universal/Shaders/LitInput.hlsl"
            #include "Packages/com.unity.render-pipelines.universal/Shaders/LitForwardPass.hlsl"
            ENDHLSL
        }

        Pass
        {
            Name "ShadowCaster"
            Tags{"LightMode" = "ShadowCaster"}

            ZWrite On
            ZTest LEqual
            Cull[_Cull]

            HLSLPROGRAM
            #pragma only_renderers gles gles3 glcore
            #pragma target 2.0

            //--------------------------------------
            // GPU Instancing
            #pragma multi_compile_instancing

            // -------------------------------------
            // Material Keywords
            #pragma shader_feature_local_fragment _ALPHATEST_ON
            #pragma shader_feature_local_fragment _SMOOTHNESS_TEXTURE_ALBEDO_CHANNEL_A

            #pragma vertex ShadowPassVertex
            #pragma fragment ShadowPassFragment

            #include "Packages/com.unity.render-pipelines.universal/Shaders/LitInput.hlsl"
            #include "Packages/com.unity.render-pipelines.universal/Shaders/ShadowCasterPass.hlsl"
            ENDHLSL
        }

        Pass
        {
            Name "DepthOnly"
            Tags{"LightMode" = "DepthOnly"}

            ZWrite On
            ColorMask 0
            Cull[_Cull]

            HLSLPROGRAM
            #pragma only_renderers gles gles3 glcore
            #pragma target 2.0

            //--------------------------------------
            // GPU Instancing
            #pragma multi_compile_instancing

            #pragma vertex DepthOnlyVertex
            #pragma fragment DepthOnlyFragment

            // -------------------------------------
            // Material Keywords
            #pragma shader_feature_local_fragment _ALPHATEST_ON
            #pragma shader_feature_local_fragment _SMOOTHNESS_TEXTURE_ALBEDO_CHANNEL_A

            #include "Packages/com.unity.render-pipelines.universal/Shaders/LitInput.hlsl"
            #include "Packages/com.unity.render-pipelines.universal/Shaders/DepthOnlyPass.hlsl"
            ENDHLSL
        }

        // This pass is used when drawing to a _CameraNormalsTexture texture
        Pass
        {
            Name "DepthNormals"
            Tags{"LightMode" = "DepthNormals"}

            ZWrite On
            Cull[_Cull]

            HLSLPROGRAM
            #pragma only_renderers gles gles3 glcore
            #pragma target 2.0

            #pragma vertex DepthNormalsVertex
            #pragma fragment DepthNormalsFragment

            // -------------------------------------
            // Material Keywords
            #pragma shader_feature_local _NORMALMAP
            #pragma shader_feature_local_fragment _ALPHATEST_ON
            #pragma shader_feature_local_fragment _SMOOTHNESS_TEXTURE_ALBEDO_CHANNEL_A

            //--------------------------------------
            // GPU Instancing
            #pragma multi_compile_instancing

            #include "Packages/com.unity.render-pipelines.universal/Shaders/LitInput.hlsl"
            #include "Packages/com.unity.render-pipelines.universal/Shaders/DepthNormalsPass.hlsl"
            ENDHLSL
        }

        // This pass it not used during regular rendering, only for lightmap baking.
        Pass
        {
            Name "Meta"
            Tags{"LightMode" = "Meta"}

            Cull Off

            HLSLPROGRAM
            #pragma only_renderers gles gles3 glcore

            #pragma vertex UniversalVertexMeta
            #pragma fragment UniversalFragmentMeta

            #pragma shader_feature_local_fragment _SPECULAR_SETUP
            #pragma shader_feature_local_fragment _EMISSION
            #pragma shader_feature_local_fragment _METALLICSPECGLOSSMAP
            #pragma shader_feature_local_fragment _ALPHATEST_ON
            #pragma shader_feature_local_fragment _ _SMOOTHNESS_TEXTURE_ALBEDO_CHANNEL_A
            #pragma shader_feature_local _ _DETAIL_MULX2 _DETAIL_SCALED

            #pragma shader_feature_local_fragment _SPECGLOSSMAP

            #include "Packages/com.unity.render-pipelines.universal/Shaders/LitInput.hlsl"
            #include "Packages/com.unity.render-pipelines.universal/Shaders/LitMetaPass.hlsl"

            ENDHLSL
        }
        Pass
        {
            Name "Universal2D"
            Tags{ "LightMode" = "Universal2D" }

            Blend[_SrcBlend][_DstBlend]
            ZWrite[_ZWrite]
            Cull[_Cull]

            HLSLPROGRAM
            #pragma only_renderers gles gles3 glcore

            #pragma vertex vert
            #pragma fragment frag
            #pragma shader_feature_local_fragment _ALPHATEST_ON
            #pragma shader_feature_local_fragment _ALPHAPREMULTIPLY_ON

            #include "Packages/com.unity.render-pipelines.universal/Shaders/LitInput.hlsl"
            #include "Packages/com.unity.render-pipelines.universal/Shaders/Utils/Universal2D.hlsl"
            ENDHLSL
        }
    }

    FallBack "Hidden/Universal Render Pipeline/FallbackError"
    CustomEditor "UnityEditor.Rendering.Universal.ShaderGUI.LitShader"
}<|MERGE_RESOLUTION|>--- conflicted
+++ resolved
@@ -189,10 +189,7 @@
             #pragma shader_feature_local_fragment _SMOOTHNESS_TEXTURE_ALBEDO_CHANNEL_A
             #pragma shader_feature_local_fragment _OCCLUSIONMAP
             #pragma shader_feature_local _PARALLAXMAP
-<<<<<<< HEAD
-=======
             #pragma shader_feature_local _ _DETAIL_MULX2 _DETAIL_SCALED
->>>>>>> cdc3faa0
 
             #pragma shader_feature_local_fragment _SPECULARHIGHLIGHTS_OFF
             #pragma shader_feature_local_fragment _ENVIRONMENTREFLECTIONS_OFF
