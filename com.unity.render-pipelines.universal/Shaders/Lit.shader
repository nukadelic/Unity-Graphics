Shader "Universal Render Pipeline/Lit"
{
    Properties
    {
        // Specular vs Metallic workflow
        _WorkflowMode("WorkflowMode", Float) = 1.0

        [MainTexture] _BaseMap("Albedo", 2D) = "white" {}
        [MainColor] _BaseColor("Color", Color) = (1,1,1,1)

        _Cutoff("Alpha Cutoff", Range(0.0, 1.0)) = 0.5

        _Smoothness("Smoothness", Range(0.0, 1.0)) = 0.5
        _SmoothnessTextureChannel("Smoothness texture channel", Float) = 0

        _Metallic("Metallic", Range(0.0, 1.0)) = 0.0
        _MetallicGlossMap("Metallic", 2D) = "white" {}

        _SpecColor("Specular", Color) = (0.2, 0.2, 0.2)
        _SpecGlossMap("Specular", 2D) = "white" {}

        [ToggleOff] _SpecularHighlights("Specular Highlights", Float) = 1.0
        [ToggleOff] _EnvironmentReflections("Environment Reflections", Float) = 1.0

        _BumpScale("Scale", Float) = 1.0
        _BumpMap("Normal Map", 2D) = "bump" {}

        _Parallax("Scale", Range(0.005, 0.08)) = 0.005
        _ParallaxMap("Height Map", 2D) = "black" {}

        _OcclusionStrength("Strength", Range(0.0, 1.0)) = 1.0
        _OcclusionMap("Occlusion", 2D) = "white" {}

        [HDR] _EmissionColor("Color", Color) = (0,0,0)
        _EmissionMap("Emission", 2D) = "white" {}

        _DetailMask("Detail Mask", 2D) = "white" {}
        _DetailAlbedoMapScale("Scale", Range(0.0, 2.0)) = 1.0
        _DetailAlbedoMap("Detail Albedo x2", 2D) = "linearGrey" {}
        _DetailNormalMapScale("Scale", Range(0.0, 2.0)) = 1.0
        [Normal] _DetailNormalMap("Normal Map", 2D) = "bump" {}

        // SRP batching compatibility for Clear Coat (Not used in Lit)
        [HideInInspector] _ClearCoatMask("_ClearCoatMask", Float) = 0.0
        [HideInInspector] _ClearCoatSmoothness("_ClearCoatSmoothness", Float) = 0.0

        // Blending state
        _Surface("__surface", Float) = 0.0
        _Blend("__blend", Float) = 0.0
        _Cull("__cull", Float) = 2.0
        [ToggleUI] _AlphaClip("__clip", Float) = 0.0
        [HideInInspector] _SrcBlend("__src", Float) = 1.0
        [HideInInspector] _DstBlend("__dst", Float) = 0.0
        [HideInInspector] _ZWrite("__zw", Float) = 1.0

        [ToggleUI] _ReceiveShadows("Receive Shadows", Float) = 1.0
        // Editmode props
        _QueueOffset("Queue offset", Float) = 0.0

        // ObsoleteProperties
        [HideInInspector] _MainTex("BaseMap", 2D) = "white" {}
        [HideInInspector] _Color("Base Color", Color) = (1, 1, 1, 1)
        [HideInInspector] _GlossMapScale("Smoothness", Float) = 0.0
        [HideInInspector] _Glossiness("Smoothness", Float) = 0.0
        [HideInInspector] _GlossyReflections("EnvironmentReflections", Float) = 0.0

        [HideInInspector][NoScaleOffset]unity_Lightmaps("unity_Lightmaps", 2DArray) = "" {}
        [HideInInspector][NoScaleOffset]unity_LightmapsInd("unity_LightmapsInd", 2DArray) = "" {}
        [HideInInspector][NoScaleOffset]unity_ShadowMasks("unity_ShadowMasks", 2DArray) = "" {}
    }

    SubShader
    {
        // Universal Pipeline tag is required. If Universal render pipeline is not set in the graphics settings
        // this Subshader will fail. One can add a subshader below or fallback to Standard built-in to make this
        // material work with both Universal Render Pipeline and Builtin Unity Pipeline
        Tags{"RenderType" = "Opaque" "RenderPipeline" = "UniversalPipeline" "UniversalMaterialType" = "Lit" "IgnoreProjector" = "True" "ShaderModel"="4.5"}
        LOD 300

        // ------------------------------------------------------------------
        //  Forward pass. Shades all light in a single pass. GI + emission + Fog
        Pass
        {
            // Lightmode matches the ShaderPassName set in UniversalRenderPipeline.cs. SRPDefaultUnlit and passes with
            // no LightMode tag are also rendered by Universal Render Pipeline
            Name "ForwardLit"
            Tags{"LightMode" = "UniversalForward"}

            Blend[_SrcBlend][_DstBlend]
            ZWrite[_ZWrite]
            Cull[_Cull]

            HLSLPROGRAM
            #pragma exclude_renderers gles gles3 glcore
            #pragma target 4.5

            // -------------------------------------
            // Material Keywords
            #pragma shader_feature_local _NORMALMAP
            #pragma shader_feature_local _PARALLAXMAP
            #pragma shader_feature_local _RECEIVE_SHADOWS_OFF
            #pragma shader_feature_local _ _DETAIL_MULX2 _DETAIL_SCALED
            #pragma shader_feature_local_fragment _SURFACE_TYPE_TRANSPARENT
            #pragma shader_feature_local_fragment _ALPHATEST_ON
            #pragma shader_feature_local_fragment _ALPHAPREMULTIPLY_ON
            #pragma shader_feature_local_fragment _EMISSION
            #pragma shader_feature_local_fragment _METALLICSPECGLOSSMAP
            #pragma shader_feature_local_fragment _SMOOTHNESS_TEXTURE_ALBEDO_CHANNEL_A
            #pragma shader_feature_local_fragment _OCCLUSIONMAP
            #pragma shader_feature_local_fragment _SPECULARHIGHLIGHTS_OFF
            #pragma shader_feature_local_fragment _ENVIRONMENTREFLECTIONS_OFF
            #pragma shader_feature_local_fragment _SPECULAR_SETUP

            // -------------------------------------
            // Universal Pipeline keywords
            #pragma multi_compile _ _MAIN_LIGHT_SHADOWS _MAIN_LIGHT_SHADOWS_CASCADE _MAIN_LIGHT_SHADOWS_SCREEN
            #pragma multi_compile _ _ADDITIONAL_LIGHTS_VERTEX _ADDITIONAL_LIGHTS
            #pragma multi_compile _ LIGHTMAP_SHADOW_MIXING
            #pragma multi_compile _ SHADOWS_SHADOWMASK
            #pragma multi_compile_fragment _ _ADDITIONAL_LIGHT_SHADOWS
            #pragma multi_compile_fragment _ _REFLECTION_PROBE_BLENDING
            #pragma multi_compile_fragment _ _REFLECTION_PROBE_BOX_PROJECTION
            #pragma multi_compile_fragment _ _SHADOWS_SOFT
            #pragma multi_compile_fragment _ _SCREEN_SPACE_OCCLUSION

            // -------------------------------------
            // Unity defined keywords
            #pragma multi_compile _ DIRLIGHTMAP_COMBINED
            #pragma multi_compile _ LIGHTMAP_ON
            #pragma multi_compile_fog

            //--------------------------------------
            // GPU Instancing
            #pragma multi_compile_instancing
            #pragma multi_compile _ DOTS_INSTANCING_ON

            #pragma vertex LitPassVertex
            #pragma fragment LitPassFragment

            #include "Packages/com.unity.render-pipelines.universal/Shaders/LitInput.hlsl"
            #include "Packages/com.unity.render-pipelines.universal/Shaders/LitForwardPass.hlsl"
            ENDHLSL
        }

        Pass
        {
            Name "ShadowCaster"
            Tags{"LightMode" = "ShadowCaster"}

            ZWrite On
            ZTest LEqual
            ColorMask 0
            Cull[_Cull]

            HLSLPROGRAM
            #pragma exclude_renderers gles gles3 glcore
            #pragma target 4.5

            // -------------------------------------
            // Material Keywords
            #pragma shader_feature_local_fragment _ALPHATEST_ON
            #pragma shader_feature_local_fragment _SMOOTHNESS_TEXTURE_ALBEDO_CHANNEL_A

            //--------------------------------------
            // GPU Instancing
            #pragma multi_compile_instancing
            #pragma multi_compile _ DOTS_INSTANCING_ON

            // -------------------------------------
            // Universal Pipeline keywords

            // This is used during shadow map generation to differentiate between directional and punctual light shadows, as they use different formulas to apply Normal Bias
            #pragma multi_compile_vertex _ _CASTING_PUNCTUAL_LIGHT_SHADOW

            #pragma vertex ShadowPassVertex
            #pragma fragment ShadowPassFragment

            #include "Packages/com.unity.render-pipelines.universal/Shaders/LitInput.hlsl"
            #include "Packages/com.unity.render-pipelines.universal/Shaders/ShadowCasterPass.hlsl"
            ENDHLSL
        }

        Pass
        {
            // Lightmode matches the ShaderPassName set in UniversalRenderPipeline.cs. SRPDefaultUnlit and passes with
            // no LightMode tag are also rendered by Universal Render Pipeline
            Name "GBuffer"
            Tags{"LightMode" = "UniversalGBuffer"}

            ZWrite[_ZWrite]
            ZTest LEqual
            Cull[_Cull]

            HLSLPROGRAM
            #pragma exclude_renderers gles gles3 glcore
            #pragma target 4.5

            // -------------------------------------
            // Material Keywords
            #pragma shader_feature_local _NORMALMAP
            #pragma shader_feature_local_fragment _ALPHATEST_ON
            //#pragma shader_feature_local_fragment _ALPHAPREMULTIPLY_ON
            #pragma shader_feature_local_fragment _EMISSION
            #pragma shader_feature_local_fragment _METALLICSPECGLOSSMAP
            #pragma shader_feature_local_fragment _SMOOTHNESS_TEXTURE_ALBEDO_CHANNEL_A
            #pragma shader_feature_local_fragment _OCCLUSIONMAP
            #pragma shader_feature_local _PARALLAXMAP
            #pragma shader_feature_local _ _DETAIL_MULX2 _DETAIL_SCALED

            #pragma shader_feature_local_fragment _SPECULARHIGHLIGHTS_OFF
            #pragma shader_feature_local_fragment _ENVIRONMENTREFLECTIONS_OFF
            #pragma shader_feature_local_fragment _SPECULAR_SETUP
            #pragma shader_feature_local _RECEIVE_SHADOWS_OFF

            // -------------------------------------
            // Universal Pipeline keywords
            #pragma multi_compile _ _MAIN_LIGHT_SHADOWS _MAIN_LIGHT_SHADOWS_CASCADE _MAIN_LIGHT_SHADOWS_SCREEN
            //#pragma multi_compile _ _ADDITIONAL_LIGHTS_VERTEX _ADDITIONAL_LIGHTS
            //#pragma multi_compile _ _ADDITIONAL_LIGHT_SHADOWS
            #pragma multi_compile_fragment _ _REFLECTION_PROBE_BLENDING
            #pragma multi_compile_fragment _ _REFLECTION_PROBE_BOX_PROJECTION
            #pragma multi_compile _ _SHADOWS_SOFT
            #pragma multi_compile _ LIGHTMAP_SHADOW_MIXING
            #pragma multi_compile _ SHADOWS_SHADOWMASK

            // -------------------------------------
            // Unity defined keywords
            #pragma multi_compile _ DIRLIGHTMAP_COMBINED
            #pragma multi_compile _ LIGHTMAP_ON
            #pragma multi_compile_fragment _ _GBUFFER_NORMALS_OCT

            //--------------------------------------
            // GPU Instancing
            #pragma multi_compile_instancing
            #pragma multi_compile _ DOTS_INSTANCING_ON

            #pragma vertex LitGBufferPassVertex
            #pragma fragment LitGBufferPassFragment

            #include "Packages/com.unity.render-pipelines.universal/Shaders/LitInput.hlsl"
            #include "Packages/com.unity.render-pipelines.universal/Shaders/LitGBufferPass.hlsl"
            ENDHLSL
        }

        Pass
        {
            Name "DepthOnly"
            Tags{"LightMode" = "DepthOnly"}

            ZWrite On
            ColorMask 0
            Cull[_Cull]

            HLSLPROGRAM
            #pragma exclude_renderers gles gles3 glcore
            #pragma target 4.5

            #pragma vertex DepthOnlyVertex
            #pragma fragment DepthOnlyFragment

            // -------------------------------------
            // Material Keywords
            #pragma shader_feature_local_fragment _ALPHATEST_ON
            #pragma shader_feature_local_fragment _SMOOTHNESS_TEXTURE_ALBEDO_CHANNEL_A

            //--------------------------------------
            // GPU Instancing
            #pragma multi_compile_instancing
            #pragma multi_compile _ DOTS_INSTANCING_ON

            #include "Packages/com.unity.render-pipelines.universal/Shaders/LitInput.hlsl"
            #include "Packages/com.unity.render-pipelines.universal/Shaders/DepthOnlyPass.hlsl"
            ENDHLSL
        }

        // This pass is used when drawing to a _CameraNormalsTexture texture
        Pass
        {
            Name "DepthNormals"
            Tags{"LightMode" = "DepthNormals"}

            ZWrite On
            Cull[_Cull]

            HLSLPROGRAM
            #pragma exclude_renderers gles gles3 glcore
            #pragma target 4.5

            #pragma vertex DepthNormalsVertex
            #pragma fragment DepthNormalsFragment

            // -------------------------------------
            // Material Keywords
            #pragma shader_feature_local _NORMALMAP
            #pragma shader_feature_local _PARALLAXMAP
            #pragma shader_feature_local _ _DETAIL_MULX2 _DETAIL_SCALED
            #pragma shader_feature_local_fragment _ALPHATEST_ON
            #pragma shader_feature_local_fragment _SMOOTHNESS_TEXTURE_ALBEDO_CHANNEL_A

            //--------------------------------------
            // GPU Instancing
            #pragma multi_compile_instancing
            #pragma multi_compile _ DOTS_INSTANCING_ON

            #include "Packages/com.unity.render-pipelines.universal/Shaders/LitInput.hlsl"
            #include "Packages/com.unity.render-pipelines.universal/Shaders/LitDepthNormalsPass.hlsl"
            ENDHLSL
        }

        // This pass it not used during regular rendering, only for lightmap baking.
        Pass
        {
            Name "Meta"
            Tags{"LightMode" = "Meta"}

            Cull Off

            HLSLPROGRAM
            #pragma exclude_renderers gles gles3 glcore
            #pragma target 4.5

            #pragma vertex UniversalVertexMeta
            #pragma fragment UniversalFragmentMeta

            #pragma shader_feature_local_fragment _SPECULAR_SETUP
            #pragma shader_feature_local_fragment _EMISSION
            #pragma shader_feature_local_fragment _METALLICSPECGLOSSMAP
            #pragma shader_feature_local_fragment _ALPHATEST_ON
            #pragma shader_feature_local_fragment _ _SMOOTHNESS_TEXTURE_ALBEDO_CHANNEL_A
            #pragma shader_feature_local _ _DETAIL_MULX2 _DETAIL_SCALED

            #pragma shader_feature_local_fragment _SPECGLOSSMAP

            #include "Packages/com.unity.render-pipelines.universal/Shaders/LitInput.hlsl"
            #include "Packages/com.unity.render-pipelines.universal/Shaders/LitMetaPass.hlsl"

            ENDHLSL
        }
        Pass
        {
            Name "Universal2D"
            Tags{ "LightMode" = "Universal2D" }

            Blend[_SrcBlend][_DstBlend]
            ZWrite[_ZWrite]
            Cull[_Cull]

            HLSLPROGRAM
            #pragma exclude_renderers gles gles3 glcore
            #pragma target 4.5

            #pragma vertex vert
            #pragma fragment frag
            #pragma shader_feature_local_fragment _ALPHATEST_ON
            #pragma shader_feature_local_fragment _ALPHAPREMULTIPLY_ON

            #include "Packages/com.unity.render-pipelines.universal/Shaders/LitInput.hlsl"
            #include "Packages/com.unity.render-pipelines.universal/Shaders/Utils/Universal2D.hlsl"
            ENDHLSL
        }
    }

    SubShader
    {
        // Universal Pipeline tag is required. If Universal render pipeline is not set in the graphics settings
        // this Subshader will fail. One can add a subshader below or fallback to Standard built-in to make this
        // material work with both Universal Render Pipeline and Builtin Unity Pipeline
        Tags{"RenderType" = "Opaque" "RenderPipeline" = "UniversalPipeline" "UniversalMaterialType" = "Lit" "IgnoreProjector" = "True" "ShaderModel"="2.0"}
        LOD 300

        // ------------------------------------------------------------------
        //  Forward pass. Shades all light in a single pass. GI + emission + Fog
        Pass
        {
            // Lightmode matches the ShaderPassName set in UniversalRenderPipeline.cs. SRPDefaultUnlit and passes with
            // no LightMode tag are also rendered by Universal Render Pipeline
            Name "ForwardLit"
            Tags{"LightMode" = "UniversalForward"}

            Blend[_SrcBlend][_DstBlend]
            ZWrite[_ZWrite]
            Cull[_Cull]

            HLSLPROGRAM
            #pragma only_renderers gles gles3 glcore d3d11
            #pragma target 2.0

            //--------------------------------------
            // GPU Instancing
            #pragma multi_compile_instancing

            // -------------------------------------
            // Material Keywords
            #pragma shader_feature_local _NORMALMAP
            #pragma shader_feature_local _PARALLAXMAP
            #pragma shader_feature_local _RECEIVE_SHADOWS_OFF
            #pragma shader_feature_local _ _DETAIL_MULX2 _DETAIL_SCALED
            #pragma shader_feature_local_fragment _SURFACE_TYPE_TRANSPARENT
            #pragma shader_feature_local_fragment _ALPHATEST_ON
            #pragma shader_feature_local_fragment _ALPHAPREMULTIPLY_ON
            #pragma shader_feature_local_fragment _EMISSION
            #pragma shader_feature_local_fragment _METALLICSPECGLOSSMAP
            #pragma shader_feature_local_fragment _SMOOTHNESS_TEXTURE_ALBEDO_CHANNEL_A
            #pragma shader_feature_local_fragment _OCCLUSIONMAP
            #pragma shader_feature_local_fragment _SPECULARHIGHLIGHTS_OFF
            #pragma shader_feature_local_fragment _ENVIRONMENTREFLECTIONS_OFF
            #pragma shader_feature_local_fragment _SPECULAR_SETUP

            // -------------------------------------
            // Universal Pipeline keywords
            #pragma multi_compile _ _MAIN_LIGHT_SHADOWS _MAIN_LIGHT_SHADOWS_CASCADE _MAIN_LIGHT_SHADOWS_SCREEN
            #pragma multi_compile _ _ADDITIONAL_LIGHTS_VERTEX _ADDITIONAL_LIGHTS
<<<<<<< HEAD
            #pragma multi_compile_fragment _ _ADDITIONAL_LIGHT_SHADOWS
            #pragma multi_compile_fragment _ _REFLECTION_PROBE_BLENDING
            #pragma multi_compile_fragment _ _REFLECTION_PROBE_BOX_PROJECTION
            #pragma multi_compile_fragment _ _SHADOWS_SOFT
=======
>>>>>>> 2502991b
            #pragma multi_compile _ LIGHTMAP_SHADOW_MIXING
            #pragma multi_compile _ SHADOWS_SHADOWMASK
            #pragma multi_compile_fragment _ _ADDITIONAL_LIGHT_SHADOWS
            #pragma multi_compile_fragment _ _SHADOWS_SOFT
            #pragma multi_compile_fragment _ _SCREEN_SPACE_OCCLUSION

            // -------------------------------------
            // Unity defined keywords
            #pragma multi_compile _ DIRLIGHTMAP_COMBINED
            #pragma multi_compile _ LIGHTMAP_ON
            #pragma multi_compile_fog

            #pragma vertex LitPassVertex
            #pragma fragment LitPassFragment

            #include "Packages/com.unity.render-pipelines.universal/Shaders/LitInput.hlsl"
            #include "Packages/com.unity.render-pipelines.universal/Shaders/LitForwardPass.hlsl"
            ENDHLSL
        }

        Pass
        {
            Name "ShadowCaster"
            Tags{"LightMode" = "ShadowCaster"}

            ZWrite On
            ZTest LEqual
            ColorMask 0
            Cull[_Cull]

            HLSLPROGRAM
            #pragma only_renderers gles gles3 glcore d3d11
            #pragma target 2.0

            //--------------------------------------
            // GPU Instancing
            #pragma multi_compile_instancing

            // -------------------------------------
            // Material Keywords
            #pragma shader_feature_local_fragment _ALPHATEST_ON
            #pragma shader_feature_local_fragment _SMOOTHNESS_TEXTURE_ALBEDO_CHANNEL_A

            // -------------------------------------
            // Universal Pipeline keywords

            // This is used during shadow map generation to differentiate between directional and punctual light shadows, as they use different formulas to apply Normal Bias
            #pragma multi_compile_vertex _ _CASTING_PUNCTUAL_LIGHT_SHADOW

            #pragma vertex ShadowPassVertex
            #pragma fragment ShadowPassFragment

            #include "Packages/com.unity.render-pipelines.universal/Shaders/LitInput.hlsl"
            #include "Packages/com.unity.render-pipelines.universal/Shaders/ShadowCasterPass.hlsl"
            ENDHLSL
        }

        Pass
        {
            Name "DepthOnly"
            Tags{"LightMode" = "DepthOnly"}

            ZWrite On
            ColorMask 0
            Cull[_Cull]

            HLSLPROGRAM
            #pragma only_renderers gles gles3 glcore d3d11
            #pragma target 2.0

            //--------------------------------------
            // GPU Instancing
            #pragma multi_compile_instancing

            #pragma vertex DepthOnlyVertex
            #pragma fragment DepthOnlyFragment

            // -------------------------------------
            // Material Keywords
            #pragma shader_feature_local_fragment _ALPHATEST_ON
            #pragma shader_feature_local_fragment _SMOOTHNESS_TEXTURE_ALBEDO_CHANNEL_A

            #include "Packages/com.unity.render-pipelines.universal/Shaders/LitInput.hlsl"
            #include "Packages/com.unity.render-pipelines.universal/Shaders/DepthOnlyPass.hlsl"
            ENDHLSL
        }

        // This pass is used when drawing to a _CameraNormalsTexture texture
        Pass
        {
            Name "DepthNormals"
            Tags{"LightMode" = "DepthNormals"}

            ZWrite On
            Cull[_Cull]

            HLSLPROGRAM
            #pragma only_renderers gles gles3 glcore d3d11
            #pragma target 2.0

            #pragma vertex DepthNormalsVertex
            #pragma fragment DepthNormalsFragment

            // -------------------------------------
            // Material Keywords
            #pragma shader_feature_local _NORMALMAP
            #pragma shader_feature_local _PARALLAXMAP
            #pragma shader_feature_local _ _DETAIL_MULX2 _DETAIL_SCALED
            #pragma shader_feature_local_fragment _ALPHATEST_ON
            #pragma shader_feature_local_fragment _SMOOTHNESS_TEXTURE_ALBEDO_CHANNEL_A

            //--------------------------------------
            // GPU Instancing
            #pragma multi_compile_instancing

            #include "Packages/com.unity.render-pipelines.universal/Shaders/LitInput.hlsl"
            #include "Packages/com.unity.render-pipelines.universal/Shaders/LitDepthNormalsPass.hlsl"
            ENDHLSL
        }

        // This pass it not used during regular rendering, only for lightmap baking.
        Pass
        {
            Name "Meta"
            Tags{"LightMode" = "Meta"}

            Cull Off

            HLSLPROGRAM
            #pragma only_renderers gles gles3 glcore d3d11
            #pragma target 2.0

            #pragma vertex UniversalVertexMeta
            #pragma fragment UniversalFragmentMeta

            #pragma shader_feature_local_fragment _SPECULAR_SETUP
            #pragma shader_feature_local_fragment _EMISSION
            #pragma shader_feature_local_fragment _METALLICSPECGLOSSMAP
            #pragma shader_feature_local_fragment _ALPHATEST_ON
            #pragma shader_feature_local_fragment _ _SMOOTHNESS_TEXTURE_ALBEDO_CHANNEL_A
            #pragma shader_feature_local _ _DETAIL_MULX2 _DETAIL_SCALED

            #pragma shader_feature_local_fragment _SPECGLOSSMAP

            #include "Packages/com.unity.render-pipelines.universal/Shaders/LitInput.hlsl"
            #include "Packages/com.unity.render-pipelines.universal/Shaders/LitMetaPass.hlsl"

            ENDHLSL
        }
        Pass
        {
            Name "Universal2D"
            Tags{ "LightMode" = "Universal2D" }

            Blend[_SrcBlend][_DstBlend]
            ZWrite[_ZWrite]
            Cull[_Cull]

            HLSLPROGRAM
            #pragma only_renderers gles gles3 glcore d3d11
            #pragma target 2.0

            #pragma vertex vert
            #pragma fragment frag
            #pragma shader_feature_local_fragment _ALPHATEST_ON
            #pragma shader_feature_local_fragment _ALPHAPREMULTIPLY_ON

            #include "Packages/com.unity.render-pipelines.universal/Shaders/LitInput.hlsl"
            #include "Packages/com.unity.render-pipelines.universal/Shaders/Utils/Universal2D.hlsl"
            ENDHLSL
        }
    }

    FallBack "Hidden/Universal Render Pipeline/FallbackError"
    CustomEditor "UnityEditor.Rendering.Universal.ShaderGUI.LitShader"
}<|MERGE_RESOLUTION|>--- conflicted
+++ resolved
@@ -410,18 +410,13 @@
             // Universal Pipeline keywords
             #pragma multi_compile _ _MAIN_LIGHT_SHADOWS _MAIN_LIGHT_SHADOWS_CASCADE _MAIN_LIGHT_SHADOWS_SCREEN
             #pragma multi_compile _ _ADDITIONAL_LIGHTS_VERTEX _ADDITIONAL_LIGHTS
-<<<<<<< HEAD
-            #pragma multi_compile_fragment _ _ADDITIONAL_LIGHT_SHADOWS
-            #pragma multi_compile_fragment _ _REFLECTION_PROBE_BLENDING
-            #pragma multi_compile_fragment _ _REFLECTION_PROBE_BOX_PROJECTION
-            #pragma multi_compile_fragment _ _SHADOWS_SOFT
-=======
->>>>>>> 2502991b
             #pragma multi_compile _ LIGHTMAP_SHADOW_MIXING
             #pragma multi_compile _ SHADOWS_SHADOWMASK
             #pragma multi_compile_fragment _ _ADDITIONAL_LIGHT_SHADOWS
             #pragma multi_compile_fragment _ _SHADOWS_SOFT
             #pragma multi_compile_fragment _ _SCREEN_SPACE_OCCLUSION
+            #pragma multi_compile_fragment _ _REFLECTION_PROBE_BLENDING
+            #pragma multi_compile_fragment _ _REFLECTION_PROBE_BOX_PROJECTION			
 
             // -------------------------------------
             // Unity defined keywords
