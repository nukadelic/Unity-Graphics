// Shader targeted for low end devices. Single Pass Forward Rendering.
Shader "Universal Render Pipeline/Simple Lit"
{
    // Keep properties of StandardSpecular shader for upgrade reasons.
    Properties
    {
        [MainTexture] _BaseMap("Base Map (RGB) Smoothness / Alpha (A)", 2D) = "white" {}
        [MainColor]   _BaseColor("Base Color", Color) = (1, 1, 1, 1)

        _Cutoff("Alpha Clipping", Range(0.0, 1.0)) = 0.5

        _Smoothness("Smoothness", Range(0.0, 1.0)) = 0.5
        _SpecColor("Specular Color", Color) = (0.5, 0.5, 0.5, 0.5)
        _SpecGlossMap("Specular Map", 2D) = "white" {}
        _SmoothnessSource("Smoothness Source", Float) = 0.0
        _SpecularHighlights("Specular Highlights", Float) = 1.0

        [HideInInspector] _BumpScale("Scale", Float) = 1.0
        [NoScaleOffset] _BumpMap("Normal Map", 2D) = "bump" {}

        [HDR] _EmissionColor("Emission Color", Color) = (0,0,0)
        [NoScaleOffset]_EmissionMap("Emission Map", 2D) = "white" {}

        // Blending state
        _Surface("__surface", Float) = 0.0
        _Blend("__blend", Float) = 0.0
        _Cull("__cull", Float) = 2.0
        [ToggleUI] _AlphaClip("__clip", Float) = 0.0
        [HideInInspector] _SrcBlend("__src", Float) = 1.0
        [HideInInspector] _DstBlend("__dst", Float) = 0.0
        [HideInInspector] _ZWrite("__zw", Float) = 1.0
<<<<<<< HEAD
        [HideInInspector] _Cull("__cull", Float) = 2.0

        _ZClip("Depth Clipping", Float) = 1.0
        [HideInInspector] _ShadowPancaking("__sp", Float) = 1.0

        [ToggleOff] _ReceiveShadows("Receive Shadows", Float) = 1.0
=======
>>>>>>> 199a132c

        [ToggleUI] _ReceiveShadows("Receive Shadows", Float) = 1.0
        // Editmode props
        _QueueOffset("Queue offset", Float) = 0.0

        // ObsoleteProperties
        [HideInInspector] _MainTex("BaseMap", 2D) = "white" {}
        [HideInInspector] _Color("Base Color", Color) = (1, 1, 1, 1)
        [HideInInspector] _Shininess("Smoothness", Float) = 0.0
        [HideInInspector] _GlossinessSource("GlossinessSource", Float) = 0.0
        [HideInInspector] _SpecSource("SpecularHighlights", Float) = 0.0

        [HideInInspector][NoScaleOffset]unity_Lightmaps("unity_Lightmaps", 2DArray) = "" {}
        [HideInInspector][NoScaleOffset]unity_LightmapsInd("unity_LightmapsInd", 2DArray) = "" {}
        [HideInInspector][NoScaleOffset]unity_ShadowMasks("unity_ShadowMasks", 2DArray) = "" {}
    }

    SubShader
    {
        Tags { "RenderType" = "Opaque" "RenderPipeline" = "UniversalPipeline" "UniversalMaterialType" = "SimpleLit" "IgnoreProjector" = "True" "ShaderModel"="4.5"}
        LOD 300

        Pass
        {
            Name "ForwardLit"
            Tags { "LightMode" = "UniversalForward" }

            // Use same blending / depth states as Standard shader
            Blend[_SrcBlend][_DstBlend]
            ZWrite[_ZWrite]
            Cull[_Cull]

            HLSLPROGRAM
            #pragma exclude_renderers gles gles3 glcore
            #pragma target 4.5

            // -------------------------------------
            // Material Keywords
            #pragma shader_feature_local _NORMALMAP
            #pragma shader_feature_local_fragment _EMISSION
            #pragma shader_feature_local _RECEIVE_SHADOWS_OFF
            #pragma shader_feature_local_fragment _SURFACE_TYPE_TRANSPARENT
            #pragma shader_feature_local_fragment _ALPHATEST_ON
            #pragma shader_feature_local_fragment _ALPHAPREMULTIPLY_ON
            #pragma shader_feature_local_fragment _ _SPECGLOSSMAP _SPECULAR_COLOR
            #pragma shader_feature_local_fragment _GLOSSINESS_FROM_BASE_ALPHA

            // -------------------------------------
            // Universal Pipeline keywords
            #pragma multi_compile _ _MAIN_LIGHT_SHADOWS _MAIN_LIGHT_SHADOWS_CASCADE _MAIN_LIGHT_SHADOWS_SCREEN
            #pragma multi_compile _ _ADDITIONAL_LIGHTS_VERTEX _ADDITIONAL_LIGHTS
            #pragma multi_compile _ LIGHTMAP_SHADOW_MIXING
            #pragma multi_compile _ SHADOWS_SHADOWMASK
            #pragma multi_compile_fragment _ _ADDITIONAL_LIGHT_SHADOWS
            #pragma multi_compile_fragment _ _SHADOWS_SOFT
            #pragma multi_compile_fragment _ _SCREEN_SPACE_OCCLUSION
            #pragma multi_compile_fragment _ _DBUFFER_MRT1 _DBUFFER_MRT2 _DBUFFER_MRT3
            #pragma multi_compile_fragment _ _LIGHT_LAYERS
            #pragma multi_compile_fragment _ _LIGHT_COOKIES
            #pragma multi_compile _ _CLUSTERED_RENDERING

            // -------------------------------------
            // Unity defined keywords
            #pragma multi_compile _ DIRLIGHTMAP_COMBINED
            #pragma multi_compile _ LIGHTMAP_ON
            #pragma multi_compile _ DYNAMICLIGHTMAP_ON
            #pragma multi_compile_fog
            #pragma multi_compile_fragment _ DEBUG_DISPLAY

            //--------------------------------------
            // GPU Instancing
            #pragma multi_compile_instancing
            #pragma instancing_options renderinglayer
            #pragma multi_compile _ DOTS_INSTANCING_ON

            #pragma vertex LitPassVertexSimple
            #pragma fragment LitPassFragmentSimple
            #define BUMP_SCALE_NOT_SUPPORTED 1

            #include "Packages/com.unity.render-pipelines.universal/Shaders/SimpleLitInput.hlsl"
            #include "Packages/com.unity.render-pipelines.universal/Shaders/SimpleLitForwardPass.hlsl"
            ENDHLSL
        }

        Pass
        {
            Name "ShadowCaster"
            Tags{"LightMode" = "ShadowCaster"}

            ZWrite On
            ZTest LEqual
            ColorMask 0
            Cull[_Cull]
            ZClip[_ZClip]

            HLSLPROGRAM
            #pragma exclude_renderers gles gles3 glcore
            #pragma target 4.5

            // -------------------------------------
            // Material Keywords
            #pragma shader_feature_local_fragment _ALPHATEST_ON
            #pragma shader_feature_local_fragment _GLOSSINESS_FROM_BASE_ALPHA
            #pragma shader_feature_local_vertex _SHADOW_PANCAKING_ON

            //--------------------------------------
            // GPU Instancing
            #pragma multi_compile_instancing
            #pragma multi_compile _ DOTS_INSTANCING_ON

            // -------------------------------------
            // Universal Pipeline keywords

            // This is used during shadow map generation to differentiate between directional and punctual light shadows, as they use different formulas to apply Normal Bias
            #pragma multi_compile_vertex _ _CASTING_PUNCTUAL_LIGHT_SHADOW

            #pragma vertex ShadowPassVertex
            #pragma fragment ShadowPassFragment

            #include "Packages/com.unity.render-pipelines.universal/Shaders/SimpleLitInput.hlsl"
            #include "Packages/com.unity.render-pipelines.universal/Shaders/ShadowCasterPass.hlsl"
            ENDHLSL
        }

        Pass
        {
            Name "GBuffer"
            Tags{"LightMode" = "UniversalGBuffer"}

            ZWrite[_ZWrite]
            ZTest LEqual
            Cull[_Cull]

            HLSLPROGRAM
            #pragma exclude_renderers gles gles3 glcore
            #pragma target 4.5

            // -------------------------------------
            // Material Keywords
            #pragma shader_feature_local_fragment _ALPHATEST_ON
            //#pragma shader_feature _ALPHAPREMULTIPLY_ON
            #pragma shader_feature_local_fragment _ _SPECGLOSSMAP _SPECULAR_COLOR
            #pragma shader_feature_local_fragment _GLOSSINESS_FROM_BASE_ALPHA
            #pragma shader_feature_local _NORMALMAP
            #pragma shader_feature_local_fragment _EMISSION
            #pragma shader_feature_local _RECEIVE_SHADOWS_OFF

            // -------------------------------------
            // Universal Pipeline keywords
            #pragma multi_compile _ _MAIN_LIGHT_SHADOWS _MAIN_LIGHT_SHADOWS_CASCADE _MAIN_LIGHT_SHADOWS_SCREEN
            //#pragma multi_compile _ _ADDITIONAL_LIGHTS_VERTEX _ADDITIONAL_LIGHTS
            //#pragma multi_compile _ _ADDITIONAL_LIGHT_SHADOWS
            #pragma multi_compile_fragment _ _SHADOWS_SOFT
            #pragma multi_compile _ LIGHTMAP_SHADOW_MIXING
            #pragma multi_compile _ SHADOWS_SHADOWMASK
            #pragma multi_compile_fragment _ _DBUFFER_MRT1 _DBUFFER_MRT2 _DBUFFER_MRT3
            #pragma multi_compile_fragment _ _LIGHT_LAYERS

            // -------------------------------------
            // Unity defined keywords
            #pragma multi_compile _ DIRLIGHTMAP_COMBINED
            #pragma multi_compile _ LIGHTMAP_ON
            #pragma multi_compile _ DYNAMICLIGHTMAP_ON
            #pragma multi_compile_fragment _ _GBUFFER_NORMALS_OCT
            #pragma multi_compile_fragment _ _RENDER_PASS_ENABLED

            //--------------------------------------
            // GPU Instancing
            #pragma multi_compile_instancing
            #pragma instancing_options renderinglayer
            #pragma multi_compile _ DOTS_INSTANCING_ON

            #pragma vertex LitPassVertexSimple
            #pragma fragment LitPassFragmentSimple
            #define BUMP_SCALE_NOT_SUPPORTED 1

            #include "Packages/com.unity.render-pipelines.universal/Shaders/SimpleLitInput.hlsl"
            #include "Packages/com.unity.render-pipelines.universal/Shaders/SimpleLitGBufferPass.hlsl"
            ENDHLSL
        }

        Pass
        {
            Name "DepthOnly"
            Tags{"LightMode" = "DepthOnly"}

            ZWrite On
            ColorMask 0
            Cull[_Cull]

            HLSLPROGRAM
            #pragma exclude_renderers gles gles3 glcore
            #pragma target 4.5

            #pragma vertex DepthOnlyVertex
            #pragma fragment DepthOnlyFragment

            // -------------------------------------
            // Material Keywords
            #pragma shader_feature_local_fragment _ALPHATEST_ON
            #pragma shader_feature_local_fragment _GLOSSINESS_FROM_BASE_ALPHA

            //--------------------------------------
            // GPU Instancing
            #pragma multi_compile_instancing
            #pragma multi_compile _ DOTS_INSTANCING_ON

            #include "Packages/com.unity.render-pipelines.universal/Shaders/SimpleLitInput.hlsl"
            #include "Packages/com.unity.render-pipelines.universal/Shaders/DepthOnlyPass.hlsl"
            ENDHLSL
        }

        // This pass is used when drawing to a _CameraNormalsTexture texture
        Pass
        {
            Name "DepthNormals"
            Tags{"LightMode" = "DepthNormals"}

            ZWrite On
            Cull[_Cull]

            HLSLPROGRAM
            #pragma exclude_renderers gles gles3 glcore
            #pragma target 4.5

            #pragma vertex DepthNormalsVertex
            #pragma fragment DepthNormalsFragment

            // -------------------------------------
            // Material Keywords
            #pragma shader_feature_local _NORMALMAP
            #pragma shader_feature_local_fragment _ALPHATEST_ON
            #pragma shader_feature_local_fragment _GLOSSINESS_FROM_BASE_ALPHA

            //--------------------------------------
            // GPU Instancing
            #pragma multi_compile_instancing
            #pragma multi_compile _ DOTS_INSTANCING_ON

            #include "Packages/com.unity.render-pipelines.universal/Shaders/SimpleLitInput.hlsl"
            #include "Packages/com.unity.render-pipelines.universal/Shaders/SimpleLitDepthNormalsPass.hlsl"
            ENDHLSL
        }

        // This pass it not used during regular rendering, only for lightmap baking.
        Pass
        {
            Name "Meta"
            Tags{ "LightMode" = "Meta" }

            Cull Off

            HLSLPROGRAM
            #pragma exclude_renderers gles gles3 glcore
            #pragma target 4.5

            #pragma vertex UniversalVertexMeta
            #pragma fragment UniversalFragmentMetaSimple
            #pragma shader_feature EDITOR_VISUALIZATION

            #pragma shader_feature_local_fragment _EMISSION
            #pragma shader_feature_local_fragment _SPECGLOSSMAP

            #include "Packages/com.unity.render-pipelines.universal/Shaders/SimpleLitInput.hlsl"
            #include "Packages/com.unity.render-pipelines.universal/Shaders/SimpleLitMetaPass.hlsl"

            ENDHLSL
        }

        Pass
        {
            Name "Universal2D"
            Tags{ "LightMode" = "Universal2D" }
            Tags{ "RenderType" = "Transparent" "Queue" = "Transparent" }

            HLSLPROGRAM
            #pragma exclude_renderers gles gles3 glcore
            #pragma target 4.5

            #pragma vertex vert
            #pragma fragment frag
            #pragma shader_feature_local_fragment _ALPHATEST_ON
            #pragma shader_feature_local_fragment _ALPHAPREMULTIPLY_ON

            #include "Packages/com.unity.render-pipelines.universal/Shaders/SimpleLitInput.hlsl"
            #include "Packages/com.unity.render-pipelines.universal/Shaders/Utils/Universal2D.hlsl"
            ENDHLSL
        }
    }

    SubShader
    {
        Tags { "RenderType" = "Opaque" "RenderPipeline" = "UniversalPipeline" "UniversalMaterialType" = "SimpleLit" "IgnoreProjector" = "True" "ShaderModel"="2.0"}
        LOD 300

        Pass
        {
            Name "ForwardLit"
            Tags { "LightMode" = "UniversalForward" }

            // Use same blending / depth states as Standard shader
            Blend[_SrcBlend][_DstBlend]
            ZWrite[_ZWrite]
            Cull[_Cull]

            HLSLPROGRAM
            #pragma only_renderers gles gles3 glcore d3d11
            #pragma target 2.0

            // -------------------------------------
            // Material Keywords
            #pragma shader_feature_local _NORMALMAP
            #pragma shader_feature_local_fragment _EMISSION
            #pragma shader_feature_local _RECEIVE_SHADOWS_OFF
            #pragma shader_feature_local_fragment _SURFACE_TYPE_TRANSPARENT
            #pragma shader_feature_local_fragment _ALPHATEST_ON
            #pragma shader_feature_local_fragment _ALPHAPREMULTIPLY_ON
            #pragma shader_feature_local_fragment _ _SPECGLOSSMAP _SPECULAR_COLOR
            #pragma shader_feature_local_fragment _GLOSSINESS_FROM_BASE_ALPHA

            // -------------------------------------
            // Universal Pipeline keywords
            #pragma multi_compile _ _MAIN_LIGHT_SHADOWS _MAIN_LIGHT_SHADOWS_CASCADE _MAIN_LIGHT_SHADOWS_SCREEN
            #pragma multi_compile _ _ADDITIONAL_LIGHTS_VERTEX _ADDITIONAL_LIGHTS
            #pragma multi_compile _ LIGHTMAP_SHADOW_MIXING
            #pragma multi_compile _ SHADOWS_SHADOWMASK
            #pragma multi_compile_fragment _ _SHADOWS_SOFT
            #pragma multi_compile_fragment _ _ADDITIONAL_LIGHT_SHADOWS
            #pragma multi_compile_fragment _ _SCREEN_SPACE_OCCLUSION
            #pragma multi_compile_fragment _ _LIGHT_LAYERS
            #pragma multi_compile_fragment _ _LIGHT_COOKIES
            #pragma multi_compile _ _CLUSTERED_RENDERING


            // -------------------------------------
            // Unity defined keywords
            #pragma multi_compile _ DIRLIGHTMAP_COMBINED
            #pragma multi_compile _ LIGHTMAP_ON
            #pragma multi_compile _ DYNAMICLIGHTMAP_ON
            #pragma multi_compile_fog
            #pragma multi_compile_fragment _ DEBUG_DISPLAY

            #pragma vertex LitPassVertexSimple
            #pragma fragment LitPassFragmentSimple
            #define BUMP_SCALE_NOT_SUPPORTED 1

            #include "Packages/com.unity.render-pipelines.universal/Shaders/SimpleLitInput.hlsl"
            #include "Packages/com.unity.render-pipelines.universal/Shaders/SimpleLitForwardPass.hlsl"
            ENDHLSL
        }

        Pass
        {
            Name "ShadowCaster"
            Tags{"LightMode" = "ShadowCaster"}

            ZWrite On
            ZTest LEqual
            ColorMask 0
            Cull[_Cull]
            ZClip[_ZClip]

            HLSLPROGRAM
            #pragma only_renderers gles gles3 glcore d3d11
            #pragma target 2.0

            // -------------------------------------
            // Material Keywords
            #pragma shader_feature_local_fragment _ALPHATEST_ON
            #pragma shader_feature_local_fragment _GLOSSINESS_FROM_BASE_ALPHA
            #pragma shader_feature_local_vertex _SHADOW_PANCAKING_ON

            // -------------------------------------
            // Universal Pipeline keywords

            // This is used during shadow map generation to differentiate between directional and punctual light shadows, as they use different formulas to apply Normal Bias
            #pragma multi_compile_vertex _ _CASTING_PUNCTUAL_LIGHT_SHADOW

            #pragma vertex ShadowPassVertex
            #pragma fragment ShadowPassFragment

            #include "Packages/com.unity.render-pipelines.universal/Shaders/SimpleLitInput.hlsl"
            #include "Packages/com.unity.render-pipelines.universal/Shaders/ShadowCasterPass.hlsl"
            ENDHLSL
        }

        Pass
        {
            Name "DepthOnly"
            Tags{"LightMode" = "DepthOnly"}

            ZWrite On
            ColorMask 0
            Cull[_Cull]

            HLSLPROGRAM
            #pragma only_renderers gles gles3 glcore d3d11
            #pragma target 2.0

            #pragma vertex DepthOnlyVertex
            #pragma fragment DepthOnlyFragment

            // Material Keywords
            #pragma shader_feature_local_fragment _ALPHATEST_ON
            #pragma shader_feature_local_fragment _GLOSSINESS_FROM_BASE_ALPHA

            #include "Packages/com.unity.render-pipelines.universal/Shaders/SimpleLitInput.hlsl"
            #include "Packages/com.unity.render-pipelines.universal/Shaders/DepthOnlyPass.hlsl"
            ENDHLSL
        }

        // This pass is used when drawing to a _CameraNormalsTexture texture
        Pass
        {
            Name "DepthNormals"
            Tags{"LightMode" = "DepthNormals"}

            ZWrite On
            Cull[_Cull]

            HLSLPROGRAM
            #pragma only_renderers gles gles3 glcore d3d11
            #pragma target 2.0

            #pragma vertex DepthNormalsVertex
            #pragma fragment DepthNormalsFragment

            // -------------------------------------
            // Material Keywords
            #pragma shader_feature_local _NORMALMAP
            #pragma shader_feature_local_fragment _ALPHATEST_ON
            #pragma shader_feature_local_fragment _GLOSSINESS_FROM_BASE_ALPHA

            //--------------------------------------
            // GPU Instancing
            #pragma multi_compile_instancing

            #include "Packages/com.unity.render-pipelines.universal/Shaders/SimpleLitInput.hlsl"
            #include "Packages/com.unity.render-pipelines.universal/Shaders/SimpleLitDepthNormalsPass.hlsl"
            ENDHLSL
        }

        // This pass it not used during regular rendering, only for lightmap baking.
        Pass
        {
            Name "Meta"
            Tags{ "LightMode" =  "Meta" }

            Cull Off

            HLSLPROGRAM
            #pragma only_renderers gles gles3 glcore d3d11
            #pragma target 2.0

            #pragma vertex UniversalVertexMeta
            #pragma fragment UniversalFragmentMetaSimple

            #pragma shader_feature_local_fragment _EMISSION
            #pragma shader_feature_local_fragment _SPECGLOSSMAP
            #pragma shader_feature EDITOR_VISUALIZATION

            #include "Packages/com.unity.render-pipelines.universal/Shaders/SimpleLitInput.hlsl"
            #include "Packages/com.unity.render-pipelines.universal/Shaders/SimpleLitMetaPass.hlsl"

            ENDHLSL
        }

        Pass
        {
            Name "Universal2D"
            Tags{ "LightMode" = "Universal2D" }
            Tags{ "RenderType" = "Transparent" "Queue" = "Transparent" }

            HLSLPROGRAM
            #pragma only_renderers gles gles3 glcore d3d11
            #pragma target 2.0

            #pragma vertex vert
            #pragma fragment frag
            #pragma shader_feature_local_fragment _ALPHATEST_ON
            #pragma shader_feature_local_fragment _ALPHAPREMULTIPLY_ON

            #include "Packages/com.unity.render-pipelines.universal/Shaders/SimpleLitInput.hlsl"
            #include "Packages/com.unity.render-pipelines.universal/Shaders/Utils/Universal2D.hlsl"
            ENDHLSL
        }
    }
    Fallback  "Hidden/Universal Render Pipeline/FallbackError"
    CustomEditor "UnityEditor.Rendering.Universal.ShaderGUI.SimpleLitShader"
}<|MERGE_RESOLUTION|>--- conflicted
+++ resolved
@@ -29,15 +29,9 @@
         [HideInInspector] _SrcBlend("__src", Float) = 1.0
         [HideInInspector] _DstBlend("__dst", Float) = 0.0
         [HideInInspector] _ZWrite("__zw", Float) = 1.0
-<<<<<<< HEAD
-        [HideInInspector] _Cull("__cull", Float) = 2.0
 
         _ZClip("Depth Clipping", Float) = 1.0
         [HideInInspector] _ShadowPancaking("__sp", Float) = 1.0
-
-        [ToggleOff] _ReceiveShadows("Receive Shadows", Float) = 1.0
-=======
->>>>>>> 199a132c
 
         [ToggleUI] _ReceiveShadows("Receive Shadows", Float) = 1.0
         // Editmode props
