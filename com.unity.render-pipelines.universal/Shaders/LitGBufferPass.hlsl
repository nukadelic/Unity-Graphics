--- conflicted
+++ resolved
@@ -186,12 +186,6 @@
     BRDFData brdfData;
     InitializeBRDFData(surfaceData.albedo, surfaceData.metallic, surfaceData.specular, surfaceData.smoothness, surfaceData.alpha, brdfData);
 
-<<<<<<< HEAD
-    Light mainLight = GetMainLight(inputData.shadowCoord, inputData.positionWS, inputData.shadowMask); // TODO move this to a separate full-screen single gbuffer pass?
-    MixRealtimeAndBakedGI(mainLight, inputData.normalWS, inputData.bakedGI); // TODO move this to a separate full-screen single gbuffer pass?
-
-=======
->>>>>>> 3a743d9d
     half3 color = GlobalIllumination(brdfData, inputData.bakedGI, surfaceData.occlusion, inputData.normalWS, inputData.viewDirectionWS);
 
     return BRDFDataToGbuffer(brdfData, inputData, surfaceData.smoothness, surfaceData.emission + color);
