{
  "name": "com.unity.render-pipelines.universal",
  "description": "The Universal Render Pipeline (URP) is a prebuilt Scriptable Render Pipeline, made by Unity. URP provides artist-friendly workflows that let you quickly and easily create optimized graphics across a range of platforms, from mobile to high-end consoles and PCs.",
  "version": "10.8.0",
  "unity": "2020.3",
<<<<<<< HEAD
  "unityRelease": "16f1",
=======
  "unityRelease": "18f1",
>>>>>>> 50630492
  "displayName": "Universal RP",
  "dependencies": {
    "com.unity.mathematics": "1.1.0",
    "com.unity.render-pipelines.core": "10.8.0",
    "com.unity.shadergraph": "10.8.0"
  },
  "keywords": [
    "graphics",
    "performance",
    "rendering",
    "mobile",
    "render",
    "pipeline"
  ]
}<|MERGE_RESOLUTION|>--- conflicted
+++ resolved
@@ -3,11 +3,7 @@
   "description": "The Universal Render Pipeline (URP) is a prebuilt Scriptable Render Pipeline, made by Unity. URP provides artist-friendly workflows that let you quickly and easily create optimized graphics across a range of platforms, from mobile to high-end consoles and PCs.",
   "version": "10.8.0",
   "unity": "2020.3",
-<<<<<<< HEAD
-  "unityRelease": "16f1",
-=======
   "unityRelease": "18f1",
->>>>>>> 50630492
   "displayName": "Universal RP",
   "dependencies": {
     "com.unity.mathematics": "1.1.0",
