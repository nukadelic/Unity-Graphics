--- conflicted
+++ resolved
@@ -488,10 +488,7 @@
 
                     testMirrorViewMaterial = mirrorViewMaterial;
                     testMirrorViewMaterialProperty.SetInt(XRShaderIDs._SRGBRead, (testRenderTexture.sRGB) ? 0 : 1);
-<<<<<<< HEAD
-=======
                     testMirrorViewMaterialProperty.SetInt(XRShaderIDs._SRGBWrite, (QualitySettings.activeColorSpace == ColorSpace.Linear) ? 0 : 1);
->>>>>>> 8a8bf746
                     testMirrorViewMaterialProperty.SetTexture(ShaderPropertyId.sourceTex, testRenderTexture);
                 }
 
