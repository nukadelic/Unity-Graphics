using UnityEngine.Assertions;
using UnityEngine.Rendering.Universal.Internal;

namespace UnityEngine.Rendering.Universal
{
    internal enum DecalSurfaceData
    {
        [Tooltip("Decals will affect only base color and emission.")]
        Albedo,
        [Tooltip("Decals will affect only base color, normal and emission.")]
        AlbedoNormal,
        [Tooltip("Decals will affect base color, normal, metallic, ambient occlusion, smoothness and emission.")]
        AlbedoNormalMAOS,
    }

    internal enum DecalTechnique
    {
        Invalid,
        DBuffer,
        ScreenSpace,
        GBuffer,
    }

    internal enum DecalTechniqueOption
    {
        [Tooltip("Automatically selects technique based on build platform.")]
        Automatic,
        [Tooltip("Renders decals into DBuffer and then applied during opaque rendering. Requires DepthNormal prepass which makes not viable solution for the tile based renderers common on mobile.")]
        [InspectorName("DBuffer")]
        DBuffer,
        [Tooltip("Renders decals after opaque objects with normal reconstructed from depth. The decals are simply rendered as mesh on top of opaque ones, as result does not support blending per single surface data (etc. normal blending only).")]
        ScreenSpace,
    }

    [System.Serializable]
    internal class DBufferSettings
    {
        public DecalSurfaceData surfaceData = DecalSurfaceData.AlbedoNormalMAOS;
    }

    internal enum DecalNormalBlend
    {
        [Tooltip("Low quality of normal reconstruction (Uses 1 sample).")]
        Low,
        [Tooltip("Medium quality of normal reconstruction (Uses 5 samples).")]
        Medium,
        [Tooltip("High quality of normal reconstruction (Uses 9 samples).")]
        High,
    }

    [System.Serializable]
    internal class DecalScreenSpaceSettings
    {
        public DecalNormalBlend normalBlend = DecalNormalBlend.Low;
        public bool useGBuffer = true;
    }

    [System.Serializable]
    internal class DecalSettings
    {
        public DecalTechniqueOption technique = DecalTechniqueOption.Automatic;
        public float maxDrawDistance = 1000f;
        public DBufferSettings dBufferSettings;
        public DecalScreenSpaceSettings screenSpaceSettings;
    }

    internal class SharedDecalEntityManager : System.IDisposable
    {
        private DecalEntityManager m_DecalEntityManager;
        private int m_ReferenceCounter;

        public DecalEntityManager Get()
        {
            if (m_DecalEntityManager == null)
            {
                Assert.AreEqual(m_ReferenceCounter, 0);

                m_DecalEntityManager = new DecalEntityManager();

                var decalProjectors = GameObject.FindObjectsOfType<DecalProjector>();
                foreach (var decalProjector in decalProjectors)
                {
                    if (!decalProjector.isActiveAndEnabled || m_DecalEntityManager.IsValid(decalProjector.decalEntity))
                        continue;
                    decalProjector.decalEntity = m_DecalEntityManager.CreateDecalEntity(decalProjector);
                }

                DecalProjector.onDecalAdd += OnDecalAdd;
                DecalProjector.onDecalRemove += OnDecalRemove;
                DecalProjector.onDecalPropertyChange += OnDecalPropertyChange;
                DecalProjector.onDecalMaterialChange += OnDecalMaterialChange;
            }

            m_ReferenceCounter++;

            return m_DecalEntityManager;
        }

        public void Release(DecalEntityManager decalEntityManager)
        {
            if (m_ReferenceCounter == 0)
                return;

            m_ReferenceCounter--;

            if (m_ReferenceCounter == 0)
            {
                Dispose();
            }
        }

        public void Dispose()
        {
            m_DecalEntityManager.Dispose();
            m_DecalEntityManager = null;
            m_ReferenceCounter = 0;

            DecalProjector.onDecalAdd -= OnDecalAdd;
            DecalProjector.onDecalRemove -= OnDecalRemove;
            DecalProjector.onDecalPropertyChange -= OnDecalPropertyChange;
            DecalProjector.onDecalMaterialChange -= OnDecalMaterialChange;
        }

        private void OnDecalAdd(DecalProjector decalProjector)
        {
            if (!m_DecalEntityManager.IsValid(decalProjector.decalEntity))
                decalProjector.decalEntity = m_DecalEntityManager.CreateDecalEntity(decalProjector);
        }

        private void OnDecalRemove(DecalProjector decalProjector)
        {
            m_DecalEntityManager.DestroyDecalEntity(decalProjector.decalEntity);
        }

        private void OnDecalPropertyChange(DecalProjector decalProjector)
        {
            if (m_DecalEntityManager.IsValid(decalProjector.decalEntity))
                m_DecalEntityManager.UpdateDecalEntityData(decalProjector.decalEntity, decalProjector);
        }

        private void OnDecalMaterialChange(DecalProjector decalProjector)
        {
            // Decal will end up in new chunk after material change
            OnDecalRemove(decalProjector);
            OnDecalAdd(decalProjector);
        }
    }

    [DisallowMultipleRendererFeature("Decal")]
    [Tooltip("With this Renderer Feature, Unity can project specific Materials (decals) onto other objects in the Scene.")]
    internal class DecalRendererFeature : ScriptableRendererFeature
    {
        private static SharedDecalEntityManager sharedDecalEntityManager { get; } = new SharedDecalEntityManager();

        [SerializeField]
        private DecalSettings m_Settings = new DecalSettings();

        [SerializeField]
        [HideInInspector]
        [Reload("Shaders/Utils/CopyDepth.shader")]
        private Shader m_CopyDepthPS;

        [SerializeField]
        [HideInInspector]
        [Reload("Runtime/Decal/DBuffer/DBufferClear.shader")]
        private Shader m_DBufferClear;

        private DecalTechnique m_Technique = DecalTechnique.Invalid;
        private DBufferSettings m_DBufferSettings;
        private DecalScreenSpaceSettings m_ScreenSpaceSettings;
        private bool m_RecreateSystems;

        private CopyDepthPass m_CopyDepthPass;
        private DecalPreviewPass m_DecalPreviewPass;
        private Material m_CopyDepthMaterial;

        // Entities
        private DecalEntityManager m_DecalEntityManager;
        private DecalUpdateCachedSystem m_DecalUpdateCachedSystem;
        private DecalUpdateCullingGroupSystem m_DecalUpdateCullingGroupSystem;
        private DecalUpdateCulledSystem m_DecalUpdateCulledSystem;
        private DecalCreateDrawCallSystem m_DecalCreateDrawCallSystem;
        private DecalDrawErrorSystem m_DrawErrorSystem;

        // DBuffer
        private DBufferRenderPass m_DBufferRenderPass;
        private DecalForwardEmissivePass m_ForwardEmissivePass;
        private DecalDrawDBufferSystem m_DecalDrawDBufferSystem;
        private DecalDrawFowardEmissiveSystem m_DecalDrawForwardEmissiveSystem;
        private Material m_DBufferClearMaterial;

        // Screen Space
        private DecalScreenSpaceRenderPass m_ScreenSpaceDecalRenderPass;
        private DecalDrawScreenSpaceSystem m_DecalDrawScreenSpaceSystem;
        private DecalSkipCulledSystem m_DecalSkipCulledSystem;

        // GBuffer
        private DecalGBufferRenderPass m_GBufferRenderPass;
        private DecalDrawGBufferSystem m_DrawGBufferSystem;
        private DeferredLights m_DeferredLights;

        private bool m_UseRenderPassEnabled;

        internal bool intermediateRendering => m_Technique == DecalTechnique.DBuffer;

        public override void Create()
        {
#if UNITY_EDITOR
            ResourceReloader.TryReloadAllNullIn(this, UniversalRenderPipelineAsset.packagePath);
#endif
            m_DecalPreviewPass = new DecalPreviewPass();
            m_RecreateSystems = true;
        }

        internal DBufferSettings GetDBufferSettings()
        {
            if (m_Settings.technique == DecalTechniqueOption.Automatic)
            {
                return new DBufferSettings() { surfaceData = DecalSurfaceData.AlbedoNormalMAOS };
            }
            else
            {
                return m_Settings.dBufferSettings;
            }
        }

        internal DecalScreenSpaceSettings GetScreenSpaceSettings()
        {
            if (m_Settings.technique == DecalTechniqueOption.Automatic)
            {
                return new DecalScreenSpaceSettings()
                {
                    normalBlend = DecalNormalBlend.Low,
                    useGBuffer = false,
                };
            }
            else
            {
                return m_Settings.screenSpaceSettings;
            }
        }

        internal DecalTechnique GetTechnique(ScriptableRendererData renderer)
        {
            var universalRenderer = renderer as UniversalRendererData;
            if (universalRenderer == null)
            {
                Debug.LogError("Only universal renderer supports Decal renderer feature.");
                return DecalTechnique.Invalid;
            }

            bool isDeferred = universalRenderer.renderingMode == RenderingMode.Deferred;
            return GetTechnique(isDeferred);
        }

        internal DecalTechnique GetTechnique(ScriptableRenderer renderer)
        {
            var universalRenderer = renderer as UniversalRenderer;
            if (universalRenderer == null)
            {
                Debug.LogError("Only universal renderer supports Decal renderer feature.");
                return DecalTechnique.Invalid;
            }

            bool isDeferred = universalRenderer.renderingMode == RenderingMode.Deferred;
            return GetTechnique(isDeferred);
        }

        private DecalTechnique GetTechnique(bool isDeferred)
        {
            if (SystemInfo.graphicsDeviceType == GraphicsDeviceType.OpenGLES2)
            {
                Debug.LogError("Decals are not supported with OpenGLES2.");
                return DecalTechnique.Invalid;
            }

            DecalTechnique technique = DecalTechnique.Invalid;
            switch (m_Settings.technique)
            {
                case DecalTechniqueOption.Automatic:
                    if (IsAutomaticDBuffer())
                        technique = DecalTechnique.DBuffer;
                    else
                        technique = DecalTechnique.ScreenSpace;
                    break;
                case DecalTechniqueOption.ScreenSpace:
                    if (m_Settings.screenSpaceSettings.useGBuffer && isDeferred)
                        technique = DecalTechnique.GBuffer;
                    else
                        technique = DecalTechnique.ScreenSpace;
                    break;
                case DecalTechniqueOption.DBuffer:
                    technique = DecalTechnique.DBuffer;
                    break;
            }

            bool mrt4 = SystemInfo.supportedRenderTargetCount >= 4;
            if (technique == DecalTechnique.DBuffer && !mrt4)
            {
                Debug.LogError("Decal DBuffer technique requires MRT4 support.");
                return DecalTechnique.Invalid;
            }

            if (technique == DecalTechnique.GBuffer && !mrt4)
            {
                Debug.LogError("Decal useGBuffer option requires MRT4 support.");
                return DecalTechnique.Invalid;
            }

            return technique;
        }

        private bool IsAutomaticDBuffer()
        {
#if UNITY_EDITOR
            var selectedBuildTargetGroup = UnityEditor.EditorUserBuildSettings.selectedBuildTargetGroup;
            if (selectedBuildTargetGroup == UnityEditor.BuildTargetGroup.Standalone)
                return true;
            if (selectedBuildTargetGroup == UnityEditor.BuildTargetGroup.GameCoreXboxOne)
                return true;
            if (selectedBuildTargetGroup == UnityEditor.BuildTargetGroup.GameCoreXboxSeries)
                return true;
            if (selectedBuildTargetGroup == UnityEditor.BuildTargetGroup.PS4)
                return true;
            if (selectedBuildTargetGroup == UnityEditor.BuildTargetGroup.PS5)
                return true;
            if (selectedBuildTargetGroup == UnityEditor.BuildTargetGroup.WSA)
                return true;
            return false;
#else
            return SystemInfo.deviceType == DeviceType.Desktop || SystemInfo.deviceType == DeviceType.Console;
#endif
        }

        private void RecreateSystemsIfNeeded(ScriptableRenderer renderer, in CameraData cameraData)
        {
            if (!m_RecreateSystems)
                return;

            m_Technique = GetTechnique(renderer);
            m_DBufferSettings = GetDBufferSettings();
            m_ScreenSpaceSettings = GetScreenSpaceSettings();

            m_CopyDepthMaterial = CoreUtils.CreateEngineMaterial(m_CopyDepthPS);

            m_DBufferClearMaterial = CoreUtils.CreateEngineMaterial(m_DBufferClear);

            if (m_DecalEntityManager == null)
            {
                m_DecalEntityManager = sharedDecalEntityManager.Get();
            }

            m_DecalUpdateCachedSystem = new DecalUpdateCachedSystem(m_DecalEntityManager);
            m_DecalUpdateCulledSystem = new DecalUpdateCulledSystem(m_DecalEntityManager);
            m_DecalCreateDrawCallSystem = new DecalCreateDrawCallSystem(m_DecalEntityManager, m_Settings.maxDrawDistance);

            if (intermediateRendering)
            {
                m_DecalUpdateCullingGroupSystem = new DecalUpdateCullingGroupSystem(m_DecalEntityManager, m_Settings.maxDrawDistance);
            }
            else
            {
                m_DecalSkipCulledSystem = new DecalSkipCulledSystem(m_DecalEntityManager);
            }

            m_DrawErrorSystem = new DecalDrawErrorSystem(m_DecalEntityManager, m_Technique);

            var universalRenderer = renderer as UniversalRenderer;
            Assert.IsNotNull(universalRenderer);

            m_UseRenderPassEnabled = universalRenderer.useRenderPassEnabled;

            switch (m_Technique)
            {
                case DecalTechnique.ScreenSpace:
                    m_DecalDrawScreenSpaceSystem = new DecalDrawScreenSpaceSystem(m_DecalEntityManager);
                    m_ScreenSpaceDecalRenderPass = new DecalScreenSpaceRenderPass(m_ScreenSpaceSettings, intermediateRendering ? m_DecalDrawScreenSpaceSystem : null);
                    break;

                case DecalTechnique.GBuffer:

                    m_DeferredLights = universalRenderer.deferredLights;

                    m_DrawGBufferSystem = new DecalDrawGBufferSystem(m_DecalEntityManager);
                    m_GBufferRenderPass = new DecalGBufferRenderPass(m_ScreenSpaceSettings, intermediateRendering ? m_DrawGBufferSystem : null);
                    break;

                case DecalTechnique.DBuffer:
                    m_CopyDepthPass = new CopyDepthPass(RenderPassEvent.AfterRenderingPrePasses, m_CopyDepthMaterial);
                    m_DecalDrawDBufferSystem = new DecalDrawDBufferSystem(m_DecalEntityManager);
                    m_DBufferRenderPass = new DBufferRenderPass(m_DBufferClearMaterial, m_DBufferSettings, m_DecalDrawDBufferSystem);

                    m_DecalDrawForwardEmissiveSystem = new DecalDrawFowardEmissiveSystem(m_DecalEntityManager);
                    m_ForwardEmissivePass = new DecalForwardEmissivePass(m_DecalDrawForwardEmissiveSystem);

                    if (universalRenderer.actualRenderingMode == RenderingMode.Deferred)
                    {
                        m_DBufferRenderPass.deferredLights = universalRenderer.deferredLights;
<<<<<<< HEAD

                    if (universalRenderer.actualRenderingMode == RenderingMode.Deferred)
                    {
                        m_DBufferRenderPass.deferredLights = universalRenderer.deferredLights;
                        m_DBufferRenderPass.deferredLights.DisableFramebufferFetchInput();
                    }


=======
                        m_DBufferRenderPass.deferredLights.DisableFramebufferFetchInput();
                    }
>>>>>>> 165f4d5d
                    break;
            }

            m_RecreateSystems = false;
        }

        public override void OnCameraPreCull(ScriptableRenderer renderer, in CameraData cameraData)
        {
            if (cameraData.cameraType == CameraType.Preview)
                return;

            RecreateSystemsIfNeeded(renderer, cameraData);

            m_DecalEntityManager.Update();


            m_DecalUpdateCachedSystem.Execute();

            if (intermediateRendering)
            {
                m_DecalUpdateCullingGroupSystem.Execute(cameraData.camera);
            }
            else
            {
                m_DecalSkipCulledSystem.Execute(cameraData.camera);
                m_DecalCreateDrawCallSystem.Execute();

                if (m_Technique == DecalTechnique.ScreenSpace)
                {
                    m_DecalDrawScreenSpaceSystem.Execute(cameraData);
                }
                else if (m_Technique == DecalTechnique.GBuffer)
                {
                    m_DrawGBufferSystem.Execute(cameraData);
                }
            }

            m_DrawErrorSystem.Execute(cameraData);
        }

        public override void AddRenderPasses(ScriptableRenderer renderer, ref RenderingData renderingData)
        {
            if (renderingData.cameraData.cameraType == CameraType.Preview)
            {
                renderer.EnqueuePass(m_DecalPreviewPass);
                return;
            }

            RecreateSystemsIfNeeded(renderer, renderingData.cameraData);

            if (intermediateRendering)
            {
                m_DecalUpdateCulledSystem.Execute();
                m_DecalCreateDrawCallSystem.Execute();
            }

            switch (m_Technique)
            {
                case DecalTechnique.ScreenSpace:
                    renderer.EnqueuePass(m_ScreenSpaceDecalRenderPass);
                    break;
                case DecalTechnique.GBuffer:
                    m_GBufferRenderPass.Setup(m_DeferredLights);
                    renderer.EnqueuePass(m_GBufferRenderPass);
                    break;
                case DecalTechnique.DBuffer:
                    var universalRenderer = renderer as UniversalRenderer;
                    if (universalRenderer.actualRenderingMode == RenderingMode.Deferred)
                    {
                        m_CopyDepthPass.Setup(
                            m_DBufferRenderPass.cameraDepthAttachment,
                            m_DBufferRenderPass.cameraDepthTexture
                        );

                        m_CopyDepthPass.AllocateRT = false;


                        // With native render pass camera depth attachment is not created
                        //if (!m_UseRenderPassEnabled)
                        //    m_CopyDepthPass.AllocateRT = false;
                    }
                    else
                    {
                        m_CopyDepthPass.Setup(
                            m_DBufferRenderPass.cameraDepthTexture,
                            m_DBufferRenderPass.dBufferDepth
                        );
                    }
                    m_CopyDepthPass.MssaSamples = 1;


                    renderer.EnqueuePass(m_CopyDepthPass);
                    renderer.EnqueuePass(m_DBufferRenderPass);
                    renderer.EnqueuePass(m_ForwardEmissivePass);
                    break;
            }
        }

        internal override bool SupportsNativeRenderPass()
        {
            return m_Technique == DecalTechnique.GBuffer || m_Technique == DecalTechnique.ScreenSpace;
        }

        protected override void Dispose(bool disposing)
        {
            CoreUtils.Destroy(m_CopyDepthMaterial);
            CoreUtils.Destroy(m_DBufferClearMaterial);

            if (m_DecalEntityManager != null)
            {
                m_DecalEntityManager = null;
                sharedDecalEntityManager.Release(m_DecalEntityManager);
            }
        }
    }
}<|MERGE_RESOLUTION|>--- conflicted
+++ resolved
@@ -394,9 +394,7 @@
                     m_ForwardEmissivePass = new DecalForwardEmissivePass(m_DecalDrawForwardEmissiveSystem);
 
                     if (universalRenderer.actualRenderingMode == RenderingMode.Deferred)
-                    {
                         m_DBufferRenderPass.deferredLights = universalRenderer.deferredLights;
-<<<<<<< HEAD
 
                     if (universalRenderer.actualRenderingMode == RenderingMode.Deferred)
                     {
@@ -405,10 +403,6 @@
                     }
 
 
-=======
-                        m_DBufferRenderPass.deferredLights.DisableFramebufferFetchInput();
-                    }
->>>>>>> 165f4d5d
                     break;
             }
 
