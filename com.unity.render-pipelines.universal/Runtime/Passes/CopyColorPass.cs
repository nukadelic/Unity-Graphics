using System;

namespace UnityEngine.Rendering.Universal.Internal
{
    /// <summary>
    /// Copy the given color buffer to the given destination color buffer.
    ///
    /// You can use this pass to copy a color buffer to the destination,
    /// so you can use it later in rendering. For example, you can copy
    /// the opaque texture to use it for distortion effects.
    /// </summary>
    public class CopyColorPass : ScriptableRenderPass
    {
        int m_SampleOffsetShaderHandle;
        Material m_SamplingMaterial;
        Downsampling m_DownsamplingMethod;
        Material m_CopyColorMaterial;

        private RenderTargetIdentifier source { get; set; }
        private RenderTargetHandle destination { get; set; }
        const string m_ProfilerTag = "Copy Color";
        private static readonly ProfilingSampler m_ProfilingSampler = new ProfilingSampler(m_ProfilerTag);

        /// <summary>
        /// Create the CopyColorPass
        /// </summary>
        public CopyColorPass(RenderPassEvent evt, Material samplingMaterial, Material copyColorMaterial = null)
        {
            m_SamplingMaterial = samplingMaterial;
            m_CopyColorMaterial = copyColorMaterial;
            m_SampleOffsetShaderHandle = Shader.PropertyToID("_SampleOffset");
            renderPassEvent = evt;
            m_DownsamplingMethod = Downsampling.None;
        }

        /// <summary>
        /// Configure the pass with the source and destination to execute on.
        /// </summary>
        /// <param name="source">Source Render Target</param>
        /// <param name="destination">Destination Render Target</param>
        public void Setup(RenderTargetIdentifier source, RenderTargetHandle destination, Downsampling downsampling)
        {
            this.source = source;
            this.destination = destination;
            m_DownsamplingMethod = downsampling;
        }

        public override void OnCameraSetup(CommandBuffer cmd, ref RenderingData renderingData)
        {
            RenderTextureDescriptor descriptor = renderingData.cameraData.cameraTargetDescriptor;
            descriptor.msaaSamples = 1;
            descriptor.depthBufferBits = 0;
            if (m_DownsamplingMethod == Downsampling._2xBilinear)
            {
                descriptor.width /= 2;
                descriptor.height /= 2;
            }
            else if (m_DownsamplingMethod == Downsampling._4xBox || m_DownsamplingMethod == Downsampling._4xBilinear)
            {
                descriptor.width /= 4;
                descriptor.height /= 4;
            }

            cmd.GetTemporaryRT(destination.id, descriptor, m_DownsamplingMethod == Downsampling.None ? FilterMode.Point : FilterMode.Bilinear);
        }

        public override void Configure(CommandBuffer cmd, ref RenderingData renderingData)
        {
            ConfigureTarget(destination.Identifier());
            ConfigureClear(clearFlag, clearColor);
        }

        /// <inheritdoc/>
        public override void Execute(ScriptableRenderContext context, ref RenderingData renderingData)
        {
            if (m_SamplingMaterial == null)
            {
                Debug.LogErrorFormat("Missing {0}. {1} render pass will not execute. Check for missing reference in the renderer resources.", m_SamplingMaterial, GetType().Name);
                return;
            }

            CommandBuffer cmd = CommandBufferPool.Get();
            using (new ProfilingScope(cmd, m_ProfilingSampler))
            {
                RenderTargetIdentifier opaqueColorRT = destination.Identifier();

<<<<<<< HEAD
            bool useDrawProceduleBlit = renderingData.cameraData.xr.enabled;
            switch (m_DownsamplingMethod)
            {
                case Downsampling.None:
                    RenderingUtils.Blit(cmd, source, opaqueColorRT, m_CopyColorMaterial, 0, useDrawProceduleBlit);
                    break;
                case Downsampling._2xBilinear:
                    RenderingUtils.Blit(cmd, source, opaqueColorRT, m_CopyColorMaterial, 0, useDrawProceduleBlit);
                    break;
                case Downsampling._4xBox:
                    m_SamplingMaterial.SetFloat(m_SampleOffsetShaderHandle, 2);
                    RenderingUtils.Blit(cmd, source, opaqueColorRT, m_SamplingMaterial, 0, useDrawProceduleBlit);
                    break;
                case Downsampling._4xBilinear:
                    RenderingUtils.Blit(cmd, source, opaqueColorRT, m_CopyColorMaterial, 0, useDrawProceduleBlit);
                    break;
=======
                ScriptableRenderer.SetRenderTarget(cmd, opaqueColorRT, BuiltinRenderTextureType.CameraTarget, clearFlag,
                    clearColor);

                bool useDrawProceduleBlit = renderingData.cameraData.xr.enabled;
                switch (m_DownsamplingMethod)
                {
                    case Downsampling.None:
                        RenderingUtils.Blit(cmd, source, opaqueColorRT, m_CopyColorMaterial, 0, useDrawProceduleBlit);
                        break;
                    case Downsampling._2xBilinear:
                        RenderingUtils.Blit(cmd, source, opaqueColorRT, m_CopyColorMaterial, 0, useDrawProceduleBlit);
                        break;
                    case Downsampling._4xBox:
                        m_SamplingMaterial.SetFloat(m_SampleOffsetShaderHandle, 2);
                        RenderingUtils.Blit(cmd, source, opaqueColorRT, m_SamplingMaterial, 0, useDrawProceduleBlit);
                        break;
                    case Downsampling._4xBilinear:
                        RenderingUtils.Blit(cmd, source, opaqueColorRT, m_CopyColorMaterial, 0, useDrawProceduleBlit);
                        break;
                }
>>>>>>> b8664152
            }

            context.ExecuteCommandBuffer(cmd);
            CommandBufferPool.Release(cmd);
        }

        /// <inheritdoc/>
        public override void OnCameraCleanup(CommandBuffer cmd)
        {
            if (cmd == null)
                throw new ArgumentNullException("cmd");

            if (destination != RenderTargetHandle.CameraTarget)
            {
                cmd.ReleaseTemporaryRT(destination.id);
                destination = RenderTargetHandle.CameraTarget;
            }
        }
    }
}<|MERGE_RESOLUTION|>--- conflicted
+++ resolved
@@ -84,27 +84,6 @@
             {
                 RenderTargetIdentifier opaqueColorRT = destination.Identifier();
 
-<<<<<<< HEAD
-            bool useDrawProceduleBlit = renderingData.cameraData.xr.enabled;
-            switch (m_DownsamplingMethod)
-            {
-                case Downsampling.None:
-                    RenderingUtils.Blit(cmd, source, opaqueColorRT, m_CopyColorMaterial, 0, useDrawProceduleBlit);
-                    break;
-                case Downsampling._2xBilinear:
-                    RenderingUtils.Blit(cmd, source, opaqueColorRT, m_CopyColorMaterial, 0, useDrawProceduleBlit);
-                    break;
-                case Downsampling._4xBox:
-                    m_SamplingMaterial.SetFloat(m_SampleOffsetShaderHandle, 2);
-                    RenderingUtils.Blit(cmd, source, opaqueColorRT, m_SamplingMaterial, 0, useDrawProceduleBlit);
-                    break;
-                case Downsampling._4xBilinear:
-                    RenderingUtils.Blit(cmd, source, opaqueColorRT, m_CopyColorMaterial, 0, useDrawProceduleBlit);
-                    break;
-=======
-                ScriptableRenderer.SetRenderTarget(cmd, opaqueColorRT, BuiltinRenderTextureType.CameraTarget, clearFlag,
-                    clearColor);
-
                 bool useDrawProceduleBlit = renderingData.cameraData.xr.enabled;
                 switch (m_DownsamplingMethod)
                 {
@@ -122,7 +101,6 @@
                         RenderingUtils.Blit(cmd, source, opaqueColorRT, m_CopyColorMaterial, 0, useDrawProceduleBlit);
                         break;
                 }
->>>>>>> b8664152
             }
 
             context.ExecuteCommandBuffer(cmd);
