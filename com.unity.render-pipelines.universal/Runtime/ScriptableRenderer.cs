using System;
using System.Collections;
using System.Diagnostics;
using System.Collections.Generic;
using Unity.Collections;
using UnityEngine.Experimental.Rendering;
using UnityEngine.Scripting.APIUpdating;

namespace UnityEngine.Rendering.Universal
{
    /// <summary>
    ///  Class <c>ScriptableRenderer</c> implements a rendering strategy. It describes how culling and lighting works and
    /// the effects supported.
    ///
    ///  A renderer can be used for all cameras or be overridden on a per-camera basis. It will implement light culling and setup
    /// and describe a list of <c>ScriptableRenderPass</c> to execute in a frame. The renderer can be extended to support more effect with additional
    ///  <c>ScriptableRendererFeature</c>. Resources for the renderer are serialized in <c>ScriptableRendererData</c>.
    ///
    /// he renderer resources are serialized in <c>ScriptableRendererData</c>.
    /// <seealso cref="ScriptableRendererData"/>
    /// <seealso cref="ScriptableRendererFeature"/>
    /// <seealso cref="ScriptableRenderPass"/>
    /// </summary>
    [MovedFrom("UnityEngine.Rendering.LWRP")] public abstract class ScriptableRenderer : IDisposable
    {
        /// <summary>
        /// Configures the supported features for this renderer. When creating custom renderers
        /// for Universal Render Pipeline you can choose to opt-in or out for specific features.
        /// </summary>
        public class RenderingFeatures
        {
            /// <summary>
            /// This setting controls if the camera editor should display the camera stack category.
            /// Renderers that don't support camera stacking will only render camera of type CameraRenderType.Base
            /// <see cref="CameraRenderType"/>
            /// <seealso cref="UniversalAdditionalCameraData.cameraStack"/>
            /// </summary>
            public bool cameraStacking { get; set; } = false;

            /// <summary>
            /// This setting controls if the Universal Render Pipeline asset should expose MSAA option.
            /// </summary>
            public bool msaa { get; set; } = true;
        }

        /// <summary>
        /// The renderer we are currently rendering with, for low-level render control only.
        /// <c>current</c> is null outside rendering scope.
        /// Similar to https://docs.unity3d.com/ScriptReference/Camera-current.html
        /// </summary>
        internal static ScriptableRenderer current = null;

        /// <summary>
        /// Set camera matrices. This method will set <c>UNITY_MATRIX_V</c>, <c>UNITY_MATRIX_P</c>, <c>UNITY_MATRIX_VP</c> to camera matrices.
        /// Additionally this will also set <c>unity_CameraProjection</c> and <c>unity_CameraProjection</c>.
        /// If <c>setInverseMatrices</c> is set to true this function will also set <c>UNITY_MATRIX_I_V</c> and <c>UNITY_MATRIX_I_VP</c>.
        /// This function has no effect when rendering in stereo. When in stereo rendering you cannot override camera matrices.
        /// If you need to set general purpose view and projection matrices call <see cref="SetViewAndProjectionMatrices(CommandBuffer, Matrix4x4, Matrix4x4, bool)"/> instead.
        /// </summary>
        /// <param name="cmd">CommandBuffer to submit data to GPU.</param>
        /// <param name="cameraData">CameraData containing camera matrices information.</param>
        /// <param name="setInverseMatrices">Set this to true if you also need to set inverse camera matrices.</param>
        public static void SetCameraMatrices(CommandBuffer cmd, ref CameraData cameraData, bool setInverseMatrices)
        {
#if ENABLE_VR && ENABLE_XR_MODULE
            if (cameraData.xr.enabled)
            {
                cameraData.xr.UpdateGPUViewAndProjectionMatrices(cmd, ref cameraData, cameraData.xr.renderTargetIsRenderTexture);
                return;
            }
#endif

            Matrix4x4 viewMatrix = cameraData.GetViewMatrix();
            Matrix4x4 projectionMatrix = cameraData.GetProjectionMatrix();

            // TODO: Investigate why SetViewAndProjectionMatrices is causing y-flip / winding order issue
            // for now using cmd.SetViewProjecionMatrices
            //SetViewAndProjectionMatrices(cmd, viewMatrix, cameraData.GetDeviceProjectionMatrix(), setInverseMatrices);
            cmd.SetViewProjectionMatrices(viewMatrix, projectionMatrix);
<<<<<<< HEAD
            // unity_MatrixInvVP is not set by cmd.SetViewProjectionMatrices, we set it here
            Matrix4x4 viewAndProjectionMatrix = projectionMatrix * viewMatrix;
            Matrix4x4 inverseViewProjection = Matrix4x4.Inverse(viewAndProjectionMatrix);
            cmd.SetGlobalMatrix(ShaderPropertyId.inverseViewAndProjectionMatrix, inverseViewProjection);

            cmd.SetGlobalMatrix(ShaderPropertyId.worldToCameraMatrix, viewMatrix);

=======
            
>>>>>>> 647e4729
            if (setInverseMatrices)
            {
                Matrix4x4 inverseViewMatrix = Matrix4x4.Inverse(viewMatrix);
                cmd.SetGlobalMatrix(ShaderPropertyId.cameraToWorldMatrix, inverseViewMatrix);
                
                Matrix4x4 viewAndProjectionMatrix = cameraData.GetGPUProjectionMatrix() * viewMatrix;
                Matrix4x4 inverseViewProjection = Matrix4x4.Inverse(viewAndProjectionMatrix);
                cmd.SetGlobalMatrix(ShaderPropertyId.inverseViewAndProjectionMatrix, inverseViewProjection);
            }

            // TODO: missing unity_CameraWorldClipPlanes[6], currently set by context.SetupCameraProperties
        }

        /// <summary>
        /// Set camera and screen shader variables as described in https://docs.unity3d.com/Manual/SL-UnityShaderVariables.html
        /// </summary>
        /// <param name="cmd">CommandBuffer to submit data to GPU.</param>
        /// <param name="cameraData">CameraData containing camera matrices information.</param>
        void SetPerCameraShaderVariables(CommandBuffer cmd, ref CameraData cameraData)
        {
            Camera camera = cameraData.camera;

            Rect pixelRect = cameraData.pixelRect;
            float scaledCameraWidth = (float)pixelRect.width * cameraData.renderScale;
            float scaledCameraHeight = (float)pixelRect.height * cameraData.renderScale;
            float cameraWidth = (float)pixelRect.width;
            float cameraHeight = (float)pixelRect.height;

            float near = camera.nearClipPlane;
            float far = camera.farClipPlane;
            float invNear = Mathf.Approximately(near, 0.0f) ? 0.0f : 1.0f / near;
            float invFar = Mathf.Approximately(far, 0.0f) ? 0.0f : 1.0f / far;
            float isOrthographic = camera.orthographic ? 1.0f : 0.0f;

            // From http://www.humus.name/temp/Linearize%20depth.txt
            // But as depth component textures on OpenGL always return in 0..1 range (as in D3D), we have to use
            // the same constants for both D3D and OpenGL here.
            // OpenGL would be this:
            // zc0 = (1.0 - far / near) / 2.0;
            // zc1 = (1.0 + far / near) / 2.0;
            // D3D is this:
            float zc0 = 1.0f - far * invNear;
            float zc1 = far * invNear;

            Vector4 zBufferParams = new Vector4(zc0, zc1, zc0 * invFar, zc1 * invFar);

            if (SystemInfo.usesReversedZBuffer)
            {
                zBufferParams.y += zBufferParams.x;
                zBufferParams.x = -zBufferParams.x;
                zBufferParams.w += zBufferParams.z;
                zBufferParams.z = -zBufferParams.z;
            }

            // Projection flip sign logic is very deep in GfxDevice::SetInvertProjectionMatrix
            // For now we don't deal with _ProjectionParams.x and let SetupCameraProperties handle it.
            // We need to enable this when we remove SetupCameraProperties
            // float projectionFlipSign = ???
            // Vector4 projectionParams = new Vector4(projectionFlipSign, near, far, 1.0f * invFar);
            // cmd.SetGlobalVector(ShaderPropertyId.projectionParams, projectionParams);

            Vector4 orthoParams = new Vector4(camera.orthographicSize * cameraData.aspectRatio, camera.orthographicSize, 0.0f, isOrthographic);

            // Camera and Screen variables as described in https://docs.unity3d.com/Manual/SL-UnityShaderVariables.html
            cmd.SetGlobalVector(ShaderPropertyId.worldSpaceCameraPos, camera.transform.position);
            cmd.SetGlobalVector(ShaderPropertyId.screenParams, new Vector4(cameraWidth, cameraHeight, 1.0f + 1.0f / cameraWidth, 1.0f + 1.0f / cameraHeight));
            cmd.SetGlobalVector(ShaderPropertyId.scaledScreenParams, new Vector4(scaledCameraWidth, scaledCameraHeight, 1.0f + 1.0f / scaledCameraWidth, 1.0f + 1.0f / scaledCameraHeight));
            cmd.SetGlobalVector(ShaderPropertyId.zBufferParams, zBufferParams);
            cmd.SetGlobalVector(ShaderPropertyId.orthoParams, orthoParams);
        }

        /// <summary>
        /// Set shader time variables as described in https://docs.unity3d.com/Manual/SL-UnityShaderVariables.html
        /// </summary>
        /// <param name="cmd">CommandBuffer to submit data to GPU.</param>
        /// <param name="time">Time.</param>
        /// <param name="deltaTime">Delta time.</param>
        /// <param name="smoothDeltaTime">Smooth delta time.</param>
        void SetShaderTimeValues(CommandBuffer cmd, float time, float deltaTime, float smoothDeltaTime)
        {
            float timeEights = time / 8f;
            float timeFourth = time / 4f;
            float timeHalf = time / 2f;

            // Time values
            Vector4 timeVector = time * new Vector4(1f / 20f, 1f, 2f, 3f);
            Vector4 sinTimeVector = new Vector4(Mathf.Sin(timeEights), Mathf.Sin(timeFourth), Mathf.Sin(timeHalf), Mathf.Sin(time));
            Vector4 cosTimeVector = new Vector4(Mathf.Cos(timeEights), Mathf.Cos(timeFourth), Mathf.Cos(timeHalf), Mathf.Cos(time));
            Vector4 deltaTimeVector = new Vector4(deltaTime, 1f / deltaTime, smoothDeltaTime, 1f / smoothDeltaTime);
            Vector4 timeParametersVector = new Vector4(time, Mathf.Sin(time), Mathf.Cos(time), 0.0f);

            cmd.SetGlobalVector(ShaderPropertyId.time, timeVector);
            cmd.SetGlobalVector(ShaderPropertyId.sinTime, sinTimeVector);
            cmd.SetGlobalVector(ShaderPropertyId.cosTime, cosTimeVector);
            cmd.SetGlobalVector(ShaderPropertyId.deltaTime, deltaTimeVector);
            cmd.SetGlobalVector(ShaderPropertyId.timeParameters, timeParametersVector);
        }

        public RenderTargetIdentifier cameraColorTarget
        {
            get => m_CameraColorTarget;
        }

        internal AttachmentDescriptor cameraColorTargetDescriptor
        {
            get => m_CameraColorTargetAttachment;
        }

        public RenderTargetIdentifier cameraDepth
        {
            get => m_CameraDepthTarget;
        }

        internal AttachmentDescriptor cameraDepthAttachment
        {
            get => m_CameraDepthTargetAttachment;
        }
        protected List<ScriptableRendererFeature> rendererFeatures
        {
            get => m_RendererFeatures;
        }

        protected List<ScriptableRenderPass> activeRenderPassQueue
        {
            get => m_ActiveRenderPassQueue;
        }

        /// <summary>
        /// Supported rendering features by this renderer.
        /// <see cref="SupportedRenderingFeatures"/>
        /// </summary>
        public RenderingFeatures supportedRenderingFeatures { get; set; } = new RenderingFeatures();

        static class RenderPassBlock
        {
            // Executes render passes that are inputs to the main rendering
            // but don't depend on camera state. They all render in monoscopic mode. f.ex, shadow maps.
            public static readonly int BeforeRendering = 0;

            // Main bulk of render pass execution. They required camera state to be properly set
            // and when enabled they will render in stereo.
            public static readonly int MainRenderingOpaque = 1;
            public static readonly int MainRenderingTransparent = 2;

            // Execute after Post-processing.
            public static readonly int AfterRendering = 3;
        }

        const int k_RenderPassBlockCount = 4;
        const int k_MaxAttachmentCount = 8;

        List<ScriptableRenderPass> m_ActiveRenderPassQueue = new List<ScriptableRenderPass>(32);
        List<ScriptableRendererFeature> m_RendererFeatures = new List<ScriptableRendererFeature>(10);
        RenderTargetIdentifier m_CameraColorTarget;
        RenderTargetIdentifier m_CameraDepthTarget;
<<<<<<< HEAD
        AttachmentDescriptor m_CameraColorTargetAttachment;
        AttachmentDescriptor m_CameraDepthTargetAttachment;

        bool m_FirstTimeCameraColorTargetIsBound = true; // flag used to track when m_CameraColorTarget should be cleared (if necessary), as well as other special actions only performed the first time m_CameraColorTarget is bound as a render target
        bool m_FirstTimeCameraDepthTargetIsBound = true; // flag used to track when m_CameraDepthTarget should be cleared (if necessary), the first time m_CameraDepthTarget is bound as a render target
        bool m_XRRenderTargetNeedsClear = false;
        private bool m_CameraTargetWasOverriden = false;
=======

        bool m_FirstTimeCameraColorTargetIsBound = true; // flag used to track when m_CameraColorTarget should be cleared (if necessary), as well as other special actions only performed the first time m_CameraColorTarget is bound as a render target
        bool m_FirstTimeCameraDepthTargetIsBound = true; // flag used to track when m_CameraDepthTarget should be cleared (if necessary), the first time m_CameraDepthTarget is bound as a render target
>>>>>>> 647e4729

        const string k_SetCameraRenderStateTag = "Set Camera Data";
        const string k_SetRenderTarget = "Set RenderTarget";
        const string k_NativeRenderPass = "Native RenderPass";
        const string k_RenderPass = "ScriptableRenderPass";
        private const string k_ConfigureNativeRenderPass = "Configure Native RenderPass";
        const string k_ReleaseResourcesTag = "Release Resources";

        static RenderTargetIdentifier[] m_ActiveColorAttachments = new RenderTargetIdentifier[]{0, 0, 0, 0, 0, 0, 0, 0 };
        static RenderTargetIdentifier m_ActiveDepthAttachment;

        // CommandBuffer.SetRenderTarget(RenderTargetIdentifier[] colors, RenderTargetIdentifier depth, int mipLevel, CubemapFace cubemapFace, int depthSlice);
        // called from CoreUtils.SetRenderTarget will issue a warning assert from native c++ side if "colors" array contains some invalid RTIDs.
        // To avoid that warning assert we trim the RenderTargetIdentifier[] arrays we pass to CoreUtils.SetRenderTarget.
        // To avoid re-allocating a new array every time we do that, we re-use one of these arrays:
        static RenderTargetIdentifier[][] m_TrimmedColorAttachmentCopies = new RenderTargetIdentifier[][]
        {
            new RenderTargetIdentifier[0],                          // m_TrimmedColorAttachmentCopies[0] is an array of 0 RenderTargetIdentifier - only used to make indexing code easier to read
            new RenderTargetIdentifier[]{0},                        // m_TrimmedColorAttachmentCopies[1] is an array of 1 RenderTargetIdentifier
            new RenderTargetIdentifier[]{0, 0},                     // m_TrimmedColorAttachmentCopies[2] is an array of 2 RenderTargetIdentifiers
            new RenderTargetIdentifier[]{0, 0, 0},                  // m_TrimmedColorAttachmentCopies[3] is an array of 3 RenderTargetIdentifiers
            new RenderTargetIdentifier[]{0, 0, 0, 0},               // m_TrimmedColorAttachmentCopies[4] is an array of 4 RenderTargetIdentifiers
            new RenderTargetIdentifier[]{0, 0, 0, 0, 0},            // m_TrimmedColorAttachmentCopies[5] is an array of 5 RenderTargetIdentifiers
            new RenderTargetIdentifier[]{0, 0, 0, 0, 0, 0},         // m_TrimmedColorAttachmentCopies[6] is an array of 6 RenderTargetIdentifiers
            new RenderTargetIdentifier[]{0, 0, 0, 0, 0, 0, 0},      // m_TrimmedColorAttachmentCopies[7] is an array of 7 RenderTargetIdentifiers
            new RenderTargetIdentifier[]{0, 0, 0, 0, 0, 0, 0, 0 },  // m_TrimmedColorAttachmentCopies[8] is an array of 8 RenderTargetIdentifiers
        };


        static AttachmentDescriptor[][] m_TrimmedAttachmentDescriptorCopies = new AttachmentDescriptor[][]
        {
            new AttachmentDescriptor[0],
            new AttachmentDescriptor[1],
            new AttachmentDescriptor[2],
            new AttachmentDescriptor[3],
            new AttachmentDescriptor[4],
            new AttachmentDescriptor[5],
            new AttachmentDescriptor[6],
            new AttachmentDescriptor[7],
            new AttachmentDescriptor[8],
        };

        static AttachmentDescriptor[] m_AttachmentDescriptorList = m_TrimmedAttachmentDescriptorCopies[8];

        internal static void ConfigureActiveTarget(RenderTargetIdentifier colorAttachment,
            RenderTargetIdentifier depthAttachment)
        {
            m_ActiveColorAttachments[0] = colorAttachment;
            for (int i = 1; i < m_ActiveColorAttachments.Length; ++i)
                m_ActiveColorAttachments[i] = 0;

            m_ActiveDepthAttachment = depthAttachment;
        }

        public ScriptableRenderer(ScriptableRendererData data)
        {
            foreach (var feature in data.rendererFeatures)
            {
                if (feature == null)
                    continue;

                feature.Create();
                m_RendererFeatures.Add(feature);
            }
            Clear(CameraRenderType.Base);
        }

        public void Dispose()
        {
            Dispose(true);
            GC.SuppressFinalize(this);
        }

        protected virtual void Dispose(bool disposing)
        {
        }

        /// <summary>
        /// Configures the camera target.
        /// </summary>
        /// <param name="colorTarget">Camera color target. Pass BuiltinRenderTextureType.CameraTarget if rendering to backbuffer.</param>
        /// <param name="depthTarget">Camera depth target. Pass BuiltinRenderTextureType.CameraTarget if color has depth or rendering to backbuffer.</param>
        public void ConfigureCameraTarget(RenderTargetIdentifier colorTarget, RenderTargetIdentifier depthTarget)
        {
            m_CameraColorTarget = colorTarget;
            m_CameraDepthTarget = depthTarget;
        }

        internal void ConfigureCameraTarget(RenderTargetIdentifier colorTarget, RenderTargetIdentifier depthTarget, AttachmentDescriptor colorAttachment, AttachmentDescriptor depthAttachment)
        {
            ConfigureCameraTarget(colorTarget, depthTarget);
            m_CameraColorTargetAttachment = colorAttachment;
            m_CameraDepthTargetAttachment = depthAttachment;
        }

        /// <summary>
        /// Configures the render passes that will execute for this renderer.
        /// This method is called per-camera every frame.
        /// </summary>
        /// <param name="context">Use this render context to issue any draw commands during execution.</param>
        /// <param name="renderingData">Current render state information.</param>
        /// <seealso cref="ScriptableRenderPass"/>
        /// <seealso cref="ScriptableRendererFeature"/>

        public virtual void Setup(ScriptableRenderContext context, ref RenderingData renderingData)
        {
            for (int i = 0; i < rendererFeatures.Count; ++i)
            {
                rendererFeatures[i].AddRenderPasses(this, ref renderingData);
            }

            // Remove null render passes from the list
            int count = activeRenderPassQueue.Count;
            for (int i = count - 1; i >= 0; i--)
            {
                if(activeRenderPassQueue[i] == null)
                    activeRenderPassQueue.RemoveAt(i);
            }
        }

        /// <summary>
        /// Override this method to implement the lighting setup for the renderer. You can use this to
        /// compute and upload light CBUFFER for example.
        /// </summary>
        /// <param name="context">Use this render context to issue any draw commands during execution.</param>
        /// <param name="renderingData">Current render state information.</param>
        public virtual void SetupLights(ScriptableRenderContext context, ref RenderingData renderingData)
        {
        }

        /// <summary>
        /// Override this method to configure the culling parameters for the renderer. You can use this to configure if
        /// lights should be culled per-object or the maximum shadow distance for example.
        /// </summary>
        /// <param name="cullingParameters">Use this to change culling parameters used by the render pipeline.</param>
        /// <param name="cameraData">Current render state information.</param>
        public virtual void SetupCullingParameters(ref ScriptableCullingParameters cullingParameters,
            ref CameraData cameraData)
        {
        }

        /// <summary>
        /// Called upon finishing rendering the camera stack. You can release any resources created by the renderer here.
        /// </summary>
        /// <param name="cmd"></param>
        public virtual void FinishRendering(CommandBuffer cmd)
        {
        }

        /// <summary>
        /// Execute the enqueued render passes. This automatically handles editor and stereo rendering.
        /// </summary>
        /// <param name="context">Use this render context to issue any draw commands during execution.</param>
        /// <param name="renderingData">Current render state information.</param>
        public void Execute(ScriptableRenderContext context, ref RenderingData renderingData)
        {
            ref CameraData cameraData = ref renderingData.cameraData;
            Camera camera = cameraData.camera;
<<<<<<< HEAD
            bool stereoEnabled = cameraData.isStereoEnabled;
=======

>>>>>>> 647e4729
            CommandBuffer cmd = CommandBufferPool.Get(k_SetCameraRenderStateTag);
            InternalStartRendering(context, ref renderingData);

            // Cache the time for after the call to `SetupCameraProperties` and set the time variables in shader
            // For now we set the time variables per camera, as we plan to remove `SetupCameraProperties`.
            // Setting the time per frame would take API changes to pass the variable to each camera render.
            // Once `SetupCameraProperties` is gone, the variable should be set higher in the call-stack.
#if UNITY_EDITOR
            float time = Application.isPlaying ? Time.time : Time.realtimeSinceStartup;
#else
            float time = Time.time;
#endif
            float deltaTime = Time.deltaTime;
            float smoothDeltaTime = Time.smoothDeltaTime;

            // Initialize Camera Render State
            ClearRenderingState(cmd);
            SetPerCameraShaderVariables(cmd, ref cameraData);
            SetShaderTimeValues(cmd, time, deltaTime, smoothDeltaTime);
            context.ExecuteCommandBuffer(cmd);
            cmd.Clear();

            // Sort the render pass queue
            SortStable(m_ActiveRenderPassQueue);

            // Upper limits for each block. Each block will contains render passes with events below the limit.
            NativeArray<RenderPassEvent> blockEventLimits = new NativeArray<RenderPassEvent>(k_RenderPassBlockCount, Allocator.Temp);
            blockEventLimits[RenderPassBlock.BeforeRendering] = RenderPassEvent.BeforeRenderingPrepasses;
            blockEventLimits[RenderPassBlock.MainRenderingOpaque] = RenderPassEvent.AfterRenderingOpaques;
            blockEventLimits[RenderPassBlock.MainRenderingTransparent] = RenderPassEvent.AfterRenderingPostProcessing;
            blockEventLimits[RenderPassBlock.AfterRendering] = (RenderPassEvent)Int32.MaxValue;

            NativeArray<int> blockRanges = new NativeArray<int>(blockEventLimits.Length + 1, Allocator.Temp);
            // blockRanges[0] is always 0
            // blockRanges[i] is the index of the first RenderPass found in m_ActiveRenderPassQueue that has a ScriptableRenderPass.renderPassEvent higher than blockEventLimits[i] (i.e, should be executed after blockEventLimits[i])
            // blockRanges[blockEventLimits.Length] is m_ActiveRenderPassQueue.Count
            FillBlockRanges(blockEventLimits, blockRanges);
            blockEventLimits.Dispose();

            SetupLights(context, ref renderingData);

            // Before Render Block. This render blocks always execute in mono rendering.
            // Camera is not setup. Lights are not setup.
            // Used to render input textures like shadowmaps.
            ExecuteBlock(RenderPassBlock.BeforeRendering, blockRanges, context, ref renderingData);

            // This is still required because of the following reasons:
            // - Camera billboard properties.
            // - Camera frustum planes: unity_CameraWorldClipPlanes[6]
            // - _ProjectionParams.x logic is deep inside GfxDevice
            // NOTE: The only reason we have to call this here and not at the beginning (before shadows)
            // is because this need to be called for each eye in multi pass VR.
            // The side effect is that this will override some shader properties we already setup and we will have to
            // reset them.
            context.SetupCameraProperties(camera);
            SetCameraMatrices(cmd, ref cameraData, true);

            // Reset shader time variables as they were overridden in SetupCameraProperties. If we don't do it we might have a mismatch between shadows and main rendering
            SetShaderTimeValues(cmd, time, deltaTime, smoothDeltaTime);

#if VISUAL_EFFECT_GRAPH_0_0_1_OR_NEWER
            //Triggers dispatch per camera, all global parameters should have been setup at this stage.
            VFX.VFXManager.ProcessCameraCommand(camera, cmd);
#endif

            context.ExecuteCommandBuffer(cmd);
            cmd.Clear();

            BeginXRRendering(cmd, context, ref renderingData.cameraData);

            // In the opaque and transparent blocks the main rendering executes.

            // Opaque blocks...
            ExecuteBlock(RenderPassBlock.MainRenderingOpaque, blockRanges, context, ref renderingData);

            // Transparent blocks...
            ExecuteBlock(RenderPassBlock.MainRenderingTransparent, blockRanges, context, ref renderingData);

            // Draw Gizmos...
            DrawGizmos(context, camera, GizmoSubset.PreImageEffects);

            // In this block after rendering drawing happens, e.g, post processing, video player capture.
            ExecuteBlock(RenderPassBlock.AfterRendering, blockRanges, context, ref renderingData);

            EndXRRendering(cmd, context, ref renderingData.cameraData);

            DrawGizmos(context, camera, GizmoSubset.PostImageEffects);

            InternalFinishRendering(context, cameraData.resolveFinalTarget);
            blockRanges.Dispose();
            CommandBufferPool.Release(cmd);
        }

        /// <summary>
        /// Enqueues a render pass for execution.
        /// </summary>
        /// <param name="pass">Render pass to be enqueued.</param>
        public void EnqueuePass(ScriptableRenderPass pass)
        {
            m_ActiveRenderPassQueue.Add(pass);
        }

        public void EnqueueRenderPass(ScriptableRenderPass pass, RenderTextureDescriptor passDescriptor,
            bool readOnlyDepth = false, bool readOnlyStencil = false)
        {
            pass.ConfigureRenderPassDescriptor(passDescriptor.width, passDescriptor.height, passDescriptor.msaaSamples, readOnlyDepth, readOnlyStencil);
            EnqueuePass(pass);
        }

        /// <summary>
        /// Returns a clear flag based on CameraClearFlags.
        /// </summary>
        /// <param name="cameraClearFlags">Camera clear flags.</param>
        /// <returns>A clear flag that tells if color and/or depth should be cleared.</returns>
        protected static ClearFlag GetCameraClearFlag(ref CameraData cameraData)
        {
            var cameraClearFlags = cameraData.camera.clearFlags;

#if UNITY_EDITOR
            // We need public API to tell if FrameDebugger is active and enabled. In that case
            // we want to force a clear to see properly the drawcall stepping.
            // For now, to fix FrameDebugger in Editor, we force a clear.
            cameraClearFlags = CameraClearFlags.SolidColor;
#endif

            // Universal RP doesn't support CameraClearFlags.DepthOnly and CameraClearFlags.Nothing.
            // CameraClearFlags.DepthOnly has the same effect of CameraClearFlags.SolidColor
            // CameraClearFlags.Nothing clears Depth on PC/Desktop and in mobile it clears both
            // depth and color.
            // CameraClearFlags.Skybox clears depth only.

            // Implementation details:
            // Camera clear flags are used to initialize the attachments on the first render pass.
            // ClearFlag is used together with Tile Load action to figure out how to clear the camera render target.
            // In Tile Based GPUs ClearFlag.Depth + RenderBufferLoadAction.DontCare becomes DontCare load action.
            // While ClearFlag.All + RenderBufferLoadAction.DontCare become Clear load action.
            // In mobile we force ClearFlag.All as DontCare doesn't have noticeable perf. difference from Clear
            // and this avoid tile clearing issue when not rendering all pixels in some GPUs.
            // In desktop/consoles there's actually performance difference between DontCare and Clear.

            // RenderBufferLoadAction.DontCare in PC/Desktop behaves as not clearing screen
            // RenderBufferLoadAction.DontCare in Vulkan/Metal behaves as DontCare load action
            // RenderBufferLoadAction.DontCare in GLES behaves as glInvalidateBuffer

            // Overlay cameras composite on top of previous ones. They don't clear color.
            // For overlay cameras we check if depth should be cleared on not.
            if (cameraData.renderType == CameraRenderType.Overlay)
                return (cameraData.clearDepth) ? ClearFlag.Depth : ClearFlag.None;

            // Always clear on first render pass in mobile as it's same perf of DontCare and avoid tile clearing issues.
            if (Application.isMobilePlatform)
                return ClearFlag.All;

            if ((cameraClearFlags == CameraClearFlags.Skybox && RenderSettings.skybox != null) ||
                cameraClearFlags == CameraClearFlags.Nothing)
                return ClearFlag.Depth;

            return ClearFlag.All;
        }

        void ClearRenderingState(CommandBuffer cmd)
        {
            // Reset per-camera shader keywords. They are enabled depending on which render passes are executed.
            cmd.DisableShaderKeyword(ShaderKeywordStrings.MainLightShadows);
            cmd.DisableShaderKeyword(ShaderKeywordStrings.MainLightShadowCascades);
            cmd.DisableShaderKeyword(ShaderKeywordStrings.AdditionalLightsVertex);
            cmd.DisableShaderKeyword(ShaderKeywordStrings.AdditionalLightsPixel);
            cmd.DisableShaderKeyword(ShaderKeywordStrings.AdditionalLightShadows);
            cmd.DisableShaderKeyword(ShaderKeywordStrings.SoftShadows);
            cmd.DisableShaderKeyword(ShaderKeywordStrings.MixedLightingSubtractive);
            cmd.DisableShaderKeyword(ShaderKeywordStrings.LinearToSRGBConversion);
        }

        internal void Clear(CameraRenderType cameraType)
        {
            m_ActiveColorAttachments[0] = BuiltinRenderTextureType.CameraTarget;
            for (int i = 1; i < m_ActiveColorAttachments.Length; ++i)
                m_ActiveColorAttachments[i] = 0;

            m_ActiveDepthAttachment = BuiltinRenderTextureType.CameraTarget;

            m_FirstTimeCameraColorTargetIsBound = cameraType == CameraRenderType.Base;
            m_FirstTimeCameraDepthTargetIsBound = true;

            m_ActiveRenderPassQueue.Clear();

            m_CameraColorTarget = BuiltinRenderTextureType.CameraTarget;
            m_CameraDepthTarget = BuiltinRenderTextureType.CameraTarget;
        }

        void ExecuteBlock(int blockIndex, NativeArray<int> blockRanges,
            ScriptableRenderContext context, ref RenderingData renderingData, bool submit = false)
        {
            int endIndex = blockRanges[blockIndex + 1];
            bool renderPassStarted = false;

            for (int currIndex = blockRanges[blockIndex]; currIndex < endIndex; ++currIndex)
            {
                if (endIndex == 0 || blockRanges[blockIndex] == endIndex)
                    return;
                var renderPass = m_ActiveRenderPassQueue[currIndex];
<<<<<<< HEAD

                if (!renderPass.useNativeRenderPass)
                {
                    if (renderPassStarted)
                    {
                        context.EndRenderPass();
                        renderPassStarted = false;
                    }
                    ExecuteRenderPass(context, renderPass, ref renderingData, eyeIndex);
                }
                else
                {
                    int depthAttachmentIdx = -1;

                    var descriptor = renderPass.renderPassDescriptor;

                    if (!renderPassStarted)
                    {
                        CommandBuffer cmd = CommandBufferPool.Get(k_ConfigureNativeRenderPass);
                        if (m_CameraTargetWasOverriden)
                        {
                            m_CameraTargetWasOverriden = false;
                            SetRenderTarget(cmd, m_CameraColorTarget, m_CameraDepthTarget, ClearFlag.None, Color.black);
                        }

                        int trimmedArrayIdx = SetupAttachmentsForNativeRenderPass(currIndex, endIndex, renderingData, cmd, ref depthAttachmentIdx);
                        context.ExecuteCommandBuffer(cmd);
                        CommandBufferPool.Release(cmd);

                        var attachmentDescriptors = new NativeArray<AttachmentDescriptor>(m_TrimmedAttachmentDescriptorCopies[trimmedArrayIdx], Allocator.Temp);
                        //It should be set, but in cases we need to restart the RenderPass in the same block
                        if (blockRanges[blockIndex] != currIndex && depthAttachmentIdx == -1)
                            depthAttachmentIdx = RenderingUtils.GetDepthAttachmentIndex(attachmentDescriptors);

                        context.BeginRenderPass(descriptor.width, descriptor.height, descriptor.sampleCount, attachmentDescriptors, depthAttachmentIdx);
                        attachmentDescriptors.Dispose();
                        renderPassStarted = true;
                    }

                    if (renderPass.m_ColorBindings.Length > SystemInfo.supportedRenderTargetCount)
                    {
                        Debug.LogError("Skipping SubPass. Count of RenderTargets used (" + renderPass.m_ColorBindings.Length +
                                       ") is not supported on this device. Supported Render Target count: " +
                                       SystemInfo.supportedRenderTargetCount);
                        continue;
                    }


                    if (renderPass.hasInputAttachment)
                        context.BeginSubPass(renderPass.m_ColorBindings, renderPass.m_InputBindings, descriptor.readOnlyDepth, descriptor.readOnlyStencil);
                    else
                        context.BeginSubPass(renderPass.m_ColorBindings);

                    renderPass.m_ColorBindings.Dispose();
                    if (renderPass.m_InputBindings.IsCreated)
                        renderPass.m_InputBindings.Dispose();
                    ExecuteNativeRenderPass(context, renderPass, ref renderingData);
                    context.EndSubPass();
                }
=======
                ExecuteRenderPass(context, renderPass, ref renderingData);
>>>>>>> 647e4729
            }

            if (renderPassStarted)
                context.EndRenderPass();

            if (submit)
                context.Submit();
        }

        void ExecuteRenderPass(ScriptableRenderContext context, ScriptableRenderPass renderPass, ref RenderingData renderingData)
        {
            ref CameraData cameraData = ref renderingData.cameraData;
            Camera camera = cameraData.camera;

            CommandBuffer cmd = CommandBufferPool.Get(k_RenderPass);
            renderPass.Configure(cmd, cameraData.cameraTargetDescriptor);

            ClearFlag cameraClearFlag = GetCameraClearFlag(ref cameraData);

            // We use a different code path for MRT since it calls a different version of API SetRenderTarget
            if (RenderingUtils.IsMRT(renderPass.colorAttachments))
            {
                // In the MRT path we assume that all color attachments are REAL color attachments,
                // and that the depth attachment is a REAL depth attachment too.

                // Determine what attachments need to be cleared. ----------------

                bool needCustomCameraColorClear = false;
                bool needCustomCameraDepthClear = false;

                int cameraColorTargetIndex = RenderingUtils.IndexOf(renderPass.colorAttachments, m_CameraColorTarget);
                if (cameraColorTargetIndex != -1 && (m_FirstTimeCameraColorTargetIsBound))
                {
                    m_FirstTimeCameraColorTargetIsBound = false; // register that we did clear the camera target the first time it was bound

                    // Overlay cameras composite on top of previous ones. They don't clear.
                    // MTT: Commented due to not implemented yet
                    //                    if (renderingData.cameraData.renderType == CameraRenderType.Overlay)
                    //                        clearFlag = ClearFlag.None;

                    // We need to specifically clear the camera color target.
                    // But there is still a chance we don't need to issue individual clear() on each render-targets if they all have the same clear parameters.
                    needCustomCameraColorClear = (cameraClearFlag & ClearFlag.Color) != (renderPass.clearFlag & ClearFlag.Color)
                                                || CoreUtils.ConvertSRGBToActiveColorSpace(camera.backgroundColor) != renderPass.clearColor;
                }

                // Note: if we have to give up the assumption that no depthTarget can be included in the MRT colorAttachments, we might need something like this:
                // int cameraTargetDepthIndex = IndexOf(renderPass.colorAttachments, m_CameraDepthTarget);
                // if( !renderTargetAlreadySet && cameraTargetDepthIndex != -1 && m_FirstTimeCameraDepthTargetIsBound)
                // { ...
                // }

                if (renderPass.depthAttachment == m_CameraDepthTarget && m_FirstTimeCameraDepthTargetIsBound)
                {
                    m_FirstTimeCameraDepthTargetIsBound = false;
                    needCustomCameraDepthClear = (cameraClearFlag & ClearFlag.Depth) != (renderPass.clearFlag & ClearFlag.Depth);
                }

                // Perform all clear operations needed. ----------------
                // We try to minimize calls to SetRenderTarget().

                // We get here only if cameraColorTarget needs to be handled separately from the rest of the color attachments.
                if (needCustomCameraColorClear)
                {
                    // Clear camera color render-target separately from the rest of the render-targets.

                    if ((cameraClearFlag & ClearFlag.Color) != 0)
                        SetRenderTarget(cmd, renderPass.colorAttachments[cameraColorTargetIndex], renderPass.depthAttachment, ClearFlag.Color, CoreUtils.ConvertSRGBToActiveColorSpace(camera.backgroundColor));

                    if ((renderPass.clearFlag & ClearFlag.Color) != 0)
                    {
                        uint otherTargetsCount = RenderingUtils.CountDistinct(renderPass.colorAttachments, m_CameraColorTarget);
                        var nonCameraAttachments = m_TrimmedColorAttachmentCopies[otherTargetsCount];
                        int writeIndex = 0;
                        for (int readIndex = 0; readIndex < renderPass.colorAttachments.Length; ++readIndex)
                        {
                            if (renderPass.colorAttachments[readIndex]!= m_CameraColorTarget && renderPass.colorAttachments[readIndex] != 0)
                            {
                                nonCameraAttachments[writeIndex] = renderPass.colorAttachments[readIndex];
                                ++writeIndex;
                            }
                        }
                        if (writeIndex != otherTargetsCount)
                            Debug.LogError("writeIndex and otherTargetsCount values differed. writeIndex:" + writeIndex + " otherTargetsCount:" + otherTargetsCount);
                        SetRenderTarget(cmd, nonCameraAttachments, m_CameraDepthTarget, ClearFlag.Color, renderPass.clearColor);
                    }
                }

                // Bind all attachments, clear color only if there was no custom behaviour for cameraColorTarget, clear depth as needed.
                ClearFlag finalClearFlag = ClearFlag.None;
                finalClearFlag |= needCustomCameraDepthClear ? (cameraClearFlag & ClearFlag.Depth) : (renderPass.clearFlag & ClearFlag.Depth);
                finalClearFlag |= needCustomCameraColorClear ? 0 : (renderPass.clearFlag & ClearFlag.Color);

                // Only setup render target if current render pass attachments are different from the active ones.
                if (!RenderingUtils.SequenceEqual(renderPass.colorAttachments, m_ActiveColorAttachments) || renderPass.depthAttachment != m_ActiveDepthAttachment || finalClearFlag != ClearFlag.None)
                {
                    int lastValidRTindex = RenderingUtils.LastValid(renderPass.colorAttachments);
                    if (lastValidRTindex >= 0)
                    {
                        int rtCount = lastValidRTindex + 1;
                        var trimmedAttachments = m_TrimmedColorAttachmentCopies[rtCount];
                        for (int i = 0; i < rtCount; ++i)
                            trimmedAttachments[i] = renderPass.colorAttachments[i];
                        SetRenderTarget(cmd, trimmedAttachments, renderPass.depthAttachment, finalClearFlag, renderPass.clearColor);
                        m_CameraTargetWasOverriden = true;
                    }
                }
            }
            else
            {
                // Currently in non-MRT case, color attachment can actually be a depth attachment.

                RenderTargetIdentifier passColorAttachment = renderPass.colorAttachment;
                RenderTargetIdentifier passDepthAttachment = renderPass.depthAttachment;

                // When render pass doesn't call ConfigureTarget we assume it's expected to render to camera target
                // which might be backbuffer or the framebuffer render textures.
                if (!renderPass.overrideCameraTarget)
                {
                    passColorAttachment = m_CameraColorTarget;
                    passDepthAttachment = m_CameraDepthTarget;
                }

                ClearFlag finalClearFlag = ClearFlag.None;
                Color finalClearColor;

                if (passColorAttachment == m_CameraColorTarget && (m_FirstTimeCameraColorTargetIsBound))
                {
                    m_FirstTimeCameraColorTargetIsBound = false; // register that we did clear the camera target the first time it was bound

                    finalClearFlag |= (cameraClearFlag & ClearFlag.Color);
                    finalClearColor = CoreUtils.ConvertSRGBToActiveColorSpace(camera.backgroundColor);

                    if (m_FirstTimeCameraDepthTargetIsBound)
                    {
                        // m_CameraColorTarget can be an opaque pointer to a RenderTexture with depth-surface.
                        // We cannot infer this information here, so we must assume both camera color and depth are first-time bound here (this is the legacy behaviour).
                        m_FirstTimeCameraDepthTargetIsBound = false;
                        finalClearFlag |= (cameraClearFlag & ClearFlag.Depth);
                    }
                }
                else
                {
                    finalClearFlag |= (renderPass.clearFlag & ClearFlag.Color);
                    finalClearColor = renderPass.clearColor;
                }

                // Condition (m_CameraDepthTarget!=BuiltinRenderTextureType.CameraTarget) below prevents m_FirstTimeCameraDepthTargetIsBound flag from being reset during non-camera passes (such as Color Grading LUT). This ensures that in those cases, cameraDepth will actually be cleared during the later camera pass.
<<<<<<< HEAD
                if (   (m_CameraDepthTarget != BuiltinRenderTextureType.CameraTarget ) && (passDepthAttachment == m_CameraDepthTarget || passColorAttachment == m_CameraDepthTarget) && m_FirstTimeCameraDepthTargetIsBound )
                // note: should be split m_XRRenderTargetNeedsClear into m_XRColorTargetNeedsClear and m_XRDepthTargetNeedsClear and use m_XRDepthTargetNeedsClear here?
=======
                if (   (m_CameraDepthTarget!=BuiltinRenderTextureType.CameraTarget ) && (passDepthAttachment == m_CameraDepthTarget || passColorAttachment == m_CameraDepthTarget) && m_FirstTimeCameraDepthTargetIsBound )
>>>>>>> 647e4729
                {
                    m_FirstTimeCameraDepthTargetIsBound = false;

                    finalClearFlag |= (cameraClearFlag & ClearFlag.Depth);

                    // finalClearFlag |= (cameraClearFlag & ClearFlag.Color);  // <- m_CameraDepthTarget is never a color-surface, so no need to add this here.
                }
                else
                    finalClearFlag |= (renderPass.clearFlag & ClearFlag.Depth);

                // Only setup render target if current render pass attachments are different from the active ones
<<<<<<< HEAD
                if (passColorAttachment != m_ActiveColorAttachments[0] ||
                    passDepthAttachment != m_ActiveDepthAttachment || finalClearFlag != ClearFlag.None)
                {
                    m_CameraTargetWasOverriden = true;
                    SetRenderTarget(cmd, passColorAttachment, passDepthAttachment, finalClearFlag, finalClearColor);
=======
                if (passColorAttachment != m_ActiveColorAttachments[0] || passDepthAttachment != m_ActiveDepthAttachment || finalClearFlag != ClearFlag.None)
                {
                    SetRenderTarget(cmd, passColorAttachment, passDepthAttachment, finalClearFlag, finalClearColor);

#if ENABLE_VR && ENABLE_XR_MODULE
                    if (cameraData.xr.enabled)
                    {
                        // SetRenderTarget might alter the internal device state(winding order).
                        // Non-stereo buffer is already updated internally when switching render target. We update stereo buffers here to keep the consistency.
                        // XRTODO: Consolidate y-flip and winding order device state in URP
                        bool isRenderToBackBufferTarget = (passColorAttachment == cameraData.xr.renderTarget) && !cameraData.xr.renderTargetIsRenderTexture;
                        cameraData.xr.UpdateGPUViewAndProjectionMatrices(cmd, ref cameraData, !isRenderToBackBufferTarget);
                    }
#endif
>>>>>>> 647e4729
                }
            }

            // Also, we execute the commands recorded at this point to ensure SetRenderTarget is called before RenderPass.Execute
            context.ExecuteCommandBuffer(cmd);
            CommandBufferPool.Release(cmd);

<<<<<<< HEAD
            if (firstTimeStereo && cameraData.isStereoEnabled )
            {
                // The following call alters internal renderer states (we can think of some of the states as global states).
                // So any cmd recorded before must be executed before calling into that built-in call.
                context.StartMultiEye(camera, eyeIndex);
                XRUtils.DrawOcclusionMesh(cmd, camera);
            }
            renderPass.Execute(context, ref renderingData);
        }

        int SetupAttachmentsForNativeRenderPass(int rpStartIdx, int endIdx, RenderingData renderingData, CommandBuffer cmd,
            ref int depthAttachmentIdx)
        {
            ClearAttachmentDescriptors();

            var attIdx = 0;
            //Go through all the ScriptableRenderPasses in the current Block, get all the required attachments and bind their indices for the RenderPass
            for (; rpStartIdx < endIdx; ++rpStartIdx)
            {
                var rp = m_ActiveRenderPassQueue[rpStartIdx];

                if (!rp.useNativeRenderPass)
                    continue;

                rp.Configure(cmd, renderingData.cameraData.cameraTargetDescriptor);

                for (int i = 0; i < rp.colorAttachmentDescriptors.Length; i++)
                {
                    if (rp.colorAttachmentDescriptors[i] == RenderingUtils.emptyAttachment)
                        break;

                    var isTransient = RenderingUtils.IsAttachmentTransient(rp.colorAttachmentDescriptors[i]);
                    var descIdx = RenderingUtils.IndexOf(m_AttachmentDescriptorList, rp.colorAttachmentDescriptors[i]);
                    bool willAddAttachment = descIdx == -1 || isTransient;
                    // Transient attachments should only be used in a single sub pass, therefore no need to check for duplication
                    if (willAddAttachment)
                    {
                        m_AttachmentDescriptorList[attIdx] = rp.colorAttachmentDescriptors[i];
                        attIdx++;
                    }

                    if (rp.colorAttachmentDescriptors[i].format == RenderTextureFormat.Depth)
                        depthAttachmentIdx = willAddAttachment ? attIdx - 1 : descIdx;
                    else
                        rp.m_ColorBindings[i] = willAddAttachment ? attIdx - 1 : descIdx;

                    if (rp.colorAttachmentDescriptors[i].loadStoreTarget == m_CameraColorTargetAttachment.loadStoreTarget)
                        m_FirstTimeCameraColorTargetIsBound = false;
                }

                if (rp.depthAttachmentDescriptor.graphicsFormat != GraphicsFormat.None)
                {
                    if (depthAttachmentIdx == -1 && !RenderingUtils.Contains(m_AttachmentDescriptorList, rp.depthAttachmentDescriptor))
                    {
                        m_AttachmentDescriptorList[attIdx] = rp.depthAttachmentDescriptor;
                        depthAttachmentIdx = attIdx;
                        attIdx++;
                    }

                    if (rp.depthAttachmentDescriptor == m_CameraDepthTargetAttachment)
                        m_FirstTimeCameraDepthTargetIsBound = false;
                }

                if (rp.hasInputAttachment)
                {
                    int[] wasBound = new int[m_AttachmentDescriptorList.Length];
                    for (int i = 0; i < rp.inputAttachmentDescriptors.Length; i++)
                    {
                        for (int j = 0; j < m_AttachmentDescriptorList.Length; j++)
                        {
                            if (m_AttachmentDescriptorList[j] == rp.inputAttachmentDescriptors[i] && wasBound[j] != 1)
                            {
                                rp.m_InputBindings[i] = j;
                                wasBound[j] = 1;
                                break;
                            }
                        }
                    }
                }
            }

            // No need to copy if the array is full or empty
            if (attIdx != 8 && attIdx != 0)
                Array.Copy(m_AttachmentDescriptorList, m_TrimmedAttachmentDescriptorCopies[attIdx], attIdx);

            return attIdx;
        }

        void ExecuteNativeRenderPass(ScriptableRenderContext context, ScriptableRenderPass renderPass,
            ref RenderingData renderingData)
        {
            ref CameraData cameraData = ref renderingData.cameraData;

            int cameraColorTargetIndex = RenderingUtils.IndexOf(renderPass.colorAttachments, m_CameraColorTarget);
            if (cameraColorTargetIndex != -1 && (m_FirstTimeCameraColorTargetIsBound || (cameraData.isXRMultipass && m_XRRenderTargetNeedsClear) ))
            {
                //Leaving this like that atm, cause i guess we could just clear with load action on first render pass
                //And also we need to say the renderer not to clear if first non-native render pass is executed later
                m_FirstTimeCameraColorTargetIsBound = false;
                m_XRRenderTargetNeedsClear = false;
            }

=======
>>>>>>> 647e4729
            renderPass.Execute(context, ref renderingData);
        }

        void BeginXRRendering(CommandBuffer cmd, ScriptableRenderContext context, ref CameraData cameraData)
        {
#if ENABLE_VR && ENABLE_XR_MODULE
            if (cameraData.xr.enabled)
            {
                cameraData.xr.StartSinglePass(cmd);
                cmd.EnableShaderKeyword(ShaderKeywordStrings.UseDrawProcedural);
                context.ExecuteCommandBuffer(cmd);
                cmd.Clear();
            }
#endif
        }

        void EndXRRendering(CommandBuffer cmd, ScriptableRenderContext context, ref CameraData cameraData)
        {
#if ENABLE_VR && ENABLE_XR_MODULE
            if (cameraData.xr.enabled)
            {
                cameraData.xr.StopSinglePass(cmd);
                cmd.DisableShaderKeyword(ShaderKeywordStrings.UseDrawProcedural);
                context.ExecuteCommandBuffer(cmd);
                cmd.Clear();
            }
#endif
        }

        internal static void SetRenderTarget(CommandBuffer cmd, RenderTargetIdentifier colorAttachment, RenderTargetIdentifier depthAttachment, ClearFlag clearFlag, Color clearColor)
        {
            m_ActiveColorAttachments[0] = colorAttachment;
            for (int i = 1; i < m_ActiveColorAttachments.Length; ++i)
                m_ActiveColorAttachments[i] = 0;
            m_ActiveDepthAttachment = depthAttachment;

            RenderBufferLoadAction colorLoadAction = ((uint)clearFlag & (uint)ClearFlag.Color) != 0 ?
                RenderBufferLoadAction.DontCare : RenderBufferLoadAction.Load;

            RenderBufferLoadAction depthLoadAction = ((uint)clearFlag & (uint)ClearFlag.Depth) != 0 ?
                RenderBufferLoadAction.DontCare : RenderBufferLoadAction.Load;

            SetRenderTarget(cmd, colorAttachment, colorLoadAction, RenderBufferStoreAction.Store,
                depthAttachment, depthLoadAction, RenderBufferStoreAction.Store, clearFlag, clearColor);
        }

        static void SetRenderTarget(
            CommandBuffer cmd,
            RenderTargetIdentifier colorAttachment,
            RenderBufferLoadAction colorLoadAction,
            RenderBufferStoreAction colorStoreAction,
            ClearFlag clearFlags,
            Color clearColor)
        {
            CoreUtils.SetRenderTarget(cmd, colorAttachment, colorLoadAction, colorStoreAction, clearFlags, clearColor);
        }

        static void SetRenderTarget(
            CommandBuffer cmd,
            RenderTargetIdentifier colorAttachment,
            RenderBufferLoadAction colorLoadAction,
            RenderBufferStoreAction colorStoreAction,
            RenderTargetIdentifier depthAttachment,
            RenderBufferLoadAction depthLoadAction,
            RenderBufferStoreAction depthStoreAction,
            ClearFlag clearFlags,
            Color clearColor)
        {
            // XRTODO: Revisit the logic. Why treat CameraTarget depth specially?
            if (depthAttachment == BuiltinRenderTextureType.CameraTarget)
            {
                SetRenderTarget(cmd, colorAttachment, colorLoadAction, colorStoreAction, clearFlags, clearColor);
            }
            else
            {
                CoreUtils.SetRenderTarget(cmd, colorAttachment, colorLoadAction, colorStoreAction,
                        depthAttachment, depthLoadAction, depthStoreAction, clearFlags, clearColor);
            }
        }

        static void SetRenderTarget(CommandBuffer cmd, RenderTargetIdentifier[] colorAttachments, RenderTargetIdentifier depthAttachment, ClearFlag clearFlag, Color clearColor)
        {
            m_ActiveColorAttachments = colorAttachments;
            m_ActiveDepthAttachment = depthAttachment;

            CoreUtils.SetRenderTarget(cmd, colorAttachments, depthAttachment, clearFlag, clearColor);
        }

        [Conditional("UNITY_EDITOR")]
        void DrawGizmos(ScriptableRenderContext context, Camera camera, GizmoSubset gizmoSubset)
        {
#if UNITY_EDITOR
            if (UnityEditor.Handles.ShouldRenderGizmos())
                context.DrawGizmos(camera, gizmoSubset);
#endif
        }

        // Fill in render pass indices for each block. End index is startIndex + 1.
        void FillBlockRanges(NativeArray<RenderPassEvent> blockEventLimits, NativeArray<int> blockRanges)
        {
            int currRangeIndex = 0;
            int currRenderPass = 0;
            blockRanges[currRangeIndex++] = 0;

            // For each block, it finds the first render pass index that has an event
            // higher than the block limit.
            for (int i = 0; i < blockEventLimits.Length - 1; ++i)
            {
                while (currRenderPass < m_ActiveRenderPassQueue.Count &&
                    m_ActiveRenderPassQueue[currRenderPass].renderPassEvent < blockEventLimits[i])
                    currRenderPass++;

                blockRanges[currRangeIndex++] = currRenderPass;
            }

            blockRanges[currRangeIndex] = m_ActiveRenderPassQueue.Count;
        }

        void InternalStartRendering(ScriptableRenderContext context, ref RenderingData renderingData)
        {
            CommandBuffer cmd = CommandBufferPool.Get(k_ReleaseResourcesTag);
            for (int i = 0; i < m_ActiveRenderPassQueue.Count; ++i)
            {
                m_ActiveRenderPassQueue[i].OnCameraSetup(cmd, ref renderingData);
            }
            context.ExecuteCommandBuffer(cmd);
            CommandBufferPool.Release(cmd);
        }

        void InternalFinishRendering(ScriptableRenderContext context, bool resolveFinalTarget)
        {
            CommandBuffer cmd = CommandBufferPool.Get(k_ReleaseResourcesTag);

            for (int i = 0; i < m_ActiveRenderPassQueue.Count; ++i)
                m_ActiveRenderPassQueue[i].OnCameraCleanup(cmd);

            // Happens when rendering the last camera in the camera stack.
            if (resolveFinalTarget)
            {
                for (int i = 0; i < m_ActiveRenderPassQueue.Count; ++i)
                    m_ActiveRenderPassQueue[i].OnFinishCameraStackRendering(cmd);

                FinishRendering(cmd);
            }

            context.ExecuteCommandBuffer(cmd);
            CommandBufferPool.Release(cmd);
        }

        internal static void SortStable(List<ScriptableRenderPass> list)
        {
            int j;
            for (int i = 1; i < list.Count; ++i)
            {
                ScriptableRenderPass curr = list[i];

                j = i - 1;
                for (; j >= 0 && curr < list[j]; --j)
                    list[j + 1] = list[j];

                list[j + 1] = curr;
            }
        }

        internal void SetupBackbufferFormat(int msaaSamples, bool stereo)
        {
#if ENABLE_VR && ENABLE_VR_MODULE
            if (!stereo)
                return;

            bool msaaSampleCountHasChanged = false;
            int currentQualitySettingsSampleCount = QualitySettings.antiAliasing;
            if (currentQualitySettingsSampleCount != msaaSamples &&
                !(currentQualitySettingsSampleCount == 0 && msaaSamples == 1))
            {
                msaaSampleCountHasChanged = true;
            }

            // There's no exposed API to control how a backbuffer is created with MSAA
            // By settings antiAliasing we match what the amount of samples in camera data with backbuffer
            // We only do this for the main camera and this only takes effect in the beginning of next frame.
            // This settings should not be changed on a frame basis so that's fine.
            if (msaaSampleCountHasChanged)
            {
                QualitySettings.antiAliasing = msaaSamples;
                XR.XRDevice.UpdateEyeTextureMSAASetting();
            }
#endif
        }

        internal void ClearAttachmentDescriptors()
        {
            for (int i = 0; i < m_AttachmentDescriptorList.Length; i++)
            {
                m_AttachmentDescriptorList[i] = RenderingUtils.emptyAttachment;
            }
        }
    }
}<|MERGE_RESOLUTION|>--- conflicted
+++ resolved
@@ -77,17 +77,7 @@
             // for now using cmd.SetViewProjecionMatrices
             //SetViewAndProjectionMatrices(cmd, viewMatrix, cameraData.GetDeviceProjectionMatrix(), setInverseMatrices);
             cmd.SetViewProjectionMatrices(viewMatrix, projectionMatrix);
-<<<<<<< HEAD
-            // unity_MatrixInvVP is not set by cmd.SetViewProjectionMatrices, we set it here
-            Matrix4x4 viewAndProjectionMatrix = projectionMatrix * viewMatrix;
-            Matrix4x4 inverseViewProjection = Matrix4x4.Inverse(viewAndProjectionMatrix);
-            cmd.SetGlobalMatrix(ShaderPropertyId.inverseViewAndProjectionMatrix, inverseViewProjection);
-
-            cmd.SetGlobalMatrix(ShaderPropertyId.worldToCameraMatrix, viewMatrix);
-
-=======
-            
->>>>>>> 647e4729
+
             if (setInverseMatrices)
             {
                 Matrix4x4 inverseViewMatrix = Matrix4x4.Inverse(viewMatrix);
@@ -243,19 +233,12 @@
         List<ScriptableRendererFeature> m_RendererFeatures = new List<ScriptableRendererFeature>(10);
         RenderTargetIdentifier m_CameraColorTarget;
         RenderTargetIdentifier m_CameraDepthTarget;
-<<<<<<< HEAD
+
         AttachmentDescriptor m_CameraColorTargetAttachment;
         AttachmentDescriptor m_CameraDepthTargetAttachment;
 
         bool m_FirstTimeCameraColorTargetIsBound = true; // flag used to track when m_CameraColorTarget should be cleared (if necessary), as well as other special actions only performed the first time m_CameraColorTarget is bound as a render target
         bool m_FirstTimeCameraDepthTargetIsBound = true; // flag used to track when m_CameraDepthTarget should be cleared (if necessary), the first time m_CameraDepthTarget is bound as a render target
-        bool m_XRRenderTargetNeedsClear = false;
-        private bool m_CameraTargetWasOverriden = false;
-=======
-
-        bool m_FirstTimeCameraColorTargetIsBound = true; // flag used to track when m_CameraColorTarget should be cleared (if necessary), as well as other special actions only performed the first time m_CameraColorTarget is bound as a render target
-        bool m_FirstTimeCameraDepthTargetIsBound = true; // flag used to track when m_CameraDepthTarget should be cleared (if necessary), the first time m_CameraDepthTarget is bound as a render target
->>>>>>> 647e4729
 
         const string k_SetCameraRenderStateTag = "Set Camera Data";
         const string k_SetRenderTarget = "Set RenderTarget";
@@ -414,11 +397,7 @@
         {
             ref CameraData cameraData = ref renderingData.cameraData;
             Camera camera = cameraData.camera;
-<<<<<<< HEAD
-            bool stereoEnabled = cameraData.isStereoEnabled;
-=======
-
->>>>>>> 647e4729
+
             CommandBuffer cmd = CommandBufferPool.Get(k_SetCameraRenderStateTag);
             InternalStartRendering(context, ref renderingData);
 
@@ -620,8 +599,6 @@
                 if (endIndex == 0 || blockRanges[blockIndex] == endIndex)
                     return;
                 var renderPass = m_ActiveRenderPassQueue[currIndex];
-<<<<<<< HEAD
-
                 if (!renderPass.useNativeRenderPass)
                 {
                     if (renderPassStarted)
@@ -680,9 +657,6 @@
                     ExecuteNativeRenderPass(context, renderPass, ref renderingData);
                     context.EndSubPass();
                 }
-=======
-                ExecuteRenderPass(context, renderPass, ref renderingData);
->>>>>>> 647e4729
             }
 
             if (renderPassStarted)
@@ -831,12 +805,7 @@
                 }
 
                 // Condition (m_CameraDepthTarget!=BuiltinRenderTextureType.CameraTarget) below prevents m_FirstTimeCameraDepthTargetIsBound flag from being reset during non-camera passes (such as Color Grading LUT). This ensures that in those cases, cameraDepth will actually be cleared during the later camera pass.
-<<<<<<< HEAD
-                if (   (m_CameraDepthTarget != BuiltinRenderTextureType.CameraTarget ) && (passDepthAttachment == m_CameraDepthTarget || passColorAttachment == m_CameraDepthTarget) && m_FirstTimeCameraDepthTargetIsBound )
-                // note: should be split m_XRRenderTargetNeedsClear into m_XRColorTargetNeedsClear and m_XRDepthTargetNeedsClear and use m_XRDepthTargetNeedsClear here?
-=======
                 if (   (m_CameraDepthTarget!=BuiltinRenderTextureType.CameraTarget ) && (passDepthAttachment == m_CameraDepthTarget || passColorAttachment == m_CameraDepthTarget) && m_FirstTimeCameraDepthTargetIsBound )
->>>>>>> 647e4729
                 {
                     m_FirstTimeCameraDepthTargetIsBound = false;
 
@@ -847,14 +816,6 @@
                 else
                     finalClearFlag |= (renderPass.clearFlag & ClearFlag.Depth);
 
-                // Only setup render target if current render pass attachments are different from the active ones
-<<<<<<< HEAD
-                if (passColorAttachment != m_ActiveColorAttachments[0] ||
-                    passDepthAttachment != m_ActiveDepthAttachment || finalClearFlag != ClearFlag.None)
-                {
-                    m_CameraTargetWasOverriden = true;
-                    SetRenderTarget(cmd, passColorAttachment, passDepthAttachment, finalClearFlag, finalClearColor);
-=======
                 if (passColorAttachment != m_ActiveColorAttachments[0] || passDepthAttachment != m_ActiveDepthAttachment || finalClearFlag != ClearFlag.None)
                 {
                     SetRenderTarget(cmd, passColorAttachment, passDepthAttachment, finalClearFlag, finalClearColor);
@@ -869,22 +830,12 @@
                         cameraData.xr.UpdateGPUViewAndProjectionMatrices(cmd, ref cameraData, !isRenderToBackBufferTarget);
                     }
 #endif
->>>>>>> 647e4729
                 }
             }
 
             // Also, we execute the commands recorded at this point to ensure SetRenderTarget is called before RenderPass.Execute
             context.ExecuteCommandBuffer(cmd);
             CommandBufferPool.Release(cmd);
-
-<<<<<<< HEAD
-            if (firstTimeStereo && cameraData.isStereoEnabled )
-            {
-                // The following call alters internal renderer states (we can think of some of the states as global states).
-                // So any cmd recorded before must be executed before calling into that built-in call.
-                context.StartMultiEye(camera, eyeIndex);
-                XRUtils.DrawOcclusionMesh(cmd, camera);
-            }
             renderPass.Execute(context, ref renderingData);
         }
 
@@ -979,9 +930,6 @@
                 m_FirstTimeCameraColorTargetIsBound = false;
                 m_XRRenderTargetNeedsClear = false;
             }
-
-=======
->>>>>>> 647e4729
             renderPass.Execute(context, ref renderingData);
         }
 
