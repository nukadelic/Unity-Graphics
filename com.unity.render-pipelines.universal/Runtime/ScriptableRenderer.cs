--- conflicted
+++ resolved
@@ -205,8 +205,8 @@
         /// <param name="renderingData">Current render state information.</param>
         /// <seealso cref="ScriptableRenderPass"/>
         /// <seealso cref="ScriptableRendererFeature"/>
-<<<<<<< HEAD
-        public virtual void Setup(ScriptableRenderContext context, ref RenderingData renderingData)
+
+/*        public virtual void Setup(ScriptableRenderContext context, ref RenderingData renderingData)
         {
             for (int i = 0; i < rendererFeatures.Count; ++i)
             {
@@ -226,12 +226,10 @@
             for (int i = 0; i < rendererFeatures.Count; ++i)
             {
                 rendererFeatures[i].AddRenderPasses(this, ref renderingData);
-                rendererFeatures[i].SetFeatureColorTarget(renderFeatureTarget);
-            }
-=======
+            }*/
+
         public abstract void Setup(ScriptableRenderContext context, ref RenderingData renderingData);
->>>>>>> b7ab83c2
-
+        {
             // Remove null render passes from the list
             int count = activeRenderPassQueue.Count;
             for (int i = count - 1; i >= 0; i--)
