using System;
using System.Collections.Generic;
using Unity.Collections;
using UnityEngine.Scripting.APIUpdating;

using UnityEngine.Experimental.GlobalIllumination;
using UnityEngine.Experimental.Rendering;
using Lightmapping = UnityEngine.Experimental.GlobalIllumination.Lightmapping;

namespace UnityEngine.Rendering.Universal
{
    [MovedFrom("UnityEngine.Rendering.LWRP")] public enum MixedLightingSetup
    {
        None,
        ShadowMask,
        Subtractive,
    };

    [MovedFrom("UnityEngine.Rendering.LWRP")] public struct RenderingData
    {
        public CullingResults cullResults;
        public CameraData cameraData;
        public LightData lightData;
        public ShadowData shadowData;
        public PostProcessingData postProcessingData;
        public bool supportsDynamicBatching;
        public PerObjectData perObjectData;

        /// <summary>
        /// True if post-processing effect is enabled while rendering the camera stack.
        /// </summary>
        public bool postProcessingEnabled;
    }

    [MovedFrom("UnityEngine.Rendering.LWRP")] public struct LightData
    {
        public int mainLightIndex;
        public int additionalLightsCount;
        public int maxPerObjectAdditionalLightsCount;
        public NativeArray<VisibleLight> visibleLights;
        public bool shadeAdditionalLightsPerVertex;
        public bool supportsMixedLighting;
    }

    [MovedFrom("UnityEngine.Rendering.LWRP")] public struct CameraData
    {
        // Internal camera data as we are not yet sure how to expose View in stereo context.
        // We might change this API soon.
        Matrix4x4 m_ViewMatrix;
        Matrix4x4 m_ProjectionMatrix;

        internal void SetViewAndProjectionMatrix(Matrix4x4 viewMatrix, Matrix4x4 projectionMatrix)
        {
            m_ViewMatrix = viewMatrix;
            m_ProjectionMatrix = projectionMatrix;
        }

        /// <summary>
        /// Returns the camera view matrix.
        /// </summary>
        /// <returns></returns>
        public Matrix4x4 GetViewMatrix(int viewIndex = 0)
        {
#if ENABLE_VR && ENABLE_XR_MODULE
            if (xr.enabled)
                return xr.GetViewMatrix(viewIndex);
#endif
            return m_ViewMatrix;
        }

        /// <summary>
        /// Returns the camera projection matrix.
        /// </summary>
        /// <returns></returns>
        public Matrix4x4 GetProjectionMatrix(int viewIndex = 0)
        {
#if ENABLE_VR && ENABLE_XR_MODULE
            if (xr.enabled)
                return xr.GetProjMatrix(viewIndex);
#endif
            return m_ProjectionMatrix;
        }

        /// <summary>
        /// Returns the camera GPU projection matrix. This contains platform specific changes to handle y-flip and reverse z.
        /// Similar to <c>GL.GetGPUProjectionMatrix</c> but queries URP internal state to know if the pipeline is rendering to render texture.
        /// For more info on platform differences regarding camera projection check: https://docs.unity3d.com/Manual/SL-PlatformDifferences.html
        /// </summary>
        /// <seealso cref="GL.GetGPUProjectionMatrix(Matrix4x4, bool)"/>
        /// <returns></returns>
        public Matrix4x4 GetGPUProjectionMatrix(int viewIndex = 0)
        {
            return GL.GetGPUProjectionMatrix(GetProjectionMatrix(viewIndex), IsCameraProjectionMatrixFlipped());
        }

        public Camera camera;
        public CameraRenderType renderType;
        public RenderTexture targetTexture;
        public RenderTextureDescriptor cameraTargetDescriptor;
        internal Rect pixelRect;
        internal int pixelWidth;
        internal int pixelHeight;
        internal float aspectRatio;
        public float renderScale;
        public bool clearDepth;
        public CameraType cameraType;
        public bool isDefaultViewport;
        public bool isHdrEnabled;
        public bool requiresDepthTexture;
        public bool requiresOpaqueTexture;
#if ENABLE_VR && ENABLE_XR_MODULE
        public bool xrRendering;
#endif
        internal bool requireSrgbConversion
        {
            get
            {
#if ENABLE_VR && ENABLE_XR_MODULE
                if (xr.enabled)
                    return !xr.renderTargetDesc.sRGB && (QualitySettings.activeColorSpace == ColorSpace.Linear);
#endif

                return Display.main.requiresSrgbBlitToBackbuffer;
            }
        }

        /// <summary>
        /// True if the camera rendering is for the scene window in the editor
        /// </summary>
        public bool isSceneViewCamera => cameraType == CameraType.SceneView;

        /// <summary>
        /// True if the camera rendering is for the preview window in the editor
        /// </summary>
        public bool isPreviewCamera => cameraType == CameraType.Preview;

        /// <summary>
        /// True if the camera device projection matrix is flipped. This happens when the pipeline is rendering
        /// to a render texture in non OpenGL platforms. If you are doing a custom Blit pass to copy camera textures
        /// (_CameraColorTexture, _CameraDepthAttachment) you need to check this flag to know if you should flip the
        /// matrix when rendering with for cmd.Draw* and reading from camera textures.
        /// </summary>
        public bool IsCameraProjectionMatrixFlipped()
        {
            // Users only have access to CameraData on URP rendering scope. The current renderer should never be null.
            var renderer = ScriptableRenderer.current;
            Debug.Assert(renderer != null, "IsCameraProjectionMatrixFlipped is being called outside camera rendering scope.");

            if (renderer != null)
            {
                bool renderingToBackBufferTarget = renderer.cameraColorTarget == BuiltinRenderTextureType.CameraTarget;
#if ENABLE_VR && ENABLE_XR_MODULE
                if (xr.enabled)
                    renderingToBackBufferTarget |= renderer.cameraColorTarget == xr.renderTarget && !xr.renderTargetIsRenderTexture;
#endif
                bool renderingToTexture = !renderingToBackBufferTarget || targetTexture != null;
                return SystemInfo.graphicsUVStartsAtTop && renderingToTexture;
            }

            return true;
        }

        public SortingCriteria defaultOpaqueSortFlags;

        internal XRPass xr;

        [Obsolete("Please use xr.enabled instead.")]
        public bool isStereoEnabled;

        public float maxShadowDistance;
        public bool postProcessEnabled;

        public IEnumerator<Action<RenderTargetIdentifier, CommandBuffer>> captureActions;

        public LayerMask volumeLayerMask;
        public Transform volumeTrigger;

        public bool isStopNaNEnabled;
        public bool isDitheringEnabled;
        public AntialiasingMode antialiasing;
        public AntialiasingQuality antialiasingQuality;
        internal ScriptableRenderer renderer;

        /// <summary>
        /// True if this camera is resolving rendering to the final camera render target.
        /// When rendering a stack of cameras only the last camera in the stack will resolve to camera target.
        /// </summary>
        public bool resolveFinalTarget;
    }

    [MovedFrom("UnityEngine.Rendering.LWRP")] public struct ShadowData
    {
        public bool supportsMainLightShadows;
        public bool requiresScreenSpaceShadowResolve;
        public int mainLightShadowmapWidth;
        public int mainLightShadowmapHeight;
        public int mainLightShadowCascadesCount;
        public Vector3 mainLightShadowCascadesSplit;
        public bool supportsAdditionalLightShadows;
        public int additionalLightsShadowmapWidth;
        public int additionalLightsShadowmapHeight;
        public bool supportsSoftShadows;
        public int shadowmapDepthBufferBits;
        public List<Vector4> bias;
    }

    // Precomputed tile data.
    public struct PreTile
    {
        // Tile left, right, bottom and top plane equations in view space.
        // Normals are pointing out.
        public Unity.Mathematics.float4 planeLeft;
        public Unity.Mathematics.float4 planeRight;
        public Unity.Mathematics.float4 planeBottom;
        public Unity.Mathematics.float4 planeTop;
    }

    // Actual tile data passed to the deferred shaders.
    public struct TileData
    {
        public uint tileID;         // 2x 16 bits
        public uint listBitMask;    // 32 bits
        public uint relLightOffset; // 16 bits is enough
        public uint unused;
    }

    // Actual point/spot light data passed to the deferred shaders.
    public struct PunctualLightData
    {
        public Vector3 wsPos;
        public float radius; // TODO remove? included in attenuation
        public Vector4 color;
        public Vector4 attenuation; // .xy are used by DistanceAttenuation - .zw are used by AngleAttenuation (for SpotLights)
        public Vector3 spotDirection;   // for spotLights
        public int lightIndex;
        public Vector4 occlusionProbeInfo;
    }

    internal static class ShaderPropertyId
    {
        public static readonly int glossyEnvironmentColor = Shader.PropertyToID("_GlossyEnvironmentColor");
        public static readonly int subtractiveShadowColor = Shader.PropertyToID("_SubtractiveShadowColor");

        public static readonly int ambientSkyColor = Shader.PropertyToID("unity_AmbientSky");
        public static readonly int ambientEquatorColor = Shader.PropertyToID("unity_AmbientEquator");
        public static readonly int ambientGroundColor = Shader.PropertyToID("unity_AmbientGround");

        public static readonly int time = Shader.PropertyToID("_Time");
        public static readonly int sinTime = Shader.PropertyToID("_SinTime");
        public static readonly int cosTime = Shader.PropertyToID("_CosTime");
        public static readonly int deltaTime = Shader.PropertyToID("unity_DeltaTime");
        public static readonly int timeParameters = Shader.PropertyToID("_TimeParameters");

        public static readonly int scaledScreenParams = Shader.PropertyToID("_ScaledScreenParams");
        public static readonly int worldSpaceCameraPos = Shader.PropertyToID("_WorldSpaceCameraPos");
        public static readonly int screenParams = Shader.PropertyToID("_ScreenParams");
        public static readonly int projectionParams = Shader.PropertyToID("_ProjectionParams");
        public static readonly int zBufferParams = Shader.PropertyToID("_ZBufferParams");
        public static readonly int orthoParams = Shader.PropertyToID("unity_OrthoParams");

        public static readonly int viewMatrix = Shader.PropertyToID("unity_MatrixV");
        public static readonly int projectionMatrix = Shader.PropertyToID("glstate_matrix_projection");
        public static readonly int viewAndProjectionMatrix = Shader.PropertyToID("unity_MatrixVP");

        public static readonly int inverseViewMatrix = Shader.PropertyToID("unity_MatrixInvV");
        public static readonly int inverseProjectionMatrix = Shader.PropertyToID("unity_MatrixInvP");
        public static readonly int inverseViewAndProjectionMatrix = Shader.PropertyToID("unity_MatrixInvVP");

        public static readonly int cameraProjectionMatrix = Shader.PropertyToID("unity_CameraProjection");
        public static readonly int inverseCameraProjectionMatrix = Shader.PropertyToID("unity_CameraInvProjection");
        public static readonly int worldToCameraMatrix = Shader.PropertyToID("unity_WorldToCamera");
        public static readonly int cameraToWorldMatrix = Shader.PropertyToID("unity_CameraToWorld");

        public static readonly int sourceTex = Shader.PropertyToID("_SourceTex");
        public static readonly int scaleBias = Shader.PropertyToID("_ScaleBias");
        public static readonly int scaleBiasRt = Shader.PropertyToID("_ScaleBiasRt");
    }

    public struct PostProcessingData
    {
        public ColorGradingMode gradingMode;
        public int lutSize;
    }

    public static class ShaderKeywordStrings
    {
        public static readonly string MainLightShadows = "_MAIN_LIGHT_SHADOWS";
        public static readonly string MainLightShadowCascades = "_MAIN_LIGHT_SHADOWS_CASCADE";
        public static readonly string AdditionalLightsVertex = "_ADDITIONAL_LIGHTS_VERTEX";
        public static readonly string AdditionalLightsPixel = "_ADDITIONAL_LIGHTS";
        public static readonly string AdditionalLightShadows = "_ADDITIONAL_LIGHT_SHADOWS";
        public static readonly string SoftShadows = "_SHADOWS_SOFT";
        public static readonly string MixedLightingSubtractive = "_MIXED_LIGHTING_SUBTRACTIVE";

        public static readonly string DepthNoMsaa = "_DEPTH_NO_MSAA";
        public static readonly string DepthMsaa2 = "_DEPTH_MSAA_2";
        public static readonly string DepthMsaa4 = "_DEPTH_MSAA_4";
        public static readonly string DepthMsaa8 = "_DEPTH_MSAA_8";

        public static readonly string LinearToSRGBConversion = "_LINEAR_TO_SRGB_CONVERSION";

        public static readonly string SmaaLow = "_SMAA_PRESET_LOW";
        public static readonly string SmaaMedium = "_SMAA_PRESET_MEDIUM";
        public static readonly string SmaaHigh = "_SMAA_PRESET_HIGH";
        public static readonly string PaniniGeneric = "_GENERIC";
        public static readonly string PaniniUnitDistance = "_UNIT_DISTANCE";
        public static readonly string BloomLQ = "_BLOOM_LQ";
        public static readonly string BloomHQ = "_BLOOM_HQ";
        public static readonly string BloomLQDirt = "_BLOOM_LQ_DIRT";
        public static readonly string BloomHQDirt = "_BLOOM_HQ_DIRT";
        public static readonly string UseRGBM = "_USE_RGBM";
        public static readonly string Distortion = "_DISTORTION";
        public static readonly string ChromaticAberration = "_CHROMATIC_ABERRATION";
        public static readonly string HDRGrading = "_HDR_GRADING";
        public static readonly string TonemapACES = "_TONEMAP_ACES";
        public static readonly string TonemapNeutral = "_TONEMAP_NEUTRAL";
        public static readonly string FilmGrain = "_FILM_GRAIN";
        public static readonly string Fxaa = "_FXAA";
        public static readonly string Dithering = "_DITHERING";
        public static readonly string ScreenSpaceOcclusion = "_SCREEN_SPACE_OCCLUSION";

        public static readonly string HighQualitySampling = "_HIGH_QUALITY_SAMPLING";

        public static readonly string DOWNSAMPLING_SIZE_2 = "DOWNSAMPLING_SIZE_2";
        public static readonly string DOWNSAMPLING_SIZE_4 = "DOWNSAMPLING_SIZE_4";
        public static readonly string DOWNSAMPLING_SIZE_8 = "DOWNSAMPLING_SIZE_8";
        public static readonly string DOWNSAMPLING_SIZE_16 = "DOWNSAMPLING_SIZE_16";
        public static readonly string _SPOT = "_SPOT";
        public static readonly string _DIRECTIONAL = "_DIRECTIONAL";
        public static readonly string _POINT = "_POINT";
        public static readonly string _DEFERRED_ADDITIONAL_LIGHT_SHADOWS = "_DEFERRED_ADDITIONAL_LIGHT_SHADOWS";
        public static readonly string _GBUFFER_NORMALS_OCT = "_GBUFFER_NORMALS_OCT";
<<<<<<< HEAD
        public static readonly string _DEFERRED_SUBTRACTIVE_LIGHTING = "_DEFERRED_SUBTRACTIVE_LIGHTING";
=======
        public static readonly string LIGHTMAP_ON = "LIGHTMAP_ON";
        public static readonly string _ALPHATEST_ON = "_ALPHATEST_ON";
        public static readonly string DIRLIGHTMAP_COMBINED = "DIRLIGHTMAP_COMBINED";
        public static readonly string _DETAIL_MULX2 = "_DETAIL_MULX2";
        public static readonly string _DETAIL_SCALED = "_DETAIL_SCALED";
        public static readonly string _CLEARCOAT = "_CLEARCOAT";
        public static readonly string _CLEARCOATMAP = "_CLEARCOATMAP";
>>>>>>> 48e111cd

        // XR
        public static readonly string UseDrawProcedural = "_USE_DRAW_PROCEDURAL";
    }

    public sealed partial class UniversalRenderPipeline
    {
        // Holds light direction for directional lights or position for punctual lights.
        // When w is set to 1.0, it means it's a punctual light.
        static Vector4 k_DefaultLightPosition = new Vector4(0.0f, 0.0f, 1.0f, 0.0f);
        static Vector4 k_DefaultLightColor = Color.black;

        // Default light attenuation is setup in a particular way that it causes
        // directional lights to return 1.0 for both distance and angle attenuation
        static Vector4 k_DefaultLightAttenuation = new Vector4(0.0f, 1.0f, 0.0f, 1.0f);
        static Vector4 k_DefaultLightSpotDirection = new Vector4(0.0f, 0.0f, 1.0f, 0.0f);
        static Vector4 k_DefaultLightsProbeChannel = new Vector4(-1.0f, 1.0f, -1.0f, -1.0f);

        static List<Vector4> m_ShadowBiasData = new List<Vector4>();

        /// <summary>
        /// Checks if a camera is a game camera.
        /// </summary>
        /// <param name="camera">Camera to check state from.</param>
        /// <returns>true if given camera is a game camera, false otherwise.</returns>
        public static bool IsGameCamera(Camera camera)
        {
            if (camera == null)
                throw new ArgumentNullException("camera");

            return camera.cameraType == CameraType.Game || camera.cameraType == CameraType.VR;
        }

        /// <summary>
        /// Checks if a camera is rendering in stereo mode.
        /// </summary>
        /// <param name="camera">Camera to check state from.</param>
        /// <returns>Returns true if the given camera is rendering in stereo mode, false otherwise.</returns>
        [Obsolete("Please use CameraData.xr.enabled instead.")]
        public static bool IsStereoEnabled(Camera camera)
        {
            if (camera == null)
                throw new ArgumentNullException("camera");

            return IsGameCamera(camera) && (camera.stereoTargetEye == StereoTargetEyeMask.Both);
        }

        /// <summary>
        /// Returns the current render pipeline asset for the current quality setting.
        /// If no render pipeline asset is assigned in QualitySettings, then returns the one assigned in GraphicsSettings.
        /// </summary>
        public static UniversalRenderPipelineAsset asset
        {
            get => GraphicsSettings.currentRenderPipeline as UniversalRenderPipelineAsset;
        }

        /// <summary>
        /// Checks if a camera is rendering in MultiPass stereo mode.
        /// </summary>
        /// <param name="camera">Camera to check state from.</param>
        /// <returns>Returns true if the given camera is rendering in multi pass stereo mode, false otherwise.</returns>
        [Obsolete("Please use CameraData.xr.singlePassEnabled instead.")]
        static bool IsMultiPassStereoEnabled(Camera camera)
        {
            if (camera == null)
                throw new ArgumentNullException("camera");

            return false;
        }

        Comparison<Camera> cameraComparison = (camera1, camera2) => { return (int) camera1.depth - (int) camera2.depth; };
        void SortCameras(Camera[] cameras)
        {
            if (cameras.Length > 1)
                Array.Sort(cameras, cameraComparison);
        }

        static RenderTextureDescriptor CreateRenderTextureDescriptor(Camera camera, float renderScale,
            bool isHdrEnabled, int msaaSamples, bool needsAlpha)
        {
            RenderTextureDescriptor desc;
            GraphicsFormat renderTextureFormatDefault = SystemInfo.GetGraphicsFormat(DefaultFormat.LDR);

            if (camera.targetTexture == null)
            {
                desc = new RenderTextureDescriptor(camera.pixelWidth, camera.pixelHeight);
                desc.width = (int)((float)desc.width * renderScale);
                desc.height = (int)((float)desc.height * renderScale);


                GraphicsFormat hdrFormat;
                if (!needsAlpha && RenderingUtils.SupportsGraphicsFormat(GraphicsFormat.B10G11R11_UFloatPack32, FormatUsage.Linear | FormatUsage.Render))
                    hdrFormat = GraphicsFormat.B10G11R11_UFloatPack32;
                else if (RenderingUtils.SupportsGraphicsFormat(GraphicsFormat.R16G16B16A16_SFloat, FormatUsage.Linear | FormatUsage.Render))
                    hdrFormat = GraphicsFormat.R16G16B16A16_SFloat;
                else
                    hdrFormat = SystemInfo.GetGraphicsFormat(DefaultFormat.HDR); // This might actually be a LDR format on old devices.

                desc.graphicsFormat = isHdrEnabled ? hdrFormat : renderTextureFormatDefault;
                desc.depthBufferBits = 32;
                desc.msaaSamples = msaaSamples;
                desc.sRGB = (QualitySettings.activeColorSpace == ColorSpace.Linear);
            }
            else
            {
                desc = camera.targetTexture.descriptor;
                // SystemInfo.SupportsRenderTextureFormat(camera.targetTexture.descriptor.colorFormat)
                // will assert on R8_SINT since it isn't a valid value of RenderTextureFormat.
                // If this is fixed then we can implement debug statement to the user explaining why some
                // RenderTextureFormats available resolves in a black render texture when no warning or error
                // is given.
            }

            desc.enableRandomWrite = false;
            desc.bindMS = false;
            desc.useDynamicScale = camera.allowDynamicResolution;
            return desc;
        }

        static Lightmapping.RequestLightsDelegate lightsDelegate = (Light[] requests, NativeArray<LightDataGI> lightsOutput) =>
        {
            // Editor only.
#if UNITY_EDITOR
            LightDataGI lightData = new LightDataGI();

            for (int i = 0; i < requests.Length; i++)
            {
                Light light = requests[i];
                switch (light.type)
                {
                    case LightType.Directional:
                        DirectionalLight directionalLight = new DirectionalLight();
                        LightmapperUtils.Extract(light, ref directionalLight);
                        lightData.Init(ref directionalLight);
                        break;
                    case LightType.Point:
                        PointLight pointLight = new PointLight();
                        LightmapperUtils.Extract(light, ref pointLight);
                        lightData.Init(ref pointLight);
                        break;
                    case LightType.Spot:
                        SpotLight spotLight = new SpotLight();
                        LightmapperUtils.Extract(light, ref spotLight);
                        spotLight.innerConeAngle = light.innerSpotAngle * Mathf.Deg2Rad;
                        spotLight.angularFalloff = AngularFalloffType.AnalyticAndInnerAngle;
                        lightData.Init(ref spotLight);
                        break;
                    case LightType.Area:
                        RectangleLight rectangleLight = new RectangleLight();
                        LightmapperUtils.Extract(light, ref rectangleLight);
                        rectangleLight.mode = LightMode.Baked;
                        lightData.Init(ref rectangleLight);
                        break;
                    case LightType.Disc:
                        DiscLight discLight = new DiscLight();
                        LightmapperUtils.Extract(light, ref discLight);
                        discLight.mode = LightMode.Baked;
                        lightData.Init(ref discLight);
                        break;
                    default:
                        lightData.InitNoBake(light.GetInstanceID());
                        break;
                }

                lightData.falloff = FalloffType.InverseSquared;
                lightsOutput[i] = lightData;
            }
#else
            LightDataGI lightData = new LightDataGI();

            for (int i = 0; i < requests.Length; i++)
            {
                Light light = requests[i];
                lightData.InitNoBake(light.GetInstanceID());
                lightsOutput[i] = lightData;
            }
#endif
        };

        // called from DeferredLights.cs too
        public static void GetLightAttenuationAndSpotDirection(
            LightType lightType, float lightRange, Matrix4x4 lightLocalToWorldMatrix,
            float spotAngle, float? innerSpotAngle,
            out Vector4 lightAttenuation, out Vector4 lightSpotDir)
        {
            lightAttenuation = k_DefaultLightAttenuation;
            lightSpotDir = k_DefaultLightSpotDirection;

            // Directional Light attenuation is initialize so distance attenuation always be 1.0
            if (lightType != LightType.Directional)
            {
                // Light attenuation in universal matches the unity vanilla one.
                // attenuation = 1.0 / distanceToLightSqr
                // We offer two different smoothing factors.
                // The smoothing factors make sure that the light intensity is zero at the light range limit.
                // The first smoothing factor is a linear fade starting at 80 % of the light range.
                // smoothFactor = (lightRangeSqr - distanceToLightSqr) / (lightRangeSqr - fadeStartDistanceSqr)
                // We rewrite smoothFactor to be able to pre compute the constant terms below and apply the smooth factor
                // with one MAD instruction
                // smoothFactor =  distanceSqr * (1.0 / (fadeDistanceSqr - lightRangeSqr)) + (-lightRangeSqr / (fadeDistanceSqr - lightRangeSqr)
                //                 distanceSqr *           oneOverFadeRangeSqr             +              lightRangeSqrOverFadeRangeSqr

                // The other smoothing factor matches the one used in the Unity lightmapper but is slower than the linear one.
                // smoothFactor = (1.0 - saturate((distanceSqr * 1.0 / lightrangeSqr)^2))^2
                float lightRangeSqr = lightRange * lightRange;
                float fadeStartDistanceSqr = 0.8f * 0.8f * lightRangeSqr;
                float fadeRangeSqr = (fadeStartDistanceSqr - lightRangeSqr);
                float oneOverFadeRangeSqr = 1.0f / fadeRangeSqr;
                float lightRangeSqrOverFadeRangeSqr = -lightRangeSqr / fadeRangeSqr;
                float oneOverLightRangeSqr = 1.0f / Mathf.Max(0.0001f, lightRange * lightRange);

                // On mobile and Nintendo Switch: Use the faster linear smoothing factor (SHADER_HINT_NICE_QUALITY).
                // On other devices: Use the smoothing factor that matches the GI.
                lightAttenuation.x = Application.isMobilePlatform || SystemInfo.graphicsDeviceType == GraphicsDeviceType.Switch ? oneOverFadeRangeSqr : oneOverLightRangeSqr;
                lightAttenuation.y = lightRangeSqrOverFadeRangeSqr;
            }

            if (lightType == LightType.Spot)
            {
                Vector4 dir = lightLocalToWorldMatrix.GetColumn(2);
                lightSpotDir = new Vector4(-dir.x, -dir.y, -dir.z, 0.0f);

                // Spot Attenuation with a linear falloff can be defined as
                // (SdotL - cosOuterAngle) / (cosInnerAngle - cosOuterAngle)
                // This can be rewritten as
                // invAngleRange = 1.0 / (cosInnerAngle - cosOuterAngle)
                // SdotL * invAngleRange + (-cosOuterAngle * invAngleRange)
                // If we precompute the terms in a MAD instruction
                float cosOuterAngle = Mathf.Cos(Mathf.Deg2Rad * spotAngle * 0.5f);
                // We neeed to do a null check for particle lights
                // This should be changed in the future
                // Particle lights will use an inline function
                float cosInnerAngle;
                if (innerSpotAngle.HasValue)
                    cosInnerAngle = Mathf.Cos(innerSpotAngle.Value * Mathf.Deg2Rad * 0.5f);
                else
                    cosInnerAngle = Mathf.Cos((2.0f * Mathf.Atan(Mathf.Tan(spotAngle * 0.5f * Mathf.Deg2Rad) * (64.0f - 18.0f) / 64.0f)) * 0.5f);
                float smoothAngleRange = Mathf.Max(0.001f, cosInnerAngle - cosOuterAngle);
                float invAngleRange = 1.0f / smoothAngleRange;
                float add = -cosOuterAngle * invAngleRange;
                lightAttenuation.z = invAngleRange;
                lightAttenuation.w = add;
            }
        }

        public static void InitializeLightConstants_Common(NativeArray<VisibleLight> lights, int lightIndex, out Vector4 lightPos, out Vector4 lightColor, out Vector4 lightAttenuation, out Vector4 lightSpotDir, out Vector4 lightOcclusionProbeChannel)
        {
            lightPos = k_DefaultLightPosition;
            lightColor = k_DefaultLightColor;
            lightOcclusionProbeChannel = k_DefaultLightsProbeChannel;
            lightAttenuation = k_DefaultLightAttenuation;
            lightSpotDir = k_DefaultLightSpotDirection;

            // When no lights are visible, main light will be set to -1.
            // In this case we initialize it to default values and return
            if (lightIndex < 0)
                return;

            VisibleLight lightData = lights[lightIndex];
            if (lightData.lightType == LightType.Directional)
            {
                Vector4 dir = -lightData.localToWorldMatrix.GetColumn(2);
                lightPos = new Vector4(dir.x, dir.y, dir.z, 0.0f);
            }
            else
            {
                Vector4 pos = lightData.localToWorldMatrix.GetColumn(3);
                lightPos = new Vector4(pos.x, pos.y, pos.z, 1.0f);
            }

            // VisibleLight.finalColor already returns color in active color space
            lightColor = lightData.finalColor;

            GetLightAttenuationAndSpotDirection(
                lightData.lightType, lightData.range, lightData.localToWorldMatrix,
                lightData.spotAngle, lightData.light?.innerSpotAngle,
                out lightAttenuation, out lightSpotDir);

            Light light = lightData.light;

            // Set the occlusion probe channel.
            int occlusionProbeChannel = light != null ? light.bakingOutput.occlusionMaskChannel : -1;

            // If we have baked the light, the occlusion channel is the index we need to sample in 'unity_ProbesOcclusion'
            // If we have not baked the light, the occlusion channel is -1.
            // In case there is no occlusion channel is -1, we set it to zero, and then set the second value in the
            // input to one. We then, in the shader max with the second value for non-occluded lights.
            lightOcclusionProbeChannel.x = occlusionProbeChannel == -1 ? 0f : occlusionProbeChannel;
            lightOcclusionProbeChannel.y = occlusionProbeChannel == -1 ? 1f : 0f;
        }
    }

    internal enum URPProfileId
    {
        // CPU
        UniversalRenderTotal,
        UpdateVolumeFramework,
        RenderCameraStack,

        // GPU
        AdditionalLightsShadow,
        ColorGradingLUT,
        CopyColor,
        CopyDepth,
        DepthNormalPrepass,
        DepthPrepass,

        // DrawObjectsPass
        DrawOpaqueObjects,
        DrawTransparentObjects,

        // RenderObjectsPass
        //RenderObjects,

        MainLightShadow,
        ResolveShadows,
        SSAO,

        // PostProcessPass
        StopNaNs,
        SMAA,
        GaussianDepthOfField,
        BokehDepthOfField,
        MotionBlur,
        PaniniProjection,
        UberPostProcess,
        Bloom,

        FinalBlit
    }
}<|MERGE_RESOLUTION|>--- conflicted
+++ resolved
@@ -330,9 +330,7 @@
         public static readonly string _POINT = "_POINT";
         public static readonly string _DEFERRED_ADDITIONAL_LIGHT_SHADOWS = "_DEFERRED_ADDITIONAL_LIGHT_SHADOWS";
         public static readonly string _GBUFFER_NORMALS_OCT = "_GBUFFER_NORMALS_OCT";
-<<<<<<< HEAD
         public static readonly string _DEFERRED_SUBTRACTIVE_LIGHTING = "_DEFERRED_SUBTRACTIVE_LIGHTING";
-=======
         public static readonly string LIGHTMAP_ON = "LIGHTMAP_ON";
         public static readonly string _ALPHATEST_ON = "_ALPHATEST_ON";
         public static readonly string DIRLIGHTMAP_COMBINED = "DIRLIGHTMAP_COMBINED";
@@ -340,7 +338,6 @@
         public static readonly string _DETAIL_SCALED = "_DETAIL_SCALED";
         public static readonly string _CLEARCOAT = "_CLEARCOAT";
         public static readonly string _CLEARCOATMAP = "_CLEARCOATMAP";
->>>>>>> 48e111cd
 
         // XR
         public static readonly string UseDrawProcedural = "_USE_DRAW_PROCEDURAL";
