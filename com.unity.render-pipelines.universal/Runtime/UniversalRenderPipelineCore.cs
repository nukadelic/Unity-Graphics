using System;
using System.Collections.Generic;
using Unity.Collections;

using UnityEngine.Experimental.GlobalIllumination;
using UnityEngine.Experimental.Rendering;
using Lightmapping = UnityEngine.Experimental.GlobalIllumination.Lightmapping;

namespace UnityEngine.Rendering.Universal
{
    public enum MixedLightingSetup
    {
        None,
        ShadowMask,
        Subtractive,
    };

    public struct RenderingData
    {
        public CullingResults cullResults;
        public CameraData cameraData;
        public LightData lightData;
        public ShadowData shadowData;
        public PostProcessingData postProcessingData;
        public bool supportsDynamicBatching;
        public PerObjectData perObjectData;

        /// <summary>
        /// True if post-processing effect is enabled while rendering the camera stack.
        /// </summary>
        public bool postProcessingEnabled;
    }

    public struct LightData
    {
        public int mainLightIndex;
        public int additionalLightsCount;
        public int maxPerObjectAdditionalLightsCount;
        public NativeArray<VisibleLight> visibleLights;
        internal NativeArray<int> originalIndices;
        public bool shadeAdditionalLightsPerVertex;
        public bool supportsMixedLighting;
        public bool reflectionProbeBoxProjection;
        public bool reflectionProbeBlending;
        public bool supportsLightLayers;
    }

    public struct CameraData
    {
        // Internal camera data as we are not yet sure how to expose View in stereo context.
        // We might change this API soon.
        Matrix4x4 m_ViewMatrix;
        Matrix4x4 m_ProjectionMatrix;

        internal void SetViewAndProjectionMatrix(Matrix4x4 viewMatrix, Matrix4x4 projectionMatrix)
        {
            m_ViewMatrix = viewMatrix;
            m_ProjectionMatrix = projectionMatrix;
        }

        /// <summary>
        /// Returns the camera view matrix.
        /// </summary>
        /// <returns></returns>
        public Matrix4x4 GetViewMatrix(int viewIndex = 0)
        {
#if ENABLE_VR && ENABLE_XR_MODULE
            if (xr.enabled)
                return xr.GetViewMatrix(viewIndex);
#endif
            return m_ViewMatrix;
        }

        /// <summary>
        /// Returns the camera projection matrix.
        /// </summary>
        /// <returns></returns>
        public Matrix4x4 GetProjectionMatrix(int viewIndex = 0)
        {
#if ENABLE_VR && ENABLE_XR_MODULE
            if (xr.enabled)
                return xr.GetProjMatrix(viewIndex);
#endif
            return m_ProjectionMatrix;
        }

        /// <summary>
        /// Returns the camera GPU projection matrix. This contains platform specific changes to handle y-flip and reverse z.
        /// Similar to <c>GL.GetGPUProjectionMatrix</c> but queries URP internal state to know if the pipeline is rendering to render texture.
        /// For more info on platform differences regarding camera projection check: https://docs.unity3d.com/Manual/SL-PlatformDifferences.html
        /// </summary>
        /// <seealso cref="GL.GetGPUProjectionMatrix(Matrix4x4, bool)"/>
        /// <returns></returns>
        public Matrix4x4 GetGPUProjectionMatrix(int viewIndex = 0)
        {
            return GL.GetGPUProjectionMatrix(GetProjectionMatrix(viewIndex), IsCameraProjectionMatrixFlipped());
        }

        public Camera camera;
        public CameraRenderType renderType;
        public RenderTexture targetTexture;
        public RenderTextureDescriptor cameraTargetDescriptor;
        internal Rect pixelRect;
        internal int pixelWidth;
        internal int pixelHeight;
        internal float aspectRatio;
        public float renderScale;
        public bool clearDepth;
        public CameraType cameraType;
        public bool isDefaultViewport;
        public bool isHdrEnabled;
        public bool requiresDepthTexture;
        public bool requiresOpaqueTexture;
<<<<<<< HEAD
=======

        /// <summary>
        /// Returns true if post processing passes require depth texture.
        /// </summary>
        public bool postProcessingRequiresDepthTexture;

#if ENABLE_VR && ENABLE_XR_MODULE
>>>>>>> e672156e
        public bool xrRendering;
        internal bool requireSrgbConversion
        {
            get
            {
#if ENABLE_VR && ENABLE_XR_MODULE
                if (xr.enabled)
                    return !xr.renderTargetDesc.sRGB && (QualitySettings.activeColorSpace == ColorSpace.Linear);
#endif

                return targetTexture == null && Display.main.requiresSrgbBlitToBackbuffer;
            }
        }

        /// <summary>
        /// True if the camera rendering is for the scene window in the editor
        /// </summary>
        public bool isSceneViewCamera => cameraType == CameraType.SceneView;

        /// <summary>
        /// True if the camera rendering is for the preview window in the editor
        /// </summary>
        public bool isPreviewCamera => cameraType == CameraType.Preview;

        internal bool isRenderPassSupportedCamera => (cameraType == CameraType.Game || cameraType == CameraType.Reflection);

        /// <summary>
        /// True if the camera device projection matrix is flipped. This happens when the pipeline is rendering
        /// to a render texture in non OpenGL platforms. If you are doing a custom Blit pass to copy camera textures
        /// (_CameraColorTexture, _CameraDepthAttachment) you need to check this flag to know if you should flip the
        /// matrix when rendering with for cmd.Draw* and reading from camera textures.
        /// </summary>
        public bool IsCameraProjectionMatrixFlipped()
        {
            // Users only have access to CameraData on URP rendering scope. The current renderer should never be null.
            var renderer = ScriptableRenderer.current;
            Debug.Assert(renderer != null, "IsCameraProjectionMatrixFlipped is being called outside camera rendering scope.");

            if (renderer != null)
            {
                bool renderingToBackBufferTarget = renderer.cameraColorTarget == BuiltinRenderTextureType.CameraTarget;
#if ENABLE_VR && ENABLE_XR_MODULE
                if (xr.enabled)
                    renderingToBackBufferTarget |= renderer.cameraColorTarget == xr.renderTarget;
#endif
                bool renderingToTexture = !renderingToBackBufferTarget || targetTexture != null;
                return SystemInfo.graphicsUVStartsAtTop && renderingToTexture;
            }

            return true;
        }

        public SortingCriteria defaultOpaqueSortFlags;

        internal XRPass xr;

        public float maxShadowDistance;
        public bool postProcessEnabled;

        public IEnumerator<Action<RenderTargetIdentifier, CommandBuffer>> captureActions;

        public LayerMask volumeLayerMask;
        public Transform volumeTrigger;

        public bool isStopNaNEnabled;
        public bool isDitheringEnabled;
        public AntialiasingMode antialiasing;
        public AntialiasingQuality antialiasingQuality;

        /// <summary>
        /// Returns the current renderer used by this camera.
        /// <see cref="ScriptableRenderer"/>
        /// </summary>
        public ScriptableRenderer renderer;

        /// <summary>
        /// True if this camera is resolving rendering to the final camera render target.
        /// When rendering a stack of cameras only the last camera in the stack will resolve to camera target.
        /// </summary>
        public bool resolveFinalTarget;

        /// <summary>
        /// Camera position in world space.
        /// </summary>
        public Vector3 worldSpaceCameraPos;
    }

    public struct ShadowData
    {
        public bool supportsMainLightShadows;
        [Obsolete("Obsolete, this feature was replaced by new 'ScreenSpaceShadows' renderer feature")]
        public bool requiresScreenSpaceShadowResolve;
        public int mainLightShadowmapWidth;
        public int mainLightShadowmapHeight;
        public int mainLightShadowCascadesCount;
        public Vector3 mainLightShadowCascadesSplit;
        /// <summary>
        /// Main light last cascade shadow fade border.
        /// Value represents the width of shadow fade that ranges from 0 to 1.
        /// Where value 0 is used for no shadow fade.
        /// </summary>
        public float mainLightShadowCascadeBorder;
        public bool supportsAdditionalLightShadows;
        public int additionalLightsShadowmapWidth;
        public int additionalLightsShadowmapHeight;
        public bool supportsSoftShadows;
        public int shadowmapDepthBufferBits;
        public List<Vector4> bias;
        public List<int> resolution;

        internal bool isKeywordAdditionalLightShadowsEnabled;
        internal bool isKeywordSoftShadowsEnabled;
    }

    // Precomputed tile data.
    public struct PreTile
    {
        // Tile left, right, bottom and top plane equations in view space.
        // Normals are pointing out.
        public Unity.Mathematics.float4 planeLeft;
        public Unity.Mathematics.float4 planeRight;
        public Unity.Mathematics.float4 planeBottom;
        public Unity.Mathematics.float4 planeTop;
    }

    // Actual tile data passed to the deferred shaders.
    public struct TileData
    {
        public uint tileID;         // 2x 16 bits
        public uint listBitMask;    // 32 bits
        public uint relLightOffset; // 16 bits is enough
        public uint unused;
    }

    // Actual point/spot light data passed to the deferred shaders.
    public struct PunctualLightData
    {
        public Vector3 wsPos;
        public float radius; // TODO remove? included in attenuation
        public Vector4 color;
        public Vector4 attenuation; // .xy are used by DistanceAttenuation - .zw are used by AngleAttenuation (for SpotLights)
        public Vector3 spotDirection;   // for spotLights
        public int flags;
        public Vector4 occlusionProbeInfo;
        public uint layerMask;
    }

    internal static class ShaderPropertyId
    {
        public static readonly int glossyEnvironmentColor = Shader.PropertyToID("_GlossyEnvironmentColor");
        public static readonly int subtractiveShadowColor = Shader.PropertyToID("_SubtractiveShadowColor");

        public static readonly int glossyEnvironmentCubeMap = Shader.PropertyToID("_GlossyEnvironmentCubeMap");
        public static readonly int glossyEnvironmentCubeMapHDR = Shader.PropertyToID("_GlossyEnvironmentCubeMap_HDR");

        public static readonly int ambientSkyColor = Shader.PropertyToID("unity_AmbientSky");
        public static readonly int ambientEquatorColor = Shader.PropertyToID("unity_AmbientEquator");
        public static readonly int ambientGroundColor = Shader.PropertyToID("unity_AmbientGround");

        public static readonly int time = Shader.PropertyToID("_Time");
        public static readonly int sinTime = Shader.PropertyToID("_SinTime");
        public static readonly int cosTime = Shader.PropertyToID("_CosTime");
        public static readonly int deltaTime = Shader.PropertyToID("unity_DeltaTime");
        public static readonly int timeParameters = Shader.PropertyToID("_TimeParameters");

        public static readonly int scaledScreenParams = Shader.PropertyToID("_ScaledScreenParams");
        public static readonly int worldSpaceCameraPos = Shader.PropertyToID("_WorldSpaceCameraPos");
        public static readonly int screenParams = Shader.PropertyToID("_ScreenParams");
        public static readonly int projectionParams = Shader.PropertyToID("_ProjectionParams");
        public static readonly int zBufferParams = Shader.PropertyToID("_ZBufferParams");
        public static readonly int orthoParams = Shader.PropertyToID("unity_OrthoParams");

        public static readonly int screenSize = Shader.PropertyToID("_ScreenSize");

        public static readonly int viewMatrix = Shader.PropertyToID("unity_MatrixV");
        public static readonly int projectionMatrix = Shader.PropertyToID("glstate_matrix_projection");
        public static readonly int viewAndProjectionMatrix = Shader.PropertyToID("unity_MatrixVP");

        public static readonly int inverseViewMatrix = Shader.PropertyToID("unity_MatrixInvV");
        public static readonly int inverseProjectionMatrix = Shader.PropertyToID("unity_MatrixInvP");
        public static readonly int inverseViewAndProjectionMatrix = Shader.PropertyToID("unity_MatrixInvVP");

        public static readonly int cameraProjectionMatrix = Shader.PropertyToID("unity_CameraProjection");
        public static readonly int inverseCameraProjectionMatrix = Shader.PropertyToID("unity_CameraInvProjection");
        public static readonly int worldToCameraMatrix = Shader.PropertyToID("unity_WorldToCamera");
        public static readonly int cameraToWorldMatrix = Shader.PropertyToID("unity_CameraToWorld");

        public static readonly int cameraWorldClipPlanes = Shader.PropertyToID("unity_CameraWorldClipPlanes");

        public static readonly int billboardNormal = Shader.PropertyToID("unity_BillboardNormal");
        public static readonly int billboardTangent = Shader.PropertyToID("unity_BillboardTangent");
        public static readonly int billboardCameraParams = Shader.PropertyToID("unity_BillboardCameraParams");

        public static readonly int sourceTex = Shader.PropertyToID("_SourceTex");
        public static readonly int scaleBias = Shader.PropertyToID("_ScaleBias");
        public static readonly int scaleBiasRt = Shader.PropertyToID("_ScaleBiasRt");

        // Required for 2D Unlit Shadergraph master node as it doesn't currently support hidden properties.
        public static readonly int rendererColor = Shader.PropertyToID("_RendererColor");
    }

    public struct PostProcessingData
    {
        public ColorGradingMode gradingMode;
        public int lutSize;
        /// <summary>
        /// True if fast approximation functions are used when converting between the sRGB and Linear color spaces, false otherwise.
        /// </summary>
        public bool useFastSRGBLinearConversion;
    }

    public static class ShaderKeywordStrings
    {
        public static readonly string MainLightShadows = "_MAIN_LIGHT_SHADOWS";
        public static readonly string MainLightShadowCascades = "_MAIN_LIGHT_SHADOWS_CASCADE";
        public static readonly string MainLightShadowScreen = "_MAIN_LIGHT_SHADOWS_SCREEN";
        public static readonly string CastingPunctualLightShadow = "_CASTING_PUNCTUAL_LIGHT_SHADOW"; // This is used during shadow map generation to differentiate between directional and punctual light shadows, as they use different formulas to apply Normal Bias
        public static readonly string AdditionalLightsVertex = "_ADDITIONAL_LIGHTS_VERTEX";
        public static readonly string AdditionalLightsPixel = "_ADDITIONAL_LIGHTS";
        internal static readonly string ClusteredRendering = "_CLUSTERED_RENDERING";
        public static readonly string AdditionalLightShadows = "_ADDITIONAL_LIGHT_SHADOWS";
        public static readonly string ReflectionProbeBoxProjection = "_REFLECTION_PROBE_BOX_PROJECTION";
        public static readonly string ReflectionProbeBlending = "_REFLECTION_PROBE_BLENDING";
        public static readonly string SoftShadows = "_SHADOWS_SOFT";
        public static readonly string MixedLightingSubtractive = "_MIXED_LIGHTING_SUBTRACTIVE"; // Backward compatibility
        public static readonly string LightmapShadowMixing = "LIGHTMAP_SHADOW_MIXING";
        public static readonly string ShadowsShadowMask = "SHADOWS_SHADOWMASK";
        public static readonly string LightLayers = "_LIGHT_LAYERS";
        public static readonly string RenderPassEnabled = "_RENDER_PASS_ENABLED";
        public static readonly string BillboardFaceCameraPos = "BILLBOARD_FACE_CAMERA_POS";
        public static readonly string LightCookies = "_LIGHT_COOKIES";

        public static readonly string DepthNoMsaa = "_DEPTH_NO_MSAA";
        public static readonly string DepthMsaa2 = "_DEPTH_MSAA_2";
        public static readonly string DepthMsaa4 = "_DEPTH_MSAA_4";
        public static readonly string DepthMsaa8 = "_DEPTH_MSAA_8";

        public static readonly string LinearToSRGBConversion = "_LINEAR_TO_SRGB_CONVERSION";
        internal static readonly string UseFastSRGBLinearConversion = "_USE_FAST_SRGB_LINEAR_CONVERSION";

        public static readonly string DBufferMRT1 = "_DBUFFER_MRT1";
        public static readonly string DBufferMRT2 = "_DBUFFER_MRT2";
        public static readonly string DBufferMRT3 = "_DBUFFER_MRT3";
        public static readonly string DecalNormalBlendLow = "_DECAL_NORMAL_BLEND_LOW";
        public static readonly string DecalNormalBlendMedium = "_DECAL_NORMAL_BLEND_MEDIUM";
        public static readonly string DecalNormalBlendHigh = "_DECAL_NORMAL_BLEND_HIGH";

        public static readonly string SmaaLow = "_SMAA_PRESET_LOW";
        public static readonly string SmaaMedium = "_SMAA_PRESET_MEDIUM";
        public static readonly string SmaaHigh = "_SMAA_PRESET_HIGH";
        public static readonly string PaniniGeneric = "_GENERIC";
        public static readonly string PaniniUnitDistance = "_UNIT_DISTANCE";
        public static readonly string BloomLQ = "_BLOOM_LQ";
        public static readonly string BloomHQ = "_BLOOM_HQ";
        public static readonly string BloomLQDirt = "_BLOOM_LQ_DIRT";
        public static readonly string BloomHQDirt = "_BLOOM_HQ_DIRT";
        public static readonly string UseRGBM = "_USE_RGBM";
        public static readonly string Distortion = "_DISTORTION";
        public static readonly string ChromaticAberration = "_CHROMATIC_ABERRATION";
        public static readonly string HDRGrading = "_HDR_GRADING";
        public static readonly string TonemapACES = "_TONEMAP_ACES";
        public static readonly string TonemapNeutral = "_TONEMAP_NEUTRAL";
        public static readonly string FilmGrain = "_FILM_GRAIN";
        public static readonly string Fxaa = "_FXAA";
        public static readonly string Dithering = "_DITHERING";
        public static readonly string ScreenSpaceOcclusion = "_SCREEN_SPACE_OCCLUSION";

        public static readonly string HighQualitySampling = "_HIGH_QUALITY_SAMPLING";

        public static readonly string DOWNSAMPLING_SIZE_2 = "DOWNSAMPLING_SIZE_2";
        public static readonly string DOWNSAMPLING_SIZE_4 = "DOWNSAMPLING_SIZE_4";
        public static readonly string DOWNSAMPLING_SIZE_8 = "DOWNSAMPLING_SIZE_8";
        public static readonly string DOWNSAMPLING_SIZE_16 = "DOWNSAMPLING_SIZE_16";
        public static readonly string _SPOT = "_SPOT";
        public static readonly string _DIRECTIONAL = "_DIRECTIONAL";
        public static readonly string _POINT = "_POINT";
        public static readonly string _DEFERRED_STENCIL = "_DEFERRED_STENCIL";
        public static readonly string _DEFERRED_FIRST_LIGHT = "_DEFERRED_FIRST_LIGHT";
        public static readonly string _DEFERRED_MAIN_LIGHT = "_DEFERRED_MAIN_LIGHT";
        public static readonly string _GBUFFER_NORMALS_OCT = "_GBUFFER_NORMALS_OCT";
        public static readonly string _DEFERRED_MIXED_LIGHTING = "_DEFERRED_MIXED_LIGHTING";
        public static readonly string LIGHTMAP_ON = "LIGHTMAP_ON";
        public static readonly string DYNAMICLIGHTMAP_ON = "DYNAMICLIGHTMAP_ON";
        public static readonly string _ALPHATEST_ON = "_ALPHATEST_ON";
        public static readonly string DIRLIGHTMAP_COMBINED = "DIRLIGHTMAP_COMBINED";
        public static readonly string _DETAIL_MULX2 = "_DETAIL_MULX2";
        public static readonly string _DETAIL_SCALED = "_DETAIL_SCALED";
        public static readonly string _CLEARCOAT = "_CLEARCOAT";
        public static readonly string _CLEARCOATMAP = "_CLEARCOATMAP";
        public static readonly string DEBUG_DISPLAY = "DEBUG_DISPLAY";

        public static readonly string _EMISSION = "_EMISSION";
        public static readonly string _RECEIVE_SHADOWS_OFF = "_RECEIVE_SHADOWS_OFF";
        public static readonly string _SURFACE_TYPE_TRANSPARENT = "_SURFACE_TYPE_TRANSPARENT";
        public static readonly string _ALPHAPREMULTIPLY_ON = "_ALPHAPREMULTIPLY_ON";
        public static readonly string _ALPHAMODULATE_ON = "_ALPHAMODULATE_ON";
        public static readonly string _NORMALMAP = "_NORMALMAP";

        public static readonly string EDITOR_VISUALIZATION = "EDITOR_VISUALIZATION";

        // XR
        public static readonly string UseDrawProcedural = "_USE_DRAW_PROCEDURAL";
    }

    public sealed partial class UniversalRenderPipeline
    {
        // Holds light direction for directional lights or position for punctual lights.
        // When w is set to 1.0, it means it's a punctual light.
        static Vector4 k_DefaultLightPosition = new Vector4(0.0f, 0.0f, 1.0f, 0.0f);
        static Vector4 k_DefaultLightColor = Color.black;

        // Default light attenuation is setup in a particular way that it causes
        // directional lights to return 1.0 for both distance and angle attenuation
        static Vector4 k_DefaultLightAttenuation = new Vector4(0.0f, 1.0f, 0.0f, 1.0f);
        static Vector4 k_DefaultLightSpotDirection = new Vector4(0.0f, 0.0f, 1.0f, 0.0f);
        static Vector4 k_DefaultLightsProbeChannel = new Vector4(0.0f, 0.0f, 0.0f, 0.0f);

        static List<Vector4> m_ShadowBiasData = new List<Vector4>();
        static List<int> m_ShadowResolutionData = new List<int>();

        /// <summary>
        /// Checks if a camera is a game camera.
        /// </summary>
        /// <param name="camera">Camera to check state from.</param>
        /// <returns>true if given camera is a game camera, false otherwise.</returns>
        public static bool IsGameCamera(Camera camera)
        {
            if (camera == null)
                throw new ArgumentNullException("camera");

            return camera.cameraType == CameraType.Game || camera.cameraType == CameraType.VR;
        }

        /// <summary>
        /// Returns the current render pipeline asset for the current quality setting.
        /// If no render pipeline asset is assigned in QualitySettings, then returns the one assigned in GraphicsSettings.
        /// </summary>
        public static UniversalRenderPipelineAsset asset
        {
            get => GraphicsSettings.currentRenderPipeline as UniversalRenderPipelineAsset;
        }

        Comparison<Camera> cameraComparison = (camera1, camera2) => { return (int)camera1.depth - (int)camera2.depth; };
#if UNITY_2021_1_OR_NEWER
        void SortCameras(List<Camera> cameras)
        {
            if (cameras.Count > 1)
                cameras.Sort(cameraComparison);
        }

#else
        void SortCameras(Camera[] cameras)
        {
            if (cameras.Length > 1)
                Array.Sort(cameras, cameraComparison);
        }

#endif

        static GraphicsFormat MakeRenderTextureGraphicsFormat(bool isHdrEnabled, bool needsAlpha)
        {
            if (isHdrEnabled)
            {
                if (!needsAlpha && RenderingUtils.SupportsGraphicsFormat(GraphicsFormat.B10G11R11_UFloatPack32, FormatUsage.Linear | FormatUsage.Render))
                    return GraphicsFormat.B10G11R11_UFloatPack32;
                if (RenderingUtils.SupportsGraphicsFormat(GraphicsFormat.R16G16B16A16_SFloat, FormatUsage.Linear | FormatUsage.Render))
                    return GraphicsFormat.R16G16B16A16_SFloat;
                return SystemInfo.GetGraphicsFormat(DefaultFormat.HDR); // This might actually be a LDR format on old devices.
            }

            return SystemInfo.GetGraphicsFormat(DefaultFormat.LDR);
        }

        static RenderTextureDescriptor CreateRenderTextureDescriptor(Camera camera, float renderScale,
            bool isHdrEnabled, int msaaSamples, bool needsAlpha, bool requiresOpaqueTexture)
        {
            RenderTextureDescriptor desc;

            if (camera.targetTexture == null)
            {
                desc = new RenderTextureDescriptor(camera.pixelWidth, camera.pixelHeight);
                desc.width = (int)((float)desc.width * renderScale);
                desc.height = (int)((float)desc.height * renderScale);
                desc.graphicsFormat = MakeRenderTextureGraphicsFormat(isHdrEnabled, needsAlpha);
                desc.depthBufferBits = 32;
                desc.msaaSamples = msaaSamples;
                desc.sRGB = (QualitySettings.activeColorSpace == ColorSpace.Linear);
            }
            else
            {
                desc = camera.targetTexture.descriptor;
                desc.width = camera.pixelWidth;
                desc.height = camera.pixelHeight;
                if (camera.cameraType == CameraType.SceneView && !isHdrEnabled)
                {
                    desc.graphicsFormat = SystemInfo.GetGraphicsFormat(DefaultFormat.LDR);
                }
                // SystemInfo.SupportsRenderTextureFormat(camera.targetTexture.descriptor.colorFormat)
                // will assert on R8_SINT since it isn't a valid value of RenderTextureFormat.
                // If this is fixed then we can implement debug statement to the user explaining why some
                // RenderTextureFormats available resolves in a black render texture when no warning or error
                // is given.
            }

            // Make sure dimension is non zero
            desc.width = Mathf.Max(1, desc.width);
            desc.height = Mathf.Max(1, desc.height);

            desc.enableRandomWrite = false;
            desc.bindMS = false;
            desc.useDynamicScale = camera.allowDynamicResolution;

            // check that the requested MSAA samples count is supported by the current platform. If it's not supported,
            // replace the requested desc.msaaSamples value with the actual value the engine falls back to
            desc.msaaSamples = SystemInfo.GetRenderTextureSupportedMSAASampleCount(desc);

            // if the target platform doesn't support storing multisampled RTs and we are doing a separate opaque pass, using a Load load action on the subsequent passes
            // will result in loading Resolved data, which on some platforms is discarded, resulting in losing the results of the previous passes.
            // As a workaround we disable MSAA to make sure that the results of previous passes are stored. (fix for Case 1247423).
            if (!SystemInfo.supportsStoreAndResolveAction && requiresOpaqueTexture)
                desc.msaaSamples = 1;

            return desc;
        }

        private static Lightmapping.RequestLightsDelegate lightsDelegate = (Light[] requests, NativeArray<LightDataGI> lightsOutput) =>
        {
            LightDataGI lightData = new LightDataGI();
#if UNITY_EDITOR
            // Always extract lights in the Editor.
            for (int i = 0; i < requests.Length; i++)
            {
                Light light = requests[i];
                var additionalLightData = light.GetUniversalAdditionalLightData();

                LightmapperUtils.Extract(light, out Cookie cookie);

                switch (light.type)
                {
                    case LightType.Directional:
                        DirectionalLight directionalLight = new DirectionalLight();
                        LightmapperUtils.Extract(light, ref directionalLight);

                        if (light.cookie != null)
                        {
                            // Size == 1 / Scale
                            cookie.sizes = additionalLightData.lightCookieSize;
                            // Offset, Map cookie UV offset to light position on along local axes.
                            if (additionalLightData.lightCookieOffset != Vector2.zero)
                            {
                                var r = light.transform.right * additionalLightData.lightCookieOffset.x;
                                var u = light.transform.up * additionalLightData.lightCookieOffset.y;
                                var offset = r + u;

                                directionalLight.position += offset;
                            }
                        }

                        lightData.Init(ref directionalLight, ref cookie);
                        break;
                    case LightType.Point:
                        PointLight pointLight = new PointLight();
                        LightmapperUtils.Extract(light, ref pointLight);
                        lightData.Init(ref pointLight, ref cookie);
                        break;
                    case LightType.Spot:
                        SpotLight spotLight = new SpotLight();
                        LightmapperUtils.Extract(light, ref spotLight);
                        spotLight.innerConeAngle = light.innerSpotAngle * Mathf.Deg2Rad;
                        spotLight.angularFalloff = AngularFalloffType.AnalyticAndInnerAngle;
                        lightData.Init(ref spotLight, ref cookie);
                        break;
                    case LightType.Area:
                        RectangleLight rectangleLight = new RectangleLight();
                        LightmapperUtils.Extract(light, ref rectangleLight);
                        rectangleLight.mode = LightMode.Baked;
                        lightData.Init(ref rectangleLight);
                        break;
                    case LightType.Disc:
                        DiscLight discLight = new DiscLight();
                        LightmapperUtils.Extract(light, ref discLight);
                        discLight.mode = LightMode.Baked;
                        lightData.Init(ref discLight);
                        break;
                    default:
                        lightData.InitNoBake(light.GetInstanceID());
                        break;
                }

                lightData.falloff = FalloffType.InverseSquared;
                lightsOutput[i] = lightData;
            }
#else
            // If Enlighten realtime GI isn't active, we don't extract lights.
            if (SupportedRenderingFeatures.active.enlighten == false || ((int)SupportedRenderingFeatures.active.lightmapBakeTypes | (int)LightmapBakeType.Realtime) == 0)
            {
                for (int i = 0; i < requests.Length; i++)
                {
                    Light light = requests[i];
                    lightData.InitNoBake(light.GetInstanceID());
                    lightsOutput[i] = lightData;
                }
            }
            else
            {
                for (int i = 0; i < requests.Length; i++)
                {
                    Light light = requests[i];
                    switch (light.type)
                    {
                        case LightType.Directional:
                            DirectionalLight directionalLight = new DirectionalLight();
                            LightmapperUtils.Extract(light, ref directionalLight);
                            lightData.Init(ref directionalLight);
                            break;
                        case LightType.Point:
                            PointLight pointLight = new PointLight();
                            LightmapperUtils.Extract(light, ref pointLight);
                            lightData.Init(ref pointLight);
                            break;
                        case LightType.Spot:
                            SpotLight spotLight = new SpotLight();
                            LightmapperUtils.Extract(light, ref spotLight);
                            spotLight.innerConeAngle = light.innerSpotAngle * Mathf.Deg2Rad;
                            spotLight.angularFalloff = AngularFalloffType.AnalyticAndInnerAngle;
                            lightData.Init(ref spotLight);
                            break;
                        case LightType.Area:
                            // Rect area light is baked only in URP.
                            lightData.InitNoBake(light.GetInstanceID());
                            break;
                        case LightType.Disc:
                            // Disc light is baked only.
                            lightData.InitNoBake(light.GetInstanceID());
                            break;
                        default:
                            lightData.InitNoBake(light.GetInstanceID());
                            break;
                    }
                    lightData.falloff = FalloffType.InverseSquared;
                    lightsOutput[i] = lightData;
                }
            }
#endif
        };

        // called from DeferredLights.cs too
        public static void GetLightAttenuationAndSpotDirection(
            LightType lightType, float lightRange, Matrix4x4 lightLocalToWorldMatrix,
            float spotAngle, float? innerSpotAngle,
            out Vector4 lightAttenuation, out Vector4 lightSpotDir)
        {
            lightAttenuation = k_DefaultLightAttenuation;
            lightSpotDir = k_DefaultLightSpotDirection;

            // Directional Light attenuation is initialize so distance attenuation always be 1.0
            if (lightType != LightType.Directional)
            {
                // Light attenuation in universal matches the unity vanilla one.
                // attenuation = 1.0 / distanceToLightSqr
                // We offer two different smoothing factors.
                // The smoothing factors make sure that the light intensity is zero at the light range limit.
                // The first smoothing factor is a linear fade starting at 80 % of the light range.
                // smoothFactor = (lightRangeSqr - distanceToLightSqr) / (lightRangeSqr - fadeStartDistanceSqr)
                // We rewrite smoothFactor to be able to pre compute the constant terms below and apply the smooth factor
                // with one MAD instruction
                // smoothFactor =  distanceSqr * (1.0 / (fadeDistanceSqr - lightRangeSqr)) + (-lightRangeSqr / (fadeDistanceSqr - lightRangeSqr)
                //                 distanceSqr *           oneOverFadeRangeSqr             +              lightRangeSqrOverFadeRangeSqr

                // The other smoothing factor matches the one used in the Unity lightmapper but is slower than the linear one.
                // smoothFactor = (1.0 - saturate((distanceSqr * 1.0 / lightrangeSqr)^2))^2
                float lightRangeSqr = lightRange * lightRange;
                float fadeStartDistanceSqr = 0.8f * 0.8f * lightRangeSqr;
                float fadeRangeSqr = (fadeStartDistanceSqr - lightRangeSqr);
                float oneOverFadeRangeSqr = 1.0f / fadeRangeSqr;
                float lightRangeSqrOverFadeRangeSqr = -lightRangeSqr / fadeRangeSqr;
                float oneOverLightRangeSqr = 1.0f / Mathf.Max(0.0001f, lightRange * lightRange);

                // On untethered devices: Use the faster linear smoothing factor (SHADER_HINT_NICE_QUALITY).
                // On other devices: Use the smoothing factor that matches the GI.
                lightAttenuation.x = Application.isMobilePlatform || SystemInfo.graphicsDeviceType == GraphicsDeviceType.Switch ? oneOverFadeRangeSqr : oneOverLightRangeSqr;
                lightAttenuation.y = lightRangeSqrOverFadeRangeSqr;
            }

            if (lightType == LightType.Spot)
            {
                Vector4 dir = lightLocalToWorldMatrix.GetColumn(2);
                lightSpotDir = new Vector4(-dir.x, -dir.y, -dir.z, 0.0f);

                // Spot Attenuation with a linear falloff can be defined as
                // (SdotL - cosOuterAngle) / (cosInnerAngle - cosOuterAngle)
                // This can be rewritten as
                // invAngleRange = 1.0 / (cosInnerAngle - cosOuterAngle)
                // SdotL * invAngleRange + (-cosOuterAngle * invAngleRange)
                // If we precompute the terms in a MAD instruction
                float cosOuterAngle = Mathf.Cos(Mathf.Deg2Rad * spotAngle * 0.5f);
                // We neeed to do a null check for particle lights
                // This should be changed in the future
                // Particle lights will use an inline function
                float cosInnerAngle;
                if (innerSpotAngle.HasValue)
                    cosInnerAngle = Mathf.Cos(innerSpotAngle.Value * Mathf.Deg2Rad * 0.5f);
                else
                    cosInnerAngle = Mathf.Cos((2.0f * Mathf.Atan(Mathf.Tan(spotAngle * 0.5f * Mathf.Deg2Rad) * (64.0f - 18.0f) / 64.0f)) * 0.5f);
                float smoothAngleRange = Mathf.Max(0.001f, cosInnerAngle - cosOuterAngle);
                float invAngleRange = 1.0f / smoothAngleRange;
                float add = -cosOuterAngle * invAngleRange;
                lightAttenuation.z = invAngleRange;
                lightAttenuation.w = add;
            }
        }

        public static void InitializeLightConstants_Common(NativeArray<VisibleLight> lights, int lightIndex, out Vector4 lightPos, out Vector4 lightColor, out Vector4 lightAttenuation, out Vector4 lightSpotDir, out Vector4 lightOcclusionProbeChannel)
        {
            lightPos = k_DefaultLightPosition;
            lightColor = k_DefaultLightColor;
            lightOcclusionProbeChannel = k_DefaultLightsProbeChannel;
            lightAttenuation = k_DefaultLightAttenuation;
            lightSpotDir = k_DefaultLightSpotDirection;

            // When no lights are visible, main light will be set to -1.
            // In this case we initialize it to default values and return
            if (lightIndex < 0)
                return;

            VisibleLight lightData = lights[lightIndex];
            if (lightData.lightType == LightType.Directional)
            {
                Vector4 dir = -lightData.localToWorldMatrix.GetColumn(2);
                lightPos = new Vector4(dir.x, dir.y, dir.z, 0.0f);
            }
            else
            {
                Vector4 pos = lightData.localToWorldMatrix.GetColumn(3);
                lightPos = new Vector4(pos.x, pos.y, pos.z, 1.0f);
            }

            // VisibleLight.finalColor already returns color in active color space
            lightColor = lightData.finalColor;

            GetLightAttenuationAndSpotDirection(
                lightData.lightType, lightData.range, lightData.localToWorldMatrix,
                lightData.spotAngle, lightData.light?.innerSpotAngle,
                out lightAttenuation, out lightSpotDir);

            Light light = lightData.light;

            if (light != null && light.bakingOutput.lightmapBakeType == LightmapBakeType.Mixed &&
                0 <= light.bakingOutput.occlusionMaskChannel &&
                light.bakingOutput.occlusionMaskChannel < 4)
            {
                lightOcclusionProbeChannel[light.bakingOutput.occlusionMaskChannel] = 1.0f;
            }
        }
    }

    internal enum URPProfileId
    {
        // CPU
        UniversalRenderTotal,
        UpdateVolumeFramework,
        RenderCameraStack,

        // GPU
        AdditionalLightsShadow,
        ColorGradingLUT,
        CopyColor,
        CopyDepth,
        DepthNormalPrepass,
        DepthPrepass,

        // DrawObjectsPass
        DrawOpaqueObjects,
        DrawTransparentObjects,

        // RenderObjectsPass
        //RenderObjects,

        LightCookies,

        MainLightShadow,
        ResolveShadows,
        SSAO,

        // PostProcessPass
        StopNaNs,
        SMAA,
        GaussianDepthOfField,
        BokehDepthOfField,
        MotionBlur,
        PaniniProjection,
        UberPostProcess,
        Bloom,
        LensFlareDataDriven,
        MotionVectors,

        FinalBlit
    }
}<|MERGE_RESOLUTION|>--- conflicted
+++ resolved
@@ -111,16 +111,12 @@
         public bool isHdrEnabled;
         public bool requiresDepthTexture;
         public bool requiresOpaqueTexture;
-<<<<<<< HEAD
-=======
 
         /// <summary>
         /// Returns true if post processing passes require depth texture.
         /// </summary>
         public bool postProcessingRequiresDepthTexture;
 
-#if ENABLE_VR && ENABLE_XR_MODULE
->>>>>>> e672156e
         public bool xrRendering;
         internal bool requireSrgbConversion
         {
