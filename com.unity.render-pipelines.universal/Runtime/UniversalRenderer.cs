--- conflicted
+++ resolved
@@ -813,28 +813,17 @@
                 }
 
 #if ENABLE_VR && ENABLE_XR_MODULE
-<<<<<<< HEAD
-                bool depthTargetResolved =
-                    // active depth is depth target, we don't need a blit pass to resolve
-                    m_ActiveCameraDepthAttachment == RenderTargetHandle.GetCameraTarget(cameraData);
-
-                if (!depthTargetResolved && cameraData.xr.copyDepth)
-                {
-                    m_XRCopyDepthPass.Setup(m_ActiveCameraDepthAttachment, RenderTargetHandle.GetCameraTarget(cameraData));
-                    EnqueuePass(m_XRCopyDepthPass);
-=======
                 if (cameraData.xr.enabled)
                 {
                     bool depthTargetResolved =
                         // active depth is depth target, we don't need a blit pass to resolve
-                        m_ActiveCameraDepthAttachment == RenderTargetHandle.GetCameraTarget(cameraData.xr);
+                        m_ActiveCameraDepthAttachment == RenderTargetHandle.GetCameraTarget(cameraData);
 
                     if (!depthTargetResolved && cameraData.xr.copyDepth)
                     {
-                        m_XRCopyDepthPass.Setup(m_ActiveCameraDepthAttachment, RenderTargetHandle.GetCameraTarget(cameraData.xr));
+                        m_XRCopyDepthPass.Setup(m_ActiveCameraDepthAttachment, RenderTargetHandle.GetCameraTarget(cameraData));
                         EnqueuePass(m_XRCopyDepthPass);
                     }
->>>>>>> e672156e
                 }
 #endif
             }
