--- conflicted
+++ resolved
@@ -75,12 +75,8 @@
             m_RenderOpaqueForwardPass = new DrawObjectsPass("Render Opaques", true, RenderPassEvent.BeforeRenderingOpaques, RenderQueueRange.opaque, data.opaqueLayerMask, m_DefaultStencilState, stencilData.stencilReference);
             m_CopyDepthPass = new CopyDepthPass(RenderPassEvent.BeforeRenderingOpaques, m_CopyDepthMaterial);
             m_DrawSkyboxPass = new DrawSkyboxPass(RenderPassEvent.BeforeRenderingSkybox);
-<<<<<<< HEAD
             m_CopyColorPass = new CopyColorPass(RenderPassEvent.BeforeRenderingTransparents, m_SamplingMaterial, m_BlitMaterial);
-=======
-            m_CopyColorPass = new CopyColorPass(RenderPassEvent.BeforeRenderingTransparents, m_SamplingMaterial);
             m_TransparentSettingsPass = new TransparentSettingsPass(RenderPassEvent.BeforeRenderingTransparents, data.shadowTransparentReceive);
->>>>>>> 81dd6026
             m_RenderTransparentForwardPass = new DrawObjectsPass("Render Transparents", false, RenderPassEvent.BeforeRenderingTransparents, RenderQueueRange.transparent, data.transparentLayerMask, m_DefaultStencilState, stencilData.stencilReference);
             m_OnRenderObjectCallbackPass = new InvokeOnRenderObjectCallbackPass(RenderPassEvent.BeforeRenderingPostProcessing);
             m_PostProcessPass = new PostProcessPass(RenderPassEvent.BeforeRenderingPostProcessing, data.postProcessData);
