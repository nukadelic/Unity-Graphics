--- conflicted
+++ resolved
@@ -71,15 +71,11 @@
         RenderTargetHandle m_NormalsTexture;
         RenderTargetHandle[] m_GBufferHandles;
         RenderTargetHandle m_OpaqueColor;
-<<<<<<< HEAD
-        RenderTargetHandle m_AfterPostProcessColor;
-        RenderTargetHandle m_AfterFinalPostProcessColor;
-        RenderTargetHandle m_ColorGradingLut;
-=======
         // For tiled-deferred shading.
         RenderTargetHandle m_DepthInfoTexture;
         RenderTargetHandle m_TileDepthInfoTexture;
->>>>>>> bd7420ec
+        RenderTargetHandle m_AfterPostProcessColor;
+        RenderTargetHandle m_AfterFinalPostProcessColor;
 
         ForwardLights m_ForwardLights;
         DeferredLights m_DeferredLights;
@@ -210,15 +206,9 @@
                 m_GBufferHandles[(int)DeferredLights.GBufferHandles.ShadowMask].Init("_GBuffer4");
             }
             m_OpaqueColor.Init("_CameraOpaqueTexture");
-<<<<<<< HEAD
-            m_AfterPostProcessColor.Init("_AfterPostProcessTexture");
-            m_AfterFinalPostProcessColor.Init("_AfterFinalPostProcessTexture");
-            m_ColorGradingLut.Init("_InternalGradingLut");
-            m_ForwardLights = new ForwardLights();
-=======
             m_DepthInfoTexture.Init("_DepthInfoTexture");
             m_TileDepthInfoTexture.Init("_TileDepthInfoTexture");
->>>>>>> bd7420ec
+            m_AfterPostProcessColor.Init("_AfterPostProcessTexture");
 
             supportedRenderingFeatures = new RenderingFeatures()
             {
@@ -550,21 +540,16 @@
                 // Do FXAA or any other final post-processing effect that might need to run after AA.
                 if (applyFinalPostProcessing)
                 {
-<<<<<<< HEAD
                     var destination = upscaling ? m_AfterFinalPostProcessColor : RenderTargetHandle.CameraTarget;
-                    m_FinalPostProcessPass.SetupFinalPass(sourceForFinalPass, destination);
-                    EnqueuePass(m_FinalPostProcessPass);
+                    finalPostProcessPass.SetupFinalPass(sourceForFinalPass, destination);
+                    EnqueuePass(finalPostProcessPass);
                     sourceForFinalPass = destination;
-=======
-                    finalPostProcessPass.SetupFinalPass(sourceForFinalPass);
-                    EnqueuePass(finalPostProcessPass);
                 }
 
                 if (renderingData.cameraData.captureActions != null)
                 {
                     m_CapturePass.Setup(sourceForFinalPass);
                     EnqueuePass(m_CapturePass);
->>>>>>> bd7420ec
                 }
 
                 // if post-processing then we already resolved to camera target while doing post.
