--- conflicted
+++ resolved
@@ -159,11 +159,7 @@
                 m_GBufferCopyDepthPass = new CopyDepthPass(RenderPassEvent.BeforeRenderingGbuffer + 1, m_CopyDepthMaterial);
                 m_TileDepthRangePass = new TileDepthRangePass(RenderPassEvent.BeforeRenderingGbuffer + 2, m_DeferredLights, 0);
                 m_TileDepthRangeExtraPass = new TileDepthRangePass(RenderPassEvent.BeforeRenderingGbuffer + 3, m_DeferredLights, 1);
-<<<<<<< HEAD
-                m_DeferredPass = new DeferredPass(RenderPassEvent.BeforeRenderingDeferred, m_DeferredLights);
-=======
                 m_DeferredPass = new DeferredPass(RenderPassEvent.BeforeRenderingDeferredLights, m_DeferredLights);
->>>>>>> b05621d8
                 m_RenderOpaqueForwardOnlyPass = new DrawObjectsPass("Render Opaques Forward Only", forwardOnlyShaderTagIds, true, RenderPassEvent.BeforeRenderingOpaques, RenderQueueRange.opaque, data.opaqueLayerMask, forwardOnlyStencilState, forwardOnlyStencilRef);
             }
 
