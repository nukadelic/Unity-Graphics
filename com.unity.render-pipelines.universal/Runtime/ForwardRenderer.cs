--- conflicted
+++ resolved
@@ -398,17 +398,13 @@
                 EnqueuePass(m_XROcclusionMeshPass);
 #endif
 
-<<<<<<< HEAD
             if (this.actualRenderingMode == RenderingMode.Deferred)
                 EnqueueDeferred(ref renderingData, requiresDepthPrepass, mainLightShadows, additionalLightShadows);
             else
                 EnqueuePass(m_RenderOpaqueForwardPass);
 
-=======
-            EnqueuePass(m_RenderOpaqueForwardPass);
             Skybox cameraSkybox;
             cameraData.camera.TryGetComponent<Skybox>(out cameraSkybox);
->>>>>>> 48e111cd
             bool isOverlayCamera = cameraData.renderType == CameraRenderType.Overlay;
             if (camera.clearFlags == CameraClearFlags.Skybox && (RenderSettings.skybox != null || cameraSkybox?.material != null) && !isOverlayCamera)
                 EnqueuePass(m_DrawSkyboxPass);
