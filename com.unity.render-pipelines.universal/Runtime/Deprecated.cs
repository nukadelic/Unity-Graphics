﻿// This file should be used as a container for things on its
// way to being deprecated and removed in future releases

using System;
<<<<<<< HEAD
=======
using UnityEngine.Scripting.APIUpdating;
>>>>>>> 160e5089

namespace UnityEngine.Rendering.Universal
{
    public abstract partial class ScriptableRenderPass
    {
        // This callback method will be removed. Please use OnCameraCleanup() instead.
        public virtual void FrameCleanup(CommandBuffer cmd) => OnCameraCleanup(cmd);
    }

<<<<<<< HEAD
    namespace Internal
    {
        public partial class AdditionalLightsShadowCasterPass
        {
            [Obsolete("AdditionalLightsShadowCasterPass.m_AdditionalShadowsBufferId was deprecated. Shadow slice matrix is now passed to the GPU using an entry in buffer m_AdditionalLightsWorldToShadow_SSBO", false)]
            public static int m_AdditionalShadowsBufferId;
            [Obsolete("AdditionalLightsShadowCasterPass.m_AdditionalShadowsIndicesId was deprecated. Shadow slice index is now passed to the GPU using last member of an entry in buffer m_AdditionalShadowParams_SSBO", false)]
            public static int m_AdditionalShadowsIndicesId;
        }
=======
    [Obsolete("This is obsolete, please use shadowCascadeCount instead.", false)]
    [MovedFrom("UnityEngine.Rendering.LWRP")] public enum ShadowCascadesOption
    {
        NoCascades,
        TwoCascades,
        FourCascades,
    }
    public partial class UniversalRenderPipelineAsset
    {
#pragma warning disable 618 // Obsolete warning
        [Obsolete("This is obsolete, please use shadowCascadeCount instead.", false)]
        [SerializeField] ShadowCascadesOption m_ShadowCascades = ShadowCascadesOption.NoCascades;

        [Obsolete("This is obsolete, please use shadowCascadeCount instead.", false)]
        public ShadowCascadesOption shadowCascadeOption
        {
            get
            {
                return shadowCascadeCount switch
                {
                    1 => ShadowCascadesOption.NoCascades,
                    2 => ShadowCascadesOption.TwoCascades,
                    4 => ShadowCascadesOption.FourCascades,
                    _ => throw new InvalidOperationException("Cascade count is not compatible with obsolete API, please use shadowCascadeCount instead.")
                };
            }
            set
            {
                switch (value)
                {
                    case ShadowCascadesOption.NoCascades:
                        shadowCascadeCount = 1;
                        break;
                    case ShadowCascadesOption.TwoCascades:
                        shadowCascadeCount = 2;
                        break;
                    case ShadowCascadesOption.FourCascades:
                        shadowCascadeCount = 4;
                        break;
                    default:
                        throw new InvalidOperationException("Cascade count is not compatible with obsolete API, please use shadowCascadeCount instead.");
                }
            }
        }
#pragma warning restore 618 // Obsolete warning
>>>>>>> 160e5089
    }
}<|MERGE_RESOLUTION|>--- conflicted
+++ resolved
@@ -2,10 +2,7 @@
 // way to being deprecated and removed in future releases
 
 using System;
-<<<<<<< HEAD
-=======
 using UnityEngine.Scripting.APIUpdating;
->>>>>>> 160e5089
 
 namespace UnityEngine.Rendering.Universal
 {
@@ -15,7 +12,6 @@
         public virtual void FrameCleanup(CommandBuffer cmd) => OnCameraCleanup(cmd);
     }
 
-<<<<<<< HEAD
     namespace Internal
     {
         public partial class AdditionalLightsShadowCasterPass
@@ -25,7 +21,8 @@
             [Obsolete("AdditionalLightsShadowCasterPass.m_AdditionalShadowsIndicesId was deprecated. Shadow slice index is now passed to the GPU using last member of an entry in buffer m_AdditionalShadowParams_SSBO", false)]
             public static int m_AdditionalShadowsIndicesId;
         }
-=======
+    }
+    
     [Obsolete("This is obsolete, please use shadowCascadeCount instead.", false)]
     [MovedFrom("UnityEngine.Rendering.LWRP")] public enum ShadowCascadesOption
     {
@@ -71,6 +68,5 @@
             }
         }
 #pragma warning restore 618 // Obsolete warning
->>>>>>> 160e5089
     }
 }