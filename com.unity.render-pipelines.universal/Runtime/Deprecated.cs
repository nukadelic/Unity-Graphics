// This file should be used as a container for things on its
// way to being deprecated and removed in future releases
using System;
using System.ComponentModel;
using UnityEngine.Scripting.APIUpdating;

using System;
using UnityEngine.Scripting.APIUpdating;

namespace UnityEngine.Rendering.Universal
{
    public abstract partial class ScriptableRenderPass
    {
        // This callback method will be removed. Please use OnCameraCleanup() instead.
        [EditorBrowsable(EditorBrowsableState.Never)]
        public virtual void FrameCleanup(CommandBuffer cmd) => OnCameraCleanup(cmd);
    }

<<<<<<< HEAD
    [MovedFrom("UnityEngine.Rendering.LWRP")]
    public abstract partial class ScriptableRenderer
    {
        // Deprecated in 10.x
        [Obsolete("cameraDepth has been renamed to cameraDepthTarget. (UnityUpgradable) -> cameraDepthTarget")]
        [EditorBrowsable(EditorBrowsableState.Never)]
        public RenderTargetIdentifier cameraDepth
        {
            get => m_CameraDepthTarget;
        }
=======
    [Obsolete("This is obsolete, please use shadowCascadeCount instead.", false)]
    [MovedFrom("UnityEngine.Rendering.LWRP")] public enum ShadowCascadesOption
    {
        NoCascades,
        TwoCascades,
        FourCascades,
    }
    public partial class UniversalRenderPipelineAsset
    {
#pragma warning disable 618 // Obsolete warning
        [Obsolete("This is obsolete, please use shadowCascadeCount instead.", false)]
        [SerializeField] ShadowCascadesOption m_ShadowCascades = ShadowCascadesOption.NoCascades;

        [Obsolete("This is obsolete, please use shadowCascadeCount instead.", false)]
        public ShadowCascadesOption shadowCascadeOption
        {
            get
            {
                return shadowCascadeCount switch
                {
                    1 => ShadowCascadesOption.NoCascades,
                    2 => ShadowCascadesOption.TwoCascades,
                    4 => ShadowCascadesOption.FourCascades,
                    _ => throw new InvalidOperationException("Cascade count is not compatible with obsolete API, please use shadowCascadeCount instead.")
                };
            }
            set
            {
                switch (value)
                {
                    case ShadowCascadesOption.NoCascades:
                        shadowCascadeCount = 1;
                        break;
                    case ShadowCascadesOption.TwoCascades:
                        shadowCascadeCount = 2;
                        break;
                    case ShadowCascadesOption.FourCascades:
                        shadowCascadeCount = 4;
                        break;
                    default:
                        throw new InvalidOperationException("Cascade count is not compatible with obsolete API, please use shadowCascadeCount instead.");
                }
            }
        }
#pragma warning restore 618 // Obsolete warning
>>>>>>> 8c418a62
    }
}<|MERGE_RESOLUTION|>--- conflicted
+++ resolved
@@ -2,9 +2,6 @@
 // way to being deprecated and removed in future releases
 using System;
 using System.ComponentModel;
-using UnityEngine.Scripting.APIUpdating;
-
-using System;
 using UnityEngine.Scripting.APIUpdating;
 
 namespace UnityEngine.Rendering.Universal
@@ -16,18 +13,6 @@
         public virtual void FrameCleanup(CommandBuffer cmd) => OnCameraCleanup(cmd);
     }
 
-<<<<<<< HEAD
-    [MovedFrom("UnityEngine.Rendering.LWRP")]
-    public abstract partial class ScriptableRenderer
-    {
-        // Deprecated in 10.x
-        [Obsolete("cameraDepth has been renamed to cameraDepthTarget. (UnityUpgradable) -> cameraDepthTarget")]
-        [EditorBrowsable(EditorBrowsableState.Never)]
-        public RenderTargetIdentifier cameraDepth
-        {
-            get => m_CameraDepthTarget;
-        }
-=======
     [Obsolete("This is obsolete, please use shadowCascadeCount instead.", false)]
     [MovedFrom("UnityEngine.Rendering.LWRP")] public enum ShadowCascadesOption
     {
@@ -73,6 +58,17 @@
             }
         }
 #pragma warning restore 618 // Obsolete warning
->>>>>>> 8c418a62
+    }
+
+    [MovedFrom("UnityEngine.Rendering.LWRP")]
+    public abstract partial class ScriptableRenderer
+    {
+        // Deprecated in 10.x
+        [Obsolete("cameraDepth has been renamed to cameraDepthTarget. (UnityUpgradable) -> cameraDepthTarget")]
+        [EditorBrowsable(EditorBrowsableState.Never)]
+        public RenderTargetIdentifier cameraDepth
+        {
+            get => m_CameraDepthTarget;
+        }
     }
 }