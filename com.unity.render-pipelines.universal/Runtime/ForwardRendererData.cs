--- conflicted
+++ resolved
@@ -58,12 +58,8 @@
             public Shader materialErrorPS;
         }
 
-<<<<<<< HEAD
         public ShaderResources shaders = null;
 
-        [Obsolete("This is obsolete, PostProcessData was moved into UniversalRenderPipelineAsset.", false)]
-=======
->>>>>>> 12593d02
         public PostProcessData postProcessData = null;
 
 #if ENABLE_VR && ENABLE_XR_MODULE
