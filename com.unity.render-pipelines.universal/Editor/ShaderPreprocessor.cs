using System;
using System.Collections.Generic;
using UnityEditor;
using UnityEditor.Build;
using UnityEditor.Build.Reporting;
using UnityEngine;
using UnityEngine.Profiling;
using UnityEngine.Rendering.Universal;
using UnityEngine.Rendering;
using System.Linq;
using System.Reflection;

#if XR_MANAGEMENT_4_0_1_OR_NEWER
using UnityEditor.XR.Management;
#endif

namespace UnityEditor.Rendering.Universal
{
    [Flags]
    enum ShaderFeatures
    {
        None = 0,
        MainLight = (1 << 0),
        MainLightShadows = (1 << 1),
        AdditionalLights = (1 << 2),
        AdditionalLightShadows = (1 << 3),
        VertexLighting = (1 << 4),
        SoftShadows = (1 << 5),
        MixedLighting = (1 << 6),
        TerrainHoles = (1 << 7),
        DeferredShading = (1 << 8), // DeferredRenderer is in the list of renderer
        DeferredWithAccurateGbufferNormals = (1 << 9),
        DeferredWithoutAccurateGbufferNormals = (1 << 10),
        ScreenSpaceOcclusion = (1 << 11),
        ScreenSpaceShadows = (1 << 12),
        UseFastSRGBLinearConversion = (1 << 13),
        LightLayers = (1 << 14),
        ReflectionProbeBlending = (1 << 15),
        ReflectionProbeBoxProjection = (1 << 16),
        DBufferMRT1 = (1 << 17),
        DBufferMRT2 = (1 << 18),
        DBufferMRT3 = (1 << 19),
        DecalScreenSpace = (1 << 20),
        DecalGBuffer = (1 << 21),
        DecalNormalBlendLow = (1 << 22),
        DecalNormalBlendMedium = (1 << 23),
        DecalNormalBlendHigh = (1 << 24),
        ClusteredRendering = (1 << 25),
        RenderPassEnabled = (1 << 26),
    }

    internal class ShaderPreprocessor : IPreprocessShaders
    {
        public static readonly string kPassNameGBuffer = "GBuffer";
        public static readonly string kTerrainShaderName = "Universal Render Pipeline/Terrain/Lit";
#if PROFILE_BUILD
        private const string k_ProcessShaderTag = "OnProcessShader";
#endif
        // Event callback to report shader stripping info. Form:
        // ReportShaderStrippingData(Shader shader, ShaderSnippetData data, int currentVariantCount, double strippingTime)
        internal static event Action<Shader, ShaderSnippetData, int, double> shaderPreprocessed;
        private static readonly System.Diagnostics.Stopwatch m_stripTimer = new System.Diagnostics.Stopwatch();

        ShaderKeyword m_MainLightShadows = new ShaderKeyword(ShaderKeywordStrings.MainLightShadows);
        ShaderKeyword m_MainLightShadowsCascades = new ShaderKeyword(ShaderKeywordStrings.MainLightShadowCascades);
        ShaderKeyword m_MainLightShadowsScreen = new ShaderKeyword(ShaderKeywordStrings.MainLightShadowScreen);
        ShaderKeyword m_AdditionalLightsVertex = new ShaderKeyword(ShaderKeywordStrings.AdditionalLightsVertex);
        ShaderKeyword m_AdditionalLightsPixel = new ShaderKeyword(ShaderKeywordStrings.AdditionalLightsPixel);
        ShaderKeyword m_AdditionalLightShadows = new ShaderKeyword(ShaderKeywordStrings.AdditionalLightShadows);
        ShaderKeyword m_ReflectionProbeBlending = new ShaderKeyword(ShaderKeywordStrings.ReflectionProbeBlending);
        ShaderKeyword m_ReflectionProbeBoxProjection = new ShaderKeyword(ShaderKeywordStrings.ReflectionProbeBoxProjection);
        ShaderKeyword m_CastingPunctualLightShadow = new ShaderKeyword(ShaderKeywordStrings.CastingPunctualLightShadow);
        ShaderKeyword m_SoftShadows = new ShaderKeyword(ShaderKeywordStrings.SoftShadows);
        ShaderKeyword m_MixedLightingSubtractive = new ShaderKeyword(ShaderKeywordStrings.MixedLightingSubtractive);
        ShaderKeyword m_LightmapShadowMixing = new ShaderKeyword(ShaderKeywordStrings.LightmapShadowMixing);
        ShaderKeyword m_ShadowsShadowMask = new ShaderKeyword(ShaderKeywordStrings.ShadowsShadowMask);
        ShaderKeyword m_Lightmap = new ShaderKeyword(ShaderKeywordStrings.LIGHTMAP_ON);
        ShaderKeyword m_DynamicLightmap = new ShaderKeyword(ShaderKeywordStrings.DYNAMICLIGHTMAP_ON);
        ShaderKeyword m_DirectionalLightmap = new ShaderKeyword(ShaderKeywordStrings.DIRLIGHTMAP_COMBINED);
        ShaderKeyword m_AlphaTestOn = new ShaderKeyword(ShaderKeywordStrings._ALPHATEST_ON);
        ShaderKeyword m_DeferredStencil = new ShaderKeyword(ShaderKeywordStrings._DEFERRED_STENCIL);
        ShaderKeyword m_GbufferNormalsOct = new ShaderKeyword(ShaderKeywordStrings._GBUFFER_NORMALS_OCT);
        ShaderKeyword m_UseDrawProcedural = new ShaderKeyword(ShaderKeywordStrings.UseDrawProcedural);
        ShaderKeyword m_ScreenSpaceOcclusion = new ShaderKeyword(ShaderKeywordStrings.ScreenSpaceOcclusion);
        ShaderKeyword m_UseFastSRGBLinearConversion = new ShaderKeyword(ShaderKeywordStrings.UseFastSRGBLinearConversion);
        ShaderKeyword m_LightLayers = new ShaderKeyword(ShaderKeywordStrings.LightLayers);
        ShaderKeyword m_RenderPassEnabled = new ShaderKeyword(ShaderKeywordStrings.RenderPassEnabled);
        ShaderKeyword m_DebugDisplay = new ShaderKeyword(ShaderKeywordStrings.DEBUG_DISPLAY);
        ShaderKeyword m_DBufferMRT1 = new ShaderKeyword(ShaderKeywordStrings.DBufferMRT1);
        ShaderKeyword m_DBufferMRT2 = new ShaderKeyword(ShaderKeywordStrings.DBufferMRT2);
        ShaderKeyword m_DBufferMRT3 = new ShaderKeyword(ShaderKeywordStrings.DBufferMRT3);
        ShaderKeyword m_DecalNormalBlendLow = new ShaderKeyword(ShaderKeywordStrings.DecalNormalBlendLow);
        ShaderKeyword m_DecalNormalBlendMedium = new ShaderKeyword(ShaderKeywordStrings.DecalNormalBlendMedium);
        ShaderKeyword m_DecalNormalBlendHigh = new ShaderKeyword(ShaderKeywordStrings.DecalNormalBlendHigh);
        ShaderKeyword m_ClusteredRendering = new ShaderKeyword(ShaderKeywordStrings.ClusteredRendering);

        ShaderKeyword m_LocalDetailMulx2;
        ShaderKeyword m_LocalDetailScaled;
        ShaderKeyword m_LocalClearCoat;
        ShaderKeyword m_LocalClearCoatMap;

        int m_TotalVariantsInputCount;
        int m_TotalVariantsOutputCount;

        ShaderVariantCollection m_ShaderVariantCollection = AssetDatabase.LoadAssetAtPath<ShaderVariantCollection>("Assets/UniversalGraphicsTests.shadervariants");

        // Multiple callback may be implemented.
        // The first one executed is the one where callbackOrder is returning the smallest number.
        public int callbackOrder { get { return 0; } }

        void InitializeLocalShaderKeywords(Shader shader)
        {
            m_LocalDetailMulx2 = new ShaderKeyword(shader, ShaderKeywordStrings._DETAIL_MULX2);
            m_LocalDetailScaled = new ShaderKeyword(shader, ShaderKeywordStrings._DETAIL_SCALED);
            m_LocalClearCoat = new ShaderKeyword(shader, ShaderKeywordStrings._CLEARCOAT);
            m_LocalClearCoatMap = new ShaderKeyword(shader, ShaderKeywordStrings._CLEARCOATMAP);
        }

        bool IsFeatureEnabled(ShaderFeatures featureMask, ShaderFeatures feature)
        {
            return (featureMask & feature) != 0;
        }

        bool StripUnusedPass(ShaderFeatures features, ShaderSnippetData snippetData)
        {
            // Meta pass is needed in the player for Enlighten Precomputed Realtime GI albedo and emission.
            if (snippetData.passType == PassType.Meta)
            {
                if (SupportedRenderingFeatures.active.enlighten == false ||
                    ((int)SupportedRenderingFeatures.active.lightmapBakeTypes | (int)LightmapBakeType.Realtime) == 0)
                    return true;
            }

            if (snippetData.passType == PassType.ShadowCaster)
                if (!IsFeatureEnabled(features, ShaderFeatures.MainLightShadows) && !IsFeatureEnabled(features, ShaderFeatures.AdditionalLightShadows))
                    return true;

            // DBuffer
            if (snippetData.passName == DecalShaderPassNames.DBufferMesh || snippetData.passName == DecalShaderPassNames.DBufferProjector ||
                snippetData.passName == DecalShaderPassNames.DecalMeshForwardEmissive || snippetData.passName == DecalShaderPassNames.DecalProjectorForwardEmissive)
                if (!IsFeatureEnabled(features, ShaderFeatures.DBufferMRT1) && !IsFeatureEnabled(features, ShaderFeatures.DBufferMRT2) && !IsFeatureEnabled(features, ShaderFeatures.DBufferMRT3))
                    return true;

            // Decal Screen Space
            if (snippetData.passName == DecalShaderPassNames.DecalScreenSpaceMesh || snippetData.passName == DecalShaderPassNames.DecalScreenSpaceProjector)
                if (!IsFeatureEnabled(features, ShaderFeatures.DecalScreenSpace))
                    return true;

            // Decal GBuffer
            if (snippetData.passName == DecalShaderPassNames.DecalGBufferMesh || snippetData.passName == DecalShaderPassNames.DecalGBufferProjector)
                if (!IsFeatureEnabled(features, ShaderFeatures.DecalGBuffer))
                    return true;

            return false;
        }

        bool StripUnusedFeatures(ShaderFeatures features, Shader shader, ShaderSnippetData snippetData, ShaderCompilerData compilerData)
        {
            bool stripDebugDisplayShaders = !Debug.isDebugBuild;

#if XR_MANAGEMENT_4_0_1_OR_NEWER
            var buildTargetSettings = XRGeneralSettingsPerBuildTarget.XRGeneralSettingsForBuildTarget(BuildTargetGroup.Standalone);
            if (buildTargetSettings != null && buildTargetSettings.AssignedSettings != null && buildTargetSettings.AssignedSettings.activeLoaders.Count > 0)
            {
                stripDebugDisplayShaders = true;
            }
#endif

#if URP_TEST_AGGRESSIVE_SHADER_STRIPPING
            stripDebugDisplayShaders = true;
#endif

            if (stripDebugDisplayShaders && compilerData.shaderKeywordSet.IsEnabled(m_DebugDisplay))
            {
                return true;
            }

            // strip main light shadows, cascade and screen variants
            if (!IsFeatureEnabled(features, ShaderFeatures.MainLightShadows))
            {
                if (compilerData.shaderKeywordSet.IsEnabled(m_MainLightShadows))
                    return true;

                if (compilerData.shaderKeywordSet.IsEnabled(m_MainLightShadowsCascades))
                    return true;

                if (compilerData.shaderKeywordSet.IsEnabled(m_MainLightShadowsScreen))
                    return true;

                if (snippetData.passType == PassType.ShadowCaster && !compilerData.shaderKeywordSet.IsEnabled(m_CastingPunctualLightShadow))
                    return true;
            }

            bool isSoftShadow = compilerData.shaderKeywordSet.IsEnabled(m_SoftShadows);
            if (!IsFeatureEnabled(features, ShaderFeatures.SoftShadows) && isSoftShadow)
                return true;

            // Left for backward compatibility
            if (compilerData.shaderKeywordSet.IsEnabled(m_MixedLightingSubtractive) &&
                !IsFeatureEnabled(features, ShaderFeatures.MixedLighting))
                return true;

            if (compilerData.shaderKeywordSet.IsEnabled(m_UseFastSRGBLinearConversion) &&
                !IsFeatureEnabled(features, ShaderFeatures.UseFastSRGBLinearConversion))
                return true;

            // Strip here only if mixed lighting is disabled
            // No need to check here if actually used by scenes as this taken care by builtin stripper
            if ((compilerData.shaderKeywordSet.IsEnabled(m_LightmapShadowMixing) ||
                 compilerData.shaderKeywordSet.IsEnabled(m_ShadowsShadowMask)) &&
                !IsFeatureEnabled(features, ShaderFeatures.MixedLighting))
                return true;

            if (compilerData.shaderKeywordSet.IsEnabled(m_LightLayers) &&
                !IsFeatureEnabled(features, ShaderFeatures.LightLayers))
                return true;

            if (compilerData.shaderKeywordSet.IsEnabled(m_RenderPassEnabled) &&
                !IsFeatureEnabled(features, ShaderFeatures.RenderPassEnabled))
                return true;

            // No additional light shadows
            bool isAdditionalLightShadow = compilerData.shaderKeywordSet.IsEnabled(m_AdditionalLightShadows);
            if (!IsFeatureEnabled(features, ShaderFeatures.AdditionalLightShadows) && isAdditionalLightShadow)
                return true;

            bool isReflectionProbeBlending = compilerData.shaderKeywordSet.IsEnabled(m_ReflectionProbeBlending);
            if (!IsFeatureEnabled(features, ShaderFeatures.ReflectionProbeBlending) && isReflectionProbeBlending)
                return true;

            bool isReflectionProbeBoxProjection = compilerData.shaderKeywordSet.IsEnabled(m_ReflectionProbeBoxProjection);
            if (!IsFeatureEnabled(features, ShaderFeatures.ReflectionProbeBoxProjection) && isReflectionProbeBoxProjection)
                return true;

            bool isPunctualLightShadowCasterPass = (snippetData.passType == PassType.ShadowCaster) && compilerData.shaderKeywordSet.IsEnabled(m_CastingPunctualLightShadow);
            if (!IsFeatureEnabled(features, ShaderFeatures.AdditionalLightShadows) && isPunctualLightShadowCasterPass)
                return true;

            // Additional light are shaded per-vertex or per-pixel.
            bool isFeaturePerPixelLightingEnabled = IsFeatureEnabled(features, ShaderFeatures.AdditionalLights);
            bool isFeaturePerVertexLightingEnabled = IsFeatureEnabled(features, ShaderFeatures.VertexLighting);
            bool clusteredRendering = IsFeatureEnabled(features, ShaderFeatures.ClusteredRendering);
            bool isAdditionalLightPerPixel = compilerData.shaderKeywordSet.IsEnabled(m_AdditionalLightsPixel);
            bool isAdditionalLightPerVertex = compilerData.shaderKeywordSet.IsEnabled(m_AdditionalLightsVertex);

            // Strip if Per-Pixel lighting is NOT used in the project and the
            // Per-Pixel (_ADDITIONAL_LIGHTS) variant is enabled in the shader.
            if (!isFeaturePerPixelLightingEnabled && isAdditionalLightPerPixel)
                return true;

            // Strip if Per-Vertex lighting is NOT used in the project and the
            // Per-Vertex (_ADDITIONAL_LIGHTS_VERTEX) variant is enabled in the shader.
            if (!isFeaturePerVertexLightingEnabled && isAdditionalLightPerVertex)
                return true;

            if (!clusteredRendering && compilerData.shaderKeywordSet.IsEnabled(m_ClusteredRendering))
                return true;

            // Screen Space Shadows
            if (!IsFeatureEnabled(features, ShaderFeatures.ScreenSpaceShadows) &&
                compilerData.shaderKeywordSet.IsEnabled(m_MainLightShadowsScreen))
                return true;

            // Screen Space Occlusion
            if (!IsFeatureEnabled(features, ShaderFeatures.ScreenSpaceOcclusion) &&
                compilerData.shaderKeywordSet.IsEnabled(m_ScreenSpaceOcclusion))
                return true;

            // Decal DBuffer
            if (!IsFeatureEnabled(features, ShaderFeatures.DBufferMRT1) &&
                compilerData.shaderKeywordSet.IsEnabled(m_DBufferMRT1))
                return true;
            if (!IsFeatureEnabled(features, ShaderFeatures.DBufferMRT2) &&
                compilerData.shaderKeywordSet.IsEnabled(m_DBufferMRT2))
                return true;
            if (!IsFeatureEnabled(features, ShaderFeatures.DBufferMRT3) &&
                compilerData.shaderKeywordSet.IsEnabled(m_DBufferMRT3))
                return true;

            // Decal Normal Blend
            if (!IsFeatureEnabled(features, ShaderFeatures.DecalNormalBlendLow) &&
                compilerData.shaderKeywordSet.IsEnabled(m_DecalNormalBlendLow))
                return true;
            if (!IsFeatureEnabled(features, ShaderFeatures.DecalNormalBlendMedium) &&
                compilerData.shaderKeywordSet.IsEnabled(m_DecalNormalBlendMedium))
                return true;
            if (!IsFeatureEnabled(features, ShaderFeatures.DecalNormalBlendHigh) &&
                compilerData.shaderKeywordSet.IsEnabled(m_DecalNormalBlendHigh))
                return true;

            return false;
        }

        bool StripUnsupportedVariants(ShaderCompilerData compilerData)
        {
            // We can strip variants that have directional lightmap enabled but not static nor dynamic lightmap.
            if (compilerData.shaderKeywordSet.IsEnabled(m_DirectionalLightmap) &&
                !(compilerData.shaderKeywordSet.IsEnabled(m_Lightmap) ||
                  compilerData.shaderKeywordSet.IsEnabled(m_DynamicLightmap)))
                return true;

            // As GLES2 has low amount of registers, we strip:
            if (compilerData.shaderCompilerPlatform == ShaderCompilerPlatform.GLES20)
            {
                // VertexID - as GLES2 does not support VertexID that is required for full screen draw procedural pass;
                if (compilerData.shaderKeywordSet.IsEnabled(m_UseDrawProcedural))
                    return true;

                // Cascade shadows
                if (compilerData.shaderKeywordSet.IsEnabled(m_MainLightShadowsCascades))
                    return true;

                // Screen space shadows
                if (compilerData.shaderKeywordSet.IsEnabled(m_MainLightShadowsScreen))
                    return true;

                // Detail
                if (compilerData.shaderKeywordSet.IsEnabled(m_LocalDetailMulx2) || compilerData.shaderKeywordSet.IsEnabled(m_LocalDetailScaled))
                    return true;

                // Clear Coat
                if (compilerData.shaderKeywordSet.IsEnabled(m_LocalClearCoat) || compilerData.shaderKeywordSet.IsEnabled(m_LocalClearCoatMap))
                    return true;
            }

            return false;
        }

        bool StripInvalidVariants(ShaderCompilerData compilerData)
        {
            bool isMainShadowNoCascades = compilerData.shaderKeywordSet.IsEnabled(m_MainLightShadows);
            bool isMainShadowCascades = compilerData.shaderKeywordSet.IsEnabled(m_MainLightShadowsCascades);
            bool isMainShadowScreen = compilerData.shaderKeywordSet.IsEnabled(m_MainLightShadowsScreen);
            bool isMainShadow = isMainShadowNoCascades || isMainShadowCascades || isMainShadowScreen;

            bool isAdditionalShadow = compilerData.shaderKeywordSet.IsEnabled(m_AdditionalLightShadows);
            if (isAdditionalShadow && !(compilerData.shaderKeywordSet.IsEnabled(m_AdditionalLightsPixel) || compilerData.shaderKeywordSet.IsEnabled(m_ClusteredRendering) || compilerData.shaderKeywordSet.IsEnabled(m_DeferredStencil)))
                return true;

            bool isShadowVariant = isMainShadow || isAdditionalShadow;
            if (!isShadowVariant && compilerData.shaderKeywordSet.IsEnabled(m_SoftShadows))
                return true;

            return false;
        }

        bool StripUnused(ShaderFeatures features, Shader shader, ShaderSnippetData snippetData, ShaderCompilerData compilerData)
        {
            if (StripUnusedFeatures(features, shader, snippetData, compilerData))
                return true;

            if (StripInvalidVariants(compilerData))
                return true;

            if (StripUnsupportedVariants(compilerData))
                return true;

            if (StripUnusedPass(features, snippetData))
                return true;

            // Strip terrain holes
            // TODO: checking for the string name here is expensive
            // maybe we can rename alpha clip keyword name to be specific to terrain?
            if (compilerData.shaderKeywordSet.IsEnabled(m_AlphaTestOn) &&
                !IsFeatureEnabled(features, ShaderFeatures.TerrainHoles) &&
                shader.name.Contains(kTerrainShaderName))
                return true;

            // TODO: Test against lightMode tag instead.
            if (snippetData.passName == kPassNameGBuffer)
            {
                if (!IsFeatureEnabled(features, ShaderFeatures.DeferredShading))
                    return true;

                // Do not strip accurateGbufferNormals on Mobile Vulkan as some GPUs do not support R8G8B8A8_SNorm, which then force us to use accurateGbufferNormals
                if (!IsFeatureEnabled(features, ShaderFeatures.DeferredWithAccurateGbufferNormals) && compilerData.shaderKeywordSet.IsEnabled(m_GbufferNormalsOct) && compilerData.shaderCompilerPlatform != ShaderCompilerPlatform.Vulkan)
                    return true;
                if (!IsFeatureEnabled(features, ShaderFeatures.DeferredWithoutAccurateGbufferNormals) && !compilerData.shaderKeywordSet.IsEnabled(m_GbufferNormalsOct))
                    return true;
            }
            return false;
        }

        void LogShaderVariants(Shader shader, ShaderSnippetData snippetData, ShaderVariantLogLevel logLevel, int prevVariantsCount, int currVariantsCount)
        {
            if (logLevel == ShaderVariantLogLevel.AllShaders || shader.name.Contains("Universal Render Pipeline"))
            {
                float percentageCurrent = (float)currVariantsCount / (float)prevVariantsCount * 100f;
                float percentageTotal = (float)m_TotalVariantsOutputCount / (float)m_TotalVariantsInputCount * 100f;

                string result = string.Format("STRIPPING: {0} ({1} pass) ({2}) -" +
                    " Remaining shader variants = {3}/{4} = {5}% - Total = {6}/{7} = {8}%",
                    shader.name, snippetData.passName, snippetData.shaderType.ToString(), currVariantsCount,
                    prevVariantsCount, percentageCurrent, m_TotalVariantsOutputCount, m_TotalVariantsInputCount,
                    percentageTotal);
                Debug.Log(result);
            }
        }

        // extern private static string CheckShaderVariant(Shader shader, UnityEngine.Rendering.PassType passType, string[] keywords);
        static MethodInfo s_CheckShaderVariant = typeof(ShaderVariantCollection.ShaderVariant).GetMethod("CheckShaderVariant", BindingFlags.NonPublic | BindingFlags.Static);
        static string CheckShaderVariant(Shader shader, UnityEngine.Rendering.PassType passType, string[] keywords)
        {
            return (string)s_CheckShaderVariant.Invoke(null, new object[] { shader, passType, keywords });
        }

        static bool ShaderVariantIsValid(Shader shader, UnityEngine.Rendering.PassType passType, string[] keywords)
        {
            return string.IsNullOrEmpty(CheckShaderVariant(shader, passType, keywords));
        }

        static HashSet<string> s_SvcFilter = new HashSet<string>
        {
            "Universal Render Pipeline/Baked Lit",
            "Universal Render Pipeline/Complex Lit",
            "Universal Render Pipeline/Lit",
            "Universal Render Pipeline/Simple Lit",
            "Universal Render Pipeline/Unlit",
        };

        public void OnProcessShader(Shader shader, ShaderSnippetData snippetData, IList<ShaderCompilerData> compilerDataList)
        {
#if PROFILE_BUILD
            Profiler.BeginSample(k_ProcessShaderTag);
#endif

            UniversalRenderPipelineAsset urpAsset = GraphicsSettings.renderPipelineAsset as UniversalRenderPipelineAsset;
            if (urpAsset == null || compilerDataList == null || compilerDataList.Count == 0)
                return;

            // Local Keywords need to be initialized with the shader
            InitializeLocalShaderKeywords(shader);

            m_stripTimer.Start();

            int prevVariantCount = compilerDataList.Count;
            var inputShaderVariantCount = compilerDataList.Count;
            var arrayPool = new List<string[]>(32);
            arrayPool.Add(new string[] {});
            for (int i = 0; i < inputShaderVariantCount;)
            {
<<<<<<< HEAD
                bool removeInput = StripUnused(ShaderBuildPreprocessor.supportedFeatures, shader, snippetData, compilerDataList[i]);
                if (!removeInput &&
                    m_ShaderVariantCollection != null &&
                    s_SvcFilter.Contains(shader.name))
                {
                    var shaderKeywords = compilerDataList[i].shaderKeywordSet.GetShaderKeywords();
                    string[] keywords;
                    if (shaderKeywords.Length >= arrayPool.Count)
                    {
                        for (var j = arrayPool.Count; j <= shaderKeywords.Length; j++)
                        {
                            arrayPool.Add(null);
                        }
                    }
                    if (arrayPool[shaderKeywords.Length] == null)
                    {
                        arrayPool[shaderKeywords.Length] = new string[shaderKeywords.Length];
                    }
                    keywords = arrayPool[shaderKeywords.Length];
                    for (var j = 0; j < shaderKeywords.Length; j++)
                    {
                        keywords[j] = shaderKeywords[j].name;
                    }

                    if (ShaderVariantIsValid(shader, snippetData.passType, keywords))
                    {
                        var variant = new ShaderVariantCollection.ShaderVariant(shader, snippetData.passType, keywords);
                        removeInput = !m_ShaderVariantCollection.Contains(variant);
                    }
                }
=======
                bool removeInput = true;
                foreach (var supportedFeatures in ShaderBuildPreprocessor.supportedFeaturesList)
                {
                    if (!StripUnused(supportedFeatures, shader, snippetData, compilerDataList[i]))
                    {
                        removeInput = false;
                        break;
                    }
                }

                // Remove at swap back
>>>>>>> f3040751
                if (removeInput)
                    compilerDataList[i] = compilerDataList[--inputShaderVariantCount];
                else
                    ++i;
            }

            if (compilerDataList is List<ShaderCompilerData> inputDataList)
                inputDataList.RemoveRange(inputShaderVariantCount, inputDataList.Count - inputShaderVariantCount);
            else
            {
                for (int i = compilerDataList.Count - 1; i >= inputShaderVariantCount; --i)
                    compilerDataList.RemoveAt(i);
            }

            if (urpAsset.shaderVariantLogLevel != ShaderVariantLogLevel.Disabled)
            {
                m_TotalVariantsInputCount += prevVariantCount;
                m_TotalVariantsOutputCount += compilerDataList.Count;
                LogShaderVariants(shader, snippetData, urpAsset.shaderVariantLogLevel, prevVariantCount, compilerDataList.Count);
            }
            m_stripTimer.Stop();
            double stripTimeMs = m_stripTimer.Elapsed.TotalMilliseconds;
            m_stripTimer.Reset();

#if PROFILE_BUILD
            Profiler.EndSample();
#endif
            shaderPreprocessed?.Invoke(shader, snippetData, prevVariantCount, stripTimeMs);
        }
    }
    class ShaderBuildPreprocessor : IPreprocessBuildWithReport
#if PROFILE_BUILD
        , IPostprocessBuildWithReport
#endif
    {
        public static List<ShaderFeatures> supportedFeaturesList
        {
            get
            {
                if (s_SupportedFeaturesList.Count == 0)
                    FetchAllSupportedFeatures();
                return s_SupportedFeaturesList;
            }
        }

        private static List<ShaderFeatures> s_SupportedFeaturesList = new List<ShaderFeatures>();


        public int callbackOrder { get { return 0; } }
#if PROFILE_BUILD
        public void OnPostprocessBuild(BuildReport report)
        {
            Profiler.enabled = false;
        }

#endif

        public void OnPreprocessBuild(BuildReport report)
        {
            FetchAllSupportedFeatures();
#if PROFILE_BUILD
            Profiler.enableBinaryLog = true;
            Profiler.logFile = "profilerlog.raw";
            Profiler.enabled = true;
#endif
        }

        private static void FetchAllSupportedFeatures()
        {
            List<UniversalRenderPipelineAsset> urps = new List<UniversalRenderPipelineAsset>();
            urps.Add(GraphicsSettings.defaultRenderPipeline as UniversalRenderPipelineAsset);
            for (int i = 0; i < QualitySettings.names.Length; i++)
            {
                urps.Add(QualitySettings.GetRenderPipelineAssetAt(i) as UniversalRenderPipelineAsset);
            }

            s_SupportedFeaturesList.Clear();

            foreach (UniversalRenderPipelineAsset urp in urps)
            {
                if (urp != null)
                {
                    s_SupportedFeaturesList.Add(GetSupportedShaderFeatures(urp));
                }
            }
        }

        private static ShaderFeatures GetSupportedShaderFeatures(UniversalRenderPipelineAsset pipelineAsset)
        {
            ShaderFeatures shaderFeatures;
            shaderFeatures = ShaderFeatures.MainLight;

            if (pipelineAsset.supportsMainLightShadows)
                shaderFeatures |= ShaderFeatures.MainLightShadows;

            if (pipelineAsset.additionalLightsRenderingMode == LightRenderingMode.PerVertex)
            {
                shaderFeatures |= ShaderFeatures.VertexLighting;
            }
            else if (pipelineAsset.additionalLightsRenderingMode == LightRenderingMode.PerPixel)
            {
                shaderFeatures |= ShaderFeatures.AdditionalLights;
            }

            bool anyShadows = pipelineAsset.supportsMainLightShadows ||
                (shaderFeatures & ShaderFeatures.AdditionalLightShadows) != 0;
            if (pipelineAsset.supportsSoftShadows && anyShadows)
                shaderFeatures |= ShaderFeatures.SoftShadows;

            if (pipelineAsset.supportsMixedLighting)
                shaderFeatures |= ShaderFeatures.MixedLighting;

            if (pipelineAsset.supportsTerrainHoles)
                shaderFeatures |= ShaderFeatures.TerrainHoles;

            if (pipelineAsset.useFastSRGBLinearConversion)
                shaderFeatures |= ShaderFeatures.UseFastSRGBLinearConversion;

            if (pipelineAsset.supportsLightLayers)
                shaderFeatures |= ShaderFeatures.LightLayers;

            bool hasScreenSpaceShadows = false;
            bool hasScreenSpaceOcclusion = false;
            bool hasDeferredRenderer = false;
            bool withAccurateGbufferNormals = false;
            bool withoutAccurateGbufferNormals = false;
            bool clusteredRendering = false;
            bool onlyClusteredRendering = false;
            bool usesRenderPass = false;

            int rendererCount = pipelineAsset.m_RendererDataList.Length;
            for (int rendererIndex = 0; rendererIndex < rendererCount; ++rendererIndex)
            {
                ScriptableRenderer renderer = pipelineAsset.GetRenderer(rendererIndex);
                if (renderer is UniversalRenderer)
                {
                    UniversalRenderer universalRenderer = (UniversalRenderer)renderer;
                    if (universalRenderer.renderingMode == RenderingMode.Deferred)
                    {
                        hasDeferredRenderer |= true;
                        withAccurateGbufferNormals |= universalRenderer.accurateGbufferNormals;
                        withoutAccurateGbufferNormals |= !universalRenderer.accurateGbufferNormals;
                        usesRenderPass |= universalRenderer.useRenderPassEnabled;
                    }
                }

                var rendererClustered = false;

                ScriptableRendererData rendererData = pipelineAsset.m_RendererDataList[rendererIndex];
                if (rendererData != null)
                {
                    for (int rendererFeatureIndex = 0; rendererFeatureIndex < rendererData.rendererFeatures.Count; rendererFeatureIndex++)
                    {
                        ScriptableRendererFeature rendererFeature = rendererData.rendererFeatures[rendererFeatureIndex];

                        ScreenSpaceShadows ssshadows = rendererFeature as ScreenSpaceShadows;
                        hasScreenSpaceShadows |= ssshadows != null;

                        // Check for Screen Space Ambient Occlusion Renderer Feature
                        ScreenSpaceAmbientOcclusion ssao = rendererFeature as ScreenSpaceAmbientOcclusion;
                        hasScreenSpaceOcclusion |= ssao != null;

                        // Check for Decal Renderer Feature
                        DecalRendererFeature decal = rendererFeature as DecalRendererFeature;
                        if (decal != null)
                        {
                            var technique = decal.GetTechnique(renderer);
                            switch (technique)
                            {
                                case DecalTechnique.DBuffer:
                                    shaderFeatures |= GetFromDecalSurfaceData(decal.GetDBufferSettings().surfaceData);
                                    break;
                                case DecalTechnique.ScreenSpace:
                                    shaderFeatures |= GetFromNormalBlend(decal.GetScreenSpaceSettings().normalBlend);
                                    shaderFeatures |= ShaderFeatures.DecalScreenSpace;
                                    break;
                                case DecalTechnique.GBuffer:
                                    shaderFeatures |= GetFromNormalBlend(decal.GetScreenSpaceSettings().normalBlend);
                                    shaderFeatures |= ShaderFeatures.DecalGBuffer;
                                    break;
                            }
                        }
                    }

                    if (rendererData is UniversalRendererData universalRendererData)
                    {
                        rendererClustered = universalRendererData.renderingMode == RenderingMode.Forward &&
                            universalRendererData.clusteredRendering;
                    }
                }

                clusteredRendering |= rendererClustered;
                onlyClusteredRendering &= rendererClustered;
            }

            if (hasDeferredRenderer)
                shaderFeatures |= ShaderFeatures.DeferredShading;

            // We can only strip accurateGbufferNormals related variants if all DeferredRenderers use the same option.
            if (withAccurateGbufferNormals)
                shaderFeatures |= ShaderFeatures.DeferredWithAccurateGbufferNormals;

            if (withoutAccurateGbufferNormals)
                shaderFeatures |= ShaderFeatures.DeferredWithoutAccurateGbufferNormals;

            if (hasScreenSpaceShadows)
                shaderFeatures |= ShaderFeatures.ScreenSpaceShadows;

            if (hasScreenSpaceOcclusion)
                shaderFeatures |= ShaderFeatures.ScreenSpaceOcclusion;

            if (usesRenderPass)
                shaderFeatures |= ShaderFeatures.RenderPassEnabled;

            if (pipelineAsset.reflectionProbeBlending)
                shaderFeatures |= ShaderFeatures.ReflectionProbeBlending;

            if (pipelineAsset.reflectionProbeBoxProjection)
                shaderFeatures |= ShaderFeatures.ReflectionProbeBoxProjection;

            if (clusteredRendering)
            {
                shaderFeatures |= ShaderFeatures.ClusteredRendering;
            }

            if (onlyClusteredRendering)
            {
                shaderFeatures &= ~(ShaderFeatures.AdditionalLights | ShaderFeatures.VertexLighting);
            }

            if (pipelineAsset.additionalLightsRenderingMode == LightRenderingMode.PerPixel || clusteredRendering)
            {
                if (pipelineAsset.supportsAdditionalLightShadows)
                {
                    shaderFeatures |= ShaderFeatures.AdditionalLightShadows;
                }
            }

            return shaderFeatures;
        }

        private static ShaderFeatures GetFromDecalSurfaceData(DecalSurfaceData surfaceData)
        {
            ShaderFeatures shaderFeatures = ShaderFeatures.None;
            switch (surfaceData)
            {
                case DecalSurfaceData.Albedo:
                    shaderFeatures |= ShaderFeatures.DBufferMRT1;
                    break;
                case DecalSurfaceData.AlbedoNormal:
                    shaderFeatures |= ShaderFeatures.DBufferMRT2;
                    break;
                case DecalSurfaceData.AlbedoNormalMAOS:
                    shaderFeatures |= ShaderFeatures.DBufferMRT3;
                    break;
            }
            return shaderFeatures;
        }

        private static ShaderFeatures GetFromNormalBlend(DecalNormalBlend normalBlend)
        {
            ShaderFeatures shaderFeatures = ShaderFeatures.None;
            switch (normalBlend)
            {
                case DecalNormalBlend.Low:
                    shaderFeatures |= ShaderFeatures.DecalNormalBlendLow;
                    break;
                case DecalNormalBlend.Medium:
                    shaderFeatures |= ShaderFeatures.DecalNormalBlendMedium;
                    break;
                case DecalNormalBlend.High:
                    shaderFeatures |= ShaderFeatures.DecalNormalBlendHigh;
                    break;
            }
            return shaderFeatures;
        }
    }
}<|MERGE_RESOLUTION|>--- conflicted
+++ resolved
@@ -439,8 +439,16 @@
             arrayPool.Add(new string[] {});
             for (int i = 0; i < inputShaderVariantCount;)
             {
-<<<<<<< HEAD
-                bool removeInput = StripUnused(ShaderBuildPreprocessor.supportedFeatures, shader, snippetData, compilerDataList[i]);
+                bool removeInput = true;
+                foreach (var supportedFeatures in ShaderBuildPreprocessor.supportedFeaturesList)
+                {
+                    if (!StripUnused(supportedFeatures, shader, snippetData, compilerDataList[i]))
+                    {
+                        removeInput = false;
+                        break;
+                    }
+                }
+
                 if (!removeInput &&
                     m_ShaderVariantCollection != null &&
                     s_SvcFilter.Contains(shader.name))
@@ -470,19 +478,8 @@
                         removeInput = !m_ShaderVariantCollection.Contains(variant);
                     }
                 }
-=======
-                bool removeInput = true;
-                foreach (var supportedFeatures in ShaderBuildPreprocessor.supportedFeaturesList)
-                {
-                    if (!StripUnused(supportedFeatures, shader, snippetData, compilerDataList[i]))
-                    {
-                        removeInput = false;
-                        break;
-                    }
-                }
 
                 // Remove at swap back
->>>>>>> f3040751
                 if (removeInput)
                     compilerDataList[i] = compilerDataList[--inputShaderVariantCount];
                 else
