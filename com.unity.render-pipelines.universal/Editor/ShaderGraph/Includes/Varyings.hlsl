--- conflicted
+++ resolved
@@ -14,20 +14,12 @@
     // Evaluate Vertex Graph
     VertexDescriptionInputs vertexDescriptionInputs = BuildVertexDescriptionInputs(input);
     VertexDescription vertexDescription = VertexDescriptionFunction(vertexDescriptionInputs);
-<<<<<<< HEAD
     
+    // Assign modified vertex attributes
     input.positionOS = vertexDescription.Position;
     #if defined(VARYINGS_NEED_NORMAL_WS)
         input.normalOS = vertexDescription.Normal;
-    #endif //FEATURES_GRAPH_NORMAL  
-=======
-
-    // Assign modified vertex attributes
-    input.positionOS = vertexDescription.VertexPosition;
-    #if defined(VARYINGS_NEED_NORMAL_WS)
-        input.normalOS = vertexDescription.VertexNormal;
     #endif //FEATURES_GRAPH_NORMAL
->>>>>>> f69c63c6
     #if defined(VARYINGS_NEED_TANGENT_WS)
         input.tangentOS.xyz = vertexDescription.Tangent.xyz;
     #endif //FEATURES GRAPH TANGENT
