void BuildInputData(Varyings input, SurfaceDescription surfaceDescription, out InputData inputData)
{
    inputData.positionWS = input.positionWS;

    #ifdef _NORMALMAP
    // IMPORTANT! If we ever support Flip on double sided materials ensure bitangent and tangent are NOT flipped.
    float crossSign = (input.tangentWS.w > 0.0 ? 1.0 : -1.0) * GetOddNegativeScale();
    float3 bitangent = crossSign * cross(input.normalWS.xyz, input.tangentWS.xyz);

    inputData.tangentMatrixWS = half3x3(input.tangentWS.xyz, bitangent.xyz, input.normalWS.xyz);

<<<<<<< HEAD
    #if _NORMAL_DROPOFF_TS
    inputData.normalWS = TransformTangentToWorld(surfaceDescription.NormalTS, inputData.tangentMatrixWS);
    #elif _NORMAL_DROPOFF_OS
    inputData.normalWS = TransformObjectToWorldNormal(surfaceDescription.NormalOS);
    #elif _NORMAL_DROPOFF_WS
    inputData.normalWS = surfaceDescription.NormalWS;
    #endif
=======
        #if _NORMAL_DROPOFF_TS
            // IMPORTANT! If we ever support Flip on double sided materials ensure bitangent and tangent are NOT flipped.
            float crossSign = (input.tangentWS.w > 0.0 ? 1.0 : -1.0) * GetOddNegativeScale();
            float3 bitangent = crossSign * cross(input.normalWS.xyz, input.tangentWS.xyz);
            inputData.normalWS = TransformTangentToWorld(surfaceDescription.NormalTS, half3x3(input.tangentWS.xyz, bitangent, input.normalWS.xyz));
        #elif _NORMAL_DROPOFF_OS
            inputData.normalWS = TransformObjectToWorldNormal(surfaceDescription.NormalOS);
        #elif _NORMAL_DROPOFF_WS
            inputData.normalWS = surfaceDescription.NormalWS;
        #endif
>>>>>>> 4ee6869d
    #else
    inputData.normalWS = input.normalWS;
    #endif
    inputData.normalTS = surfaceDescription.NormalTS;
    inputData.normalWS = NormalizeNormalPerPixel(inputData.normalWS);
    inputData.viewDirectionWS = SafeNormalize(input.viewDirectionWS);

    #if defined(MAIN_LIGHT_CALCULATE_SHADOWS)
    inputData.shadowCoord = TransformWorldToShadowCoord(inputData.positionWS);
    #else
    inputData.shadowCoord = float4(0, 0, 0, 0);
    #endif

    inputData.fogCoord = input.fogFactorAndVertexLight.x;
    inputData.vertexLighting = input.fogFactorAndVertexLight.yzw;
    inputData.bakedGI = SAMPLE_GI(input.lightmapUV, input.sh, inputData.normalWS);
    inputData.normalizedScreenSpaceUV = GetNormalizedScreenSpaceUV(input.positionCS);
    inputData.shadowMask = SAMPLE_SHADOWMASK(input.lightmapUV);

    #if defined(LIGHTMAP_ON)
    inputData.lightmapUV = input.lightmapUV;
    #else
    inputData.vertexSH = input.sh;
    #endif

    #if defined(_DEBUG_SHADER)
    inputData.uv = input.uv;
    #endif
}

PackedVaryings vert(Attributes input)
{
    Varyings output = (Varyings)0;
    output = BuildVaryings(input);
    PackedVaryings packedOutput = (PackedVaryings)0;
    packedOutput = PackVaryings(output);
    return packedOutput;
}

FragmentOutput frag(PackedVaryings packedInput)
{
    Varyings unpacked = UnpackVaryings(packedInput);
    UNITY_SETUP_INSTANCE_ID(unpacked);
    UNITY_SETUP_STEREO_EYE_INDEX_POST_VERTEX(unpacked);

    SurfaceDescriptionInputs surfaceDescriptionInputs = BuildSurfaceDescriptionInputs(unpacked);
    SurfaceDescription surfaceDescription = SurfaceDescriptionFunction(surfaceDescriptionInputs);

    #if _AlphaClip
        half alpha = surfaceDescription.Alpha;
        clip(alpha - surfaceDescription.AlphaClipThreshold);
    #elif _SURFACE_TYPE_TRANSPARENT
        half alpha = surfaceDescription.Alpha;
    #else
        half alpha = 1;
    #endif

    InputData inputData;
    BuildInputData(unpacked, surfaceDescription, inputData);

    #ifdef _SPECULAR_SETUP
        float3 specular = surfaceDescription.Specular;
        float metallic = 1;
    #else
        float3 specular = 0;
        float metallic = surfaceDescription.Metallic;
    #endif

    // in LitForwardPass GlobalIllumination (and temporarily LightingPhysicallyBased) are called inside UniversalFragmentPBR
    // in Deferred rendering we store the sum of these values (and of emission as well) in the GBuffer
    BRDFData brdfData;
    InitializeBRDFData(surfaceDescription.BaseColor, metallic, specular, surfaceDescription.Smoothness, alpha, brdfData);

    Light mainLight = GetMainLight(inputData.shadowCoord, inputData.positionWS, inputData.shadowMask);
    MixRealtimeAndBakedGI(mainLight, inputData.normalWS, inputData.bakedGI, inputData.shadowMask);
    half3 color = GlobalIllumination(brdfData, inputData.bakedGI, surfaceDescription.Occlusion, inputData.normalWS, inputData.viewDirectionWS);

    return BRDFDataToGbuffer(brdfData, inputData, surfaceDescription.Smoothness, surfaceDescription.Emission + color);
}<|MERGE_RESOLUTION|>--- conflicted
+++ resolved
@@ -3,44 +3,31 @@
     inputData.positionWS = input.positionWS;
 
     #ifdef _NORMALMAP
-    // IMPORTANT! If we ever support Flip on double sided materials ensure bitangent and tangent are NOT flipped.
-    float crossSign = (input.tangentWS.w > 0.0 ? 1.0 : -1.0) * GetOddNegativeScale();
-    float3 bitangent = crossSign * cross(input.normalWS.xyz, input.tangentWS.xyz);
+        	// IMPORTANT! If we ever support Flip on double sided materials ensure bitangent and tangent are NOT flipped.
+            float crossSign = (input.tangentWS.w > 0.0 ? 1.0 : -1.0) * GetOddNegativeScale();
+            float3 bitangent = crossSign * cross(input.normalWS.xyz, input.tangentWS.xyz);
 
     inputData.tangentMatrixWS = half3x3(input.tangentWS.xyz, bitangent.xyz, input.normalWS.xyz);
 
-<<<<<<< HEAD
     #if _NORMAL_DROPOFF_TS
     inputData.normalWS = TransformTangentToWorld(surfaceDescription.NormalTS, inputData.tangentMatrixWS);
-    #elif _NORMAL_DROPOFF_OS
-    inputData.normalWS = TransformObjectToWorldNormal(surfaceDescription.NormalOS);
-    #elif _NORMAL_DROPOFF_WS
-    inputData.normalWS = surfaceDescription.NormalWS;
-    #endif
-=======
-        #if _NORMAL_DROPOFF_TS
-            // IMPORTANT! If we ever support Flip on double sided materials ensure bitangent and tangent are NOT flipped.
-            float crossSign = (input.tangentWS.w > 0.0 ? 1.0 : -1.0) * GetOddNegativeScale();
-            float3 bitangent = crossSign * cross(input.normalWS.xyz, input.tangentWS.xyz);
-            inputData.normalWS = TransformTangentToWorld(surfaceDescription.NormalTS, half3x3(input.tangentWS.xyz, bitangent, input.normalWS.xyz));
         #elif _NORMAL_DROPOFF_OS
-            inputData.normalWS = TransformObjectToWorldNormal(surfaceDescription.NormalOS);
+        	inputData.normalWS = TransformObjectToWorldNormal(surfaceDescription.NormalOS);
         #elif _NORMAL_DROPOFF_WS
-            inputData.normalWS = surfaceDescription.NormalWS;
+        	inputData.normalWS = surfaceDescription.NormalWS;
         #endif
->>>>>>> 4ee6869d
     #else
-    inputData.normalWS = input.normalWS;
+        inputData.normalWS = input.normalWS;
     #endif
     inputData.normalTS = surfaceDescription.NormalTS;
     inputData.normalWS = NormalizeNormalPerPixel(inputData.normalWS);
     inputData.viewDirectionWS = SafeNormalize(input.viewDirectionWS);
 
-    #if defined(MAIN_LIGHT_CALCULATE_SHADOWS)
+#if defined(MAIN_LIGHT_CALCULATE_SHADOWS)
     inputData.shadowCoord = TransformWorldToShadowCoord(inputData.positionWS);
-    #else
+#else
     inputData.shadowCoord = float4(0, 0, 0, 0);
-    #endif
+#endif
 
     inputData.fogCoord = input.fogFactorAndVertexLight.x;
     inputData.vertexLighting = input.fogFactorAndVertexLight.yzw;
