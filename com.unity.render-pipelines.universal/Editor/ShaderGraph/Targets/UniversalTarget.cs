using System;
using System.Linq;
using System.Collections.Generic;
using NUnit.Framework;
using UnityEngine;
using UnityEngine.Rendering;
using UnityEngine.Rendering.Universal;
using UnityEngine.UIElements;
using UnityEditor.ShaderGraph;
using UnityEditor.ShaderGraph.Internal;
using UnityEditor.UIElements;
using UnityEditor.ShaderGraph.Serialization;
using UnityEditor.ShaderGraph.Legacy;

namespace UnityEditor.Rendering.Universal.ShaderGraph
{
    public enum MaterialType
    {
        Lit,
        Unlit,
        SpriteLit,
        SpriteUnlit,
    }

    public enum WorkflowMode
    {
        Specular,
        Metallic,
    }

    enum SurfaceType
    {
        Opaque,
        Transparent,
    }

    enum AlphaMode
    {
        Alpha,
        Premultiply,
        Additive,
        Multiply,
    }

    sealed class UniversalTarget : Target, ILegacyTarget
    {
        // Constants
        static readonly GUID kSourceCodeGuid = new GUID("8c72f47fdde33b14a9340e325ce56f4d"); // UniversalTarget.cs
        public const string kPipelineTag = "UniversalPipeline";
        public const string kLitMaterialTypeTag = "\"UniversalMaterialType\" = \"Lit\"";
        public const string kUnlitMaterialTypeTag = "\"UniversalMaterialType\" = \"Unlit\"";
        public static readonly string[] kSharedTemplateDirectories = GenerationUtils.GetDefaultSharedTemplateDirectories().Union(new string[] {"Packages/com.unity.render-pipelines.universal/Editor/ShaderGraph/Templates" }).ToArray();
        public const string kTemplatePath = "Packages/com.unity.render-pipelines.universal/Editor/ShaderGraph/Templates/ShaderPass.template";

        internal const string kTemplatePath = "Packages/com.unity.render-pipelines.universal/Editor/ShaderGraph/Templates/";
        internal const string kTemplateFilePath = kTemplatePath + "UniversalShaderPass.template";

        // SubTarget
        List<SubTarget> m_SubTargets;
        List<string> m_SubTargetNames;
        int activeSubTargetIndex => m_SubTargets.IndexOf(m_ActiveSubTarget);

        // View
        PopupField<string> m_SubTargetField;
        TextField m_CustomGUIField;

        [SerializeField]
        JsonData<SubTarget> m_ActiveSubTarget;

        [SerializeField]
        SurfaceType m_SurfaceType = SurfaceType.Opaque;

        [SerializeField]
        AlphaMode m_AlphaMode = AlphaMode.Alpha;

        [SerializeField]
        bool m_PreserveSpecular = true;

        [SerializeField]
        bool m_TwoSided = false;

        [SerializeField]
        bool m_AlphaClip = false;

        [SerializeField]
        string m_CustomEditorGUI;

        internal override bool ignoreCustomInterpolators => false;
        internal override int padCustomInterpolatorLimit => 4;

        public UniversalTarget()
        {
            displayName = "Universal";
            m_SubTargets = TargetUtils.GetSubTargets(this);
            m_SubTargetNames = m_SubTargets.Select(x => x.displayName).ToList();
            TargetUtils.ProcessSubTargetList(ref m_ActiveSubTarget, ref m_SubTargets);
        }

        public string renderType
        {
            get
            {
                if (surfaceType == SurfaceType.Transparent)
                    return $"{RenderType.Transparent}";
                else
                    return $"{RenderType.Opaque}";
            }
        }

        public string renderQueue
        {
            get
            {
                if (surfaceType == SurfaceType.Transparent)
                    return $"{UnityEditor.ShaderGraph.RenderQueue.Transparent}";
                else if (alphaClip)
                    return $"{UnityEditor.ShaderGraph.RenderQueue.AlphaTest}";
                else
                    return $"{UnityEditor.ShaderGraph.RenderQueue.Geometry}";
            }
        }

        public SubTarget activeSubTarget
        {
            get => m_ActiveSubTarget;
            set => m_ActiveSubTarget = value;
        }

        public SurfaceType surfaceType
        {
            get => m_SurfaceType;
            set => m_SurfaceType = value;
        }

        public AlphaMode alphaMode
        {
            get => m_AlphaMode;
            set => m_AlphaMode = value;
        }

        public bool preserveSpecular
        {
            // preserveSpecular for multiply blend-mode is not supported
            get => surfaceType == SurfaceType.Transparent && alphaMode != AlphaMode.Multiply && m_PreserveSpecular;
            set => m_PreserveSpecular = value;
        }

        public bool twoSided
        {
            get => m_TwoSided;
            set => m_TwoSided = value;
        }

        public bool alphaClip
        {
            get => m_AlphaClip;
            set => m_AlphaClip = value;
        }

        public string customEditorGUI
        {
            get => m_CustomEditorGUI;
            set => m_CustomEditorGUI = value;
        }

        public override bool IsActive()
        {
            bool isUniversalRenderPipeline = GraphicsSettings.currentRenderPipeline is UniversalRenderPipelineAsset;
            return isUniversalRenderPipeline && activeSubTarget.IsActive();
        }

        public override bool IsNodeAllowedByTarget(Type nodeType)
        {
            SRPFilterAttribute srpFilter = NodeClassCache.GetAttributeOnNodeType<SRPFilterAttribute>(nodeType);
            bool worksWithThisSrp = srpFilter == null || srpFilter.srpTypes.Contains(typeof(UniversalRenderPipeline));
            return worksWithThisSrp && base.IsNodeAllowedByTarget(nodeType);
        }

        public override void Setup(ref TargetSetupContext context)
        {
            // Setup the Target
            context.AddAssetDependency(kSourceCodeGuid, AssetCollection.Flags.SourceDependency);

            // Override EditorGUI (replaces the URP material editor by a custom one)
            if (!string.IsNullOrEmpty(m_CustomEditorGUI))
                context.AddCustomEditorForRenderPipeline(m_CustomEditorGUI, typeof(UniversalRenderPipelineAsset));

            // Setup the active SubTarget
            TargetUtils.ProcessSubTargetList(ref m_ActiveSubTarget, ref m_SubTargets);
            m_ActiveSubTarget.value.target = this;
            m_ActiveSubTarget.value.Setup(ref context);
        }

        public override void OnAfterMultiDeserialize(string json)
        {
            TargetUtils.ProcessSubTargetList(ref m_ActiveSubTarget, ref m_SubTargets);
            m_ActiveSubTarget.value.target = this;
        }

        public override void GetFields(ref TargetFieldContext context)
        {
            var descs = context.blocks.Select(x => x.descriptor);
            // Core fields
            context.AddField(Fields.GraphVertex, descs.Contains(BlockFields.VertexDescription.Position) ||
                descs.Contains(BlockFields.VertexDescription.Normal) ||
                descs.Contains(BlockFields.VertexDescription.Tangent));
            context.AddField(Fields.GraphPixel);
<<<<<<< HEAD
            context.AddField(Fields.AlphaClip,              alphaClip);
            context.AddField(Fields.DoubleSided,            twoSided);
            context.AddField(UniversalFields.PreserveSpecular, preserveSpecular);
=======
            context.AddField(Fields.AlphaClip, alphaClip);
            context.AddField(Fields.DoubleSided, twoSided);
>>>>>>> 5d31ae84

            // SubTarget fields
            m_ActiveSubTarget.value.GetFields(ref context);
        }

        public override void GetActiveBlocks(ref TargetActiveBlockContext context)
        {
            // Core blocks
            context.AddBlock(BlockFields.VertexDescription.Position);
            context.AddBlock(BlockFields.VertexDescription.Normal);
            context.AddBlock(BlockFields.VertexDescription.Tangent);
            context.AddBlock(BlockFields.SurfaceDescription.BaseColor);

            // SubTarget blocks
            m_ActiveSubTarget.value.GetActiveBlocks(ref context);
        }

        public override void CollectShaderProperties(PropertyCollector collector, GenerationMode generationMode)
        {
            base.CollectShaderProperties(collector, generationMode);

            collector.AddShaderProperty(LightmappingShaderProperties.kLightmapsArray);
            collector.AddShaderProperty(LightmappingShaderProperties.kLightmapsIndirectionArray);
            collector.AddShaderProperty(LightmappingShaderProperties.kShadowMasksArray);
        }

        public override void GetPropertiesGUI(ref TargetPropertyGUIContext context, Action onChange, Action<String> registerUndo)
        {
            // Core properties
            m_SubTargetField = new PopupField<string>(m_SubTargetNames, activeSubTargetIndex);
            context.AddProperty("Material", m_SubTargetField, (evt) =>
            {
                if (Equals(activeSubTargetIndex, m_SubTargetField.index))
                    return;

                registerUndo("Change Material");
                m_ActiveSubTarget = m_SubTargets[m_SubTargetField.index];
                onChange();
            });

            // SubTarget properties
            m_ActiveSubTarget.value.GetPropertiesGUI(ref context, onChange, registerUndo);

            // Custom Editor GUI
            // Requires FocusOutEvent
            m_CustomGUIField = new TextField("") { value = customEditorGUI };
            m_CustomGUIField.RegisterCallback<FocusOutEvent>(s =>
            {
                if (Equals(customEditorGUI, m_CustomGUIField.value))
                    return;

                registerUndo("Change Custom Editor GUI");
                customEditorGUI = m_CustomGUIField.value;
                onChange();
            });
            context.AddProperty("Custom Editor GUI", m_CustomGUIField, (evt) => {});
        }

        public bool TrySetActiveSubTarget(Type subTargetType)
        {
            if (!subTargetType.IsSubclassOf(typeof(SubTarget)))
                return false;

            foreach (var subTarget in m_SubTargets)
            {
                if (subTarget.GetType().Equals(subTargetType))
                {
                    m_ActiveSubTarget = subTarget;
                    return true;
                }
            }

            return false;
        }

        public bool TryUpgradeFromMasterNode(IMasterNode1 masterNode, out Dictionary<BlockFieldDescriptor, int> blockMap)
        {
            void UpgradeAlphaClip()
            {
                var clipThresholdId = 8;
                var node = masterNode as AbstractMaterialNode;
                var clipThresholdSlot = node.FindSlot<Vector1MaterialSlot>(clipThresholdId);
                if (clipThresholdSlot == null)
                    return;

                clipThresholdSlot.owner = node;
                if (clipThresholdSlot.isConnected || clipThresholdSlot.value > 0.0f)
                {
                    m_AlphaClip = true;
                }
            }

            // Upgrade Target
            switch (masterNode)
            {
                case PBRMasterNode1 pbrMasterNode:
                    m_SurfaceType = (SurfaceType)pbrMasterNode.m_SurfaceType;
                    m_AlphaMode = (AlphaMode)pbrMasterNode.m_AlphaMode;
                    m_TwoSided = pbrMasterNode.m_TwoSided;
                    UpgradeAlphaClip();
                    m_CustomEditorGUI = pbrMasterNode.m_OverrideEnabled ? pbrMasterNode.m_ShaderGUIOverride : "";
                    break;
                case UnlitMasterNode1 unlitMasterNode:
                    m_SurfaceType = (SurfaceType)unlitMasterNode.m_SurfaceType;
                    m_AlphaMode = (AlphaMode)unlitMasterNode.m_AlphaMode;
                    m_TwoSided = unlitMasterNode.m_TwoSided;
                    UpgradeAlphaClip();
                    m_CustomEditorGUI = unlitMasterNode.m_OverrideEnabled ? unlitMasterNode.m_ShaderGUIOverride : "";
                    break;
                case SpriteLitMasterNode1 spriteLitMasterNode:
                    m_CustomEditorGUI = spriteLitMasterNode.m_OverrideEnabled ? spriteLitMasterNode.m_ShaderGUIOverride : "";
                    break;
                case SpriteUnlitMasterNode1 spriteUnlitMasterNode:
                    m_CustomEditorGUI = spriteUnlitMasterNode.m_OverrideEnabled ? spriteUnlitMasterNode.m_ShaderGUIOverride : "";
                    break;
            }

            // Upgrade SubTarget
            foreach (var subTarget in m_SubTargets)
            {
                if (!(subTarget is ILegacyTarget legacySubTarget))
                    continue;

                if (legacySubTarget.TryUpgradeFromMasterNode(masterNode, out blockMap))
                {
                    m_ActiveSubTarget = subTarget;
                    return true;
                }
            }

            blockMap = null;
            return false;
        }

        public override bool WorksWithSRP(RenderPipelineAsset scriptableRenderPipeline)
        {
            return scriptableRenderPipeline?.GetType() == typeof(UniversalRenderPipelineAsset);
        }
    }

    #region Passes
    static class CorePasses
    {
        public static readonly PassDescriptor DepthOnly = new PassDescriptor()
        {
            // Definition
            displayName = "DepthOnly",
            referenceName = "SHADERPASS_DEPTHONLY",
            lightMode = "DepthOnly",
            useInPreview = true,

            // Template
<<<<<<< HEAD
            passTemplatePath = UniversalTarget.kTemplateFilePath,
            sharedTemplateDirectories = GenerationUtils.GetDefaultSharedTemplateDirectories(),
=======
            passTemplatePath = UniversalTarget.kTemplatePath,
            sharedTemplateDirectories = UniversalTarget.kSharedTemplateDirectories,
>>>>>>> 5d31ae84

            // Port Mask
            validVertexBlocks = CoreBlockMasks.Vertex,
            validPixelBlocks = CoreBlockMasks.FragmentAlphaOnly,

            // Fields
            structs = CoreStructCollections.Default,
            fieldDependencies = CoreFieldDependencies.Default,

            // Conditional State
            renderStates = CoreRenderStates.DepthOnly,
            pragmas = CorePragmas.Instanced,
            includes = CoreIncludes.DepthOnly,

            // Custom Interpolator Support
            customInterpolators = CoreCustomInterpDescriptors.Common
        };

        public static readonly PassDescriptor ShadowCaster = new PassDescriptor()
        {
            // Definition
            displayName = "ShadowCaster",
            referenceName = "SHADERPASS_SHADOWCASTER",
            lightMode = "ShadowCaster",

            // Template
<<<<<<< HEAD
            passTemplatePath = UniversalTarget.kTemplateFilePath,
            sharedTemplateDirectories = GenerationUtils.GetDefaultSharedTemplateDirectories(),
=======
            passTemplatePath = GenerationUtils.GetDefaultTemplatePath("PassMesh.template"),
            sharedTemplateDirectories = UniversalTarget.kSharedTemplateDirectories,
>>>>>>> 5d31ae84

            // Port Mask
            validVertexBlocks = CoreBlockMasks.Vertex,
            validPixelBlocks = CoreBlockMasks.FragmentAlphaOnly,

            // Fields
            structs = CoreStructCollections.Default,
            requiredFields = CoreRequiredFields.ShadowCaster,
            fieldDependencies = CoreFieldDependencies.Default,

            // Conditional State
            renderStates = CoreRenderStates.ShadowCaster,
            pragmas = CorePragmas.Instanced,
            keywords = CoreKeywords.ShadowCaster,
            includes = CoreIncludes.ShadowCaster,

            // Custom Interpolator Support
            customInterpolators = CoreCustomInterpDescriptors.Common
        };
    }
    #endregion

    #region PortMasks
    class CoreBlockMasks
    {
        public static readonly BlockFieldDescriptor[] Vertex = new BlockFieldDescriptor[]
        {
            BlockFields.VertexDescription.Position,
            BlockFields.VertexDescription.Normal,
            BlockFields.VertexDescription.Tangent,
        };

        public static readonly BlockFieldDescriptor[] FragmentAlphaOnly = new BlockFieldDescriptor[]
        {
            BlockFields.SurfaceDescription.Alpha,
            BlockFields.SurfaceDescription.AlphaClipThreshold,
        };

        public static readonly BlockFieldDescriptor[] FragmentColorAlpha = new BlockFieldDescriptor[]
        {
            BlockFields.SurfaceDescription.BaseColor,
            BlockFields.SurfaceDescription.Alpha,
            BlockFields.SurfaceDescription.AlphaClipThreshold,
        };
    }
    #endregion

    #region StructCollections
    static class CoreStructCollections
    {
        public static readonly StructCollection Default = new StructCollection
        {
            { Structs.Attributes },
            { UniversalStructs.Varyings },
            { Structs.SurfaceDescriptionInputs },
            { Structs.VertexDescriptionInputs },
        };
    }
    #endregion

    #region RequiredFields
    static class CoreRequiredFields
    {
        public static readonly FieldCollection ShadowCaster = new FieldCollection()
        {
            StructFields.Attributes.normalOS,
        };
    }
    #endregion

    #region FieldDependencies
    static class CoreFieldDependencies
    {
        public static readonly DependencyCollection Default = new DependencyCollection()
        {
            { FieldDependencies.Default },
            new FieldDependency(UniversalStructFields.Varyings.stereoTargetEyeIndexAsRTArrayIdx,    StructFields.Attributes.instanceID),
            new FieldDependency(UniversalStructFields.Varyings.stereoTargetEyeIndexAsBlendIdx0,     StructFields.Attributes.instanceID),
        };
    }
    #endregion

    #region RenderStates
    internal static class CoreRenderStates
    {
        // Generic way to build blendstate, should match BaseShaderGUI.SetupMaterialBlendMode()
        /*public static RenderStateDescriptor GetBlendState(AlphaMode blendMode, bool preserveSpecular, bool offScreenAccumulateAlpha)
        {
            Blend srcBlendA = Blend.One;
            if (offScreenAccumulateAlpha)
                srcBlendA = Blend.Zero;

            // Specific Transparent Mode Settings
            switch (blendMode)
            {
                case AlphaMode.Alpha:
                    // Lift alpha multiply from ROP to shader by setting pre-multiplied _SrcBlend mode
                    // i.e. _PRESERVE_SPECULAR implies _ALPHAPREMULTIPLY_ON but that isn't its purpose.
                    // Source is expected to be straight color, no alpha pre-multiplication.
                    if (preserveSpecular)
                        return RenderState.Blend(Blend.One, Blend.OneMinusSrcAlpha, srcBlendA, Blend.OneMinusSrcAlpha);
                    return RenderState.Blend(Blend.SrcAlpha, Blend.OneMinusSrcAlpha, srcBlendA, Blend.OneMinusSrcAlpha);

                case AlphaMode.Premultiply:
                    return RenderState.Blend(Blend.One, Blend.OneMinusSrcAlpha, srcBlendA, Blend.OneMinusSrcAlpha);

                case AlphaMode.Additive:
                    // Similar to alpha blend. Lift alpha from ROP to shader by setting "pre-multiplied" _SrcBlend mode.
                    if (preserveSpecular)
                        return RenderState.Blend(Blend.One, Blend.One, srcBlendA, Blend.One);
                    return RenderState.Blend(Blend.SrcAlpha, Blend.One, srcBlendA, Blend.One);

                case AlphaMode.Multiply:
                    return RenderState.Blend(Blend.DstColor, Blend.Zero, Blend.DstAlpha, Blend.Zero);

                default:
                    return RenderState.Blend(Blend.One, Blend.Zero, Blend.One, Blend.Zero);
            }
        }*/

        public static readonly RenderStateCollection Default = new RenderStateCollection
        {
            {RenderState.ZTest(ZTest.LEqual)},
            {RenderState.ZWrite(ZWrite.On), new FieldCondition(UniversalFields.SurfaceOpaque, true)},
            {RenderState.ZWrite(ZWrite.Off), new FieldCondition(UniversalFields.SurfaceTransparent, true)},
            {RenderState.Cull(Cull.Back), new FieldCondition(Fields.DoubleSided, false)},
            { RenderState.Cull(Cull.Off), new FieldCondition(Fields.DoubleSided, true) },
            { RenderState.Blend(Blend.One, Blend.Zero), new FieldCondition(UniversalFields.SurfaceOpaque, true) },
            { RenderState.Blend(Blend.SrcAlpha, Blend.OneMinusSrcAlpha, Blend.One, Blend.OneMinusSrcAlpha), new FieldCondition(Fields.BlendAlpha, true) },
            { RenderState.Blend(Blend.One, Blend.OneMinusSrcAlpha, Blend.One, Blend.OneMinusSrcAlpha), new FieldCondition(UniversalFields.BlendPremultiply, true) },
            { RenderState.Blend(Blend.SrcAlpha, Blend.One, Blend.One, Blend.One), new FieldCondition(UniversalFields.BlendAdd, true) },
            { RenderState.Blend(Blend.Zero, Blend.SrcColor, Blend.Zero, Blend.One), new FieldCondition(UniversalFields.BlendMultiply, true) },

            // TODO: doesn't scale we need another set for offscreen alpha accumulation (with BlendAlphaSrcFactor = Zero)
            { RenderState.Blend(Blend.One, Blend.OneMinusSrcAlpha, Blend.One, Blend.OneMinusSrcAlpha), new FieldCondition(UniversalFields.BlendAlphaPreserveSpecular, true) },
            { RenderState.Blend(Blend.One, Blend.One, Blend.One, Blend.One), new FieldCondition(UniversalFields.BlendAddPreserveSpecular, true) },
        };

        public static readonly RenderStateCollection Meta = new RenderStateCollection
        {
            { RenderState.Cull(Cull.Off) },
        };

        public static readonly RenderStateCollection ShadowCaster = new RenderStateCollection
        {
            { RenderState.ZTest(ZTest.LEqual) },
            { RenderState.ZWrite(ZWrite.On) },
            { RenderState.Cull(Cull.Back), new FieldCondition(Fields.DoubleSided, false) },
            { RenderState.Cull(Cull.Off), new FieldCondition(Fields.DoubleSided, true) },
            { RenderState.ColorMask("ColorMask 0") },
            { RenderState.Blend(Blend.One, Blend.Zero), new FieldCondition(UniversalFields.SurfaceOpaque, true) },
            { RenderState.Blend(Blend.SrcAlpha, Blend.OneMinusSrcAlpha, Blend.One, Blend.OneMinusSrcAlpha), new FieldCondition(Fields.BlendAlpha, true) },
            { RenderState.Blend(Blend.One, Blend.OneMinusSrcAlpha, Blend.One, Blend.OneMinusSrcAlpha), new FieldCondition(UniversalFields.BlendPremultiply, true) },
            { RenderState.Blend(Blend.One, Blend.One, Blend.One, Blend.One), new FieldCondition(UniversalFields.BlendAdd, true) },
            { RenderState.Blend(Blend.Zero, Blend.SrcColor, Blend.Zero, Blend.One), new FieldCondition(UniversalFields.BlendMultiply, true) },

            { RenderState.Blend(Blend.One, Blend.OneMinusSrcAlpha, Blend.One, Blend.OneMinusSrcAlpha), new FieldCondition(UniversalFields.BlendAlphaPreserveSpecular, true) },
            { RenderState.Blend(Blend.One, Blend.One, Blend.One, Blend.One), new FieldCondition(UniversalFields.BlendAddPreserveSpecular, true) }
        };

        public static readonly RenderStateCollection DepthOnly = new RenderStateCollection
        {
            { RenderState.ZTest(ZTest.LEqual) },
            { RenderState.ZWrite(ZWrite.On) },
            { RenderState.Cull(Cull.Back), new FieldCondition(Fields.DoubleSided, false) },
            { RenderState.Cull(Cull.Off), new FieldCondition(Fields.DoubleSided, true) },
            { RenderState.ColorMask("ColorMask 0") },

            // TODO: why do we need blend for depth only?
            { RenderState.Blend(Blend.One, Blend.Zero), new FieldCondition(UniversalFields.SurfaceOpaque, true) },
            { RenderState.Blend(Blend.SrcAlpha, Blend.OneMinusSrcAlpha, Blend.One, Blend.OneMinusSrcAlpha), new FieldCondition(Fields.BlendAlpha, true) },
            { RenderState.Blend(Blend.One, Blend.OneMinusSrcAlpha, Blend.One, Blend.OneMinusSrcAlpha), new FieldCondition(UniversalFields.BlendPremultiply, true) },
            { RenderState.Blend(Blend.One, Blend.One, Blend.One, Blend.One), new FieldCondition(UniversalFields.BlendAdd, true) },
            { RenderState.Blend(Blend.Zero, Blend.SrcColor, Blend.Zero, Blend.One), new FieldCondition(UniversalFields.BlendMultiply, true) },

            { RenderState.Blend(Blend.One, Blend.OneMinusSrcAlpha, Blend.One, Blend.OneMinusSrcAlpha), new FieldCondition(UniversalFields.BlendAlphaPreserveSpecular, true) },
            { RenderState.Blend(Blend.One, Blend.One, Blend.One, Blend.One), new FieldCondition(UniversalFields.BlendAddPreserveSpecular, true) }
        };

        public static readonly RenderStateCollection DepthNormalsOnly = new RenderStateCollection
        {
            { RenderState.ZTest(ZTest.LEqual) },
            { RenderState.ZWrite(ZWrite.On) },
            { RenderState.Cull(Cull.Back), new FieldCondition(Fields.DoubleSided, false) },
            { RenderState.Cull(Cull.Off), new FieldCondition(Fields.DoubleSided, true) },
            { RenderState.Blend(Blend.One, Blend.Zero), new FieldCondition(UniversalFields.SurfaceOpaque, true) },
            { RenderState.Blend(Blend.SrcAlpha, Blend.OneMinusSrcAlpha, Blend.One, Blend.OneMinusSrcAlpha), new FieldCondition(Fields.BlendAlpha, true) },
            { RenderState.Blend(Blend.One, Blend.OneMinusSrcAlpha, Blend.One, Blend.OneMinusSrcAlpha), new FieldCondition(UniversalFields.BlendPremultiply, true) },
            { RenderState.Blend(Blend.One, Blend.One, Blend.One, Blend.One), new FieldCondition(UniversalFields.BlendAdd, true) },
            { RenderState.Blend(Blend.Zero, Blend.SrcColor, Blend.Zero, Blend.One), new FieldCondition(UniversalFields.BlendMultiply, true) },

            { RenderState.Blend(Blend.One, Blend.OneMinusSrcAlpha, Blend.One, Blend.OneMinusSrcAlpha), new FieldCondition(UniversalFields.BlendAlphaPreserveSpecular, true) },
            { RenderState.Blend(Blend.One, Blend.One, Blend.One, Blend.One), new FieldCondition(UniversalFields.BlendAddPreserveSpecular, true) }
        };
    }
    #endregion

    #region Pragmas
    // TODO: should these be renamed and moved to UniversalPragmas/UniversalPragmas.cs ?
    // TODO: these aren't "core" as HDRP doesn't use them
    // TODO: and the same for the rest "Core" things
    static class CorePragmas
    {
        public static readonly PragmaCollection Default = new PragmaCollection
        {
            { Pragma.Target(ShaderModel.Target20) },
            { Pragma.OnlyRenderers(new[] { Platform.GLES, Platform.GLES3, Platform.GLCore }) },
            { Pragma.Vertex("vert") },
            { Pragma.Fragment("frag") },
        };

        public static readonly PragmaCollection Instanced = new PragmaCollection
        {
            { Pragma.Target(ShaderModel.Target20) },
            { Pragma.OnlyRenderers(new[] { Platform.GLES, Platform.GLES3, Platform.GLCore }) },
            { Pragma.MultiCompileInstancing },
            { Pragma.Vertex("vert") },
            { Pragma.Fragment("frag") },
        };

        public static readonly PragmaCollection Forward = new PragmaCollection
        {
            { Pragma.Target(ShaderModel.Target20) },
            { Pragma.OnlyRenderers(new[] { Platform.GLES, Platform.GLES3, Platform.GLCore }) },
            { Pragma.MultiCompileInstancing },
            { Pragma.MultiCompileFog },
            { Pragma.Vertex("vert") },
            { Pragma.Fragment("frag") },
        };

        public static readonly PragmaCollection _2DDefault = new PragmaCollection
        {
            { Pragma.Target(ShaderModel.Target20) },
            { Pragma.ExcludeRenderers(new[] { Platform.D3D9 }) },
            { Pragma.Vertex("vert") },
            { Pragma.Fragment("frag") },
        };

        public static readonly PragmaCollection DOTSDefault = new PragmaCollection
        {
            { Pragma.Target(ShaderModel.Target45) },
            { Pragma.ExcludeRenderers(new[] { Platform.GLES, Platform.GLES3, Platform.GLCore }) },
            { Pragma.Vertex("vert") },
            { Pragma.Fragment("frag") },
        };

        public static readonly PragmaCollection DOTSInstanced = new PragmaCollection
        {
            { Pragma.Target(ShaderModel.Target45) },
            { Pragma.ExcludeRenderers(new[] { Platform.GLES, Platform.GLES3, Platform.GLCore }) },
            { Pragma.MultiCompileInstancing },
            { Pragma.DOTSInstancing },
            { Pragma.Vertex("vert") },
            { Pragma.Fragment("frag") },
        };

        public static readonly PragmaCollection DOTSForward = new PragmaCollection
        {
            { Pragma.Target(ShaderModel.Target45) },
            { Pragma.ExcludeRenderers(new[] { Platform.GLES, Platform.GLES3, Platform.GLCore }) },
            { Pragma.MultiCompileInstancing },
            { Pragma.MultiCompileFog },
            { Pragma.DOTSInstancing },
            { Pragma.Vertex("vert") },
            { Pragma.Fragment("frag") },
        };

        public static readonly PragmaCollection DOTSGBuffer = new PragmaCollection
        {
            { Pragma.Target(ShaderModel.Target45) },
            { Pragma.ExcludeRenderers(new[] { Platform.GLES, Platform.GLES3, Platform.GLCore }) },
            { Pragma.MultiCompileInstancing },
            { Pragma.MultiCompileFog },
            { Pragma.DOTSInstancing },
            { Pragma.Vertex("vert") },
            { Pragma.Fragment("frag") },
        };
    }
    #endregion

    #region Includes
    static class CoreIncludes
    {
        const string kColor = "Packages/com.unity.render-pipelines.core/ShaderLibrary/Color.hlsl";
        const string kTexture = "Packages/com.unity.render-pipelines.core/ShaderLibrary/Texture.hlsl";
        const string kCore = "Packages/com.unity.render-pipelines.universal/ShaderLibrary/Core.hlsl";
        const string kLighting = "Packages/com.unity.render-pipelines.universal/ShaderLibrary/Lighting.hlsl";
        const string kGraphFunctions = "Packages/com.unity.render-pipelines.universal/ShaderLibrary/ShaderGraphFunctions.hlsl";
        const string kVaryings = "Packages/com.unity.render-pipelines.universal/Editor/ShaderGraph/Includes/Varyings.hlsl";
        const string kShaderPass = "Packages/com.unity.render-pipelines.universal/Editor/ShaderGraph/Includes/ShaderPass.hlsl";
        const string kDepthOnlyPass = "Packages/com.unity.render-pipelines.universal/Editor/ShaderGraph/Includes/DepthOnlyPass.hlsl";
        const string kDepthNormalsOnlyPass = "Packages/com.unity.render-pipelines.universal/Editor/ShaderGraph/Includes/DepthNormalsOnlyPass.hlsl";
        const string kShadowCasterPass = "Packages/com.unity.render-pipelines.universal/Editor/ShaderGraph/Includes/ShadowCasterPass.hlsl";
        const string kTextureStack = "Packages/com.unity.render-pipelines.core/ShaderLibrary/TextureStack.hlsl";

        public static readonly IncludeCollection CorePregraph = new IncludeCollection
        {
            { kColor, IncludeLocation.Pregraph },
            { kTexture, IncludeLocation.Pregraph },
            { kCore, IncludeLocation.Pregraph },
            { kLighting, IncludeLocation.Pregraph },
            { kTextureStack, IncludeLocation.Pregraph },        // TODO: put this on a conditional
        };

        public static readonly IncludeCollection ShaderGraphPregraph = new IncludeCollection
        {
            { kGraphFunctions, IncludeLocation.Pregraph },
        };

        public static readonly IncludeCollection CorePostgraph = new IncludeCollection
        {
            { kShaderPass, IncludeLocation.Pregraph },
            { kVaryings, IncludeLocation.Postgraph },
        };

        public static readonly IncludeCollection DepthOnly = new IncludeCollection
        {
            // Pre-graph
            { CorePregraph },
            { ShaderGraphPregraph },

            // Post-graph
            { CorePostgraph },
            { kDepthOnlyPass, IncludeLocation.Postgraph },
        };

        public static readonly IncludeCollection DepthNormalsOnly = new IncludeCollection
        {
            // Pre-graph
            { CorePregraph },
            { ShaderGraphPregraph },

            // Post-graph
            { CorePostgraph },
            { kDepthNormalsOnlyPass, IncludeLocation.Postgraph },
        };

        public static readonly IncludeCollection ShadowCaster = new IncludeCollection
        {
            // Pre-graph
            { CorePregraph },
            { ShaderGraphPregraph },

            // Post-graph
            { CorePostgraph },
            { kShadowCasterPass, IncludeLocation.Postgraph },
        };
    }
    #endregion

    #region Defines
    static class CoreDefines
    {
        public static readonly DefineCollection UseLegacySpriteBlocks = new DefineCollection
        {
            { CoreKeywordDescriptors.UseLegacySpriteBlocks, 1, new FieldCondition(CoreFields.UseLegacySpriteBlocks, true) },
        };
    }
    #endregion

    #region KeywordDescriptors
    // TODO: should these be renamed and moved to UniversalKeywordDescriptors/UniversalKeywords.cs ?
    // TODO: these aren't "core" as they aren't used by HDRP
    static class CoreKeywordDescriptors
    {
        public static readonly KeywordDescriptor Lightmap = new KeywordDescriptor()
        {
            displayName = "Lightmap",
            referenceName = "LIGHTMAP_ON",
            type = KeywordType.Boolean,
            definition = KeywordDefinition.MultiCompile,
            scope = KeywordScope.Global,
        };

        public static readonly KeywordDescriptor DirectionalLightmapCombined = new KeywordDescriptor()
        {
            displayName = "Directional Lightmap Combined",
            referenceName = "DIRLIGHTMAP_COMBINED",
            type = KeywordType.Boolean,
            definition = KeywordDefinition.MultiCompile,
            scope = KeywordScope.Global,
        };

        public static readonly KeywordDescriptor SampleGI = new KeywordDescriptor()
        {
            displayName = "Sample GI",
            referenceName = "_SAMPLE_GI",
            type = KeywordType.Boolean,
            definition = KeywordDefinition.ShaderFeature,
            scope = KeywordScope.Global,
        };

        public static readonly KeywordDescriptor MainLightShadows = new KeywordDescriptor()
        {
            displayName = "Main Light Shadows",
            referenceName = "",
            type = KeywordType.Enum,
            definition = KeywordDefinition.MultiCompile,
            scope = KeywordScope.Global,
            entries = new KeywordEntry[]
            {
                new KeywordEntry() { displayName = "Off", referenceName = "" },
                new KeywordEntry() { displayName = "No Cascade", referenceName = "MAIN_LIGHT_SHADOWS" },
                new KeywordEntry() { displayName = "Cascade", referenceName = "MAIN_LIGHT_SHADOWS_CASCADE" },
                new KeywordEntry() { displayName = "Screen", referenceName = "MAIN_LIGHT_SHADOWS_SCREEN" },
            }
        };

        public static readonly KeywordDescriptor CastingPunctualLightShadow = new KeywordDescriptor()
        {
            displayName = "Casting Punctual Light Shadow",
            referenceName = "_CASTING_PUNCTUAL_LIGHT_SHADOW",
            type = KeywordType.Boolean,
            definition = KeywordDefinition.MultiCompile,
            scope = KeywordScope.Global,
        };

        public static readonly KeywordDescriptor AdditionalLights = new KeywordDescriptor()
        {
            displayName = "Additional Lights",
            referenceName = "_ADDITIONAL",
            type = KeywordType.Enum,
            definition = KeywordDefinition.MultiCompile,
            scope = KeywordScope.Global,
            entries = new KeywordEntry[]
            {
                new KeywordEntry() { displayName = "Vertex", referenceName = "LIGHTS_VERTEX" },
                new KeywordEntry() { displayName = "Fragment", referenceName = "LIGHTS" },
                new KeywordEntry() { displayName = "Off", referenceName = "OFF" },
            }
        };

        public static readonly KeywordDescriptor AdditionalLightShadows = new KeywordDescriptor()
        {
            displayName = "Additional Light Shadows",
            referenceName = "_ADDITIONAL_LIGHT_SHADOWS",
            type = KeywordType.Boolean,
            definition = KeywordDefinition.MultiCompile,
            scope = KeywordScope.Global,
        };

        public static readonly KeywordDescriptor ShadowsSoft = new KeywordDescriptor()
        {
            displayName = "Shadows Soft",
            referenceName = "_SHADOWS_SOFT",
            type = KeywordType.Boolean,
            definition = KeywordDefinition.MultiCompile,
            scope = KeywordScope.Global,
        };

        public static readonly KeywordDescriptor MixedLightingSubtractive = new KeywordDescriptor()
        {
            displayName = "Mixed Lighting Subtractive",
            referenceName = "_MIXED_LIGHTING_SUBTRACTIVE",
            type = KeywordType.Boolean,
            definition = KeywordDefinition.MultiCompile,
            scope = KeywordScope.Global,
        };

        public static readonly KeywordDescriptor LightmapShadowMixing = new KeywordDescriptor()
        {
            displayName = "Lightmap Shadow Mixing",
            referenceName = "LIGHTMAP_SHADOW_MIXING",
            type = KeywordType.Boolean,
            definition = KeywordDefinition.MultiCompile,
            scope = KeywordScope.Global,
        };

        public static readonly KeywordDescriptor ShadowsShadowmask = new KeywordDescriptor()
        {
            displayName = "Shadows Shadowmask",
            referenceName = "SHADOWS_SHADOWMASK",
            type = KeywordType.Boolean,
            definition = KeywordDefinition.MultiCompile,
            scope = KeywordScope.Global,
        };

        public static readonly KeywordDescriptor SmoothnessChannel = new KeywordDescriptor()
        {
            displayName = "Smoothness Channel",
            referenceName = "_SMOOTHNESS_TEXTURE_ALBEDO_CHANNEL_A",
            type = KeywordType.Boolean,
            definition = KeywordDefinition.ShaderFeature,
            scope = KeywordScope.Global,
        };

        public static readonly KeywordDescriptor ShapeLightType0 = new KeywordDescriptor()
        {
            displayName = "Shape Light Type 0",
            referenceName = "USE_SHAPE_LIGHT_TYPE_0",
            type = KeywordType.Boolean,
            definition = KeywordDefinition.MultiCompile,
            scope = KeywordScope.Global,
        };

        public static readonly KeywordDescriptor ShapeLightType1 = new KeywordDescriptor()
        {
            displayName = "Shape Light Type 1",
            referenceName = "USE_SHAPE_LIGHT_TYPE_1",
            type = KeywordType.Boolean,
            definition = KeywordDefinition.MultiCompile,
            scope = KeywordScope.Global,
        };

        public static readonly KeywordDescriptor ShapeLightType2 = new KeywordDescriptor()
        {
            displayName = "Shape Light Type 2",
            referenceName = "USE_SHAPE_LIGHT_TYPE_2",
            type = KeywordType.Boolean,
            definition = KeywordDefinition.MultiCompile,
            scope = KeywordScope.Global,
        };

        public static readonly KeywordDescriptor ShapeLightType3 = new KeywordDescriptor()
        {
            displayName = "Shape Light Type 3",
            referenceName = "USE_SHAPE_LIGHT_TYPE_3",
            type = KeywordType.Boolean,
            definition = KeywordDefinition.MultiCompile,
            scope = KeywordScope.Global,
        };

        public static readonly KeywordDescriptor UseLegacySpriteBlocks = new KeywordDescriptor()
        {
            displayName = "UseLegacySpriteBlocks",
            referenceName = "USELEGACYSPRITEBLOCKS",
            type = KeywordType.Boolean,
        };
    }
    #endregion

    #region Keywords
    static class CoreKeywords
    {
        public static readonly KeywordCollection ShadowCaster = new KeywordCollection
        {
            { CoreKeywordDescriptors.CastingPunctualLightShadow },
        };
    }
    #endregion

    #region FieldDescriptors
    static class CoreFields
    {
        public static readonly FieldDescriptor UseLegacySpriteBlocks = new FieldDescriptor("Universal", "UseLegacySpriteBlocks", "UNIVERSAL_USELEGACYSPRITEBLOCKS");
    }
    #endregion

    #region CustomInterpolators
    static class CoreCustomInterpDescriptors
    {
        public static readonly CustomInterpSubGen.Collection Common = new CustomInterpSubGen.Collection
        {
            // Custom interpolators are not explicitly defined in the SurfaceDescriptionInputs template.
            // This entry point will let us generate a block of pass-through assignments for each field.
            CustomInterpSubGen.Descriptor.MakeBlock(CustomInterpSubGen.Splice.k_spliceCopyToSDI, "output", "input"),

            // sgci_PassThroughFunc is called from BuildVaryings in Varyings.hlsl to copy custom interpolators from vertex descriptions.
            // this entry point allows for the function to be defined before it is used.
            CustomInterpSubGen.Descriptor.MakeFunc(CustomInterpSubGen.Splice.k_splicePreSurface, "CustomInterpolatorPassThroughFunc", "Varyings", "VertexDescription", "CUSTOMINTERPOLATOR_VARYPASSTHROUGH_FUNC")
        };
    }
    #endregion
}<|MERGE_RESOLUTION|>--- conflicted
+++ resolved
@@ -52,9 +52,6 @@
         public static readonly string[] kSharedTemplateDirectories = GenerationUtils.GetDefaultSharedTemplateDirectories().Union(new string[] {"Packages/com.unity.render-pipelines.universal/Editor/ShaderGraph/Templates" }).ToArray();
         public const string kTemplatePath = "Packages/com.unity.render-pipelines.universal/Editor/ShaderGraph/Templates/ShaderPass.template";
 
-        internal const string kTemplatePath = "Packages/com.unity.render-pipelines.universal/Editor/ShaderGraph/Templates/";
-        internal const string kTemplateFilePath = kTemplatePath + "UniversalShaderPass.template";
-
         // SubTarget
         List<SubTarget> m_SubTargets;
         List<string> m_SubTargetNames;
@@ -205,14 +202,9 @@
                 descs.Contains(BlockFields.VertexDescription.Normal) ||
                 descs.Contains(BlockFields.VertexDescription.Tangent));
             context.AddField(Fields.GraphPixel);
-<<<<<<< HEAD
-            context.AddField(Fields.AlphaClip,              alphaClip);
-            context.AddField(Fields.DoubleSided,            twoSided);
-            context.AddField(UniversalFields.PreserveSpecular, preserveSpecular);
-=======
             context.AddField(Fields.AlphaClip, alphaClip);
             context.AddField(Fields.DoubleSided, twoSided);
->>>>>>> 5d31ae84
+            context.AddField(UniversalFields.PreserveSpecular, preserveSpecular);
 
             // SubTarget fields
             m_ActiveSubTarget.value.GetFields(ref context);
@@ -365,13 +357,8 @@
             useInPreview = true,
 
             // Template
-<<<<<<< HEAD
-            passTemplatePath = UniversalTarget.kTemplateFilePath,
-            sharedTemplateDirectories = GenerationUtils.GetDefaultSharedTemplateDirectories(),
-=======
             passTemplatePath = UniversalTarget.kTemplatePath,
             sharedTemplateDirectories = UniversalTarget.kSharedTemplateDirectories,
->>>>>>> 5d31ae84
 
             // Port Mask
             validVertexBlocks = CoreBlockMasks.Vertex,
@@ -398,13 +385,8 @@
             lightMode = "ShadowCaster",
 
             // Template
-<<<<<<< HEAD
-            passTemplatePath = UniversalTarget.kTemplateFilePath,
-            sharedTemplateDirectories = GenerationUtils.GetDefaultSharedTemplateDirectories(),
-=======
             passTemplatePath = GenerationUtils.GetDefaultTemplatePath("PassMesh.template"),
             sharedTemplateDirectories = UniversalTarget.kSharedTemplateDirectories,
->>>>>>> 5d31ae84
 
             // Port Mask
             validVertexBlocks = CoreBlockMasks.Vertex,
