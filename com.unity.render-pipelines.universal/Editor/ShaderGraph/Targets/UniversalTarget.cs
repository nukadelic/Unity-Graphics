--- conflicted
+++ resolved
@@ -64,14 +64,10 @@
         Multiply,
     }
 
-<<<<<<< HEAD
-    sealed class UniversalTarget : Target, ILegacyTarget
+    internal enum RenderFace
 #if USE_VFX
-        , IMaySupportVFX, IRequireVFXContext
+    , IMaySupportVFX, IRequireVFXContext
 #endif
-=======
-    internal enum RenderFace
->>>>>>> 2826ce5c
     {
         Front = 2,      // = CullMode.Back -- render front face only
         Back = 1,       // = CullMode.Front -- render back face only
@@ -592,7 +588,6 @@
         {
             return scriptableRenderPipeline?.GetType() == typeof(UniversalRenderPipelineAsset);
         }
-<<<<<<< HEAD
 
 #if USE_VFX
         public void ConfigureContextData(VFXContext context, VFXContextCompiledData data)
@@ -621,9 +616,6 @@
             return false;
 #endif
         }
-    }
-=======
->>>>>>> 2826ce5c
 
         [Serializable]
         class UniversalTargetLegacySerialization
