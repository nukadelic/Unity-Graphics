--- conflicted
+++ resolved
@@ -31,7 +31,6 @@
 $splice(GraphKeywords)
 
 // Defines
-<<<<<<< HEAD
 $features.graphVFX: #define HAVE_VFX_MODIFICATION
 
 // TODO: Merge FragInputsVFX substruct with CustomInterpolators.
@@ -43,10 +42,6 @@
 };
 #endif
 
-$SurfaceType.Transparent:           #define _SURFACE_TYPE_TRANSPARENT 1
-$AlphaClip: #define _AlphaClip 1
-=======
->>>>>>> 2826ce5c
 $Normal: #define _NORMALMAP 1
 $NormalDropOffTS: #define _NORMAL_DROPOFF_TS 1
 $NormalDropOffOS: #define _NORMAL_DROPOFF_OS 1
