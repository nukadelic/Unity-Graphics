--- conflicted
+++ resolved
@@ -16,393 +16,6 @@
     [FormerName("UnityEditor.Rendering.LWRP.LightWeightPBRSubShader")]
     class UniversalPBRSubShader : ISubShader
     {
-<<<<<<< HEAD
-#region Passes
-        ShaderPass m_ForwardPass = new ShaderPass
-        {
-            // Definition
-            displayName = "Universal Forward",
-            referenceName = "SHADERPASS_FORWARD",
-            lightMode = "UniversalForward",
-            passInclude = "Packages/com.unity.render-pipelines.universal/Editor/ShaderGraph/Includes/PBRForwardPass.hlsl",
-            varyingsInclude = "Packages/com.unity.render-pipelines.universal/Editor/ShaderGraph/Includes/Varyings.hlsl",
-            useInPreview = true,
-
-            // Port mask
-            vertexPorts = new List<int>()
-            {
-                PBRMasterNode.PositionSlotId,
-                PBRMasterNode.VertNormalSlotId,
-                PBRMasterNode.VertTangentSlotId
-            },
-            pixelPorts = new List<int>
-            {
-                PBRMasterNode.AlbedoSlotId,
-                PBRMasterNode.NormalSlotId,
-                PBRMasterNode.EmissionSlotId,
-                PBRMasterNode.MetallicSlotId,
-                PBRMasterNode.SpecularSlotId,
-                PBRMasterNode.SmoothnessSlotId,
-                PBRMasterNode.OcclusionSlotId,
-                PBRMasterNode.AlphaSlotId,
-                PBRMasterNode.AlphaThresholdSlotId
-            },
-
-            // Required fields
-            requiredAttributes = new List<string>()
-            {
-                "Attributes.uv1", //needed for meta vertex position
-            },
-
-            // Required fields
-            requiredVaryings = new List<string>()
-            {
-                "Varyings.positionWS",
-                "Varyings.normalWS",
-                "Varyings.tangentWS", //needed for vertex lighting
-                "Varyings.bitangentWS",
-                "Varyings.viewDirectionWS",
-                "Varyings.lightmapUV",
-                "Varyings.sh",
-                "Varyings.fogFactorAndVertexLight", //fog and vertex lighting, vert input is dependency
-                "Varyings.shadowCoord", //shadow coord, vert input is dependency
-            },
-
-            // Pass setup
-            includes = new List<string>()
-            {
-                "Packages/com.unity.render-pipelines.core/ShaderLibrary/Color.hlsl",
-                "Packages/com.unity.render-pipelines.core/ShaderLibrary/UnityInstancing.hlsl",
-                "Packages/com.unity.render-pipelines.universal/ShaderLibrary/Core.hlsl",
-                "Packages/com.unity.render-pipelines.universal/ShaderLibrary/Lighting.hlsl",
-                "Packages/com.unity.render-pipelines.universal/ShaderLibrary/Shadows.hlsl",
-                "Packages/com.unity.render-pipelines.universal/ShaderLibrary/ShaderGraphFunctions.hlsl",
-                "Packages/com.unity.render-pipelines.universal/ShaderLibrary/Input.hlsl",
-            },
-            pragmas = new List<string>()
-            {
-                "prefer_hlslcc gles",
-                "exclude_renderers d3d11_9x",
-                "target 2.0",
-                "multi_compile_fog",
-                "multi_compile_instancing",
-            },
-            keywords = new KeywordDescriptor[]
-            {
-                s_LightmapKeyword,
-                s_DirectionalLightmapCombinedKeyword,
-                s_MainLightShadowsKeyword,
-                s_MainLightShadowsCascadeKeyword,
-                s_AdditionalLightsKeyword,
-                s_AdditionalLightShadowsKeyword,
-                s_ShadowsSoftKeyword,
-                s_MixedLightingSubtractiveKeyword,
-            },
-        };
-
-        ShaderPass m_DepthOnlyPass = new ShaderPass()
-        {
-            // Definition
-            displayName = "DepthOnly",
-            referenceName = "SHADERPASS_DEPTHONLY",
-            lightMode = "DepthOnly",
-            passInclude = "Packages/com.unity.render-pipelines.universal/Editor/ShaderGraph/Includes/DepthOnlyPass.hlsl",
-            varyingsInclude = "Packages/com.unity.render-pipelines.universal/Editor/ShaderGraph/Includes/Varyings.hlsl",
-            useInPreview = true,
-
-            // Port mask
-            vertexPorts = new List<int>()
-            {
-                PBRMasterNode.PositionSlotId,
-                PBRMasterNode.VertNormalSlotId,
-                PBRMasterNode.VertTangentSlotId
-            },
-            pixelPorts = new List<int>()
-            {
-                PBRMasterNode.AlphaSlotId,
-                PBRMasterNode.AlphaThresholdSlotId
-            },
-
-            // Render State Overrides
-            ZWriteOverride = "ZWrite On",
-            ColorMaskOverride = "ColorMask 0",
-
-            // Pass setup
-            includes = new List<string>()
-            {
-                "Packages/com.unity.render-pipelines.core/ShaderLibrary/Color.hlsl",
-                "Packages/com.unity.render-pipelines.core/ShaderLibrary/UnityInstancing.hlsl",
-                "Packages/com.unity.render-pipelines.universal/ShaderLibrary/Core.hlsl",
-                "Packages/com.unity.render-pipelines.universal/ShaderLibrary/Lighting.hlsl",
-                "Packages/com.unity.render-pipelines.universal/ShaderLibrary/ShaderGraphFunctions.hlsl",
-            },
-            pragmas = new List<string>()
-            {
-                "prefer_hlslcc gles",
-                "exclude_renderers d3d11_9x",
-                "target 2.0",
-                "multi_compile_instancing",
-            },
-        };
-
-        ShaderPass m_ShadowCasterPass = new ShaderPass()
-        {
-            // Definition
-            displayName = "ShadowCaster",
-            referenceName = "SHADERPASS_SHADOWCASTER",
-            lightMode = "ShadowCaster",
-            passInclude = "Packages/com.unity.render-pipelines.universal/Editor/ShaderGraph/Includes/ShadowCasterPass.hlsl",
-            varyingsInclude = "Packages/com.unity.render-pipelines.universal/Editor/ShaderGraph/Includes/Varyings.hlsl",
-            
-            // Port mask
-            vertexPorts = new List<int>()
-            {
-                PBRMasterNode.PositionSlotId,
-                PBRMasterNode.VertNormalSlotId,
-                PBRMasterNode.VertTangentSlotId
-            },
-            pixelPorts = new List<int>()
-            {
-                PBRMasterNode.AlphaSlotId,
-                PBRMasterNode.AlphaThresholdSlotId
-            },
-
-            // Required fields
-            requiredAttributes = new List<string>()
-            {
-                "Attributes.normalOS",
-            },
-
-            // Render State Overrides
-            ZWriteOverride = "ZWrite On",
-            ZTestOverride = "ZTest LEqual",
-
-            // Pass setup
-            includes = new List<string>()
-            {
-                "Packages/com.unity.render-pipelines.core/ShaderLibrary/Color.hlsl",
-                "Packages/com.unity.render-pipelines.core/ShaderLibrary/UnityInstancing.hlsl",
-                "Packages/com.unity.render-pipelines.universal/ShaderLibrary/Core.hlsl",
-                "Packages/com.unity.render-pipelines.universal/ShaderLibrary/Lighting.hlsl",
-                "Packages/com.unity.render-pipelines.universal/ShaderLibrary/ShaderGraphFunctions.hlsl",
-                "Packages/com.unity.render-pipelines.universal/ShaderLibrary/Shadows.hlsl",
-            },
-            pragmas = new List<string>()
-            {
-                "prefer_hlslcc gles",
-                "exclude_renderers d3d11_9x",
-                "target 2.0",
-                "multi_compile_instancing",
-            },
-        };
-        ShaderPass m_LitMetaPass = new ShaderPass()
-        {
-            // Definition
-            displayName = "Meta",
-            referenceName = "SHADERPASS_META",
-            lightMode = "Meta",
-            passInclude = "Packages/com.unity.render-pipelines.universal/Editor/ShaderGraph/Includes/LightingMetaPass.hlsl",
-            varyingsInclude = "Packages/com.unity.render-pipelines.universal/Editor/ShaderGraph/Includes/Varyings.hlsl",
-
-            // Port mask
-            vertexPorts = new List<int>()
-            {
-                PBRMasterNode.PositionSlotId,
-                PBRMasterNode.VertNormalSlotId,
-                PBRMasterNode.VertTangentSlotId
-            },
-            pixelPorts = new List<int>()
-            {
-                PBRMasterNode.AlbedoSlotId,
-                PBRMasterNode.EmissionSlotId,
-                PBRMasterNode.AlphaSlotId,
-                PBRMasterNode.AlphaThresholdSlotId
-            },
-
-            // Required fields
-            requiredAttributes = new List<string>()
-            {
-                "Attributes.uv1", //needed for meta vertex position
-                "Attributes.uv2", //needed for meta vertex position
-            },
-
-            // Render State Overrides
-            ZWriteOverride = "ZWrite On",
-            ZTestOverride = "ZTest LEqual",
-
-            // Pass setup
-            includes = new List<string>()
-            {
-                "Packages/com.unity.render-pipelines.core/ShaderLibrary/Color.hlsl",
-                "Packages/com.unity.render-pipelines.universal/ShaderLibrary/Core.hlsl",
-                "Packages/com.unity.render-pipelines.universal/ShaderLibrary/Lighting.hlsl",
-                "Packages/com.unity.render-pipelines.universal/ShaderLibrary/ShaderGraphFunctions.hlsl",
-                "Packages/com.unity.render-pipelines.universal/ShaderLibrary/MetaInput.hlsl",
-            },
-            pragmas = new List<string>()
-            {
-                "prefer_hlslcc gles",
-                "exclude_renderers d3d11_9x",
-                "target 2.0",
-            },
-            keywords = new KeywordDescriptor[]
-            {
-                s_SmoothnessChannelKeyword,
-            },
-        };
-
-        ShaderPass m_2DPass = new ShaderPass()
-        {
-            // Definition
-            referenceName = "SHADERPASS_2D",
-            lightMode = "Universal2D",
-            passInclude = "Packages/com.unity.render-pipelines.universal/Editor/ShaderGraph/Includes/PBR2DPass.hlsl",
-            varyingsInclude = "Packages/com.unity.render-pipelines.universal/Editor/ShaderGraph/Includes/Varyings.hlsl",
-
-            // Port mask
-            vertexPorts = new List<int>()
-            {
-                PBRMasterNode.PositionSlotId,
-                PBRMasterNode.VertNormalSlotId,
-                PBRMasterNode.VertTangentSlotId
-            },
-            pixelPorts = new List<int>()
-            {
-                PBRMasterNode.AlbedoSlotId,
-                PBRMasterNode.AlphaSlotId,
-                PBRMasterNode.AlphaThresholdSlotId
-            },
-
-            // Pass setup
-            includes = new List<string>()
-            {
-                "Packages/com.unity.render-pipelines.core/ShaderLibrary/Color.hlsl",
-                "Packages/com.unity.render-pipelines.core/ShaderLibrary/UnityInstancing.hlsl",
-                "Packages/com.unity.render-pipelines.universal/ShaderLibrary/Core.hlsl",
-                "Packages/com.unity.render-pipelines.universal/ShaderLibrary/Lighting.hlsl",
-                "Packages/com.unity.render-pipelines.universal/ShaderLibrary/ShaderGraphFunctions.hlsl",
-            },
-            pragmas = new List<string>()
-            {
-                "prefer_hlslcc gles",
-                "exclude_renderers d3d11_9x",
-                "target 2.0",
-                "multi_compile_instancing",
-            },
-        };
-#endregion
-
-#region Keywords
-        static KeywordDescriptor s_LightmapKeyword = new KeywordDescriptor()
-        {
-            displayName = "Lightmap",
-            referenceName = "LIGHTMAP_ON",
-            type = KeywordType.Boolean,
-            definition = KeywordDefinition.MultiCompile,
-            scope = KeywordScope.Global,
-        };
-
-        static KeywordDescriptor s_DirectionalLightmapCombinedKeyword = new KeywordDescriptor()
-        {
-            displayName = "Directional Lightmap Combined",
-            referenceName = "DIRLIGHTMAP_COMBINED",
-            type = KeywordType.Boolean,
-            definition = KeywordDefinition.MultiCompile,
-            scope = KeywordScope.Global,
-        };
-
-        static KeywordDescriptor s_SampleGIKeyword = new KeywordDescriptor()
-        {
-            displayName = "Sample GI",
-            referenceName = "_SAMPLE_GI",
-            type = KeywordType.Boolean,
-            definition = KeywordDefinition.ShaderFeature,
-            scope = KeywordScope.Global,
-        };
-
-        static KeywordDescriptor s_MainLightShadowsKeyword = new KeywordDescriptor()
-        {
-            displayName = "Main Light Shadows",
-            referenceName = "_MAIN_LIGHT_SHADOWS",
-            type = KeywordType.Boolean,
-            definition = KeywordDefinition.MultiCompile,
-            scope = KeywordScope.Global,
-        };
-
-        static KeywordDescriptor s_MainLightShadowsCascadeKeyword = new KeywordDescriptor()
-        {
-            displayName = "Main Light Shadows Cascade",
-            referenceName = "_MAIN_LIGHT_SHADOWS_CASCADE",
-            type = KeywordType.Boolean,
-            definition = KeywordDefinition.MultiCompile,
-            scope = KeywordScope.Global,
-        };
-
-        static KeywordDescriptor s_AdditionalLightsKeyword = new KeywordDescriptor()
-        {
-            displayName = "Additional Lights",
-            referenceName = "_ADDITIONAL",
-            type = KeywordType.Enum,
-            definition = KeywordDefinition.MultiCompile,
-            scope = KeywordScope.Global,
-            entries = new KeywordEntry[]
-            {
-                new KeywordEntry() { displayName = "Vertex", referenceName = "LIGHTS_VERTEX" },
-                new KeywordEntry() { displayName = "Fragment", referenceName = "LIGHTS" },
-                new KeywordEntry() { displayName = "Off", referenceName = "OFF" },
-            }
-        };
-
-        static KeywordDescriptor s_AdditionalLightShadowsKeyword = new KeywordDescriptor()
-        {
-            displayName = "Additional Light Shadows",
-            referenceName = "_ADDITIONAL_LIGHT_SHADOWS",
-            type = KeywordType.Boolean,
-            definition = KeywordDefinition.MultiCompile,
-            scope = KeywordScope.Global,
-        };
-
-        static KeywordDescriptor s_ShadowsSoftKeyword = new KeywordDescriptor()
-        {
-            displayName = "Shadows Soft",
-            referenceName = "_SHADOWS_SOFT",
-            type = KeywordType.Boolean,
-            definition = KeywordDefinition.MultiCompile,
-            scope = KeywordScope.Global,
-        };
-
-        static KeywordDescriptor s_MixedLightingSubtractiveKeyword = new KeywordDescriptor()
-        {
-            displayName = "Mixed Lighting Subtractive",
-            referenceName = "_MIXED_LIGHTING_SUBTRACTIVE",
-            type = KeywordType.Boolean,
-            definition = KeywordDefinition.MultiCompile,
-            scope = KeywordScope.Global,
-        };
-
-        static KeywordDescriptor s_SmoothnessChannelKeyword = new KeywordDescriptor()
-        {
-            displayName = "Smoothness Channel",
-            referenceName = "_SMOOTHNESS_TEXTURE_ALBEDO_CHANNEL_A",
-            type = KeywordType.Boolean,
-            definition = KeywordDefinition.ShaderFeature,
-            scope = KeywordScope.Global,
-        };
-#endregion
-
-        bool GenerateShaderPass(PBRMasterNode masterNode, ITarget target, ShaderPass pass, GenerationMode mode, ShaderGenerator result, List<string> sourceAssetDependencyPaths)
-        {
-            UniversalShaderGraphUtilities.SetRenderState(masterNode.surfaceType, masterNode.alphaMode, masterNode.twoSided.isOn, ref pass);
-
-            // apply master node options to active fields
-            var activeFields = GenerationUtils.GetActiveFieldsFromConditionals(masterNode.GetConditionalFields(pass));
-
-            return ShaderGraph.GenerationUtils.GenerateShaderPass(masterNode, target, pass, mode, activeFields, result, sourceAssetDependencyPaths,
-                UniversalShaderGraphResources.s_Dependencies, UniversalShaderGraphResources.s_ResourceClassName, UniversalShaderGraphResources.s_AssemblyName);
-        }
-
-=======
->>>>>>> 8287e326
         public string GetSubshader(AbstractMaterialNode outputNode, ITarget target, GenerationMode mode, List<string> sourceAssetDependencyPaths = null)
         {
             if (sourceAssetDependencyPaths != null)
