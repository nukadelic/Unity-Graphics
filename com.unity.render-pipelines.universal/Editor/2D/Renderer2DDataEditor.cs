using UnityEditor.Rendering;
using UnityEditor.Rendering.Universal;
using UnityEngine;
using UnityEngine.Experimental.Rendering.Universal;

namespace UnityEditor.Experimental.Rendering.Universal
{
    [CustomEditor(typeof(Renderer2DData), true)]
    internal class Renderer2DDataEditor : Editor
    {
        class Styles
        {
            public static readonly GUIContent generalHeader = EditorGUIUtility.TrTextContent("General");
            public static readonly GUIContent lightRenderTexturesHeader = EditorGUIUtility.TrTextContent("Light Render Textures");
            public static readonly GUIContent lightBlendStylesHeader = EditorGUIUtility.TrTextContent("Light Blend Styles", "A Light Blend Style is a collection of properties that describe a particular way of applying lighting.");

            public static readonly GUIContent transparencySortMode = EditorGUIUtility.TrTextContent("Transparency Sort Mode", "Default sorting mode used for transparent objects");
            public static readonly GUIContent transparencySortAxis = EditorGUIUtility.TrTextContent("Transparency Sort Axis", "Axis used for custom axis sorting mode");
            public static readonly GUIContent hdrEmulationScale = EditorGUIUtility.TrTextContent("HDR Emulation Scale", "Describes the scaling used by lighting to remap dynamic range between LDR and HDR");
            public static readonly GUIContent lightRTScale = EditorGUIUtility.TrTextContent("Render Scale", "The resolution of intermediate light render textures, in relation to the screen resolution. 1.0 means full-screen size.");
            public static readonly GUIContent maxLightRTCount = EditorGUIUtility.TrTextContent("Max Render Textures", "How many intermediate light render textures can be created and utilized concurrently. Higher value usually leads to better performance on mobile hardware at the cost of more memory.");
            public static readonly GUIContent defaultMaterialType = EditorGUIUtility.TrTextContent("Default Material Type", "Material to use when adding new objects to a scene");
            public static readonly GUIContent defaultCustomMaterial = EditorGUIUtility.TrTextContent("Default Custom Material", "Material to use when adding new objects to a scene");

            public static readonly GUIContent name = EditorGUIUtility.TrTextContent("Name");
            public static readonly GUIContent maskTextureChannel = EditorGUIUtility.TrTextContent("Mask Texture Channel", "Which channel of the mask texture will affect this Light Blend Style.");
            public static readonly GUIContent blendMode = EditorGUIUtility.TrTextContent("Blend Mode", "How the lighting should be blended with the main color of the objects.");
            public static readonly GUIContent customBlendFactors = EditorGUIUtility.TrTextContent("Custom Blend Factors");
            public static readonly GUIContent blendFactorMultiplicative = EditorGUIUtility.TrTextContent("Multiplicative");
            public static readonly GUIContent blendFactorAdditive = EditorGUIUtility.TrTextContent("Additive");
<<<<<<< HEAD
            public static readonly GUIContent useDepthStencilBuffer = EditorGUIUtility.TrTextContent("Use Depth/Stencil Buffer", "Uncheck this when you are certain you don't use any feature that requires the depth/stencil buffer (e.g. Sprite Mask). Not using the depth/stencil buffer may improve performance, especially on mobile platforms.");
            public static readonly GUIContent postProcessData = EditorGUIUtility.TrTextContent("Post-processing Data", "Resources (textures, shaders, etc.) required by post-processing effects.");
            public static readonly GUIContent enableBatching = EditorGUIUtility.TrTextContent("Enable Batching", "Enable Batching for Shape / Parametric Lights.");
=======
            public static readonly GUIContent useDepthStencilBuffer = EditorGUIUtility.TrTextContent("Depth/Stencil Buffer", "Uncheck this when you are certain you don't use any feature that requires the depth/stencil buffer (e.g. Sprite Mask). Not using the depth/stencil buffer may improve performance, especially on mobile platforms.");
>>>>>>> 9f22bafa
        }

        struct LightBlendStyleProps
        {
            public SerializedProperty name;
            public SerializedProperty maskTextureChannel;
            public SerializedProperty blendMode;
            public SerializedProperty blendFactorMultiplicative;
            public SerializedProperty blendFactorAdditive;
        }

        SerializedProperty m_TransparencySortMode;
        SerializedProperty m_TransparencySortAxis;
        SerializedProperty m_HDREmulationScale;
        SerializedProperty m_LightRenderTextureScale;
        SerializedProperty m_LightBlendStyles;
        LightBlendStyleProps[] m_LightBlendStylePropsArray;
        SerializedProperty m_UseDepthStencilBuffer;
        SerializedProperty m_DefaultMaterialType;
        SerializedProperty m_DefaultCustomMaterial;
        SerializedProperty m_MaxLightRenderTextureCount;
        SerializedProperty m_EnableBatchingProp;

        SavedBool m_GeneralFoldout;
        SavedBool m_LightRenderTexturesFoldout;
        SavedBool m_LightBlendStylesFoldout;

        Analytics.Renderer2DAnalytics m_Analytics = Analytics.Renderer2DAnalytics.instance;
        Renderer2DData m_Renderer2DData;
        bool m_WasModified;

        void SendModifiedAnalytics(Analytics.IAnalytics analytics)
        {
            if (m_WasModified)
            {
                Analytics.RendererAssetData modifiedData = new Analytics.RendererAssetData();
                modifiedData.instance_id = m_Renderer2DData.GetInstanceID();
                modifiedData.was_create_event = false;
                modifiedData.blending_layers_count = 0;
                modifiedData.blending_modes_used = 0;
                analytics.SendData(Analytics.AnalyticsDataTypes.k_Renderer2DDataString, modifiedData);
            }
        }

        void OnEnable()
        {
            m_WasModified = false;
            m_Renderer2DData = (Renderer2DData)serializedObject.targetObject;

            m_TransparencySortMode = serializedObject.FindProperty("m_TransparencySortMode");
            m_TransparencySortAxis = serializedObject.FindProperty("m_TransparencySortAxis");
            m_HDREmulationScale = serializedObject.FindProperty("m_HDREmulationScale");
            m_LightRenderTextureScale = serializedObject.FindProperty("m_LightRenderTextureScale");
            m_LightBlendStyles = serializedObject.FindProperty("m_LightBlendStyles");
            m_MaxLightRenderTextureCount = serializedObject.FindProperty("m_MaxLightRenderTextureCount");
            m_EnableBatchingProp = serializedObject.FindProperty("m_EnableBatching");
            
            int numBlendStyles = m_LightBlendStyles.arraySize;
            m_LightBlendStylePropsArray = new LightBlendStyleProps[numBlendStyles];

            for (int i = 0; i < numBlendStyles; ++i)
            {
                SerializedProperty blendStyleProp = m_LightBlendStyles.GetArrayElementAtIndex(i);
                ref LightBlendStyleProps props = ref m_LightBlendStylePropsArray[i];

                props.name = blendStyleProp.FindPropertyRelative("name");
                props.maskTextureChannel = blendStyleProp.FindPropertyRelative("maskTextureChannel");
                props.blendMode = blendStyleProp.FindPropertyRelative("blendMode");
                props.blendFactorMultiplicative = blendStyleProp.FindPropertyRelative("customBlendFactors.multiplicative");
                props.blendFactorAdditive = blendStyleProp.FindPropertyRelative("customBlendFactors.additive");

                if (props.blendFactorMultiplicative == null)
                    props.blendFactorMultiplicative = blendStyleProp.FindPropertyRelative("customBlendFactors.modulate");
                if (props.blendFactorAdditive == null)
                    props.blendFactorAdditive = blendStyleProp.FindPropertyRelative("customBlendFactors.additve");
            }

            m_UseDepthStencilBuffer = serializedObject.FindProperty("m_UseDepthStencilBuffer");
            m_DefaultMaterialType = serializedObject.FindProperty("m_DefaultMaterialType");
            m_DefaultCustomMaterial = serializedObject.FindProperty("m_DefaultCustomMaterial");

            m_GeneralFoldout = new SavedBool($"{target.GetType()}.GeneralFoldout", true);
            m_LightRenderTexturesFoldout = new SavedBool($"{target.GetType()}.LightRenderTexturesFoldout", true);
            m_LightBlendStylesFoldout = new SavedBool($"{target.GetType()}.LightBlendStylesFoldout", true);
        }

        private void OnDestroy()
        {
            SendModifiedAnalytics(m_Analytics);
        }

        public override void OnInspectorGUI()
        {
            serializedObject.Update();

            DrawGeneral();
            DrawLightRenderTextures();
            DrawLightBlendStyles();

            m_WasModified |= serializedObject.hasModifiedProperties;
            serializedObject.ApplyModifiedProperties();
        }

        private void DrawGeneral()
        {
            CoreEditorUtils.DrawSplitter();
            m_GeneralFoldout.value = CoreEditorUtils.DrawHeaderFoldout(Styles.generalHeader, m_GeneralFoldout.value);
            if (!m_GeneralFoldout.value)
                return;

            EditorGUILayout.PropertyField(m_TransparencySortMode, Styles.transparencySortMode);

            using (new EditorGUI.DisabledGroupScope(m_TransparencySortMode.intValue != (int)TransparencySortMode.CustomAxis))
                EditorGUILayout.PropertyField(m_TransparencySortAxis, Styles.transparencySortAxis);

            EditorGUILayout.PropertyField(m_DefaultMaterialType, Styles.defaultMaterialType);
            if (m_DefaultMaterialType.intValue == (int)Renderer2DData.Renderer2DDefaultMaterialType.Custom)
                EditorGUILayout.PropertyField(m_DefaultCustomMaterial, Styles.defaultCustomMaterial);

            EditorGUILayout.PropertyField(m_UseDepthStencilBuffer, Styles.useDepthStencilBuffer);

            EditorGUI.BeginChangeCheck();
            EditorGUILayout.PropertyField(m_HDREmulationScale, Styles.hdrEmulationScale);
            if (EditorGUI.EndChangeCheck() && m_HDREmulationScale.floatValue < 1.0f)
                m_HDREmulationScale.floatValue = 1.0f;

            EditorGUILayout.Space();
        }

        private void DrawLightRenderTextures()
        {
            CoreEditorUtils.DrawSplitter();
            m_LightRenderTexturesFoldout.value = CoreEditorUtils.DrawHeaderFoldout(Styles.lightRenderTexturesHeader, m_LightRenderTexturesFoldout.value);
            if (!m_LightRenderTexturesFoldout.value)
                return;

            EditorGUILayout.PropertyField(m_LightRenderTextureScale, Styles.lightRTScale);
            EditorGUILayout.PropertyField(m_MaxLightRenderTextureCount, Styles.maxLightRTCount);

            EditorGUILayout.Space();
        }

        private void DrawLightBlendStyles()
        {
            CoreEditorUtils.DrawSplitter();
            m_LightBlendStylesFoldout.value = CoreEditorUtils.DrawHeaderFoldout(Styles.lightBlendStylesHeader, m_LightBlendStylesFoldout.value);
            if (!m_LightBlendStylesFoldout.value)
                return;

            int numBlendStyles = m_LightBlendStyles.arraySize;
            for (int i = 0; i < numBlendStyles; ++i)
            {
                ref LightBlendStyleProps props = ref m_LightBlendStylePropsArray[i];

                EditorGUILayout.PropertyField(props.name, Styles.name);
                EditorGUILayout.PropertyField(props.maskTextureChannel, Styles.maskTextureChannel);
                EditorGUILayout.PropertyField(props.blendMode, Styles.blendMode);

                if (props.blendMode.intValue == (int)Light2DBlendStyle.BlendMode.Custom)
                {
                    EditorGUILayout.BeginHorizontal();

                    EditorGUI.indentLevel++;
                    EditorGUILayout.LabelField(Styles.customBlendFactors, GUILayout.MaxWidth(200.0f));
                    EditorGUI.indentLevel--;

                    int oldIndentLevel = EditorGUI.indentLevel;
                    EditorGUI.indentLevel = 0;

                    EditorGUIUtility.labelWidth = 80.0f;
                    EditorGUILayout.PropertyField(props.blendFactorMultiplicative, Styles.blendFactorMultiplicative, GUILayout.MinWidth(110.0f));

                    GUILayout.Space(10.0f);

                    EditorGUIUtility.labelWidth = 50.0f;
                    EditorGUILayout.PropertyField(props.blendFactorAdditive, Styles.blendFactorAdditive, GUILayout.MinWidth(90.0f));

                    EditorGUIUtility.labelWidth = 0.0f;
                    EditorGUI.indentLevel = oldIndentLevel;
                    EditorGUILayout.EndHorizontal();
                }
<<<<<<< HEAD
            }


            EditorGUI.indentLevel--;
            EditorGUILayout.PropertyField(m_UseDepthStencilBuffer, Styles.useDepthStencilBuffer);
            EditorGUILayout.PropertyField(m_PostProcessData, Styles.postProcessData);
            EditorGUILayout.PropertyField(m_EnableBatchingProp, Styles.enableBatching);
            
            EditorGUILayout.PropertyField(m_DefaultMaterialType, Styles.defaultMaterialType);
            if(m_DefaultMaterialType.intValue == (int)Renderer2DData.Renderer2DDefaultMaterialType.Custom)
                EditorGUILayout.PropertyField(m_DefaultCustomMaterial, Styles.defaultCustomMaterial);
=======

                EditorGUILayout.Space();
                EditorGUILayout.Space();
            }
>>>>>>> 9f22bafa

            EditorGUILayout.Space();
        }
    }
}<|MERGE_RESOLUTION|>--- conflicted
+++ resolved
@@ -28,13 +28,8 @@
             public static readonly GUIContent customBlendFactors = EditorGUIUtility.TrTextContent("Custom Blend Factors");
             public static readonly GUIContent blendFactorMultiplicative = EditorGUIUtility.TrTextContent("Multiplicative");
             public static readonly GUIContent blendFactorAdditive = EditorGUIUtility.TrTextContent("Additive");
-<<<<<<< HEAD
-            public static readonly GUIContent useDepthStencilBuffer = EditorGUIUtility.TrTextContent("Use Depth/Stencil Buffer", "Uncheck this when you are certain you don't use any feature that requires the depth/stencil buffer (e.g. Sprite Mask). Not using the depth/stencil buffer may improve performance, especially on mobile platforms.");
-            public static readonly GUIContent postProcessData = EditorGUIUtility.TrTextContent("Post-processing Data", "Resources (textures, shaders, etc.) required by post-processing effects.");
+            public static readonly GUIContent useDepthStencilBuffer = EditorGUIUtility.TrTextContent("Depth/Stencil Buffer", "Uncheck this when you are certain you don't use any feature that requires the depth/stencil buffer (e.g. Sprite Mask). Not using the depth/stencil buffer may improve performance, especially on mobile platforms.");
             public static readonly GUIContent enableBatching = EditorGUIUtility.TrTextContent("Enable Batching", "Enable Batching for Shape / Parametric Lights.");
-=======
-            public static readonly GUIContent useDepthStencilBuffer = EditorGUIUtility.TrTextContent("Depth/Stencil Buffer", "Uncheck this when you are certain you don't use any feature that requires the depth/stencil buffer (e.g. Sprite Mask). Not using the depth/stencil buffer may improve performance, especially on mobile platforms.");
->>>>>>> 9f22bafa
         }
 
         struct LightBlendStyleProps
@@ -91,7 +86,7 @@
             m_LightBlendStyles = serializedObject.FindProperty("m_LightBlendStyles");
             m_MaxLightRenderTextureCount = serializedObject.FindProperty("m_MaxLightRenderTextureCount");
             m_EnableBatchingProp = serializedObject.FindProperty("m_EnableBatching");
-            
+
             int numBlendStyles = m_LightBlendStyles.arraySize;
             m_LightBlendStylePropsArray = new LightBlendStyleProps[numBlendStyles];
 
@@ -155,6 +150,7 @@
                 EditorGUILayout.PropertyField(m_DefaultCustomMaterial, Styles.defaultCustomMaterial);
 
             EditorGUILayout.PropertyField(m_UseDepthStencilBuffer, Styles.useDepthStencilBuffer);
+            EditorGUILayout.PropertyField(m_EnableBatchingProp, Styles.enableBatching);
 
             EditorGUI.BeginChangeCheck();
             EditorGUILayout.PropertyField(m_HDREmulationScale, Styles.hdrEmulationScale);
@@ -216,24 +212,10 @@
                     EditorGUI.indentLevel = oldIndentLevel;
                     EditorGUILayout.EndHorizontal();
                 }
-<<<<<<< HEAD
-            }
-
-
-            EditorGUI.indentLevel--;
-            EditorGUILayout.PropertyField(m_UseDepthStencilBuffer, Styles.useDepthStencilBuffer);
-            EditorGUILayout.PropertyField(m_PostProcessData, Styles.postProcessData);
-            EditorGUILayout.PropertyField(m_EnableBatchingProp, Styles.enableBatching);
-            
-            EditorGUILayout.PropertyField(m_DefaultMaterialType, Styles.defaultMaterialType);
-            if(m_DefaultMaterialType.intValue == (int)Renderer2DData.Renderer2DDefaultMaterialType.Custom)
-                EditorGUILayout.PropertyField(m_DefaultCustomMaterial, Styles.defaultCustomMaterial);
-=======
 
                 EditorGUILayout.Space();
                 EditorGUILayout.Space();
             }
->>>>>>> 9f22bafa
 
             EditorGUILayout.Space();
         }
