--- conflicted
+++ resolved
@@ -29,13 +29,11 @@
             public static readonly GUIContent blendFactorMultiplicative = EditorGUIUtility.TrTextContent("Multiplicative");
             public static readonly GUIContent blendFactorAdditive = EditorGUIUtility.TrTextContent("Additive");
             public static readonly GUIContent useDepthStencilBuffer = EditorGUIUtility.TrTextContent("Depth/Stencil Buffer", "Uncheck this when you are certain you don't use any feature that requires the depth/stencil buffer (e.g. Sprite Mask). Not using the depth/stencil buffer may improve performance, especially on mobile platforms.");
-<<<<<<< HEAD
+
             public static readonly GUIContent enableBatching = EditorGUIUtility.TrTextContent("Enable Batching", "Enable Batching for Shape / Parametric Lights.");
-=======
 
             public static readonly GUIContent cameraSortingLayerTextureBound = EditorGUIUtility.TrTextContent("Camera Sorting Layers Texture Bound", "Layers from back most to selected bounds will be rendered to _CameraSortingLayersTexture");
             public static readonly GUIContent cameraSortingLayerDownsampling = EditorGUIUtility.TrTextContent("Camera Sorting Layers Downsampling Method", "Method used to copy _CameraSortingLayersTexture");
->>>>>>> c4cf050a
         }
 
         struct LightBlendStyleProps
