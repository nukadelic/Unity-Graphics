using System;
using System.Collections.Generic;
using System.Linq;
using UnityEditor.Rendering.Universal.ShaderGUI;
using UnityEditor.ShaderGraph;
using UnityEngine;
using UnityEngine.Rendering.Universal;
using static Unity.Rendering.Universal.ShaderUtils;

namespace UnityEditor.Rendering.Universal
{
    class MaterialModificationProcessor : AssetModificationProcessor
    {
        static void OnWillCreateAsset(string asset)
        {
            if (!asset.ToLowerInvariant().EndsWith(".mat"))
            {
                return;
            }
            MaterialPostprocessor.s_CreatedAssets.Add(asset);
        }
    }

    class MaterialReimporter : Editor
    {
        static bool s_NeedToCheckProjSettingExistence = true;

        static void ReimportAllMaterials()
        {
            string[] guids = AssetDatabase.FindAssets("t:material", null);
            // There can be several materials subAssets per guid ( ie : FBX files ), remove duplicate guids.
            var distinctGuids = guids.Distinct();

            int materialIdx = 0;
            int totalMaterials = distinctGuids.Count();
            foreach (var asset in distinctGuids)
            {
                materialIdx++;
                var path = AssetDatabase.GUIDToAssetPath(asset);
                EditorUtility.DisplayProgressBar("Material Upgrader re-import", string.Format("({0} of {1}) {2}", materialIdx, totalMaterials, path), (float)materialIdx / (float)totalMaterials);
                AssetDatabase.ImportAsset(path);
            }
            EditorUtility.ClearProgressBar();

            MaterialPostprocessor.s_NeedsSavingAssets = true;
        }

        [InitializeOnLoadMethod]
        static void RegisterUpgraderReimport()
        {
            EditorApplication.update += () =>
            {
                if (Time.renderedFrameCount > 0)
                {
                    bool fileExist = true;
                    // We check the file existence only once to avoid IO operations every frame.
                    if (s_NeedToCheckProjSettingExistence)
                    {
                        fileExist = System.IO.File.Exists(UniversalProjectSettings.filePath);
                        s_NeedToCheckProjSettingExistence = false;
                    }

                    //This method is called at opening and when URP package change (update of manifest.json)
                    var curUpgradeVersion = UniversalProjectSettings.materialVersionForUpgrade;

                    if (curUpgradeVersion != MaterialPostprocessor.k_Upgraders.Length)
                    {
                        string commandLineOptions = Environment.CommandLine;
                        bool inTestSuite = commandLineOptions.Contains("-testResults");
                        if (!inTestSuite && fileExist)
                        {
                            EditorUtility.DisplayDialog("URP Material upgrade", "The Materials in your Project were created using an older version of the Universal Render Pipeline (URP)." +
                                " Unity must upgrade them to be compatible with your current version of URP. \n" +
                                " Unity will re-import all of the Materials in your project, save the upgraded Materials to disk, and check them out in source control if needed.\n" +
                                " Please see the Material upgrade guide in the URP documentation for more information.", "Ok");
                        }

                        ReimportAllMaterials();
                    }

                    if (MaterialPostprocessor.s_NeedsSavingAssets)
                        MaterialPostprocessor.SaveAssetsToDisk();
                }
            };
        }
    }

    class MaterialPostprocessor : AssetPostprocessor
    {
        public static List<string> s_CreatedAssets = new List<string>();
        internal static List<string> s_ImportedAssetThatNeedSaving = new List<string>();
        internal static bool s_NeedsSavingAssets = false;

<<<<<<< HEAD
        internal static readonly Action<Material, ShaderID>[] k_Upgraders = { UpgradeV1, UpgradeV2, UpgradeV3, UpgradeV4 };
=======
        internal static readonly Action<Material, ShaderPathID>[] k_Upgraders = { UpgradeV1, UpgradeV2, UpgradeV3, UpgradeV4, UpgradeV5 };
>>>>>>> 86bcf749

        static internal void SaveAssetsToDisk()
        {
            string commandLineOptions = System.Environment.CommandLine;
            bool inTestSuite = commandLineOptions.Contains("-testResults");
            if (inTestSuite)
            {
                // Need to update material version to prevent infinite loop in the upgrader
                // when running tests.
                UniversalProjectSettings.materialVersionForUpgrade = k_Upgraders.Length;
                return;
            }

            foreach (var asset in s_ImportedAssetThatNeedSaving)
            {
                AssetDatabase.MakeEditable(asset);
            }

            AssetDatabase.SaveAssets();
            //to prevent data loss, only update the saved version if user applied change and assets are written to
            UniversalProjectSettings.materialVersionForUpgrade = k_Upgraders.Length;
            UniversalProjectSettings.Save();

            s_ImportedAssetThatNeedSaving.Clear();
            s_NeedsSavingAssets = false;
        }

        static void OnPostprocessAllAssets(string[] importedAssets, string[] deletedAssets, string[] movedAssets, string[] movedFromAssetPaths)
        {
            string upgradeLog = "";
            var upgradeCount = 0;

            foreach (var asset in importedAssets)
            {
                // we only care about materials
                if (!asset.EndsWith(".mat", StringComparison.InvariantCultureIgnoreCase))
                    continue;

                // load the material and look for it's Universal ShaderID
                // we only care about versioning materials using a known Universal ShaderID
                // this skips any materials that only target other render pipelines, are user shaders,
                // or are shaders we don't care to version
                var material = (Material)AssetDatabase.LoadAssetAtPath(asset, typeof(Material));
                var shaderID = GetShaderID(material.shader);
                if (shaderID == ShaderID.Unknown)
                    continue;

                var wasUpgraded = false;
                var debug = "\n" + material.name + "(" + shaderID + ")";

                // look for the Universal AssetVersion
                AssetVersion assetVersion = null;
                var allAssets = AssetDatabase.LoadAllAssetsAtPath(asset);
                foreach (var subAsset in allAssets)
                {
                    if (subAsset is AssetVersion sub)
                    {
                        assetVersion = sub;
                    }
                }

                if (!assetVersion)
                {
                    wasUpgraded = true;
                    assetVersion = ScriptableObject.CreateInstance<AssetVersion>();
                    if (s_CreatedAssets.Contains(asset))
                    {
                        assetVersion.version = k_Upgraders.Length;
                        s_CreatedAssets.Remove(asset);
                        InitializeLatest(material, shaderID);
                        debug += " initialized.";
                    }
                    else
                    {
                        if (shaderID.IsShaderGraph())
                        {
                            // ShaderGraph materials NEVER had asset versioning applied prior to version 5.
                            // so if we see a ShaderGraph material with no assetVersion, set it to 4 to ensure we apply all necessary versions.
                            assetVersion.version = 4;
                            debug += $" shadergraph material assumed to be version 4 due to missing version.";
                        }
                        else
                        {
                            assetVersion.version = UniversalProjectSettings.materialVersionForUpgrade;
                            debug += $" assumed to be version {UniversalProjectSettings.materialVersionForUpgrade} due to missing version.";
                        }
                    }

                    assetVersion.hideFlags = HideFlags.HideInHierarchy | HideFlags.HideInInspector | HideFlags.NotEditable;
                    AssetDatabase.AddObjectToAsset(assetVersion, asset);
                }

                while (assetVersion.version < k_Upgraders.Length)
                {
                    k_Upgraders[assetVersion.version](material, shaderID);
                    debug += $" upgrading:v{assetVersion.version} to v{assetVersion.version + 1}";
                    assetVersion.version++;
                    wasUpgraded = true;
                }

                if (wasUpgraded)
                {
                    upgradeLog += debug;
                    upgradeCount++;
                    EditorUtility.SetDirty(assetVersion);
                    s_ImportedAssetThatNeedSaving.Add(asset);
                    s_NeedsSavingAssets = true;
                }
            }

            // Uncomment to show upgrade debug logs
            //if (!string.IsNullOrEmpty(upgradeLog))
            //    Debug.Log("UniversalRP Material log: " + upgradeLog);
        }

        static void InitializeLatest(Material material, ShaderID id)
        {
            // newly created materials should reset their keywords immediately (in case inspector doesn't get invoked)
            Unity.Rendering.Universal.ShaderUtils.UpdateMaterial(material, MaterialUpdateType.CreatedNewMaterial, id);
        }

        static void UpgradeV1(Material material, ShaderID shaderID)
        {
            if (shaderID.IsShaderGraph())
                return;

            var shaderPath = ShaderUtils.GetShaderPath((ShaderPathID)shaderID);
            var upgradeFlag = MaterialUpgrader.UpgradeFlags.LogMessageWhenNoUpgraderFound;

            switch (shaderID)
            {
                case ShaderID.Unlit:
                    MaterialUpgrader.Upgrade(material, new UnlitUpdaterV1(shaderPath), upgradeFlag);
                    UnlitShader.SetMaterialKeywords(material);
                    break;
                case ShaderID.SimpleLit:
                    MaterialUpgrader.Upgrade(material, new SimpleLitUpdaterV1(shaderPath), upgradeFlag);
                    SimpleLitShader.SetMaterialKeywords(material, SimpleLitGUI.SetMaterialKeywords);
                    break;
                case ShaderID.Lit:
                    MaterialUpgrader.Upgrade(material, new LitUpdaterV1(shaderPath), upgradeFlag);
                    LitShader.SetMaterialKeywords(material, LitGUI.SetMaterialKeywords);
                    break;
                case ShaderID.ParticlesLit:
                    MaterialUpgrader.Upgrade(material, new ParticleUpdaterV1(shaderPath), upgradeFlag);
                    ParticlesLitShader.SetMaterialKeywords(material, LitGUI.SetMaterialKeywords, ParticleGUI.SetMaterialKeywords);
                    break;
                case ShaderID.ParticlesSimpleLit:
                    MaterialUpgrader.Upgrade(material, new ParticleUpdaterV1(shaderPath), upgradeFlag);
                    ParticlesSimpleLitShader.SetMaterialKeywords(material, SimpleLitGUI.SetMaterialKeywords, ParticleGUI.SetMaterialKeywords);
                    break;
                case ShaderID.ParticlesUnlit:
                    MaterialUpgrader.Upgrade(material, new ParticleUpdaterV1(shaderPath), upgradeFlag);
                    ParticlesUnlitShader.SetMaterialKeywords(material, null, ParticleGUI.SetMaterialKeywords);
                    break;
            }
        }

        static void UpgradeV2(Material material, ShaderID shaderID)
        {
            if (shaderID.IsShaderGraph())
                return;

            // fix 50 offset on shaders
            if (material.HasProperty("_QueueOffset"))
                BaseShaderGUI.SetupMaterialBlendMode(material);
        }

        static void UpgradeV3(Material material, ShaderID shaderID)
        {
            if (shaderID.IsShaderGraph())
                return;

            switch (shaderID)
            {
                case ShaderID.Lit:
                case ShaderID.SimpleLit:
                case ShaderID.ParticlesLit:
                case ShaderID.ParticlesSimpleLit:
                case ShaderID.ParticlesUnlit:
                    var propertyID = Shader.PropertyToID("_EmissionColor");
                    if (material.HasProperty(propertyID))
                    {
                        // In older version there was a bug that these shaders did not had HDR attribute on emission property.
                        // This caused emission color to be converted from gamma to linear space.
                        // In order to avoid visual regression on older projects we will do gamma to linear conversion here.
                        var emissionGamma = material.GetColor(propertyID);
                        var emissionLinear = emissionGamma.linear;
                        material.SetColor(propertyID, emissionLinear);
                    }
                    break;
            }
        }

<<<<<<< HEAD
        static void UpgradeV4(Material material, ShaderID shaderID)
        {
=======
        static void UpgradeV4(Material material, ShaderPathID shaderID)
        {}

        static void UpgradeV5(Material material, ShaderPathID shaderID)
        {
            var propertyID = Shader.PropertyToID("_Surface");
            if (material.HasProperty(propertyID))
            {
                float surfaceType = material.GetFloat(propertyID);
                if (surfaceType >= 1.0f)
                {
                    material.EnableKeyword("_SURFACE_TYPE_TRANSPARENT");
                }
                else
                {
                    material.DisableKeyword("_SURFACE_TYPE_TRANSPARENT");
                }
            }
>>>>>>> 86bcf749
        }
    }

    // Upgraders v1
    #region UpgradersV1

    internal class LitUpdaterV1 : MaterialUpgrader
    {
        public static void UpdateLitDetails(Material material)
        {
            if (material == null)
                throw new ArgumentNullException("material");

            if (material.GetTexture("_MetallicGlossMap") || material.GetTexture("_SpecGlossMap") || material.GetFloat("_SmoothnessTextureChannel") >= 0.5f)
                material.SetFloat("_Smoothness", material.GetFloat("_GlossMapScale"));
            else
                material.SetFloat("_Smoothness", material.GetFloat("_Glossiness"));
        }

        public LitUpdaterV1(string oldShaderName)
        {
            if (oldShaderName == null)
                throw new ArgumentNullException("oldShaderName");

            string standardShaderPath = ShaderUtils.GetShaderPath(ShaderPathID.Lit);

            RenameShader(oldShaderName, standardShaderPath, UpdateLitDetails);

            RenameTexture("_MainTex", "_BaseMap");
            RenameColor("_Color", "_BaseColor");
            RenameFloat("_GlossyReflections", "_EnvironmentReflections");
        }
    }

    internal class UnlitUpdaterV1 : MaterialUpgrader
    {
        static Shader bakedLit = Shader.Find(ShaderUtils.GetShaderPath(ShaderPathID.BakedLit));

        public static void UpgradeToUnlit(Material material)
        {
            if (material == null)
                throw new ArgumentNullException("material");

            if (material.GetFloat("_SampleGI") != 0)
            {
                material.shader = bakedLit;
                material.EnableKeyword("_NORMALMAP");
            }
        }

        public UnlitUpdaterV1(string oldShaderName)
        {
            if (oldShaderName == null)
                throw new ArgumentNullException("oldShaderName");

            RenameShader(oldShaderName, ShaderUtils.GetShaderPath(ShaderPathID.Unlit), UpgradeToUnlit);

            RenameTexture("_MainTex", "_BaseMap");
            RenameColor("_Color", "_BaseColor");
        }
    }

    internal class SimpleLitUpdaterV1 : MaterialUpgrader
    {
        public SimpleLitUpdaterV1(string oldShaderName)
        {
            if (oldShaderName == null)
                throw new ArgumentNullException("oldShaderName");

            RenameShader(oldShaderName, ShaderUtils.GetShaderPath(ShaderPathID.SimpleLit), UpgradeToSimpleLit);

            RenameTexture("_MainTex", "_BaseMap");
            RenameColor("_Color", "_BaseColor");
            RenameFloat("_SpecSource", "_SpecularHighlights");
            RenameFloat("_Shininess", "_Smoothness");
        }

        public static void UpgradeToSimpleLit(Material material)
        {
            if (material == null)
                throw new ArgumentNullException("material");

            var smoothnessSource = 1 - (int)material.GetFloat("_GlossinessSource");
            material.SetFloat("_SmoothnessSource" , smoothnessSource);
            if (material.GetTexture("_SpecGlossMap") == null)
            {
                var col = material.GetColor("_SpecColor");
                var colBase = material.GetColor("_Color");
                var smoothness = material.GetFloat("_Shininess");

                if (material.GetFloat("_Surface") == 0)
                {
                    if (smoothnessSource == 1)
                        colBase.a = smoothness;
                    else
                        col.a = smoothness;
                    material.SetColor("_BaseColor", colBase);
                }

                material.SetColor("_BaseColor", colBase);
                material.SetColor("_SpecColor", col);
            }
        }
    }

    internal class ParticleUpdaterV1 : MaterialUpgrader
    {
        public ParticleUpdaterV1(string shaderName)
        {
            if (shaderName == null)
                throw new ArgumentNullException("oldShaderName");

            RenameShader(shaderName, shaderName, ParticleUpgrader.UpdateSurfaceBlendModes);

            RenameTexture("_MainTex", "_BaseMap");
            RenameColor("_Color", "_BaseColor");
            RenameFloat("_FlipbookMode", "_FlipbookBlending");

            switch (ShaderUtils.GetEnumFromPath(shaderName))
            {
                case ShaderPathID.ParticlesLit:
                    RenameFloat("_Glossiness", "_Smoothness");
                    break;
                case ShaderPathID.ParticlesSimpleLit:
                    RenameFloat("_Glossiness", "_Smoothness");
                    break;
                case ShaderPathID.ParticlesUnlit:
                    break;
            }
        }
    }
    #endregion
}<|MERGE_RESOLUTION|>--- conflicted
+++ resolved
@@ -91,11 +91,7 @@
         internal static List<string> s_ImportedAssetThatNeedSaving = new List<string>();
         internal static bool s_NeedsSavingAssets = false;
 
-<<<<<<< HEAD
-        internal static readonly Action<Material, ShaderID>[] k_Upgraders = { UpgradeV1, UpgradeV2, UpgradeV3, UpgradeV4 };
-=======
-        internal static readonly Action<Material, ShaderPathID>[] k_Upgraders = { UpgradeV1, UpgradeV2, UpgradeV3, UpgradeV4, UpgradeV5 };
->>>>>>> 86bcf749
+        internal static readonly Action<Material, ShaderID>[] k_Upgraders = { UpgradeV1, UpgradeV2, UpgradeV3, UpgradeV4, UpgradeV5 };
 
         static internal void SaveAssetsToDisk()
         {
@@ -174,7 +170,7 @@
                         {
                             // ShaderGraph materials NEVER had asset versioning applied prior to version 5.
                             // so if we see a ShaderGraph material with no assetVersion, set it to 4 to ensure we apply all necessary versions.
-                            assetVersion.version = 4;
+                            assetVersion.version = 5;
                             debug += $" shadergraph material assumed to be version 4 due to missing version.";
                         }
                         else
@@ -290,15 +286,14 @@
             }
         }
 
-<<<<<<< HEAD
         static void UpgradeV4(Material material, ShaderID shaderID)
-        {
-=======
-        static void UpgradeV4(Material material, ShaderPathID shaderID)
         {}
 
-        static void UpgradeV5(Material material, ShaderPathID shaderID)
-        {
+        static void UpgradeV5(Material material, ShaderID shaderID)
+        {
+            if (shaderID.IsShaderGraph())
+                return;
+
             var propertyID = Shader.PropertyToID("_Surface");
             if (material.HasProperty(propertyID))
             {
@@ -312,7 +307,6 @@
                     material.DisableKeyword("_SURFACE_TYPE_TRANSPARENT");
                 }
             }
->>>>>>> 86bcf749
         }
     }
 
