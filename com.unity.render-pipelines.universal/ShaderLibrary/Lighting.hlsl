--- conflicted
+++ resolved
@@ -972,33 +972,8 @@
     lightColor += LightingSpecular(attenuatedLightColor, light.direction, inputData.normalWS, inputData.viewDirectionWS, half4(surfaceData.specular, 1), smoothness);
     #endif
 
-<<<<<<< HEAD
     return lightColor;
 }
-=======
-    MixRealtimeAndBakedGI(mainLight, inputData.normalWS, inputData.bakedGI);
-    half3 color = GlobalIllumination(brdfData, brdfDataClearCoat, surfaceData.clearCoatMask,
-                                     inputData.bakedGI, surfaceData.occlusion,
-                                     inputData.normalWS, inputData.viewDirectionWS);
-    color += LightingPhysicallyBased(brdfData, brdfDataClearCoat,
-                                     mainLight,
-                                     inputData.normalWS, inputData.viewDirectionWS,
-                                     surfaceData.clearCoatMask, specularHighlightsOff);
-
-#ifdef _ADDITIONAL_LIGHTS
-    uint pixelLightCount = GetAdditionalLightsCount();
-    LIGHT_LOOP_BEGIN(pixelLightCount)
-        Light light = GetAdditionalLight(lightIndex, inputData.positionWS, shadowMask);
-        #if defined(_SCREEN_SPACE_OCCLUSION)
-            light.color *= aoFactor.directAmbientOcclusion;
-        #endif
-        color += LightingPhysicallyBased(brdfData, brdfDataClearCoat,
-                                         light,
-                                         inputData.normalWS, inputData.viewDirectionWS,
-                                         surfaceData.clearCoatMask, specularHighlightsOff);
-    LIGHT_LOOP_END
-#endif
->>>>>>> 12593d02
 
 ///////////////////////////////////////////////////////////////////////////////
 //                         Debug Functions                                   //
@@ -1045,10 +1020,9 @@
 bool CanDebugOverrideOutputColor(inout InputData inputData, inout SurfaceData surfaceData, inout BRDFData brdfData, out half4 debugColor)
 {
     if(_DebugMaterialIndex == DEBUGMATERIALINDEX_LIGHTING_COMPLEXITY)
-    {
         debugColor = CalculateDebugLightingComplexityColor(inputData);
         return true;
-    }
+    LIGHT_LOOP_END
     else
     {
         DebugData debugData = CreateDebugData(brdfData.diffuse, brdfData.specular, inputData.uv);
@@ -1162,29 +1136,13 @@
     #if defined(_ADDITIONAL_LIGHTS)
 	uint pixelLightCount = GetAdditionalLightsCount();
 
-<<<<<<< HEAD
-    for (uint lightIndex = 0u; lightIndex < pixelLightCount; ++lightIndex)
-    {
+    LIGHT_LOOP_BEGIN(pixelLightCount)
         Light light = GetAdditionalLight(lightIndex, inputData, shadowMask, aoFactor);
-=======
-#ifdef _ADDITIONAL_LIGHTS
-    uint pixelLightCount = GetAdditionalLightsCount();
-    LIGHT_LOOP_BEGIN(pixelLightCount)
-        Light light = GetAdditionalLight(lightIndex, inputData.positionWS, shadowMask);
-        #if defined(_SCREEN_SPACE_OCCLUSION)
-            light.color *= aoFactor.directAmbientOcclusion;
-        #endif
-        half3 attenuatedLightColor = light.color * (light.distanceAttenuation * light.shadowAttenuation);
-        diffuseColor += LightingLambert(attenuatedLightColor, light.direction, inputData.normalWS);
-        specularColor += LightingSpecular(attenuatedLightColor, light.direction, inputData.normalWS, inputData.viewDirectionWS, specularGloss, smoothness);
-    LIGHT_LOOP_END
-#endif
->>>>>>> 12593d02
 
         lightingData.additionalLightsColor += LightingPhysicallyBased(brdfData, brdfDataClearCoat, light,
                                                                       inputData.normalWS, inputData.viewDirectionWS,
                                                                       surfaceData.clearCoatMask, specularHighlightsOff);
-    }
+    LIGHT_LOOP_END
     #endif
 
     #if defined(_ADDITIONAL_LIGHTS_VERTEX)
@@ -1250,12 +1208,11 @@
     #if defined(_ADDITIONAL_LIGHTS)
 	uint pixelLightCount = GetAdditionalLightsCount();
 
-    for (uint lightIndex = 0u; lightIndex < pixelLightCount; ++lightIndex)
-    {
+	LIGHT_LOOP_BEGIN(pixelLightCount)
         Light light = GetAdditionalLight(lightIndex, inputData, shadowMask, aoFactor);
 
         lightingData.additionalLightsColor += CalculateBlinnPhong(light, inputData, surfaceData);
-    }
+	LIGHT_LOOP_END
     #endif
 
     #if defined(_ADDITIONAL_LIGHTS_VERTEX)
