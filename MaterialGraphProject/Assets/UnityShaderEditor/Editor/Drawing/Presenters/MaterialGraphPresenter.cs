--- conflicted
+++ resolved
@@ -36,14 +36,12 @@
             typeMapper[typeof(AddManyNode)] = typeof(AddManyNodePresenter);
             typeMapper[typeof(IfNode)] = typeof(IfNodePresenter);
             typeMapper[typeof(CustomCodeNode)] = typeof(CustomCodePresenter);
-<<<<<<< HEAD
-            typeMapper[typeof(ConvolutionFilterNode)] = typeof(ConvolutionFilterNodePresenter);
-=======
             typeMapper[typeof(Matrix2Node)] = typeof(Matrix2NodePresenter);
             typeMapper[typeof(Matrix3Node)] = typeof(Matrix3NodePresenter);
             typeMapper[typeof(Matrix4Node)] = typeof(Matrix4NodePresenter);
             typeMapper[typeof(MatrixCommonNode)] = typeof(MatrixCommonNodePresenter);
 			typeMapper[typeof(TransformNode)] = typeof(TransformNodePresenter);
+            typeMapper[typeof(ConvolutionFilterNode)] = typeof(ConvolutionFilterNodePresenter);
         }
 
 		public override List<NodeAnchorPresenter> GetCompatibleAnchors(NodeAnchorPresenter startAnchor, NodeAdapter nodeAdapter)
@@ -56,7 +54,6 @@
 									(startAnchor is GraphAnchorPresenter && ((GraphAnchorPresenter)nap).slot is MaterialSlot && 
 									((MaterialSlot)((GraphAnchorPresenter)startAnchor).slot).IsCompatibleWithInputSlotType(((MaterialSlot)((GraphAnchorPresenter)nap).slot).valueType)))
                               .ToList();
->>>>>>> b8b00e39
         }
     }
 }