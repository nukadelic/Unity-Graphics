using System;
using System.Collections.Generic;
using System.Linq;
using System.Reflection;
using UnityEditor.Experimental.UIElements.GraphView;
using UnityEditor.Graphing.Util;
using UnityEditor.MaterialGraph.Drawing.Controls;
using UnityEngine.Graphing;
using UnityEngine.MaterialGraph;
using UnityEngine;
using UnityEngine.Experimental.UIElements;
using UnityEngine.Experimental.UIElements.StyleSheets;

namespace UnityEditor.MaterialGraph.Drawing
{
    public class MaterialNodeView : Node
    {
        VisualElement m_ControlsContainer;
        List<VisualElement> m_ControlViews;
        Guid m_NodeGuid;
        VisualElement m_PreviewToggle;
        VisualElement m_ResizeHandle;
        Image m_PreviewImage;
        bool m_IsScheduled;

        bool m_ResizeHandleAdded;

        public MaterialNodeView()
        {
            CreateContainers();

            AddToClassList("MaterialNode");
        }

        void CreateContainers()
        {
            m_ControlsContainer = new VisualElement
            {
                name = "controls"
            };
            leftContainer.Add(m_ControlsContainer);
            m_ControlViews = new List<VisualElement>();

            m_PreviewToggle = new VisualElement { name = "toggle", text = "" };
            m_PreviewToggle.AddManipulator(new Clickable(OnPreviewToggle));
            leftContainer.Add(m_PreviewToggle);

            m_PreviewImage = new Image
            {
                name = "preview",
                pickingMode = PickingMode.Ignore,
                image = Texture2D.whiteTexture
            };

            leftContainer.Add(m_PreviewImage);

            m_ResizeHandleAdded = false;
        }

        void OnResize(Vector2 deltaSize)
        {
            float updatedWidth = Mathf.Min(leftContainer.layout.width + deltaSize.x, 1000f);
            float updatedHeight = m_PreviewImage.layout.height + deltaSize.y;

            PreviewNode previewNode = GetPresenter<MaterialNodePresenter>().node as PreviewNode;

            if (previewNode != null)
            {
                previewNode.SetDimensions(updatedWidth, updatedHeight);
                UpdateSize();
            }
        }

        void OnPreviewToggle()
        {
            var node = GetPresenter<MaterialNodePresenter>().node;
            node.previewExpanded = !node.previewExpanded;
            m_PreviewToggle.text = node.previewExpanded ? "▲" : "▼";
        }

        void UpdatePreviewTexture(Texture previewTexture)
        {
            if (previewTexture == null)
            {
                m_PreviewImage.visible = false;
                m_PreviewImage.RemoveFromClassList("visible");
                m_PreviewImage.AddToClassList("hidden");
                m_PreviewImage.image = Texture2D.whiteTexture;
            }
            else
            {
                m_PreviewImage.visible = true;
                m_PreviewImage.AddToClassList("visible");
                m_PreviewImage.RemoveFromClassList("hidden");
                m_PreviewImage.image = previewTexture;
            }
            Dirty(ChangeType.Repaint);

        }

        void UpdateControls(MaterialNodePresenter nodePresenter)
        {
            if (!nodePresenter.node.guid.Equals(m_NodeGuid))
            {
                m_ControlViews.Clear();
                foreach (var propertyInfo in nodePresenter.node.GetType().GetProperties(BindingFlags.Instance | BindingFlags.Public | BindingFlags.NonPublic))
                {
                    foreach (IControlAttribute attribute in propertyInfo.GetCustomAttributes(typeof(IControlAttribute), false))
                        m_ControlViews.Add(attribute.InstantiateControl(nodePresenter.node, propertyInfo));
                }
            }

            if (!nodePresenter.expanded)
            {
                m_ControlsContainer.Clear();
            }
            else if (m_ControlsContainer.childCount != m_ControlViews.Count)
            {
                m_ControlsContainer.Clear();
                foreach (var view in m_ControlViews)
                    m_ControlsContainer.Add(view);
            }
        }

        public override void SetPosition(Rect newPos)
        {
            var nodePresenter = GetPresenter<MaterialNodePresenter>();
            if (nodePresenter != null)
                nodePresenter.position = newPos;
            base.SetPosition(newPos);
        }

        public override void OnDataChanged()
        {
            base.OnDataChanged();
            var nodePresenter = GetPresenter<MaterialNodePresenter>();

            if (nodePresenter == null)
            {
                m_ControlsContainer.Clear();
                m_ControlViews.Clear();
                UpdatePreviewTexture(null);
                return;
            }

            m_PreviewToggle.text = nodePresenter.node.previewExpanded ? "▲" : "▼";
            if (nodePresenter.node.hasPreview)
                m_PreviewToggle.RemoveFromClassList("inactive");
            else
                m_PreviewToggle.AddToClassList("inactive");

            UpdateControls(nodePresenter);

            UpdatePreviewTexture(nodePresenter.node.previewExpanded ? nodePresenter.previewTexture : null);

<<<<<<< HEAD
            if (GetPresenter<MaterialNodePresenter>().node is PreviewNode)
            {
                if (!m_ResizeHandleAdded)
                {
                    m_ResizeHandle = new VisualElement() { name = "resize", text = "" };
                    m_ResizeHandle.AddManipulator(new Draggable(OnResize));
                    Add(m_ResizeHandle);

                    m_ResizeHandleAdded = true;
                }

                UpdateSize();
            }
        }

        void UpdateSize()
        {
            var node = GetPresenter<MaterialNodePresenter>().node as PreviewNode;

            if (node == null)
            {
                return;
            }

            float width = node.width;
            float height = node.height;

            leftContainer.style.width = width;
            m_PreviewImage.style.height = height;
=======
            m_NodeGuid = nodePresenter.node.guid;
>>>>>>> 94efede2
        }
    }
}<|MERGE_RESOLUTION|>--- conflicted
+++ resolved
@@ -112,7 +112,7 @@
 
             if (!nodePresenter.expanded)
             {
-                m_ControlsContainer.Clear();
+            m_ControlsContainer.Clear();
             }
             else if (m_ControlsContainer.childCount != m_ControlViews.Count)
             {
@@ -153,7 +153,7 @@
 
             UpdatePreviewTexture(nodePresenter.node.previewExpanded ? nodePresenter.previewTexture : null);
 
-<<<<<<< HEAD
+            m_NodeGuid = nodePresenter.node.guid;
             if (GetPresenter<MaterialNodePresenter>().node is PreviewNode)
             {
                 if (!m_ResizeHandleAdded)
@@ -183,9 +183,6 @@
 
             leftContainer.style.width = width;
             m_PreviewImage.style.height = height;
-=======
-            m_NodeGuid = nodePresenter.node.guid;
->>>>>>> 94efede2
         }
     }
 }