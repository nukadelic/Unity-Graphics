--- conflicted
+++ resolved
@@ -181,107 +181,7 @@
 
         public void RenderPreviews()
         {
-<<<<<<< HEAD
-            if (m_DirtyShaders.Any())
-            {
-                m_NodesWith3DPreview.Clear();
-                foreach (var node in m_Graph.GetNodes<AbstractMaterialNode>())
-                {
-                    if (node.previewMode == PreviewMode.Preview3D)
-                        m_NodesWith3DPreview.Add(node.guid);
-                }
-                PropagateNodeSet(m_NodesWith3DPreview);
-                PropagateNodeSet(m_DirtyShaders);
-
-                var masterNodes = new List<INode>();
-                var uberNodes = new List<INode>();
-                foreach (var guid in m_DirtyShaders)
-                {
-                    var node = m_Graph.GetNodeFromGuid(guid);
-                    if (node == null)
-                        continue;
-                    if (node is IMasterNode)
-                        masterNodes.Add(node);
-                    else
-                        uberNodes.Add(node);
-                }
-                var count = Math.Min(uberNodes.Count, 1) + masterNodes.Count;
-
-                try
-                {
-                    var sw = new Stopwatch();
-                    sw.Start();
-                    var i = 0;
-                    EditorUtility.DisplayProgressBar("Shader Graph", string.Format("Compiling preview shaders ({0}/{1})", i, count), 0f);
-                    foreach (var node in masterNodes)
-                    {
-                        UpdateShader(node.guid);
-                        i++;
-                        EditorUtility.DisplayProgressBar("Shader Graph", string.Format("Compiling preview shaders ({0}/{1})", i, count), 0f);
-                    }
-                    if (uberNodes.Count > 0)
-                    {
-                        m_UberShaderIds.Clear();
-                        var results = m_Graph.GetUberPreviewShader();
-                        m_UberShaderString = results.shader;
-                        m_OutputIdProperty = results.outputIdProperty;
-                        m_UberShaderIds = results.ids;
-                        ShaderUtil.UpdateShaderAsset(m_UberShader, m_UberShaderString);
-                        File.WriteAllText(Application.dataPath + "/../UberShader.shader", (m_UberShaderString ?? "null").Replace("UnityEngine.MaterialGraph", "Generated"));
-                        bool uberShaderHasError = false;
-                        if (ShaderUtil.GetShaderErrorCount(m_UberShader) > 0)
-                        {
-                            var errors = MaterialGraphAsset.GetShaderErrors(m_UberShader);
-                            var message = new ShaderStringBuilder();
-                            message.AppendLine(@"Preview shader for graph has {0} error{1}:", errors.Length, errors.Length != 1 ? "s" : "");
-                            foreach (var error in errors)
-                            {
-                                INode node = null;
-                                try
-                                {
-                                    node = results.sourceMap.FindNode(error.line);
-                                }
-                                catch (Exception)
-                                {
-                                    Debug.LogWarning("ERROR");
-                                    continue;
-                                }
-                                message.AppendLine("{0} in {3} at line {1} (on {2})", error.message, error.line, error.platform, node != null ? string.Format("node {0} ({1})", node.name, node.guid) : "graph");
-                                message.AppendLine(error.messageDetails);
-                                message.AppendNewLine();
-                            }
-                            Debug.LogWarning(message.ToString());
-                            ShaderUtil.ClearShaderErrors(m_UberShader);
-                            ShaderUtil.UpdateShaderAsset(m_UberShader, k_EmptyShader);
-                            uberShaderHasError = true;
-                        }
-
-                        foreach (var node in uberNodes)
-                        {
-                            PreviewShaderData shaderData;
-                            if (!m_ShaderDatas.TryGetValue(node.guid, out shaderData))
-                                continue;
-                            shaderData.previewMode = m_NodesWith3DPreview.Contains(node.guid) ? PreviewMode.Preview3D : PreviewMode.Preview2D;
-                            shaderData.shader = m_UberShader;
-                            shaderData.hasError = uberShaderHasError;
-                        }
-                        i++;
-                        EditorUtility.DisplayProgressBar("Shader Graph", string.Format("Compiling preview shaders ({0}/{1})", i, count), 0f);
-                    }
-                    sw.Stop();
-                    //Debug.LogFormat("Compiled preview shaders in {0} seconds", sw.Elapsed.TotalSeconds);
-                }
-                finally
-                {
-                    EditorUtility.ClearProgressBar();
-                }
-
-                m_DirtyPreviews.UnionWith(m_DirtyShaders);
-                m_DirtyShaders.Clear();
-            }
-=======
             UpdateShaders();
->>>>>>> a12f52e6
 
             // Union time dependent previews into dirty previews
             m_DirtyPreviews.UnionWith(m_TimeDependentPreviews);
@@ -329,14 +229,6 @@
                     m_RenderList3D.Add(renderData);
             }
 
-<<<<<<< HEAD
-            if (masterRenderData.shaderData != null 
-                && masterRenderData.shaderData.shader != null
-                && m_DirtyPreviews.Contains(masterRenderData.shaderData.node.guid))
-                    m_RenderList3D.Add(masterRenderData);
-
-=======
->>>>>>> a12f52e6
             m_RenderList3D.Sort((data1, data2) => data1.shaderData.shader.GetInstanceID().CompareTo(data2.shaderData.shader.GetInstanceID()));
             m_RenderList2D.Sort((data1, data2) => data1.shaderData.shader.GetInstanceID().CompareTo(data2.shaderData.shader.GetInstanceID()));
 
@@ -569,7 +461,7 @@
 
             // Debug output
             var message = "RecreateShader: " + node.GetVariableNameForNode() + Environment.NewLine + shaderData.shaderString;
-            if (ShaderUtil.GetShaderErrorCount(shaderData.shader) > 0)
+            if (MaterialGraphAsset.ShaderHasError(shaderData.shader))
             {
                 shaderData.hasError = true;
                 Debug.LogWarning(message);
