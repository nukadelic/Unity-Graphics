--- conflicted
+++ resolved
@@ -37,10 +37,6 @@
         [NonSerialized]
         List<Guid> m_RemovedProperties = new List<Guid>();
 
-<<<<<<< HEAD
-        [SerializeField]
-        InspectorPreviewData m_PreviewData = new InspectorPreviewData();
-=======
         public IEnumerable<Guid> removedProperties
         {
             get { return m_RemovedProperties; }
@@ -52,7 +48,6 @@
 
         [NonSerialized]
         Dictionary<Guid, INode> m_Nodes = new Dictionary<Guid, INode>();
->>>>>>> 221c706b
 
         public IEnumerable<T> GetNodes<T>() where T : INode
         {
@@ -114,7 +109,7 @@
 
         #endregion
 
-        [NonSerialized]
+        [SerializeField]
         InspectorPreviewData m_PreviewData = new InspectorPreviewData();
 
         public InspectorPreviewData previewData
@@ -955,19 +950,16 @@
             return finalShader.GetShaderString(0);
         }
 
-<<<<<<< HEAD
+        public void OnEnable()
+        {
+            foreach (var node in GetNodes<INode>().OfType<IOnAssetEnabled>())
+            {
+                node.OnEnable();
+            }
+        }
+    }
+    
     [Serializable]
-=======
-        public void OnEnable()
-        {
-            foreach (var node in GetNodes<INode>().OfType<IOnAssetEnabled>())
-            {
-                node.OnEnable();
-            }
-        }
-    }
-
->>>>>>> 221c706b
     public class InspectorPreviewData
     {
         public SerializableMesh serializedMesh = new SerializableMesh();
