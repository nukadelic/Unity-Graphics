using System;
<<<<<<< HEAD
using System.Linq;
=======
using UnityEngine;
>>>>>>> f116a6d8

namespace UnityEditor.Graphing
{
    [Serializable]
    public class SerializableSlot : ISlot
    {
        private const string kNotInit =  "Not Initilaized";

        [SerializeField]
        private int m_Id;

        [SerializeField]
        private string m_DisplayName = kNotInit;

        [SerializeField]
        private SlotType m_SlotType = SlotType.Input;

        [SerializeField]
        private int m_Priority = int.MaxValue;

        [SerializeField]
        private bool m_Hidden;

        public SlotReference slotReference
        {
            get { return new SlotReference(owner.guid, m_Id); }
        }

        public INode owner { get; set; }

        public bool hidden
        {
            get { return m_Hidden; }
            set { m_Hidden = value; }
        }

        public int id
        {
            get { return m_Id; }
        }

        public virtual string displayName
        {
            get { return m_DisplayName; }
            set { m_DisplayName = value; }
        }

        public int priority
        {
            get { return m_Priority; }
            set { m_Priority = value; }
        }

        public bool isInputSlot
        {
            get { return m_SlotType == SlotType.Input; }
        }

        public bool isOutputSlot
        {
            get { return m_SlotType == SlotType.Output; }
        }

        public SlotType slotType
        {
            get { return m_SlotType; }
        }

        // used via reflection / serialization after deserialize
        // to reconstruct this slot.
        public SerializableSlot()
        {}

        public SerializableSlot(int id, string displayName, SlotType slotType, int priority, bool hidden = false)
        {
            m_Id = id;
            m_DisplayName = displayName;
            m_SlotType = slotType;
            m_Priority = priority;
            m_Hidden = hidden;
        }

        public SerializableSlot(int id, string displayName, SlotType slotType, bool hidden = false)
        {
            m_Id = id;
            m_DisplayName = displayName;
            m_SlotType = slotType;
            m_Hidden = hidden;
        }

        protected bool Equals(SerializableSlot other)
        {
            return m_Id == other.m_Id && owner.guid.Equals(other.owner.guid);
        }

        public bool Equals(ISlot other)
        {
            return Equals(other as object);
        }

        public override bool Equals(object obj)
        {
            if (ReferenceEquals(null, obj)) return false;
            if (ReferenceEquals(this, obj)) return true;
            if (obj.GetType() != this.GetType()) return false;
            return Equals((SerializableSlot)obj);
        }

        public override int GetHashCode()
        {
            unchecked
            {
                return (m_Id * 397) ^ (owner != null ? owner.GetHashCode() : 0);
            }
        }

        public bool isConnected
        {
            get
            {
                // node and graph respectivly
                if (owner == null || owner.owner == null)
                    return false;

                var graph = owner.owner;
                var edges = graph.GetEdges(slotReference);
                return edges.Any();
            }
        }
    }
}<|MERGE_RESOLUTION|>--- conflicted
+++ resolved
@@ -1,9 +1,6 @@
 using System;
-<<<<<<< HEAD
 using System.Linq;
-=======
 using UnityEngine;
->>>>>>> f116a6d8
 
 namespace UnityEditor.Graphing
 {
