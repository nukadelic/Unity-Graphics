%YAML 1.1
%TAG !u! tag:unity3d.com,2011:
--- !u!114 &11400000
MonoBehaviour:
  m_ObjectHideFlags: 0
  m_PrefabParentObject: {fileID: 0}
  m_PrefabInternal: {fileID: 0}
  m_GameObject: {fileID: 0}
  m_Enabled: 1
  m_EditorHideFlags: 0
  m_Script: {fileID: 11500000, guid: 5249e0291a48ab94e85d843830520b69, type: 3}
  m_Name: TestAsset
  m_EditorClassIdentifier: 
  m_SerializedRoot:
    typeInfo:
      fullName: UnityEditor.VFX.VFXGraph
      assemblyName: Assembly-CSharp-Editor-testable
    JSONnodeData: "{\n    \"m_SerializableChildren\": [\n        {\n            \"typeInfo\":
      {\n                \"fullName\": \"UnityEditor.VFX.VFXSystem\",\n                \"assemblyName\":
      \"Assembly-CSharp-Editor-testable\"\n            },\n            \"JSONnodeData\":
      \"{\\n    \\\"m_SerializableChildren\\\": [\\n        {\\n            \\\"typeInfo\\\":
      {\\n                \\\"fullName\\\": \\\"UnityEditor.VFX.VFXContext\\\",\\n
      \               \\\"assemblyName\\\": \\\"Assembly-CSharp-Editor-testable\\\"\\n
      \           },\\n            \\\"JSONnodeData\\\": \\\"{\\\\n    \\\\\\\"m_SerializableChildren\\\\\\\":
<<<<<<< HEAD
      []\\\\n}\\\"\\n        }\\n    ],\\n    \\\"m_ContextType\\\": 1,\\n    \\\"m_InputType\\\":
      0,\\n    \\\"m_OutputType\\\": 0,\\n    \\\"m_UIPosition\\\": {\\n        \\\"x\\\":
      0.0,\\n        \\\"y\\\": 0.0\\n    }\\n}\"\n        },\n        {\n            \"typeInfo\":
      {\n                \"fullName\": \"UnityEditor.VFX.VFXContext\",\n                \"assemblyName\":
      \"Assembly-CSharp-Editor-testable\"\n            },\n            \"JSONnodeData\":
      \"{\\n    \\\"m_SerializableChildren\\\": [\\n        {\\n            \\\"typeInfo\\\":
      {\\n                \\\"fullName\\\": \\\"UnityEditor.VFX.VFXUpdateBlockTest\\\",\\n
      \               \\\"assemblyName\\\": \\\"Assembly-CSharp-Editor-testable\\\"\\n
      \           },\\n            \\\"JSONnodeData\\\": \\\"{\\\\n    \\\\\\\"m_SerializableChildren\\\\\\\":
      []\\\\n}\\\"\\n        }\\n    ],\\n    \\\"m_ContextType\\\": 2,\\n    \\\"m_InputType\\\":
      0,\\n    \\\"m_OutputType\\\": 0,\\n    \\\"m_UIPosition\\\": {\\n        \\\"x\\\":
      0.0,\\n        \\\"y\\\": 0.0\\n    }\\n}\"\n        },\n        {\n            \"typeInfo\":
      {\n                \"fullName\": \"UnityEditor.VFX.VFXContext\",\n                \"assemblyName\":
      \"Assembly-CSharp-Editor-testable\"\n            },\n            \"JSONnodeData\":
      \"{\\n    \\\"m_SerializableChildren\\\": [\\n        {\\n            \\\"typeInfo\\\":
      {\\n                \\\"fullName\\\": \\\"UnityEditor.VFX.VFXOutputBlockTest\\\",\\n
      \               \\\"assemblyName\\\": \\\"Assembly-CSharp-Editor-testable\\\"\\n
      \           },\\n            \\\"JSONnodeData\\\": \\\"{\\\\n    \\\\\\\"m_SerializableChildren\\\\\\\":
      []\\\\n}\\\"\\n        }\\n    ],\\n    \\\"m_ContextType\\\": 4,\\n    \\\"m_InputType\\\":
      0,\\n    \\\"m_OutputType\\\": 0,\\n    \\\"m_UIPosition\\\": {\\n        \\\"x\\\":
      0.0,\\n        \\\"y\\\": 0.0\\n    }\\n}\"\n        }\n    ]\n}"
  - typeInfo:
      fullName: UnityEditor.VFX.VFXSystem
      assemblyName: Assembly-CSharp-Editor-testable
    JSONnodeData: "{\n    \"m_SerializableChildren\": [\n        {\n            \"typeInfo\":
      {\n                \"fullName\": \"UnityEditor.VFX.VFXContext\",\n                \"assemblyName\":
      \"Assembly-CSharp-Editor-testable\"\n            },\n            \"JSONnodeData\":
      \"{\\n    \\\"m_SerializableChildren\\\": [],\\n    \\\"m_ContextType\\\": 1,\\n
      \   \\\"m_InputType\\\": 0,\\n    \\\"m_OutputType\\\": 0,\\n    \\\"m_UIPosition\\\":
      {\\n        \\\"x\\\": 0.0,\\n        \\\"y\\\": 0.0\\n    }\\n}\"\n        },\n
      \       {\n            \"typeInfo\": {\n                \"fullName\": \"UnityEditor.VFX.VFXContext\",\n
      \               \"assemblyName\": \"Assembly-CSharp-Editor-testable\"\n            },\n
      \           \"JSONnodeData\": \"{\\n    \\\"m_SerializableChildren\\\": [],\\n
      \   \\\"m_ContextType\\\": 4,\\n    \\\"m_InputType\\\": 0,\\n    \\\"m_OutputType\\\":
      0,\\n    \\\"m_UIPosition\\\": {\\n        \\\"x\\\": 0.0,\\n        \\\"y\\\":
      0.0\\n    }\\n}\"\n        }\n    ]\n}"
  - typeInfo:
      fullName: UnityEditor.VFX.VFXOperatorAdd
      assemblyName: Assembly-CSharp-Editor-testable
    JSONnodeData: "{\n    \"m_SerializableChildren\": [],\n    \"m_UIPosition\": {\n
      \       \"x\": 0.0,\n        \"y\": 0.0\n    }\n}"
=======
      [\\\\n        {\\\\n            \\\\\\\"typeInfo\\\\\\\": {\\\\n                \\\\\\\"fullName\\\\\\\":
      \\\\\\\"UnityEditor.VFX.VFXInitBlockTest\\\\\\\",\\\\n                \\\\\\\"assemblyName\\\\\\\":
      \\\\\\\"Assembly-CSharp-Editor-testable\\\\\\\"\\\\n            },\\\\n            \\\\\\\"JSONnodeData\\\\\\\":
      \\\\\\\"{\\\\\\\\n    \\\\\\\\\\\\\\\"m_SerializableChildren\\\\\\\\\\\\\\\":
      []\\\\\\\\n}\\\\\\\"\\\\n        }\\\\n    ],\\\\n    \\\\\\\"m_ContextType\\\\\\\":
      1,\\\\n    \\\\\\\"m_InputType\\\\\\\": 0,\\\\n    \\\\\\\"m_OutputType\\\\\\\":
      0,\\\\n    \\\\\\\"m_UIPosition\\\\\\\": {\\\\n        \\\\\\\"x\\\\\\\": 0.0,\\\\n
      \       \\\\\\\"y\\\\\\\": 0.0\\\\n    }\\\\n}\\\"\\n        },\\n        {\\n
      \           \\\"typeInfo\\\": {\\n                \\\"fullName\\\": \\\"UnityEditor.VFX.VFXContext\\\",\\n
      \               \\\"assemblyName\\\": \\\"Assembly-CSharp-Editor-testable\\\"\\n
      \           },\\n            \\\"JSONnodeData\\\": \\\"{\\\\n    \\\\\\\"m_SerializableChildren\\\\\\\":
      [\\\\n        {\\\\n            \\\\\\\"typeInfo\\\\\\\": {\\\\n                \\\\\\\"fullName\\\\\\\":
      \\\\\\\"UnityEditor.VFX.VFXUpdateBlockTest\\\\\\\",\\\\n                \\\\\\\"assemblyName\\\\\\\":
      \\\\\\\"Assembly-CSharp-Editor-testable\\\\\\\"\\\\n            },\\\\n            \\\\\\\"JSONnodeData\\\\\\\":
      \\\\\\\"{\\\\\\\\n    \\\\\\\\\\\\\\\"m_SerializableChildren\\\\\\\\\\\\\\\":
      []\\\\\\\\n}\\\\\\\"\\\\n        }\\\\n    ],\\\\n    \\\\\\\"m_ContextType\\\\\\\":
      2,\\\\n    \\\\\\\"m_InputType\\\\\\\": 0,\\\\n    \\\\\\\"m_OutputType\\\\\\\":
      0,\\\\n    \\\\\\\"m_UIPosition\\\\\\\": {\\\\n        \\\\\\\"x\\\\\\\": 0.0,\\\\n
      \       \\\\\\\"y\\\\\\\": 0.0\\\\n    }\\\\n}\\\"\\n        },\\n        {\\n
      \           \\\"typeInfo\\\": {\\n                \\\"fullName\\\": \\\"UnityEditor.VFX.VFXContext\\\",\\n
      \               \\\"assemblyName\\\": \\\"Assembly-CSharp-Editor-testable\\\"\\n
      \           },\\n            \\\"JSONnodeData\\\": \\\"{\\\\n    \\\\\\\"m_SerializableChildren\\\\\\\":
      [\\\\n        {\\\\n            \\\\\\\"typeInfo\\\\\\\": {\\\\n                \\\\\\\"fullName\\\\\\\":
      \\\\\\\"UnityEditor.VFX.VFXOutputBlockTest\\\\\\\",\\\\n                \\\\\\\"assemblyName\\\\\\\":
      \\\\\\\"Assembly-CSharp-Editor-testable\\\\\\\"\\\\n            },\\\\n            \\\\\\\"JSONnodeData\\\\\\\":
      \\\\\\\"{\\\\\\\\n    \\\\\\\\\\\\\\\"m_SerializableChildren\\\\\\\\\\\\\\\":
      []\\\\\\\\n}\\\\\\\"\\\\n        }\\\\n    ],\\\\n    \\\\\\\"m_ContextType\\\\\\\":
      4,\\\\n    \\\\\\\"m_InputType\\\\\\\": 0,\\\\n    \\\\\\\"m_OutputType\\\\\\\":
      0,\\\\n    \\\\\\\"m_UIPosition\\\\\\\": {\\\\n        \\\\\\\"x\\\\\\\": 0.0,\\\\n
      \       \\\\\\\"y\\\\\\\": 0.0\\\\n    }\\\\n}\\\"\\n        }\\n    ]\\n}\"\n
      \       },\n        {\n            \"typeInfo\": {\n                \"fullName\":
      \"UnityEditor.VFX.VFXSystem\",\n                \"assemblyName\": \"Assembly-CSharp-Editor-testable\"\n
      \           },\n            \"JSONnodeData\": \"{\\n    \\\"m_SerializableChildren\\\":
      [\\n        {\\n            \\\"typeInfo\\\": {\\n                \\\"fullName\\\":
      \\\"UnityEditor.VFX.VFXContext\\\",\\n                \\\"assemblyName\\\":
      \\\"Assembly-CSharp-Editor-testable\\\"\\n            },\\n            \\\"JSONnodeData\\\":
      \\\"{\\\\n    \\\\\\\"m_SerializableChildren\\\\\\\": [],\\\\n    \\\\\\\"m_ContextType\\\\\\\":
      1,\\\\n    \\\\\\\"m_InputType\\\\\\\": 0,\\\\n    \\\\\\\"m_OutputType\\\\\\\":
      0,\\\\n    \\\\\\\"m_UIPosition\\\\\\\": {\\\\n        \\\\\\\"x\\\\\\\": 0.0,\\\\n
      \       \\\\\\\"y\\\\\\\": 0.0\\\\n    }\\\\n}\\\"\\n        },\\n        {\\n
      \           \\\"typeInfo\\\": {\\n                \\\"fullName\\\": \\\"UnityEditor.VFX.VFXContext\\\",\\n
      \               \\\"assemblyName\\\": \\\"Assembly-CSharp-Editor-testable\\\"\\n
      \           },\\n            \\\"JSONnodeData\\\": \\\"{\\\\n    \\\\\\\"m_SerializableChildren\\\\\\\":
      [],\\\\n    \\\\\\\"m_ContextType\\\\\\\": 4,\\\\n    \\\\\\\"m_InputType\\\\\\\":
      0,\\\\n    \\\\\\\"m_OutputType\\\\\\\": 0,\\\\n    \\\\\\\"m_UIPosition\\\\\\\":
      {\\\\n        \\\\\\\"x\\\\\\\": 0.0,\\\\n        \\\\\\\"y\\\\\\\": 0.0\\\\n
      \   }\\\\n}\\\"\\n        }\\n    ]\\n}\"\n        }\n    ]\n}"
>>>>>>> 0673c29f
<|MERGE_RESOLUTION|>--- conflicted
+++ resolved
@@ -22,49 +22,6 @@
       {\\n                \\\"fullName\\\": \\\"UnityEditor.VFX.VFXContext\\\",\\n
       \               \\\"assemblyName\\\": \\\"Assembly-CSharp-Editor-testable\\\"\\n
       \           },\\n            \\\"JSONnodeData\\\": \\\"{\\\\n    \\\\\\\"m_SerializableChildren\\\\\\\":
-<<<<<<< HEAD
-      []\\\\n}\\\"\\n        }\\n    ],\\n    \\\"m_ContextType\\\": 1,\\n    \\\"m_InputType\\\":
-      0,\\n    \\\"m_OutputType\\\": 0,\\n    \\\"m_UIPosition\\\": {\\n        \\\"x\\\":
-      0.0,\\n        \\\"y\\\": 0.0\\n    }\\n}\"\n        },\n        {\n            \"typeInfo\":
-      {\n                \"fullName\": \"UnityEditor.VFX.VFXContext\",\n                \"assemblyName\":
-      \"Assembly-CSharp-Editor-testable\"\n            },\n            \"JSONnodeData\":
-      \"{\\n    \\\"m_SerializableChildren\\\": [\\n        {\\n            \\\"typeInfo\\\":
-      {\\n                \\\"fullName\\\": \\\"UnityEditor.VFX.VFXUpdateBlockTest\\\",\\n
-      \               \\\"assemblyName\\\": \\\"Assembly-CSharp-Editor-testable\\\"\\n
-      \           },\\n            \\\"JSONnodeData\\\": \\\"{\\\\n    \\\\\\\"m_SerializableChildren\\\\\\\":
-      []\\\\n}\\\"\\n        }\\n    ],\\n    \\\"m_ContextType\\\": 2,\\n    \\\"m_InputType\\\":
-      0,\\n    \\\"m_OutputType\\\": 0,\\n    \\\"m_UIPosition\\\": {\\n        \\\"x\\\":
-      0.0,\\n        \\\"y\\\": 0.0\\n    }\\n}\"\n        },\n        {\n            \"typeInfo\":
-      {\n                \"fullName\": \"UnityEditor.VFX.VFXContext\",\n                \"assemblyName\":
-      \"Assembly-CSharp-Editor-testable\"\n            },\n            \"JSONnodeData\":
-      \"{\\n    \\\"m_SerializableChildren\\\": [\\n        {\\n            \\\"typeInfo\\\":
-      {\\n                \\\"fullName\\\": \\\"UnityEditor.VFX.VFXOutputBlockTest\\\",\\n
-      \               \\\"assemblyName\\\": \\\"Assembly-CSharp-Editor-testable\\\"\\n
-      \           },\\n            \\\"JSONnodeData\\\": \\\"{\\\\n    \\\\\\\"m_SerializableChildren\\\\\\\":
-      []\\\\n}\\\"\\n        }\\n    ],\\n    \\\"m_ContextType\\\": 4,\\n    \\\"m_InputType\\\":
-      0,\\n    \\\"m_OutputType\\\": 0,\\n    \\\"m_UIPosition\\\": {\\n        \\\"x\\\":
-      0.0,\\n        \\\"y\\\": 0.0\\n    }\\n}\"\n        }\n    ]\n}"
-  - typeInfo:
-      fullName: UnityEditor.VFX.VFXSystem
-      assemblyName: Assembly-CSharp-Editor-testable
-    JSONnodeData: "{\n    \"m_SerializableChildren\": [\n        {\n            \"typeInfo\":
-      {\n                \"fullName\": \"UnityEditor.VFX.VFXContext\",\n                \"assemblyName\":
-      \"Assembly-CSharp-Editor-testable\"\n            },\n            \"JSONnodeData\":
-      \"{\\n    \\\"m_SerializableChildren\\\": [],\\n    \\\"m_ContextType\\\": 1,\\n
-      \   \\\"m_InputType\\\": 0,\\n    \\\"m_OutputType\\\": 0,\\n    \\\"m_UIPosition\\\":
-      {\\n        \\\"x\\\": 0.0,\\n        \\\"y\\\": 0.0\\n    }\\n}\"\n        },\n
-      \       {\n            \"typeInfo\": {\n                \"fullName\": \"UnityEditor.VFX.VFXContext\",\n
-      \               \"assemblyName\": \"Assembly-CSharp-Editor-testable\"\n            },\n
-      \           \"JSONnodeData\": \"{\\n    \\\"m_SerializableChildren\\\": [],\\n
-      \   \\\"m_ContextType\\\": 4,\\n    \\\"m_InputType\\\": 0,\\n    \\\"m_OutputType\\\":
-      0,\\n    \\\"m_UIPosition\\\": {\\n        \\\"x\\\": 0.0,\\n        \\\"y\\\":
-      0.0\\n    }\\n}\"\n        }\n    ]\n}"
-  - typeInfo:
-      fullName: UnityEditor.VFX.VFXOperatorAdd
-      assemblyName: Assembly-CSharp-Editor-testable
-    JSONnodeData: "{\n    \"m_SerializableChildren\": [],\n    \"m_UIPosition\": {\n
-      \       \"x\": 0.0,\n        \"y\": 0.0\n    }\n}"
-=======
       [\\\\n        {\\\\n            \\\\\\\"typeInfo\\\\\\\": {\\\\n                \\\\\\\"fullName\\\\\\\":
       \\\\\\\"UnityEditor.VFX.VFXInitBlockTest\\\\\\\",\\\\n                \\\\\\\"assemblyName\\\\\\\":
       \\\\\\\"Assembly-CSharp-Editor-testable\\\\\\\"\\\\n            },\\\\n            \\\\\\\"JSONnodeData\\\\\\\":
@@ -112,4 +69,7 @@
       0,\\\\n    \\\\\\\"m_OutputType\\\\\\\": 0,\\\\n    \\\\\\\"m_UIPosition\\\\\\\":
       {\\\\n        \\\\\\\"x\\\\\\\": 0.0,\\\\n        \\\\\\\"y\\\\\\\": 0.0\\\\n
       \   }\\\\n}\\\"\\n        }\\n    ]\\n}\"\n        }\n    ]\n}"
->>>>>>> 0673c29f
+      fullName: UnityEditor.VFX.VFXOperatorAdd
+      assemblyName: Assembly-CSharp-Editor-testable
+    JSONnodeData: "{\n    \"m_SerializableChildren\": [],\n    \"m_UIPosition\": {\n
+      \       \"x\": 0.0,\n        \"y\": 0.0\n    }\n}"