using UnityEngine.Rendering;
using System;
using System.Linq;
using UnityEngine.Experimental.Rendering.HDPipeline.TilePass;

#if UNITY_EDITOR
using UnityEditor;
#endif

namespace UnityEngine.Experimental.Rendering.HDPipeline
{
    [ExecuteInEditMode]
    // This HDRenderPipeline assume linear lighting. Don't work with gamma.
    public class HDRenderPipeline : RenderPipelineAsset
    {
        const string k_HDRenderPipelinePath = "Assets/ScriptableRenderPipeline/HDRenderPipeline/HDRenderPipeline.asset";

#if UNITY_EDITOR
        [MenuItem("RenderPipeline/Create HDRenderPipeline")]
        static void CreateHDRenderPipeline()
        {
            var instance = CreateInstance<HDRenderPipeline>();
            AssetDatabase.CreateAsset(instance, k_HDRenderPipelinePath);
        }

        [UnityEditor.MenuItem("HDRenderPipeline/UpdateHDRenderPipeline")]
        static void UpdateHDRenderPipeline()
        {
            var guids = AssetDatabase.FindAssets("t:HDRenderPipeline");
            foreach (var guid in guids)
            {
                string path = AssetDatabase.GUIDToAssetPath(guid);
                var pipeline = AssetDatabase.LoadAssetAtPath<HDRenderPipeline>(path);
                EditorUtility.SetDirty(pipeline);
            }
        }

        [UnityEditor.MenuItem("HDRenderPipeline/Add \"Additional Light Data\" (if not present)")]
        static void AddAdditionalLightData()
        {
            Light[] lights = FindObjectsOfType(typeof(Light)) as Light[];

            foreach (Light light in lights)
            {
                // Do not add a component if there already is one.
                if (light.GetComponent<AdditionalLightData>() == null)
                {
                    light.gameObject.AddComponent<AdditionalLightData>();
                }
            }
        }

#endif

        private HDRenderPipeline()
        {}

        [SerializeField]
        private LightLoopProducer m_LightLoopProducer;
        public LightLoopProducer lightLoopProducer
        {
            get { return m_LightLoopProducer; }
            set { m_LightLoopProducer = value; }
        }

        protected override IRenderPipeline InternalCreatePipeline()
        {
            return new HDRenderPipelineInstance(this);
        }

        // NOTE:
        // All those properties are public because of how HDRenderPipelineInspector retrieve those properties via serialization/reflection
        // Those that are not will be refatored later.

        // Debugging
        public GlobalDebugSettings globalDebugSettings = new GlobalDebugSettings();

        // Renderer Settings (per project)
        public RenderingSettings                        renderingSettings = new RenderingSettings();
        [SerializeField] ShadowSettings                 m_ShadowSettings = ShadowSettings.Default;
        public SubsurfaceScatteringParameters           localSssParameters;
        [SerializeField] TextureSettings                m_TextureSettings = TextureSettings.Default;

        public ShadowSettings shadowSettings                { get { return m_ShadowSettings; } }
        public TextureSettings textureSettings              { get { return m_TextureSettings; } set { m_TextureSettings = value; } }

        // Renderer Settings (per "scene")
        [SerializeField] private CommonSettings.Settings    m_CommonSettings = CommonSettings.Settings.s_Defaultsettings;
        [SerializeField] private SkySettings                m_SkySettings;

        public CommonSettings.Settings commonSettingsToUse
        {
            get
        {
                if (CommonSettingsSingleton.overrideSettings)
                    return CommonSettingsSingleton.overrideSettings.settings;

                return m_CommonSettings;
            }
        }

        public SkySettings skySettings
        {
            get { return m_SkySettings; }
            set { m_SkySettings = value; }
        }

        public SkySettings skySettingsToUse
        {
            get
            {
                if (SkySettingsSingleton.overrideSettings)
                    return SkySettingsSingleton.overrideSettings;

                return m_SkySettings;
            }
        }
        
        public SubsurfaceScatteringParameters sssParameters
        {
            get
            {
                if (SubsurfaceScatteringSettings.overrideSettings != null)
                {
                    return SubsurfaceScatteringSettings.overrideSettings;
                }

                if (localSssParameters == null)
                {
                    localSssParameters = CreateInstance<SubsurfaceScatteringParameters>();
                }

                return localSssParameters;
            }
        }
        public void ApplyDebugSettings()
        {
            m_ShadowSettings.enabled = globalDebugSettings.lightingDebugSettings.enableShadows;

            LightingDebugSettings lightDebugSettings = globalDebugSettings.lightingDebugSettings;
            Vector4 debugModeAndAlbedo = new Vector4((float)lightDebugSettings.lightingDebugMode, lightDebugSettings.debugLightingAlbedo.r, lightDebugSettings.debugLightingAlbedo.g, lightDebugSettings.debugLightingAlbedo.b);
            Vector4 debugSmoothness = new Vector4(lightDebugSettings.overrideSmoothness ? 1.0f : 0.0f, lightDebugSettings.overrideSmoothnessValue, 0.0f, 0.0f);
            Shader.SetGlobalVector("_DebugLightModeAndAlbedo", debugModeAndAlbedo);
            Shader.SetGlobalVector("_DebugLightingSmoothness", debugSmoothness);

        }

        public void UpdateCommonSettings()
        {
            var commonSettings = commonSettingsToUse;

            m_ShadowSettings.directionalLightCascadeCount = commonSettings.shadowCascadeCount;
            m_ShadowSettings.directionalLightCascades = new Vector3(commonSettings.shadowCascadeSplit0, commonSettings.shadowCascadeSplit1, commonSettings.shadowCascadeSplit2);
            m_ShadowSettings.maxShadowDistance = commonSettings.shadowMaxDistance;
            m_ShadowSettings.directionalLightNearPlaneOffset = commonSettings.shadowNearPlaneOffset;
        }

        public void OnValidate()
        {
            globalDebugSettings.OnValidate();
        }
    }

    [Serializable]
    public class RenderingSettings
    {
        public bool useForwardRenderingOnly = false; // TODO: Currently there is no way to strip the extra forward shaders generated by the shaders compiler, so we can switch dynamically.
        public bool useDepthPrepass = false;

        // we have to fallback to forward-only rendering when scene view is using wireframe rendering mode --
        // as rendering everything in wireframe + deferred do not play well together
        public bool ShouldUseForwardRenderingOnly()
        {
            return useForwardRenderingOnly || GL.wireframe;
        }
    }

    public struct HDCamera
    {
        public Camera camera;
        public Vector4 screenSize;
        public Matrix4x4 viewProjectionMatrix;
        public Matrix4x4 invViewProjectionMatrix;
        public Matrix4x4 invProjectionMatrix;
        }

        public class GBufferManager
        {
            public const int MaxGbuffer = 8;

            public void SetBufferDescription(int index, string stringId, RenderTextureFormat inFormat, RenderTextureReadWrite inSRGBWrite)
            {
                IDs[index] = Shader.PropertyToID(stringId);
                RTIDs[index] = new RenderTargetIdentifier(IDs[index]);
                formats[index] = inFormat;
                sRGBWrites[index] = inSRGBWrite;
            }

            public void InitGBuffers(int width, int height, CommandBuffer cmd)
            {
                for (int index = 0; index < gbufferCount; index++)
                {
                /* RTs[index] = */
                cmd.GetTemporaryRT(IDs[index], width, height, 0, FilterMode.Point, formats[index], sRGBWrites[index]);
                }
            }

            public RenderTargetIdentifier[] GetGBuffers()
            {
                var colorMRTs = new RenderTargetIdentifier[gbufferCount];
                for (int index = 0; index < gbufferCount; index++)
                {
                    colorMRTs[index] = RTIDs[index];
                }

                return colorMRTs;
            }

            /*
            public void BindBuffers(Material mat)
            {
                for (int index = 0; index < gbufferCount; index++)
                {
                    mat.SetTexture(IDs[index], RTs[index]);
                }
            }
            */

            public int gbufferCount { get; set; }
            int[] IDs = new int[MaxGbuffer];
            RenderTargetIdentifier[] RTIDs = new RenderTargetIdentifier[MaxGbuffer];
            RenderTextureFormat[] formats = new RenderTextureFormat[MaxGbuffer];
            RenderTextureReadWrite[] sRGBWrites = new RenderTextureReadWrite[MaxGbuffer];
        }

    public class HDRenderPipelineInstance : RenderPipeline
        {
        private readonly HDRenderPipeline m_Owner;

        // TODO: Find a way to automatically create/iterate through deferred material
        // TODO TO CHECK: SebL I move allocation from Build() to here, but there was a comment "// Our object can be garbage collected, so need to be allocate here", it is still true ?
        private readonly Lit.RenderLoop m_LitRenderLoop = new Lit.RenderLoop();

        readonly GBufferManager m_gbufferManager = new GBufferManager();

        // Various set of material use in render loop
        readonly Material m_DebugViewMaterialGBuffer;
        readonly Material m_FilterSubsurfaceScattering;
        readonly Material m_FilterAndCombineSubsurfaceScattering;
        readonly Material m_DebugDisplayShadowMap;

        // Various buffer
        readonly int m_CameraColorBuffer;
        readonly int m_CameraSubsurfaceBuffer;
        readonly int m_CameraFilteringBuffer;
        readonly int m_CameraDepthStencilBuffer;
        readonly int m_CameraDepthStencilBufferCopy; // This is temporary, we will need to provide the correct opaque depth buffer to transparent without needing a copy
        readonly int m_CameraStencilBuffer;
        readonly int m_VelocityBuffer;
        readonly int m_DistortionBuffer;

        // 'm_CameraColorBuffer' does not contain diffuse lighting of SSS materials until the SSS pass.
        // It is stored within 'm_CameraSubsurfaceBufferRT'.
        readonly RenderTargetIdentifier m_CameraColorBufferRT;
        readonly RenderTargetIdentifier m_CameraSubsurfaceBufferRT;
        readonly RenderTargetIdentifier m_CameraFilteringBufferRT;
        readonly RenderTargetIdentifier m_CameraDepthStencilBufferRT;
        readonly RenderTargetIdentifier m_CameraDepthStencilBufferCopyRT;
        // 'm_CameraStencilBufferRT' is a temporary copy of the stencil buffer and should be removed
        // once we are able to read from the depth buffer and perform the stencil test simultaneously.
        readonly RenderTargetIdentifier m_CameraStencilBufferRT;
        readonly RenderTargetIdentifier m_VelocityBufferRT;
        readonly RenderTargetIdentifier m_DistortionBufferRT;

        // Detect when windows size is changing
        int m_CurrentWidth;
        int m_CurrentHeight;

        ShadowRenderPass m_ShadowPass;
        ShadowOutput m_ShadowsResult = new ShadowOutput();

        public int GetCurrentShadowCount() { return m_ShadowsResult.shadowLights == null ? 0 : m_ShadowsResult.shadowLights.Length; }

        readonly SkyManager m_SkyManager = new SkyManager();
        private readonly BaseLightLoop m_LightLoop;

        private GlobalDebugSettings globalDebugSettings
        {
            get { return m_Owner.globalDebugSettings; }
        }

        public HDRenderPipelineInstance(HDRenderPipeline owner)
        {
            m_Owner = owner;

            m_CameraColorBuffer             = Shader.PropertyToID("_CameraColorTexture");
            m_CameraSubsurfaceBuffer        = Shader.PropertyToID("_CameraSubsurfaceTexture");
            m_CameraFilteringBuffer         = Shader.PropertyToID("_CameraFilteringBuffer");
            m_CameraDepthStencilBuffer      = Shader.PropertyToID("_CameraDepthTexture");
            m_CameraDepthStencilBufferCopy  = Shader.PropertyToID("_CameraDepthTextureCopy");
            m_CameraStencilBuffer           = Shader.PropertyToID("_CameraStencilTexture");

            m_CameraColorBufferRT               = new RenderTargetIdentifier(m_CameraColorBuffer);
            m_CameraSubsurfaceBufferRT          = new RenderTargetIdentifier(m_CameraSubsurfaceBuffer);
            m_CameraFilteringBufferRT           = new RenderTargetIdentifier(m_CameraFilteringBuffer);
            m_CameraDepthStencilBufferRT        = new RenderTargetIdentifier(m_CameraDepthStencilBuffer);
            m_CameraDepthStencilBufferCopyRT    = new RenderTargetIdentifier(m_CameraDepthStencilBufferCopy);
            m_CameraStencilBufferRT             = new RenderTargetIdentifier(m_CameraStencilBuffer);

            m_DebugViewMaterialGBuffer = Utilities.CreateEngineMaterial("Hidden/HDRenderPipeline/DebugViewMaterialGBuffer");

            m_FilterSubsurfaceScattering = Utilities.CreateEngineMaterial("Hidden/HDRenderPipeline/CombineSubsurfaceScattering");
            m_FilterSubsurfaceScattering.DisableKeyword("FILTER_HORIZONTAL");
            m_FilterSubsurfaceScattering.SetFloat("_DstBlend", (float)BlendMode.Zero);

            m_FilterAndCombineSubsurfaceScattering = Utilities.CreateEngineMaterial("Hidden/HDRenderPipeline/CombineSubsurfaceScattering");
            m_FilterSubsurfaceScattering.EnableKeyword("FILTER_HORIZONTAL");
            m_FilterAndCombineSubsurfaceScattering.SetFloat("_DstBlend", (float)BlendMode.One);

            m_DebugDisplayShadowMap = Utilities.CreateEngineMaterial("Hidden/HDRenderPipeline/DebugDisplayShadowMap");

            m_ShadowPass = new ShadowRenderPass(owner.shadowSettings);

            // Init Gbuffer description
            m_gbufferManager.gbufferCount = m_LitRenderLoop.GetMaterialGBufferCount();
            RenderTextureFormat[] RTFormat;
            RenderTextureReadWrite[] RTReadWrite;
            m_LitRenderLoop.GetMaterialGBufferDescription(out RTFormat, out RTReadWrite);

            for (int gbufferIndex = 0; gbufferIndex < m_gbufferManager.gbufferCount; ++gbufferIndex)
            {
                m_gbufferManager.SetBufferDescription(gbufferIndex, "_GBufferTexture" + gbufferIndex, RTFormat[gbufferIndex], RTReadWrite[gbufferIndex]);
            }

            m_VelocityBuffer = Shader.PropertyToID("_VelocityTexture");
            if (ShaderConfig.s_VelocityInGbuffer == 1)
            {
                // If velocity is in GBuffer then it is in the last RT. Assign a different name to it.
                m_gbufferManager.SetBufferDescription(m_gbufferManager.gbufferCount, "_VelocityTexture", Builtin.RenderLoop.GetVelocityBufferFormat(), Builtin.RenderLoop.GetVelocityBufferReadWrite());
                m_gbufferManager.gbufferCount++;
            }
            m_VelocityBufferRT = new RenderTargetIdentifier(m_VelocityBuffer);

            m_DistortionBuffer = Shader.PropertyToID("_DistortionTexture");
            m_DistortionBufferRT = new RenderTargetIdentifier(m_DistortionBuffer);

            m_LitRenderLoop.Build();

            if (owner.lightLoopProducer)
                m_LightLoop = owner.lightLoopProducer.CreateLightLoop();

            if(m_LightLoop != null)
                m_LightLoop.Build(owner.textureSettings);

            m_SkyManager.Build();
            m_SkyManager.skySettings = owner.skySettingsToUse;
        }

        public override void Dispose()
        {
            base.Dispose();

            if (m_LightLoop != null)
                m_LightLoop.Cleanup();

            m_LitRenderLoop.Cleanup();

            Utilities.Destroy(m_DebugViewMaterialGBuffer);
            Utilities.Destroy(m_DebugDisplayShadowMap);

            m_SkyManager.Cleanup();

#if UNITY_EDITOR
            SupportedRenderingFeatures.active = SupportedRenderingFeatures.Default;
#endif
        }

#if UNITY_EDITOR
        private static readonly SupportedRenderingFeatures s_NeededFeatures = new SupportedRenderingFeatures()
        {
            reflectionProbe = SupportedRenderingFeatures.ReflectionProbe.Rotation
        };
#endif

        void Resize(Camera camera)
        {
            // TODO: Detect if renderdoc just load and force a resize in this case, as often renderdoc require to realloc resource.

            // TODO: This is the wrong way to handle resize/allocation. We can have several different camera here, mean that the loop on camera will allocate and deallocate
            // the below buffer which is bad. Best is to have a set of buffer for each camera that is persistent and reallocate resource if need
            // For now consider we have only one camera that go to this code, the main one.
            m_SkyManager.skySettings = m_Owner.skySettingsToUse;
            m_SkyManager.Resize(camera.nearClipPlane, camera.farClipPlane); // TODO: Also a bad naming, here we just want to realloc texture if skyparameters change (usefull for lookdev)

            if (m_LightLoop == null)
                return;

            if (camera.pixelWidth != m_CurrentWidth || camera.pixelHeight != m_CurrentHeight || m_LightLoop.NeedResize())
            {
                if (m_CurrentWidth > 0 && m_CurrentHeight > 0)
                {
                    m_LightLoop.ReleaseResolutionDependentBuffers();
                }

                m_LightLoop.AllocResolutionDependentBuffers(camera.pixelWidth, camera.pixelHeight);

                // update recorded window resolution
                m_CurrentWidth = camera.pixelWidth;
                m_CurrentHeight = camera.pixelHeight;
            }
        }

        public void PushGlobalParams(HDCamera hdCamera, ScriptableRenderContext renderContext, SubsurfaceScatteringParameters sssParameters)
        {
            if (m_SkyManager.IsSkyValid())
            {
                m_SkyManager.SetGlobalSkyTexture();
                Shader.SetGlobalInt("_EnvLightSkyEnabled", 1);
            }
            else
            {
                Shader.SetGlobalInt("_EnvLightSkyEnabled", 0);
            }

            // Broadcast SSS parameters to all shaders.
            Shader.SetGlobalInt("_TransmittanceFlags", sssParameters.transmittanceFlags);
            Shader.SetGlobalFloatArray("_ThicknessScales", sssParameters.thicknessScales);
            Shader.SetGlobalVectorArray("_HalfRcpVariancesAndLerpWeights", sssParameters.halfRcpVariancesAndLerpWeights);

            if (sssParameters.enableSSS)
            {
                Shader.EnableKeyword("_SUBSURFACE_SCATTERING");
            }
            else
            {
                Shader.DisableKeyword("_SUBSURFACE_SCATTERING");
            }

            var cmd = new CommandBuffer {name = "Push Global Parameters"};

            cmd.SetGlobalVector("_ScreenSize", hdCamera.screenSize);
            cmd.SetGlobalMatrix("_ViewProjMatrix", hdCamera.viewProjectionMatrix);
            cmd.SetGlobalMatrix("_InvViewProjMatrix", hdCamera.invViewProjectionMatrix);

            renderContext.ExecuteCommandBuffer(cmd);
            cmd.Dispose();

            if (m_LightLoop != null)
                m_LightLoop.PushGlobalParams(hdCamera.camera, renderContext);
        }

        public override void Render(ScriptableRenderContext renderContext, Camera[] cameras)
        {
            base.Render(renderContext, cameras);

#if UNITY_EDITOR
            SupportedRenderingFeatures.active = s_NeededFeatures;
#endif

            GraphicsSettings.lightsUseLinearIntensity = true;
            GraphicsSettings.lightsUseColorTemperature = true;

            if (!m_LitRenderLoop.isInit)
                m_LitRenderLoop.RenderInit(renderContext);

            // Do anything we need to do upon a new frame.

            if (m_LightLoop != null)
                m_LightLoop.NewFrame();

            m_Owner.ApplyDebugSettings();
            m_Owner.UpdateCommonSettings();

            // Set Frame constant buffer
            // TODO...

            // we only want to render one camera for now
            // select the most main camera!

            Camera camera = cameras.OrderByDescending(x => x.tag == "MainCamera").FirstOrDefault();
            if (camera == null)
                return;

            // Set camera constant buffer
            // TODO...

            CullingParameters cullingParams;
            if (!CullResults.GetCullingParameters(camera, out cullingParams))
                return;

            m_ShadowPass.UpdateCullingParameters(ref cullingParams);

            var cullResults = CullResults.Cull(ref cullingParams, renderContext);

            Resize(camera);

            renderContext.SetupCameraProperties(camera);

            HDCamera hdCamera = Utilities.GetHDCamera(camera);

            // TODO: Find a correct place to bind these material textures
            // We have to bind the material specific global parameters in this mode
            m_LitRenderLoop.Bind();

            InitAndClearBuffer(camera, renderContext);

            RenderDepthPrepass(cullResults, camera, renderContext);

            // Forward opaque with deferred/cluster tile require that we fill the depth buffer
            // correctly to build the light list.
            // TODO: avoid double lighting by tagging stencil or gbuffer that we must not lit.
            RenderForwardOnlyOpaqueDepthPrepass(cullResults, camera, renderContext);
            RenderGBuffer(cullResults, camera, renderContext);

            // 'm_CameraStencilBufferRT' is a temporary copy of the stencil buffer and should be removed
            // once we are able to read from the depth buffer and perform the stencil test simultaneously.
            using (new Utilities.ProfilingSample("Copy depth-stencil buffer", renderContext))
            {
                var cmd = new CommandBuffer();
                cmd.CopyTexture(m_CameraDepthStencilBufferRT, m_CameraStencilBufferRT);
                renderContext.ExecuteCommandBuffer(cmd);
                cmd.Dispose();
            }

            if (globalDebugSettings.materialDebugSettings.debugViewMaterial != 0)
            {
                RenderDebugViewMaterial(cullResults, hdCamera, renderContext);
            }
            else
            {
            using (new Utilities.ProfilingSample("Shadow Pass", renderContext))
            {
                m_ShadowPass.Render(renderContext, cullResults, out m_ShadowsResult);
            }

            renderContext.SetupCameraProperties(camera); // Need to recall SetupCameraProperties after m_ShadowPass.Render

            if (m_LightLoop != null)
            {
                using (new Utilities.ProfilingSample("Build Light list", renderContext))
                {
                    m_LightLoop.PrepareLightsForGPU(m_Owner.shadowSettings, cullResults, camera, ref m_ShadowsResult);
                    m_LightLoop.BuildGPULightLists(camera, renderContext, m_CameraDepthStencilBufferRT); // TODO: Use async compute here to run light culling during shadow
                }
            }

            PushGlobalParams(hdCamera, renderContext, m_Owner.sssParameters);

            // Caution: We require sun light here as some sky use the sun light to render, mean UpdateSkyEnvironment
            // must be call after BuildGPULightLists.
            // TODO: Try to arrange code so we can trigger this call earlier and use async compute here to run sky convolution during other passes (once we move convolution shader to compute).
            UpdateSkyEnvironment(hdCamera, renderContext);

            RenderDeferredLighting(hdCamera, renderContext, m_Owner.sssParameters.enableSSS);

            // We compute subsurface scattering here. Therefore, no objects rendered afterwards will exhibit SSS.
            // Currently, there is no efficient way to switch between SRT and MRT for the forward pass;
            // therefore, forward-rendered objects do not output split lighting required for the SSS pass.
            CombineSubsurfaceScattering(hdCamera, renderContext, m_Owner.sssParameters);

            // For opaque forward we have split rendering in two categories
            // Material that are always forward and material that can be deferred or forward depends on render pipeline options (like switch to rendering forward only mode)
            // Material that are always forward are unlit and complex (Like Hair) and don't require sorting, so it is ok to split them.
            RenderForward(cullResults, camera, renderContext, true); // Render deferred or forward opaque
            RenderForwardOnlyOpaque(cullResults, camera, renderContext);

            // 'm_CameraDepthStencilBufferCopyRT' is a temporary copy of the depth textureand should be removed
            // once we are able to read from the depth buffer during transparent pass.
            using (new Utilities.ProfilingSample("Copy depth-stencil buffer after all opaque", renderContext))
            {
                var cmd = new CommandBuffer();
                cmd.CopyTexture(m_CameraDepthStencilBufferRT, m_CameraDepthStencilBufferCopyRT);
                renderContext.ExecuteCommandBuffer(cmd);
                cmd.Dispose();
            }

            RenderSky(hdCamera, renderContext);

            // Render all type of transparent forward (unlit, lit, complex (hair...)) to keep the sorting between transparent objects.
            RenderForward(cullResults, camera, renderContext, false);

            RenderVelocity(cullResults, camera, renderContext); // Note we may have to render velocity earlier if we do temporalAO, temporal volumetric etc... Mean we will not take into account forward opaque in case of deferred rendering ?

            // TODO: Check with VFX team.
            // Rendering distortion here have off course lot of artifact.
            // But resolving at each objects that write in distortion is not possible (need to sort transparent, render those that do not distort, then resolve, then etc...)
            // Instead we chose to apply distortion at the end after we cumulate distortion vector and desired blurriness. This
            RenderDistortion(cullResults, camera, renderContext);

            FinalPass(camera, renderContext);
            }

            RenderDebugOverlay(camera, renderContext);

            // bind depth surface for editor grid/gizmo/selection rendering
            if (camera.cameraType == CameraType.SceneView)
            {
                var cmd = new CommandBuffer();
                cmd.SetRenderTarget(BuiltinRenderTextureType.CameraTarget, m_CameraDepthStencilBufferRT);
                renderContext.ExecuteCommandBuffer(cmd);
                cmd.Dispose();
            }

            renderContext.Submit();
        }

        void RenderOpaqueRenderList(CullResults cull, Camera camera, ScriptableRenderContext renderContext, string passName, RendererConfiguration rendererConfiguration = 0)
        {
            if (!globalDebugSettings.renderingDebugSettings.displayOpaqueObjects)
                return;

            var settings = new DrawRendererSettings(cull, camera, new ShaderPassName(passName))
            {
                rendererConfiguration = rendererConfiguration,
                sorting = { flags = SortFlags.CommonOpaque }
            };
            settings.inputFilter.SetQueuesOpaque();
            renderContext.DrawRenderers(ref settings);
        }

        void RenderTransparentRenderList(CullResults cull, Camera camera, ScriptableRenderContext renderContext, string passName, RendererConfiguration rendererConfiguration = 0)
        {
            if (!globalDebugSettings.renderingDebugSettings.displayTransparentObjects)
                return;

            var settings = new DrawRendererSettings(cull, camera, new ShaderPassName(passName))
            {
                rendererConfiguration = rendererConfiguration,
                sorting = { flags = SortFlags.CommonTransparent }
            };
            settings.inputFilter.SetQueuesTransparent();
            renderContext.DrawRenderers(ref settings);
        }

        void RenderDepthPrepass(CullResults cull, Camera camera, ScriptableRenderContext renderContext)
        {
            // If we are forward only we will do a depth prepass
            // TODO: Depth prepass should be enabled based on light loop settings. LightLoop define if they need a depth prepass + forward only...
            if (!m_Owner.renderingSettings.useDepthPrepass)
                return;

            using (new Utilities.ProfilingSample("Depth Prepass", renderContext))
            {
                // TODO: Must do opaque then alpha masked for performance!
                // TODO: front to back for opaque and by materal for opaque tested when we split in two
                Utilities.SetRenderTarget(renderContext, m_CameraDepthStencilBufferRT);
                RenderOpaqueRenderList(cull, camera, renderContext, "DepthOnly");
            }
        }

        void RenderGBuffer(CullResults cull, Camera camera, ScriptableRenderContext renderContext)
        {
            if (m_Owner.renderingSettings.ShouldUseForwardRenderingOnly())
            {
                return ;
            }

            using (new Utilities.ProfilingSample("GBuffer Pass", renderContext))
            {
                bool debugLighting = globalDebugSettings.lightingDebugSettings.lightingDebugMode != LightingDebugMode.None;

                // setup GBuffer for rendering
                Utilities.SetRenderTarget(renderContext, m_gbufferManager.GetGBuffers(), m_CameraDepthStencilBufferRT);
                // render opaque objects into GBuffer
                RenderOpaqueRenderList(cull, camera, renderContext, debugLighting ? "GBufferDebugLighting" : "GBuffer", Utilities.kRendererConfigurationBakedLighting);
            }
        }

        // This pass is use in case of forward opaque and deferred rendering. We need to render forward objects before tile lighting pass
        void RenderForwardOnlyOpaqueDepthPrepass(CullResults cull, Camera camera, ScriptableRenderContext renderContext)
        {
            // If we are forward only we don't need to render ForwardOnlyOpaqueDepthOnly object
            // But in case we request a prepass we render it
            if (m_Owner.renderingSettings.ShouldUseForwardRenderingOnly() && !m_Owner.renderingSettings.useDepthPrepass)
                return;

            using (new Utilities.ProfilingSample("Forward opaque depth", renderContext))
            {
                Utilities.SetRenderTarget(renderContext, m_CameraDepthStencilBufferRT);
                RenderOpaqueRenderList(cull, camera, renderContext, "ForwardOnlyOpaqueDepthOnly");
            }
        }

        void RenderDebugViewMaterial(CullResults cull, HDCamera hdCamera, ScriptableRenderContext renderContext)
        {
            using (new Utilities.ProfilingSample("DebugView Material Mode Pass", renderContext))
            // Render Opaque forward
            {
                Utilities.SetRenderTarget(renderContext, m_CameraColorBufferRT, m_CameraDepthStencilBufferRT, Utilities.kClearAll, Color.black);

                Shader.SetGlobalInt("_DebugViewMaterial", (int)globalDebugSettings.materialDebugSettings.debugViewMaterial);

                RenderOpaqueRenderList(cull, hdCamera.camera, renderContext, "DebugViewMaterial", Utilities.kRendererConfigurationBakedLighting);
            }

            // Render GBuffer opaque
            if (!m_Owner.renderingSettings.ShouldUseForwardRenderingOnly())
            {
                Utilities.SetupMaterialHDCamera(hdCamera, m_DebugViewMaterialGBuffer);
                m_DebugViewMaterialGBuffer.SetFloat("_DebugViewMaterial", (float)globalDebugSettings.materialDebugSettings.debugViewMaterial);

                // m_gbufferManager.BindBuffers(m_DebugViewMaterialGBuffer);
                // TODO: Bind depth textures
                var cmd = new CommandBuffer { name = "GBuffer Debug Pass" };
                cmd.Blit(null, m_CameraColorBufferRT, m_DebugViewMaterialGBuffer, 0);
                renderContext.ExecuteCommandBuffer(cmd);
                cmd.Dispose();
            }

            // Render forward transparent
            {
                RenderTransparentRenderList(cull, hdCamera.camera, renderContext, "DebugViewMaterial", Utilities.kRendererConfigurationBakedLighting);
            }

            // Last blit
            {
                var cmd = new CommandBuffer { name = "Blit DebugView Material Debug" };
                cmd.Blit(m_CameraColorBufferRT, BuiltinRenderTextureType.CameraTarget);
                renderContext.ExecuteCommandBuffer(cmd);
                cmd.Dispose();
            }
        }

        void RenderDeferredLighting(HDCamera hdCamera, ScriptableRenderContext renderContext, bool enableSSS)
        {
            if (m_Owner.renderingSettings.ShouldUseForwardRenderingOnly() || m_LightLoop == null)
            {
                return ;
            }

            RenderTargetIdentifier[] colorRTs = { m_CameraColorBufferRT, m_CameraSubsurfaceBufferRT };

<<<<<<< HEAD
            if (enableSSS)
            {
                // Output split lighting for materials tagged with the SSS stencil bit.
                m_LightLoop.RenderDeferredLighting(hdCamera, renderContext, globalDebugParameters.lightingDebugParameters, colorRTs, m_CameraStencilBufferRT, true, enableSSS);
            }

            // Output combined lighting for all the other materials.
            m_LightLoop.RenderDeferredLighting(hdCamera, renderContext, globalDebugParameters.lightingDebugParameters, colorRTs, m_CameraStencilBufferRT, false, enableSSS);
=======
            // Output split lighting for materials tagged with the SSS stencil bit.
            m_LightLoop.RenderDeferredLighting(hdCamera, renderContext, globalDebugSettings.lightingDebugSettings, colorRTs, m_CameraStencilBufferRT, true);

            // Output combined lighting for all the other materials.
            m_LightLoop.RenderDeferredLighting(hdCamera, renderContext, globalDebugSettings.lightingDebugSettings, colorRTs, m_CameraStencilBufferRT, false);
>>>>>>> 57bbd451
        }

        // Combines specular lighting and diffuse lighting with subsurface scattering.
        void CombineSubsurfaceScattering(HDCamera hdCamera, ScriptableRenderContext context, SubsurfaceScatteringParameters sssParameters)
        {
            // Currently, forward-rendered objects do not output split lighting required for the SSS pass.
            if (m_Owner.renderingSettings.ShouldUseForwardRenderingOnly()) return;

            if (!sssParameters.enableSSS) return;

            var cmd = new CommandBuffer() { name = "Subsurface Scattering Pass" };

            // Perform the vertical SSS filtering pass.
            m_FilterSubsurfaceScattering.SetMatrix("_InvProjMatrix", hdCamera.invProjectionMatrix);
            m_FilterSubsurfaceScattering.SetVectorArray("_FilterKernels", sssParameters.filterKernels);
            m_FilterSubsurfaceScattering.SetVectorArray("_HalfRcpWeightedVariances", sssParameters.halfRcpWeightedVariances);
            cmd.SetGlobalTexture("_IrradianceSource", m_CameraSubsurfaceBufferRT);
            Utilities.DrawFullScreen(cmd, m_FilterSubsurfaceScattering, hdCamera,
                                     m_CameraFilteringBufferRT, m_CameraStencilBufferRT);

            // Perform the horizontal SSS filtering pass, and combine diffuse and specular lighting.
            m_FilterAndCombineSubsurfaceScattering.SetMatrix("_InvProjMatrix", hdCamera.invProjectionMatrix);
            m_FilterAndCombineSubsurfaceScattering.SetVectorArray("_FilterKernels", sssParameters.filterKernels);
            m_FilterAndCombineSubsurfaceScattering.SetVectorArray("_HalfRcpWeightedVariances", sssParameters.halfRcpWeightedVariances);
            cmd.SetGlobalTexture("_IrradianceSource", m_CameraFilteringBufferRT);
            Utilities.DrawFullScreen(cmd, m_FilterAndCombineSubsurfaceScattering, hdCamera,
                                     m_CameraColorBufferRT, m_CameraStencilBufferRT);

            context.ExecuteCommandBuffer(cmd);
            cmd.Dispose();
        }

        void UpdateSkyEnvironment(HDCamera hdCamera, ScriptableRenderContext renderContext)
        {
            m_SkyManager.UpdateEnvironment(hdCamera, m_LightLoop == null ? null :  m_LightLoop.GetCurrentSunLight(), renderContext);
        }

        void RenderSky(HDCamera hdCamera, ScriptableRenderContext renderContext)
        {
            m_SkyManager.RenderSky(hdCamera, m_LightLoop == null ? null : m_LightLoop.GetCurrentSunLight(), m_CameraColorBufferRT, m_CameraDepthStencilBufferRT, renderContext);
        }

        void RenderForward(CullResults cullResults, Camera camera, ScriptableRenderContext renderContext, bool renderOpaque)
        {
            // TODO: Currently we can't render opaque object forward when deferred is enabled
            // miss option
            if (!m_Owner.renderingSettings.ShouldUseForwardRenderingOnly() && renderOpaque)
                return;

            using (new Utilities.ProfilingSample("Forward Pass", renderContext))
            {
                Utilities.SetRenderTarget(renderContext, m_CameraColorBufferRT, m_CameraDepthStencilBufferRT);

                if (m_LightLoop != null)
                    m_LightLoop.RenderForward(camera, renderContext, renderOpaque);

                bool debugLighting = globalDebugSettings.lightingDebugSettings.lightingDebugMode != LightingDebugMode.None;

                string forwardPassName = debugLighting ? "ForwardDebugLighting" : "Forward";
                if (renderOpaque)
                {
                    RenderOpaqueRenderList(cullResults, camera, renderContext, forwardPassName, Utilities.kRendererConfigurationBakedLighting);
                }
                else
                {
                    RenderTransparentRenderList(cullResults, camera, renderContext, forwardPassName, Utilities.kRendererConfigurationBakedLighting);
                }
            }
        }

        // Render material that are forward opaque only (like eye), this include unlit material
        void RenderForwardOnlyOpaque(CullResults cullResults, Camera camera, ScriptableRenderContext renderContext)
        {
            using (new Utilities.ProfilingSample("Forward Only Pass", renderContext))
            {
                Utilities.SetRenderTarget(renderContext, m_CameraColorBufferRT, m_CameraDepthStencilBufferRT);

                if (m_LightLoop != null)
                    m_LightLoop.RenderForward(camera, renderContext, true);

                bool debugLighting = globalDebugSettings.lightingDebugSettings.lightingDebugMode != LightingDebugMode.None;
                RenderOpaqueRenderList(cullResults, camera, renderContext, debugLighting ? "ForwardOnlyOpaqueDebugLighting" : "ForwardOnlyOpaque", Utilities.kRendererConfigurationBakedLighting);
            }
        }

        void RenderVelocity(CullResults cullResults, Camera camera, ScriptableRenderContext renderContext)
        {
            using (new Utilities.ProfilingSample("Velocity Pass", renderContext))
            {
                // If opaque velocity have been render during GBuffer no need to render it here
                if ((ShaderConfig.s_VelocityInGbuffer == 1) || m_Owner.renderingSettings.ShouldUseForwardRenderingOnly())
                    return ;

                int w = camera.pixelWidth;
                int h = camera.pixelHeight;

                var cmd = new CommandBuffer { name = "" };
                cmd.GetTemporaryRT(m_VelocityBuffer, w, h, 0, FilterMode.Point, Builtin.RenderLoop.GetVelocityBufferFormat(), Builtin.RenderLoop.GetVelocityBufferReadWrite());
                cmd.SetRenderTarget(m_VelocityBufferRT, m_CameraDepthStencilBufferRT);
                renderContext.ExecuteCommandBuffer(cmd);
                cmd.Dispose();

                RenderOpaqueRenderList(cullResults, camera, renderContext, "MotionVectors");
            }
        }

        void RenderDistortion(CullResults cullResults, Camera camera, ScriptableRenderContext renderContext)
        {
            if (!globalDebugSettings.renderingDebugSettings.enableDistortion)
                return ;

            using (new Utilities.ProfilingSample("Distortion Pass", renderContext))
            {
                int w = camera.pixelWidth;
                int h = camera.pixelHeight;

                var cmd = new CommandBuffer { name = "" };
                cmd.GetTemporaryRT(m_DistortionBuffer, w, h, 0, FilterMode.Point, Builtin.RenderLoop.GetDistortionBufferFormat(), Builtin.RenderLoop.GetDistortionBufferReadWrite());
                cmd.SetRenderTarget(m_DistortionBufferRT, m_CameraDepthStencilBufferRT);
                cmd.ClearRenderTarget(false, true, Color.black); // TODO: can we avoid this clear for performance ?
                renderContext.ExecuteCommandBuffer(cmd);
                cmd.Dispose();

                // Only transparent object can render distortion vectors
                RenderTransparentRenderList(cullResults, camera, renderContext, "DistortionVectors");
            }
        }

        void FinalPass(Camera camera, ScriptableRenderContext renderContext)
        {
            using (new Utilities.ProfilingSample("Final Pass", renderContext))
            {
                // All of this is temporary, sub-optimal and quickly hacked together but is necessary
                // for artists to do lighting work until the fully-featured framework is ready

                var localPostProcess = camera.GetComponent<PostProcessing>();

                bool localActive = localPostProcess != null && localPostProcess.enabled;

                if (!localActive)
                {
                    var cmd = new CommandBuffer { name = "" };
                    cmd.Blit(m_CameraColorBufferRT, BuiltinRenderTextureType.CameraTarget);
                    renderContext.ExecuteCommandBuffer(cmd);
                    cmd.Dispose();
                    return;
                }

                localPostProcess.Render(camera, renderContext, m_CameraColorBufferRT, BuiltinRenderTextureType.CameraTarget);
            }
        }

        void NextOverlayCoord(ref float x, ref float y, float overlaySize, float width)
        {
            x += overlaySize;
            // Go to next line if it goes outside the screen.
            if (x + overlaySize > width)
            {
                x = 0;
                y -= overlaySize;
            }
        }

        void RenderDebugOverlay(Camera camera, ScriptableRenderContext renderContext)
        {
            CommandBuffer debugCB = new CommandBuffer();
            debugCB.name = "Debug Overlay";

            float x = 0;
            float overlayRatio = globalDebugSettings.debugOverlayRatio;
            float overlaySize = Math.Min(camera.pixelHeight, camera.pixelWidth) * overlayRatio;
            float y = camera.pixelHeight - overlaySize;

            MaterialPropertyBlock propertyBlock = new MaterialPropertyBlock();

            LightingDebugSettings shadowDebug = globalDebugSettings.lightingDebugSettings;

            if (shadowDebug.shadowDebugMode != ShadowDebugMode.None)
            {
                if (shadowDebug.shadowDebugMode == ShadowDebugMode.VisualizeShadowMap)
                {
                    uint visualizeShadowIndex = Math.Min(shadowDebug.shadowMapIndex, (uint)(GetCurrentShadowCount() - 1));
                    ShadowLight shadowLight = m_ShadowsResult.shadowLights[visualizeShadowIndex];
                    for (int slice = 0; slice < shadowLight.shadowSliceCount; ++slice)
                    {
                        ShadowSliceData sliceData = m_ShadowsResult.shadowSlices[shadowLight.shadowSliceIndex + slice];

                        Vector4 texcoordScaleBias = new Vector4((float)sliceData.shadowResolution / m_Owner.shadowSettings.shadowAtlasWidth,
                                                                (float)sliceData.shadowResolution / m_Owner.shadowSettings.shadowAtlasHeight,
                                                                (float)sliceData.atlasX / m_Owner.shadowSettings.shadowAtlasWidth,
                                                                (float)sliceData.atlasY / m_Owner.shadowSettings.shadowAtlasHeight);

                        propertyBlock.SetVector("_TextureScaleBias", texcoordScaleBias);

                        debugCB.SetViewport(new Rect(x, y, overlaySize, overlaySize));
                        debugCB.DrawProcedural(Matrix4x4.identity, m_DebugDisplayShadowMap, 0, MeshTopology.Triangles, 3, 1, propertyBlock);

                        NextOverlayCoord(ref x, ref y, overlaySize, camera.pixelWidth);
                    }
                }
                else if (shadowDebug.shadowDebugMode == ShadowDebugMode.VisualizeAtlas)
                {
                    propertyBlock.SetVector("_TextureScaleBias", new Vector4(1.0f, 1.0f, 0.0f, 0.0f));

                    debugCB.SetViewport(new Rect(x, y, overlaySize, overlaySize));
                    debugCB.DrawProcedural(Matrix4x4.identity, m_DebugDisplayShadowMap, 0, MeshTopology.Triangles, 3, 1, propertyBlock);

                    NextOverlayCoord(ref x, ref y, overlaySize, camera.pixelWidth);
                }
            }

            renderContext.ExecuteCommandBuffer(debugCB);
        }

        // Function to prepare light structure for GPU lighting
        void PrepareLightsForGPU(ShadowSettings shadowSettings, CullResults cullResults, Camera camera, ref ShadowOutput shadowOutput)
        {
            // build per tile light lists
            if (m_LightLoop != null)
                m_LightLoop.PrepareLightsForGPU(shadowSettings, cullResults, camera, ref shadowOutput);
        }

        void InitAndClearBuffer(Camera camera, ScriptableRenderContext renderContext)
        {
            using (new Utilities.ProfilingSample("InitAndClearBuffer", renderContext))
            {
                // We clear only the depth buffer, no need to clear the various color buffer as we overwrite them.
                // Clear depth/stencil and init buffers
                using (new Utilities.ProfilingSample("InitGBuffers and clear Depth/Stencil", renderContext))
                {
                    var cmd = new CommandBuffer();
                    cmd.name = "";

                    // Init buffer
                    // With scriptable render loop we must allocate ourself depth and color buffer (We must be independent of backbuffer for now, hope to fix that later).
                    // Also we manage ourself the HDR format, here allocating fp16 directly.
                    // With scriptable render loop we can allocate temporary RT in a command buffer, they will not be release with ExecuteCommandBuffer
                    // These temporary surface are release automatically at the end of the scriptable render pipeline if not release explicitly
                    int w = camera.pixelWidth;
                    int h = camera.pixelHeight;

                    cmd.GetTemporaryRT(m_CameraColorBuffer,             w, h,  0, FilterMode.Point, RenderTextureFormat.ARGBHalf,       RenderTextureReadWrite.Linear, 1, true); // Enable UAV
                    cmd.GetTemporaryRT(m_CameraSubsurfaceBuffer,        w, h,  0, FilterMode.Point, RenderTextureFormat.RGB111110Float, RenderTextureReadWrite.Linear, 1, true); // Enable UAV
                    cmd.GetTemporaryRT(m_CameraFilteringBuffer,         w, h,  0, FilterMode.Point, RenderTextureFormat.RGB111110Float, RenderTextureReadWrite.Linear, 1, true); // Enable UAV
                    cmd.GetTemporaryRT(m_CameraDepthStencilBuffer,      w, h, 24, FilterMode.Point, RenderTextureFormat.Depth);
                    cmd.GetTemporaryRT(m_CameraDepthStencilBufferCopy,  w, h, 24, FilterMode.Point, RenderTextureFormat.Depth);
                    cmd.GetTemporaryRT(m_CameraStencilBuffer,           w, h, 24, FilterMode.Point, RenderTextureFormat.Depth);

                    if (!m_Owner.renderingSettings.ShouldUseForwardRenderingOnly())
                    {
                        m_gbufferManager.InitGBuffers(w, h, cmd);
                    }

                    renderContext.ExecuteCommandBuffer(cmd);
                    cmd.Dispose();

                    Utilities.SetRenderTarget(renderContext, m_CameraColorBufferRT, m_CameraDepthStencilBufferRT, ClearFlag.ClearDepth);
                }

                // Clear the diffuse SSS lighting target
                using (new Utilities.ProfilingSample("Clear SSS diffuse target", renderContext))
                {
                    Utilities.SetRenderTarget(renderContext, m_CameraSubsurfaceBufferRT, m_CameraDepthStencilBufferRT, ClearFlag.ClearColor, Color.black);
                }

                // Clear the SSS filtering target
                using (new Utilities.ProfilingSample("Clear SSS filtering target", renderContext))
                {
                    Utilities.SetRenderTarget(renderContext, m_CameraFilteringBuffer, m_CameraDepthStencilBufferRT, ClearFlag.ClearColor, Color.black);
                }

                // TEMP: As we are in development and have not all the setup pass we still clear the color in emissive buffer and gbuffer, but this will be removed later.

                // Clear the HDR target
                using (new Utilities.ProfilingSample("Clear HDR target", renderContext))
                {
                    Utilities.SetRenderTarget(renderContext, m_CameraColorBufferRT, m_CameraDepthStencilBufferRT, ClearFlag.ClearColor, Color.black);
                }

                // Clear GBuffers
                if (!m_Owner.renderingSettings.ShouldUseForwardRenderingOnly())
                {
                    using (new Utilities.ProfilingSample("Clear GBuffer", renderContext))
                    {
                        Utilities.SetRenderTarget(renderContext, m_gbufferManager.GetGBuffers(), m_CameraDepthStencilBufferRT, ClearFlag.ClearColor, Color.black);
                    }
                }
                // END TEMP
            }
        }
    }
}<|MERGE_RESOLUTION|>--- conflicted
+++ resolved
@@ -730,22 +730,14 @@
 
             RenderTargetIdentifier[] colorRTs = { m_CameraColorBufferRT, m_CameraSubsurfaceBufferRT };
 
-<<<<<<< HEAD
             if (enableSSS)
             {
                 // Output split lighting for materials tagged with the SSS stencil bit.
-                m_LightLoop.RenderDeferredLighting(hdCamera, renderContext, globalDebugParameters.lightingDebugParameters, colorRTs, m_CameraStencilBufferRT, true, enableSSS);
+                m_LightLoop.RenderDeferredLighting(hdCamera, renderContext, globalDebugSettings.lightingDebugSettings, colorRTs, m_CameraStencilBufferRT, true, enableSSS);
             }
 
             // Output combined lighting for all the other materials.
-            m_LightLoop.RenderDeferredLighting(hdCamera, renderContext, globalDebugParameters.lightingDebugParameters, colorRTs, m_CameraStencilBufferRT, false, enableSSS);
-=======
-            // Output split lighting for materials tagged with the SSS stencil bit.
-            m_LightLoop.RenderDeferredLighting(hdCamera, renderContext, globalDebugSettings.lightingDebugSettings, colorRTs, m_CameraStencilBufferRT, true);
-
-            // Output combined lighting for all the other materials.
-            m_LightLoop.RenderDeferredLighting(hdCamera, renderContext, globalDebugSettings.lightingDebugSettings, colorRTs, m_CameraStencilBufferRT, false);
->>>>>>> 57bbd451
+            m_LightLoop.RenderDeferredLighting(hdCamera, renderContext, globalDebugSettings.lightingDebugSettings, colorRTs, m_CameraStencilBufferRT, false, enableSSS);
         }
 
         // Combines specular lighting and diffuse lighting with subsurface scattering.
