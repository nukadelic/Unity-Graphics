using UnityEngine.Rendering;
using System.Collections.Generic;
using System;

namespace UnityEngine.Experimental.Rendering.HDPipeline
{
    class ShadowSetup : IDisposable
    {
        // shadow related stuff
        const int k_MaxShadowDataSlots              = 64;
        const int k_MaxPayloadSlotsPerShadowData    =  4;
        ShadowmapBase[]         m_Shadowmaps;
        ShadowManager           m_ShadowMgr;
        static ComputeBuffer    s_ShadowDataBuffer;
        static ComputeBuffer    s_ShadowPayloadBuffer;

        public static GPUShadowType HDShadowLightType(Light l)
        {
            // We only process light with additional data
            var ald = l.GetComponent<HDAdditionalLightData>();

            if (ald == null)
            {
                return ShadowRegistry.ShadowLightType(l);
            }

            GPUShadowType shadowType = GPUShadowType.Unknown;

            switch (ald.archetype)
            {
                case LightArchetype.Punctual:
                    shadowType = ShadowRegistry.ShadowLightType(l);
                    break;
                // Area and projector not supported yet
            }

            return shadowType;
        }

        public ShadowSetup(ShadowInitParameters shadowInit, ShadowSettings shadowSettings, out IShadowManager shadowManager)
        {
            s_ShadowDataBuffer      = new ComputeBuffer( k_MaxShadowDataSlots, System.Runtime.InteropServices.Marshal.SizeOf( typeof( ShadowData ) ) );
            s_ShadowPayloadBuffer   = new ComputeBuffer( k_MaxShadowDataSlots * k_MaxPayloadSlotsPerShadowData, System.Runtime.InteropServices.Marshal.SizeOf( typeof( ShadowPayload ) ) );
            ShadowAtlas.AtlasInit atlasInit;
            atlasInit.baseInit.width           = (uint)shadowInit.shadowAtlasWidth;
            atlasInit.baseInit.height          = (uint)shadowInit.shadowAtlasHeight;
            atlasInit.baseInit.slices          = 1;
            atlasInit.baseInit.shadowmapBits   = 32;
            atlasInit.baseInit.shadowmapFormat = RenderTextureFormat.Shadowmap;
            atlasInit.baseInit.samplerState    = SamplerState.Default();
            atlasInit.baseInit.comparisonSamplerState = ComparisonSamplerState.Default();
            atlasInit.baseInit.clearColor      = new Vector4( 0.0f, 0.0f, 0.0f, 0.0f );
            atlasInit.baseInit.maxPayloadCount = 0;
            atlasInit.baseInit.shadowSupport   = ShadowmapBase.ShadowSupport.Directional | ShadowmapBase.ShadowSupport.Point | ShadowmapBase.ShadowSupport.Spot;
            atlasInit.shaderKeyword            = null;

            var varianceInit = atlasInit;
            varianceInit.baseInit.shadowmapFormat = ShadowVariance.GetFormat( false, false, true );

            var varianceInit2 = varianceInit;
            varianceInit2.baseInit.shadowmapFormat = ShadowVariance.GetFormat( true, true, false );

            var varianceInit3 = varianceInit;
            varianceInit3.baseInit.shadowmapFormat = ShadowVariance.GetFormat( true, false, true );

            m_Shadowmaps = new ShadowmapBase[] { new ShadowVariance( ref varianceInit ), new ShadowVariance( ref varianceInit2 ), new ShadowVariance( ref varianceInit3 ), new ShadowAtlas( ref atlasInit ) };

            ShadowContext.SyncDel syncer = (ShadowContext sc) =>
                {
                    // update buffers
                    uint offset, count;
                    ShadowData[] sds;
                    sc.GetShadowDatas(out sds, out offset, out count);
                    Debug.Assert(offset == 0);
                    s_ShadowDataBuffer.SetData(sds);   // unfortunately we can't pass an offset or count to this function
                    ShadowPayload[] payloads;
                    sc.GetPayloads(out payloads, out offset, out count);
                    Debug.Assert(offset == 0);
                    s_ShadowPayloadBuffer.SetData(payloads);
                };

            // binding code. This needs to be in sync with ShadowContext.hlsl
            ShadowContext.BindDel binder = (ShadowContext sc, CommandBuffer cb, ComputeShader computeShader, int computeKernel) =>
                {
                    uint offset, count;
                    RenderTargetIdentifier[] tex;
                    sc.GetTex2DArrays(out tex, out offset, out count);

                    if(computeShader)
                    {
                        // bind buffers
                        cb.SetComputeBufferParam(computeShader, computeKernel, "_ShadowDatasExp", s_ShadowDataBuffer);
                        cb.SetComputeBufferParam(computeShader, computeKernel, "_ShadowPayloads", s_ShadowPayloadBuffer);
                        // bind textures
                        cb.SetComputeTextureParam(computeShader, computeKernel, "_ShadowmapExp_VSM_0", tex[0]);
                        cb.SetComputeTextureParam(computeShader, computeKernel, "_ShadowmapExp_VSM_1", tex[1]);
                        cb.SetComputeTextureParam(computeShader, computeKernel, "_ShadowmapExp_VSM_2", tex[2]);
                        cb.SetComputeTextureParam(computeShader, computeKernel, "_ShadowmapExp_PCF", tex[3]);
                    }
                    else
                    {
                        // bind buffers
                        cb.SetGlobalBuffer("_ShadowDatasExp", s_ShadowDataBuffer);
                        cb.SetGlobalBuffer("_ShadowPayloads", s_ShadowPayloadBuffer);
                        // bind textures
                        cb.SetGlobalTexture("_ShadowmapExp_VSM_0", tex[0]);
                        cb.SetGlobalTexture("_ShadowmapExp_VSM_1", tex[1]);
                        cb.SetGlobalTexture("_ShadowmapExp_VSM_2", tex[2]);
                        cb.SetGlobalTexture("_ShadowmapExp_PCF", tex[3]);
                    }

                    // TODO: Currently samplers are hard coded in ShadowContext.hlsl, so we can't really set them here
                };

            ShadowContext.CtxtInit scInit;
            scInit.storage.maxShadowDataSlots        = k_MaxShadowDataSlots;
            scInit.storage.maxPayloadSlots           = k_MaxShadowDataSlots * k_MaxPayloadSlotsPerShadowData;
            scInit.storage.maxTex2DArraySlots        = 4;
            scInit.storage.maxTexCubeArraySlots      = 0;
            scInit.storage.maxComparisonSamplerSlots = 1;
            scInit.storage.maxSamplerSlots           = 4;
            scInit.dataSyncer                        = syncer;
            scInit.resourceBinder                    = binder;

            m_ShadowMgr = new ShadowManager(shadowSettings, ref scInit, m_Shadowmaps);
            // set global overrides - these need to match the override specified in ShadowDispatch.hlsl
            bool useGlobalOverrides = true;
            m_ShadowMgr.SetGlobalShadowOverride( GPUShadowType.Point        , ShadowAlgorithm.PCF, ShadowVariant.V4, ShadowPrecision.High, useGlobalOverrides );
            m_ShadowMgr.SetGlobalShadowOverride( GPUShadowType.Spot         , ShadowAlgorithm.PCF, ShadowVariant.V4, ShadowPrecision.High, useGlobalOverrides );
            m_ShadowMgr.SetGlobalShadowOverride( GPUShadowType.Directional  , ShadowAlgorithm.PCF, ShadowVariant.V4, ShadowPrecision.High, useGlobalOverrides );

            m_ShadowMgr.SetShadowLightTypeDelegate(HDShadowLightType);

            shadowManager = m_ShadowMgr;
        }

        public void Dispose()
        {
            if (m_Shadowmaps != null)
            {
                (m_Shadowmaps[0] as ShadowAtlas).Dispose();
                (m_Shadowmaps[1] as ShadowAtlas).Dispose();
                (m_Shadowmaps[2] as ShadowAtlas).Dispose();
                (m_Shadowmaps[3] as ShadowAtlas).Dispose();
                m_Shadowmaps = null;
            }
            m_ShadowMgr = null;

            if (s_ShadowDataBuffer != null)
                s_ShadowDataBuffer.Release();
            if (s_ShadowPayloadBuffer != null)
                s_ShadowPayloadBuffer.Release();
        }
    }

    namespace TilePass
    {
        //-----------------------------------------------------------------------------
        // structure definition
        //-----------------------------------------------------------------------------

        [GenerateHLSL]
        public enum LightVolumeType
        {
            Cone,
            Sphere,
            Box,
            Count
        }

        [GenerateHLSL]
        public enum LightCategory
        {
            Punctual,
            Area,
            Env,
            Count
        }

        [GenerateHLSL]
        public enum LightFeatureFlags
        {
            // Light bit mask must match LightDefinitions.s_LightFeatureMaskFlags value
            Punctual    = 1 << 8,
            Area        = 1 << 9,
            Directional = 1 << 10,
            Env         = 1 << 11,
            Sky         = 1 << 12  // If adding more light be sure to not overflow LightDefinitions.s_LightFeatureMaskFlags
        }

        [GenerateHLSL]
        public class LightDefinitions
        {
            public static int s_MaxNrLightsPerCamera = 1024;
            public static int s_MaxNrBigTileLightsPlusOne = 512;      // may be overkill but the footprint is 2 bits per pixel using uint16.
            public static float s_ViewportScaleZ = 1.0f;

            // enable unity's original left-hand shader camera space (right-hand internally in unity).
            public static int s_UseLeftHandCameraSpace = 1;

            public static int s_TileSizeFptl = 16;
            public static int s_TileSizeClustered = 32;

            // feature variants
            public static int s_NumFeatureVariants = 31;

            // Following define the maximum number of bits use in each feature category.
            public static uint s_LightFeatureMaskFlags = 0xFF00;
            public static uint s_MaterialFeatureMaskFlags = 0x00FF;   // don't use all bits just to be safe from signed and/or float conversions :/
        }

        [GenerateHLSL]
        public struct SFiniteLightBound
        {
            public Vector3 boxAxisX;
            public Vector3 boxAxisY;
            public Vector3 boxAxisZ;
            public Vector3 center;        // a center in camera space inside the bounding volume of the light source.
            public Vector2 scaleXY;
            public float radius;
        };

        [GenerateHLSL]
        public struct LightVolumeData
        {
            public Vector3 lightPos;
            public uint lightVolume;

            public Vector3 lightAxisX;
            public uint lightCategory;

            public Vector3 lightAxisY;
            public float radiusSq;

            public Vector3 lightAxisZ;      // spot +Z axis
            public float cotan;

            public Vector3 boxInnerDist;
            public uint featureFlags;

            public Vector3 boxInvRange;
            public float unused2;
        };

        [Serializable]
        public class TileSettings
        {
            public bool enableTileAndCluster; // For debug / test
            public bool enableComputeLightEvaluation;
            public bool enableComputeLightVariants;
            public bool enableComputeMaterialVariants;

            // clustered light list specific buffers and data begin
            public bool enableClustered;
            public bool enableFptlForOpaqueWhenClustered; // still useful on opaques. Should be true by default to force tile on opaque.
            public bool enableBigTilePrepass;

            [Range(0.0f, 1.0f)]
            public float diffuseGlobalDimmer = 1.0f;
            [Range(0.0f, 1.0f)]
            public float specularGlobalDimmer = 1.0f;

            public enum TileDebug : int
            {
                None = 0, Punctual = 1, Area = 2, AreaAndPunctual = 3, Environment = 4, EnvironmentAndPunctual = 5, EnvironmentAndArea = 6, EnvironmentAndAreaAndPunctual = 7,
                FeatureVariants = 8
            }; //TODO: we should probably make this checkboxes

            public TileSettings()
            {
                enableTileAndCluster = true;
                enableComputeLightEvaluation = true;
                enableComputeLightVariants = true;
                enableComputeMaterialVariants = true;

                enableClustered = true;
                enableFptlForOpaqueWhenClustered = true;
                enableBigTilePrepass = true;

                diffuseGlobalDimmer = 1.0f;
                specularGlobalDimmer = 1.0f;
            }
        }

        public class LightLoop
        {
            public const int k_MaxDirectionalLightsOnScreen = 4;
            public const int k_MaxPunctualLightsOnScreen    = 512;
            public const int k_MaxAreaLightsOnScreen        = 64;
            public const int k_MaxLightsOnScreen = k_MaxDirectionalLightsOnScreen + k_MaxPunctualLightsOnScreen + k_MaxAreaLightsOnScreen;
            public const int k_MaxEnvLightsOnScreen = 64;
            public const int k_MaxShadowOnScreen = 16;
            public const int k_MaxCascadeCount = 4; //Should be not less than m_Settings.directionalLightCascadeCount;

            // Static keyword is required here else we get a "DestroyBuffer can only be call in main thread"
            static ComputeBuffer s_DirectionalLightDatas = null;
            static ComputeBuffer s_LightDatas = null;
            static ComputeBuffer s_EnvLightDatas = null;
            static ComputeBuffer s_shadowDatas = null;

            static Texture2DArray m_DefaultTexture2DArray;

            TextureCacheCubemap m_CubeReflTexArray;
            TextureCache2D m_CookieTexArray;
            TextureCacheCubemap m_CubeCookieTexArray;

            public class LightList
            {
                public List<DirectionalLightData> directionalLights;
                public List<LightData> lights;
                public List<EnvLightData> envLights;
                public List<ShadowData> shadows;
                public Vector4[] directionalShadowSplitSphereSqr;

                public List<SFiniteLightBound> bounds;
                public List<LightVolumeData> lightVolumes;

                public void Clear()
                {
                    directionalLights.Clear();
                    lights.Clear();
                    envLights.Clear();
                    shadows.Clear();

                    bounds.Clear();
                    lightVolumes.Clear();
                }

                public void Allocate()
                {
                    directionalLights = new List<DirectionalLightData>();
                    lights = new List<LightData>();
                    envLights = new List<EnvLightData>();
                    shadows = new List<ShadowData>();
                    directionalShadowSplitSphereSqr = new Vector4[k_MaxCascadeCount];

                    bounds = new List<SFiniteLightBound>();
                    lightVolumes = new List<LightVolumeData>();
                }
            }

            LightList m_lightList;
            int m_punctualLightCount = 0;
            int m_areaLightCount = 0;
            int m_lightCount = 0;

            private ComputeShader buildScreenAABBShader { get { return m_Resources.buildScreenAABBShader; } }
            private ComputeShader buildPerTileLightListShader { get { return m_Resources.buildPerTileLightListShader; } }
            private ComputeShader buildPerBigTileLightListShader { get { return m_Resources.buildPerBigTileLightListShader; } }
            private ComputeShader buildPerVoxelLightListShader { get { return m_Resources.buildPerVoxelLightListShader; } }

            private ComputeShader buildMaterialFlagsShader { get { return m_Resources.buildMaterialFlagsShader; } }
            private ComputeShader buildDispatchIndirectShader { get { return m_Resources.buildDispatchIndirectShader; } }
            private ComputeShader clearDispatchIndirectShader { get { return m_Resources.clearDispatchIndirectShader; } }
            private ComputeShader deferredComputeShader { get { return m_Resources.deferredComputeShader; } }

            static int s_GenAABBKernel;
            static int s_GenListPerTileKernel;
            static int s_GenListPerVoxelKernel;
            static int s_ClearVoxelAtomicKernel;
            static int s_ClearDispatchIndirectKernel;
            static int s_BuildDispatchIndirectKernel;
            static int s_BuildMaterialFlagsWriteKernel;
            static int s_BuildMaterialFlagsOrKernel;
            static int s_shadeOpaqueDirectClusteredKernel;
            static int s_shadeOpaqueDirectFptlKernel;
            static int s_shadeOpaqueDirectClusteredDebugDisplayKernel;
            static int s_shadeOpaqueDirectFptlDebugDisplayKernel;
            static int[] s_shadeOpaqueIndirectClusteredKernels = new int[LightDefinitions.s_NumFeatureVariants];
            static int[] s_shadeOpaqueIndirectFptlKernels = new int[LightDefinitions.s_NumFeatureVariants];

            static ComputeBuffer s_LightVolumeDataBuffer = null;
            static ComputeBuffer s_ConvexBoundsBuffer = null;
            static ComputeBuffer s_AABBBoundsBuffer = null;
            static ComputeBuffer s_LightList = null;
            static ComputeBuffer s_TileList = null;
            static ComputeBuffer s_TileFeatureFlags = null;
            static ComputeBuffer s_DispatchIndirectBuffer = null;

            static ComputeBuffer s_BigTileLightList = null;        // used for pre-pass coarse culling on 64x64 tiles
            static int s_GenListPerBigTileKernel;

            const bool k_UseDepthBuffer = true;      // only has an impact when EnableClustered is true (requires a depth-prepass)
            const bool k_UseAsyncCompute = true;        // should not use on mobile

            const int k_Log2NumClusters = 6;     // accepted range is from 0 to 6. NumClusters is 1<<g_iLog2NumClusters
            const float k_ClustLogBase = 1.02f;     // each slice 2% bigger than the previous
            float m_ClustScale;
            static ComputeBuffer s_PerVoxelLightLists = null;
            static ComputeBuffer s_PerVoxelOffset = null;
            static ComputeBuffer s_PerTileLogBaseTweak = null;
            static ComputeBuffer s_GlobalLightListAtomic = null;
            // clustered light list specific buffers and data end

            private static GameObject s_DefaultAdditionalLightDataGameObject;
            private static HDAdditionalLightData s_DefaultAdditionalLightData;

            bool usingFptl
            {
                get
                {
                    bool isEnabledMSAA = false;
                    Debug.Assert(!isEnabledMSAA || m_TileSettings.enableClustered);
                    bool disableFptl = (!m_TileSettings.enableFptlForOpaqueWhenClustered && m_TileSettings.enableClustered) || isEnabledMSAA;
                    return !disableFptl;
                }
            }

            private static HDAdditionalLightData DefaultAdditionalLightData
            {
                get
                {
                    if (s_DefaultAdditionalLightDataGameObject == null)
                    {
                        s_DefaultAdditionalLightDataGameObject = new GameObject("Default Light Data");
                        s_DefaultAdditionalLightDataGameObject.hideFlags = HideFlags.HideAndDontSave;
                        s_DefaultAdditionalLightData = s_DefaultAdditionalLightDataGameObject.AddComponent<HDAdditionalLightData>();
                        s_DefaultAdditionalLightDataGameObject.SetActive(false);
                    }
                    return s_DefaultAdditionalLightData;
                }
            }

            Material m_DeferredAllMaterialSRT      = null;
            Material m_DeferredAllMaterialMRT      = null;

            Material m_DebugViewTilesMaterial      = null;

            Material m_SingleDeferredMaterialSRT   = null;
            Material m_SingleDeferredMaterialMRT   = null;

            Light m_CurrentSunLight = null;
            public Light GetCurrentSunLight() { return m_CurrentSunLight; }

            // shadow related stuff
            FrameId                 m_FrameId = new FrameId();
            ShadowSetup             m_ShadowSetup; // doesn't actually have to reside here, it would be enough to pass the IShadowManager in from the outside
            IShadowManager          m_ShadowMgr;
            List<int>               m_ShadowRequests = new List<int>();
            Dictionary<int, int>    m_ShadowIndices = new Dictionary<int, int>();

            void InitShadowSystem(ShadowInitParameters initParam, ShadowSettings shadowSettings)
            {
                m_ShadowSetup = new ShadowSetup(initParam, shadowSettings, out m_ShadowMgr);
            }

            void DeinitShadowSystem()
            {
                if (m_ShadowSetup != null)
                {
                    m_ShadowSetup.Dispose();
                    m_ShadowSetup = null;
                    m_ShadowMgr = null;
                }
            }


            int GetNumTileFtplX(Camera camera)
            {
                return (camera.pixelWidth + (LightDefinitions.s_TileSizeFptl - 1)) / LightDefinitions.s_TileSizeFptl;
            }

            int GetNumTileFtplY(Camera camera)
            {
                return (camera.pixelHeight + (LightDefinitions.s_TileSizeFptl - 1)) / LightDefinitions.s_TileSizeFptl;
            }

            int GetNumTileClusteredX(Camera camera)
            {
                return (camera.pixelWidth + (LightDefinitions.s_TileSizeClustered - 1)) / LightDefinitions.s_TileSizeClustered;
            }

            int GetNumTileClusteredY(Camera camera)
            {
                return (camera.pixelHeight + (LightDefinitions.s_TileSizeClustered - 1)) / LightDefinitions.s_TileSizeClustered;
            }

            bool GetFeatureVariantsEnabled()
            {
                return m_TileSettings.enableComputeLightEvaluation && (m_TileSettings.enableComputeLightVariants || m_TileSettings.enableComputeMaterialVariants) && !(m_TileSettings.enableClustered && !m_TileSettings.enableFptlForOpaqueWhenClustered);
            }

            TileSettings m_TileSettings = null;
            RenderPipelineResources m_Resources = null;

            public LightLoop()
            {}

            public void Build(RenderPipelineResources renderPipelineResources, TileSettings tileSettings, TextureSettings textureSettings, ShadowInitParameters shadowInit, ShadowSettings shadowSettings)
            {
                m_Resources = renderPipelineResources;
                m_TileSettings = tileSettings;

                m_lightList = new LightList();
                m_lightList.Allocate();

                s_DirectionalLightDatas = new ComputeBuffer(k_MaxDirectionalLightsOnScreen, System.Runtime.InteropServices.Marshal.SizeOf(typeof(DirectionalLightData)));
                s_LightDatas = new ComputeBuffer(k_MaxPunctualLightsOnScreen + k_MaxAreaLightsOnScreen, System.Runtime.InteropServices.Marshal.SizeOf(typeof(LightData)));
                s_EnvLightDatas = new ComputeBuffer(k_MaxEnvLightsOnScreen, System.Runtime.InteropServices.Marshal.SizeOf(typeof(EnvLightData)));
                s_shadowDatas = new ComputeBuffer(k_MaxCascadeCount + k_MaxShadowOnScreen, System.Runtime.InteropServices.Marshal.SizeOf(typeof(ShadowData)));

                m_CookieTexArray = new TextureCache2D();
                m_CookieTexArray.AllocTextureArray(8, textureSettings.spotCookieSize, textureSettings.spotCookieSize, TextureFormat.RGBA32, true);
                m_CubeCookieTexArray = new TextureCacheCubemap();
                m_CubeCookieTexArray.AllocTextureArray(4, textureSettings.pointCookieSize, TextureFormat.RGBA32, true);
                m_CubeReflTexArray = new TextureCacheCubemap();
                m_CubeReflTexArray.AllocTextureArray(32, textureSettings.reflectionCubemapSize, TextureCache.GetPreferredHdrCompressedTextureFormat, true);

                s_GenAABBKernel = buildScreenAABBShader.FindKernel("ScreenBoundsAABB");

                bool enableFeatureVariants = GetFeatureVariantsEnabled();
                if (enableFeatureVariants)
                {
                    s_GenListPerTileKernel = buildPerTileLightListShader.FindKernel(m_TileSettings.enableBigTilePrepass ? "TileLightListGen_SrcBigTile_FeatureFlags" : "TileLightListGen_FeatureFlags");
                }
                else
                {
                    s_GenListPerTileKernel = buildPerTileLightListShader.FindKernel(m_TileSettings.enableBigTilePrepass ? "TileLightListGen_SrcBigTile" : "TileLightListGen");
                }
                s_AABBBoundsBuffer = new ComputeBuffer(2 * k_MaxLightsOnScreen, 3 * sizeof(float));
                s_ConvexBoundsBuffer = new ComputeBuffer(k_MaxLightsOnScreen, System.Runtime.InteropServices.Marshal.SizeOf(typeof(SFiniteLightBound)));
                s_LightVolumeDataBuffer = new ComputeBuffer(k_MaxLightsOnScreen, System.Runtime.InteropServices.Marshal.SizeOf(typeof(LightVolumeData)));
                s_DispatchIndirectBuffer = new ComputeBuffer(LightDefinitions.s_NumFeatureVariants * 3, sizeof(uint), ComputeBufferType.IndirectArguments);

                if (m_TileSettings.enableClustered)
                {
                    var kernelName = m_TileSettings.enableBigTilePrepass ? (k_UseDepthBuffer ? "TileLightListGen_DepthRT_SrcBigTile" : "TileLightListGen_NoDepthRT_SrcBigTile") : (k_UseDepthBuffer ? "TileLightListGen_DepthRT" : "TileLightListGen_NoDepthRT");
                    s_GenListPerVoxelKernel = buildPerVoxelLightListShader.FindKernel(kernelName);
                    s_ClearVoxelAtomicKernel = buildPerVoxelLightListShader.FindKernel("ClearAtomic");
                    s_GlobalLightListAtomic = new ComputeBuffer(1, sizeof(uint));
                }

                if (m_TileSettings.enableBigTilePrepass)
                {
                    s_GenListPerBigTileKernel = buildPerBigTileLightListShader.FindKernel("BigTileLightListGen");
                }

                s_BuildDispatchIndirectKernel = buildDispatchIndirectShader.FindKernel("BuildDispatchIndirect");
                s_ClearDispatchIndirectKernel = clearDispatchIndirectShader.FindKernel("ClearDispatchIndirect");

                s_BuildMaterialFlagsOrKernel = buildMaterialFlagsShader.FindKernel("MaterialFlagsGen_Or");
                s_BuildMaterialFlagsWriteKernel = buildMaterialFlagsShader.FindKernel("MaterialFlagsGen_Write");

                s_shadeOpaqueDirectClusteredKernel = deferredComputeShader.FindKernel("Deferred_Direct_Clustered");
                s_shadeOpaqueDirectFptlKernel = deferredComputeShader.FindKernel("Deferred_Direct_Fptl");
                s_shadeOpaqueDirectClusteredDebugDisplayKernel = deferredComputeShader.FindKernel("Deferred_Direct_Clustered_DebugDisplay");
                s_shadeOpaqueDirectFptlDebugDisplayKernel = deferredComputeShader.FindKernel("Deferred_Direct_Fptl_DebugDisplay");

                for (int variant = 0; variant < LightDefinitions.s_NumFeatureVariants; variant++)
                {
                    s_shadeOpaqueIndirectClusteredKernels[variant] = deferredComputeShader.FindKernel("Deferred_Indirect_Clustered_Variant" + variant);
                    s_shadeOpaqueIndirectFptlKernels[variant] = deferredComputeShader.FindKernel("Deferred_Indirect_Fptl_Variant" + variant);
                }

                s_LightList = null;
                s_TileList = null;
                s_TileFeatureFlags = null;

                m_DeferredAllMaterialSRT = Utilities.CreateEngineMaterial(m_Resources.deferredShader);
                m_DeferredAllMaterialSRT.EnableKeyword("LIGHTLOOP_TILE_PASS");
                m_DeferredAllMaterialSRT.DisableKeyword("OUTPUT_SPLIT_LIGHTING");
                m_DeferredAllMaterialSRT.SetInt("_StencilRef", (int)StencilLightingUsage.RegularLighting);
                m_DeferredAllMaterialSRT.SetInt("_StencilCmp", (int)CompareFunction.Equal);
                m_DeferredAllMaterialSRT.SetInt("_SrcBlend", (int)BlendMode.One);
                m_DeferredAllMaterialSRT.SetInt("_DstBlend", (int)BlendMode.Zero);

                m_DeferredAllMaterialMRT = Utilities.CreateEngineMaterial(m_Resources.deferredShader);
                m_DeferredAllMaterialMRT.EnableKeyword("LIGHTLOOP_TILE_PASS");
                m_DeferredAllMaterialMRT.EnableKeyword("OUTPUT_SPLIT_LIGHTING");
                m_DeferredAllMaterialMRT.SetInt("_StencilRef", (int)StencilLightingUsage.SplitLighting);
                m_DeferredAllMaterialMRT.SetInt("_StencilCmp", (int)CompareFunction.Equal);
                m_DeferredAllMaterialMRT.SetInt("_SrcBlend", (int)BlendMode.One);
                m_DeferredAllMaterialMRT.SetInt("_DstBlend", (int)BlendMode.Zero);

                m_SingleDeferredMaterialSRT = Utilities.CreateEngineMaterial(m_Resources.deferredShader);
                m_SingleDeferredMaterialSRT.EnableKeyword("LIGHTLOOP_SINGLE_PASS");
                m_SingleDeferredMaterialSRT.DisableKeyword("OUTPUT_SPLIT_LIGHTING");
                m_SingleDeferredMaterialSRT.SetInt("_StencilRef", (int)StencilLightingUsage.RegularLighting);
                m_SingleDeferredMaterialSRT.SetInt("_StencilCmp", (int)CompareFunction.Equal);
                m_SingleDeferredMaterialSRT.SetInt("_SrcBlend", (int)BlendMode.One);
                m_SingleDeferredMaterialSRT.SetInt("_DstBlend", (int)BlendMode.Zero);

                m_SingleDeferredMaterialMRT = Utilities.CreateEngineMaterial(m_Resources.deferredShader);
                m_SingleDeferredMaterialMRT.EnableKeyword("LIGHTLOOP_SINGLE_PASS");
                m_SingleDeferredMaterialMRT.EnableKeyword("OUTPUT_SPLIT_LIGHTING");
                m_SingleDeferredMaterialMRT.SetInt("_StencilRef", (int)StencilLightingUsage.SplitLighting);
                m_SingleDeferredMaterialMRT.SetInt("_StencilCmp", (int)CompareFunction.Equal);
                m_SingleDeferredMaterialMRT.SetInt("_SrcBlend", (int)BlendMode.One);
                m_SingleDeferredMaterialMRT.SetInt("_DstBlend", (int)BlendMode.Zero);

                m_DebugViewTilesMaterial = Utilities.CreateEngineMaterial(m_Resources.debugViewTilesShader);

                m_DefaultTexture2DArray = new Texture2DArray(1, 1, 1, TextureFormat.ARGB32, false);
                m_DefaultTexture2DArray.SetPixels32(new Color32[1] { new Color32(128, 128, 128, 128) }, 0);
                m_DefaultTexture2DArray.Apply();

#if UNITY_EDITOR
                UnityEditor.SceneView.onSceneGUIDelegate -= OnSceneGUI;
                UnityEditor.SceneView.onSceneGUIDelegate += OnSceneGUI;
#endif

                InitShadowSystem(shadowInit, shadowSettings);
            }

            public void Cleanup()
            {
                DeinitShadowSystem();

#if UNITY_EDITOR
                UnityEditor.SceneView.onSceneGUIDelegate -= OnSceneGUI;
#endif

                Utilities.SafeRelease(s_DirectionalLightDatas);
                Utilities.SafeRelease(s_LightDatas);
                Utilities.SafeRelease(s_EnvLightDatas);
                Utilities.SafeRelease(s_shadowDatas);

                if (m_CubeReflTexArray != null)
                {
                    m_CubeReflTexArray.Release();
                    m_CubeReflTexArray = null;
                }
                if (m_CookieTexArray != null)
                {
                    m_CookieTexArray.Release();
                    m_CookieTexArray = null;
                }
                if (m_CubeCookieTexArray != null)
                {
                    m_CubeCookieTexArray.Release();
                    m_CubeCookieTexArray = null;
                }

                ReleaseResolutionDependentBuffers();

                Utilities.SafeRelease(s_AABBBoundsBuffer);
                Utilities.SafeRelease(s_ConvexBoundsBuffer);
                Utilities.SafeRelease(s_LightVolumeDataBuffer);
                Utilities.SafeRelease(s_DispatchIndirectBuffer);

                // enableClustered
                Utilities.SafeRelease(s_GlobalLightListAtomic);

                Utilities.Destroy(m_DeferredAllMaterialSRT);
                Utilities.Destroy(m_DeferredAllMaterialMRT);

                Utilities.Destroy(m_DebugViewTilesMaterial);

                Utilities.Destroy(m_SingleDeferredMaterialSRT);
                Utilities.Destroy(m_SingleDeferredMaterialMRT);

                Utilities.Destroy(s_DefaultAdditionalLightDataGameObject);
                s_DefaultAdditionalLightDataGameObject = null;
                s_DefaultAdditionalLightData = null;
            }

            public void NewFrame()
            {
                m_CookieTexArray.NewFrame();
                m_CubeCookieTexArray.NewFrame();
                m_CubeReflTexArray.NewFrame();
            }

            public bool NeedResize()
            {
                return s_LightList == null || s_TileList == null || s_TileFeatureFlags == null ||
                    (s_BigTileLightList == null && m_TileSettings.enableBigTilePrepass) ||
                    (s_PerVoxelLightLists == null && m_TileSettings.enableClustered);
            }

            public void ReleaseResolutionDependentBuffers()
            {
                Utilities.SafeRelease(s_LightList);
                Utilities.SafeRelease(s_TileList);
                Utilities.SafeRelease(s_TileFeatureFlags);

                // enableClustered
                Utilities.SafeRelease(s_PerVoxelLightLists);
                Utilities.SafeRelease(s_PerVoxelOffset);
                Utilities.SafeRelease(s_PerTileLogBaseTweak);

                // enableBigTilePrepass
                Utilities.SafeRelease(s_BigTileLightList);
            }

            int NumLightIndicesPerClusteredTile()
            {
                return 8 * (1 << k_Log2NumClusters);       // total footprint for all layers of the tile (measured in light index entries)
            }

            public void AllocResolutionDependentBuffers(int width, int height)
            {
                var nrTilesX = (width + LightDefinitions.s_TileSizeFptl - 1) / LightDefinitions.s_TileSizeFptl;
                var nrTilesY = (height + LightDefinitions.s_TileSizeFptl - 1) / LightDefinitions.s_TileSizeFptl;
                var nrTiles = nrTilesX * nrTilesY;
                const int capacityUShortsPerTile = 32;
                const int dwordsPerTile = (capacityUShortsPerTile + 1) >> 1;        // room for 31 lights and a nrLights value.

                s_LightList = new ComputeBuffer((int)LightCategory.Count * dwordsPerTile * nrTiles, sizeof(uint));       // enough list memory for a 4k x 4k display
                s_TileList = new ComputeBuffer((int)LightDefinitions.s_NumFeatureVariants * nrTiles, sizeof(uint));
                s_TileFeatureFlags = new ComputeBuffer(nrTilesX * nrTilesY, sizeof(uint));

                if (m_TileSettings.enableClustered)
                {
                    var nrClustersX = (width + LightDefinitions.s_TileSizeClustered - 1) / LightDefinitions.s_TileSizeClustered;
                    var nrClustersY = (height + LightDefinitions.s_TileSizeClustered - 1) / LightDefinitions.s_TileSizeClustered;
                    var nrClusterTiles = nrClustersX * nrClustersY;

                    s_PerVoxelOffset = new ComputeBuffer((int)LightCategory.Count * (1 << k_Log2NumClusters) * nrClusterTiles, sizeof(uint));
                    s_PerVoxelLightLists = new ComputeBuffer(NumLightIndicesPerClusteredTile() * nrClusterTiles, sizeof(uint));

                    if (k_UseDepthBuffer)
                    {
                        s_PerTileLogBaseTweak = new ComputeBuffer(nrClusterTiles, sizeof(float));
                    }
                }

                if (m_TileSettings.enableBigTilePrepass)
                {
                    var nrBigTilesX = (width + 63) / 64;
                    var nrBigTilesY = (height + 63) / 64;
                    var nrBigTiles = nrBigTilesX * nrBigTilesY;
                    s_BigTileLightList = new ComputeBuffer(LightDefinitions.s_MaxNrBigTileLightsPlusOne * nrBigTiles, sizeof(uint));
                }
            }

            static Matrix4x4 GetFlipMatrix()
            {
                Matrix4x4 flip = Matrix4x4.identity;
                bool isLeftHand = ((int)LightDefinitions.s_UseLeftHandCameraSpace) != 0;
                if (isLeftHand) flip.SetColumn(2, new Vector4(0.0f, 0.0f, -1.0f, 0.0f));
                return flip;
            }

            static Matrix4x4 WorldToCamera(Camera camera)
            {
                return GetFlipMatrix() * camera.worldToCameraMatrix;
            }

            static Matrix4x4 CameraProjection(Camera camera)
            {
                return camera.projectionMatrix * GetFlipMatrix();
            }

            public Vector3 GetLightColor(VisibleLight light)
            {
                return new Vector3(light.finalColor.r, light.finalColor.g, light.finalColor.b);
            }

            public bool GetDirectionalLightData(ShadowSettings shadowSettings, GPULightType gpuLightType, VisibleLight light, HDAdditionalLightData additionalData, AdditionalShadowData additionalShadowData, int lightIndex)
            {
                var directionalLightData = new DirectionalLightData();

                float diffuseDimmer = m_TileSettings.diffuseGlobalDimmer * additionalData.lightDimmer;
                float specularDimmer = m_TileSettings.specularGlobalDimmer * additionalData.lightDimmer;
                if (diffuseDimmer  <= 0.0f && specularDimmer <= 0.0f)
                    return false;

                // Light direction for directional is opposite to the forward direction
                directionalLightData.forward = light.light.transform.forward;
                // Rescale for cookies and windowing.
                directionalLightData.up         = light.light.transform.up    * 2 / additionalData.lightWidth;
                directionalLightData.right      = light.light.transform.right * 2 / additionalData.lightLength;
                directionalLightData.positionWS = light.light.transform.position;
                directionalLightData.color = GetLightColor(light);
                directionalLightData.diffuseScale = additionalData.affectDiffuse ? diffuseDimmer : 0.0f;
                directionalLightData.specularScale = additionalData.affectSpecular ? specularDimmer : 0.0f;
                directionalLightData.shadowIndex = directionalLightData.cookieIndex = -1;

                if (light.light.cookie != null)
                {
                    directionalLightData.tileCookie = light.light.cookie.wrapMode == TextureWrapMode.Repeat;
                    directionalLightData.cookieIndex = m_CookieTexArray.FetchSlice(light.light.cookie);
                }
                // fix up shadow information
                int shadowIdx;
                if (m_ShadowIndices.TryGetValue(lightIndex, out shadowIdx))
                {
                    directionalLightData.shadowIndex = shadowIdx;
                    m_CurrentSunLight = light.light;
                }
                m_CurrentSunLight = m_CurrentSunLight == null ? light.light : m_CurrentSunLight;

                m_lightList.directionalLights.Add(directionalLightData);

                return true;
            }

            float ComputeLinearDistanceFade(float distanceToCamera, float fadeDistance)
            {
                // Fade with distance calculation is just a linear fade from 90% of fade distance to fade distance. 90% arbitrarily chosen but should work well enough.
                float distanceFadeNear = 0.9f * fadeDistance;
                return 1.0f - Mathf.Clamp01((distanceToCamera - distanceFadeNear) / (fadeDistance - distanceFadeNear));
            }

            public bool GetLightData(ShadowSettings shadowSettings, Camera camera, GPULightType gpuLightType, VisibleLight light, HDAdditionalLightData additionalLightData, AdditionalShadowData additionalshadowData, int lightIndex)
            {
                var lightData = new LightData();

                lightData.lightType = gpuLightType;

                lightData.positionWS = light.light.transform.position;
                lightData.invSqrAttenuationRadius = 1.0f / (light.range * light.range);
                lightData.color = GetLightColor(light);

                lightData.forward = light.light.transform.forward; // Note: Light direction is oriented backward (-Z)
                lightData.up = light.light.transform.up;
                lightData.right = light.light.transform.right;

                lightData.size = new Vector2(additionalLightData.lightLength, additionalLightData.lightWidth);

                if (lightData.lightType == GPULightType.ProjectorBox || lightData.lightType == GPULightType.ProjectorPyramid)
                {
                    // Rescale for cookies and windowing.
                    lightData.right *= 2 / additionalLightData.lightLength;
                    lightData.up    *= 2 / additionalLightData.lightWidth;
                }

                if (lightData.lightType == GPULightType.Spot)
                {
                    var spotAngle = light.spotAngle;

                    var innerConePercent = additionalLightData.GetInnerSpotPercent01();
                    var cosSpotOuterHalfAngle = Mathf.Clamp(Mathf.Cos(spotAngle * 0.5f * Mathf.Deg2Rad), 0.0f, 1.0f);
                    var sinSpotOuterHalfAngle = Mathf.Sqrt(1.0f - cosSpotOuterHalfAngle * cosSpotOuterHalfAngle);
                    var cosSpotInnerHalfAngle = Mathf.Clamp(Mathf.Cos(spotAngle * 0.5f * innerConePercent * Mathf.Deg2Rad), 0.0f, 1.0f); // inner cone

                    var val = Mathf.Max(0.001f, (cosSpotInnerHalfAngle - cosSpotOuterHalfAngle));
                    lightData.angleScale = 1.0f / val;
                    lightData.angleOffset = -cosSpotOuterHalfAngle * lightData.angleScale;

                    // Rescale for cookies and windowing.
                    float cotOuterHalfAngle = cosSpotOuterHalfAngle / sinSpotOuterHalfAngle;
                    lightData.up    *= cotOuterHalfAngle;
                    lightData.right *= cotOuterHalfAngle;
                }
                else
                {
                    // These are the neutral values allowing GetAngleAnttenuation in shader code to return 1.0
                    lightData.angleScale = 0.0f;
                    lightData.angleOffset = 1.0f;
                }

                float distanceToCamera = (lightData.positionWS - camera.transform.position).magnitude;
                float distanceFade = ComputeLinearDistanceFade(distanceToCamera, additionalLightData.fadeDistance);
                float lightScale = additionalLightData.lightDimmer * distanceFade;

                lightData.diffuseScale = additionalLightData.affectDiffuse ? lightScale * m_TileSettings.diffuseGlobalDimmer : 0.0f;
                lightData.specularScale = additionalLightData.affectSpecular ? lightScale * m_TileSettings.specularGlobalDimmer : 0.0f;

                if (lightData.diffuseScale <= 0.0f && lightData.specularScale <= 0.0f)
                    return false;

                lightData.IESIndex = -1;
                lightData.cookieIndex = -1;
                lightData.shadowIndex = -1;

                if (light.light.cookie != null)
                {
                    // TODO: add texture atlas support for cookie textures.
                    switch (light.lightType)
                    {
                        case LightType.Spot:
                            lightData.cookieIndex = m_CookieTexArray.FetchSlice(light.light.cookie);
                            break;
                        case LightType.Point:
                            lightData.cookieIndex = m_CubeCookieTexArray.FetchSlice(light.light.cookie);
                            break;
                    }
                }
                else if (light.lightType == LightType.Spot && additionalLightData.spotLightShape != SpotLightShape.Cone)
                {
                    // Projectors lights must always have a cookie texture.
                    lightData.cookieIndex = m_CookieTexArray.FetchSlice(Texture2D.whiteTexture);
                }

                if (additionalshadowData)
                {
                    float shadowDistanceFade = ComputeLinearDistanceFade(distanceToCamera, additionalshadowData.shadowFadeDistance);
                    lightData.shadowDimmer = additionalshadowData.shadowDimmer * shadowDistanceFade;
                }
                else
                {
                    lightData.shadowDimmer = 1.0f;
                }

                // fix up shadow information
                int shadowIdx;
                if (m_ShadowIndices.TryGetValue(lightIndex, out shadowIdx))
                {
                    lightData.shadowIndex = shadowIdx;
                }

                m_lightList.lights.Add(lightData);

                return true;
            }

            // TODO: we should be able to do this calculation only with LightData without VisibleLight light, but for now pass both
            public void GetLightVolumeDataAndBound(LightCategory lightCategory, GPULightType gpuLightType, LightVolumeType lightVolumeType, VisibleLight light, LightData lightData, Matrix4x4 worldToView)
            {
                // Then Culling side
                var range = light.range;
                var lightToWorld = light.localToWorld;
                Vector3 positionWS = lightData.positionWS;
                Vector3 positionVS = worldToView.MultiplyPoint(positionWS);

                Matrix4x4 lightToView = worldToView * lightToWorld;
                Vector3   xAxisVS     = lightToView.GetColumn(0);
                Vector3   yAxisVS     = lightToView.GetColumn(1);
                Vector3   zAxisVS     = lightToView.GetColumn(2);

                // Fill bounds
                var bound = new SFiniteLightBound();
                var lightVolumeData = new LightVolumeData();

                lightVolumeData.lightCategory = (uint)lightCategory;
                lightVolumeData.lightVolume = (uint)lightVolumeType;

                if (gpuLightType == GPULightType.Spot || gpuLightType == GPULightType.ProjectorPyramid)
                {
                    Vector3 lightDir = lightToWorld.GetColumn(2);

                    // represents a left hand coordinate system in world space since det(worldToView)<0
                    Vector3 vx = xAxisVS;
                    Vector3 vy = yAxisVS;
                    Vector3 vz = zAxisVS;

                    const float pi = 3.1415926535897932384626433832795f;
                    const float degToRad = (float)(pi / 180.0);

                    var sa = light.light.spotAngle;
                    var cs = Mathf.Cos(0.5f * sa * degToRad);
                    var si = Mathf.Sin(0.5f * sa * degToRad);

                    if (gpuLightType == GPULightType.ProjectorPyramid)
                    {
                        Vector3 lightPosToProjWindowCorner = (0.5f * lightData.size.x) * vx + (0.5f * lightData.size.y) * vy + 1.0f * vz;
                        cs = Vector3.Dot(vz, Vector3.Normalize(lightPosToProjWindowCorner));
                        si = Mathf.Sqrt(1.0f - cs * cs);
                    }

                    const float FltMax = 3.402823466e+38F;
                    var ta = cs > 0.0f ? (si / cs) : FltMax;
                    var cota = si > 0.0f ? (cs / si) : FltMax;

                    //const float cotasa = l.GetCotanHalfSpotAngle();

                    // apply nonuniform scale to OBB of spot light
                    var squeeze = true;//sa < 0.7f * 90.0f;      // arb heuristic
                    var fS = squeeze ? ta : si;
                    bound.center = worldToView.MultiplyPoint(positionWS + ((0.5f * range) * lightDir));    // use mid point of the spot as the center of the bounding volume for building screen-space AABB for tiled lighting.

                    // scale axis to match box or base of pyramid
                    bound.boxAxisX = (fS * range) * vx;
                    bound.boxAxisY = (fS * range) * vy;
                    bound.boxAxisZ = (0.5f * range) * vz;

                    // generate bounding sphere radius
                    var fAltDx = si;
                    var fAltDy = cs;
                    fAltDy = fAltDy - 0.5f;
                    //if(fAltDy<0) fAltDy=-fAltDy;

                    fAltDx *= range; fAltDy *= range;

                    // Handle case of pyramid with this select (currently unused)
                    var altDist = Mathf.Sqrt(fAltDy * fAltDy + (true ? 1.0f : 2.0f) * fAltDx * fAltDx);
                    bound.radius = altDist > (0.5f * range) ? altDist : (0.5f * range);       // will always pick fAltDist
                    bound.scaleXY = squeeze ? new Vector2(0.01f, 0.01f) : new Vector2(1.0f, 1.0f);

                    lightVolumeData.lightAxisX = vx;
                    lightVolumeData.lightAxisY = vy;
                    lightVolumeData.lightAxisZ = vz;
                    lightVolumeData.lightPos = positionVS;
                    lightVolumeData.radiusSq = range * range;
                    lightVolumeData.cotan = cota;
                    lightVolumeData.featureFlags = (uint)LightFeatureFlags.Punctual;
                }
                else if (gpuLightType == GPULightType.Point)
                {
                    bool isNegDeterminant = Vector3.Dot(worldToView.GetColumn(0), Vector3.Cross(worldToView.GetColumn(1), worldToView.GetColumn(2))) < 0.0f; // 3x3 Determinant.

                    bound.center = positionVS;
                    bound.boxAxisX.Set(range, 0, 0);
                    bound.boxAxisY.Set(0, range, 0);
                    bound.boxAxisZ.Set(0, 0, isNegDeterminant ? (-range) : range);    // transform to camera space (becomes a left hand coordinate frame in Unity since Determinant(worldToView)<0)
                    bound.scaleXY.Set(1.0f, 1.0f);
                    bound.radius = range;

                    // represents a left hand coordinate system in world space since det(worldToView)<0
                    Vector3 vx = xAxisVS;
                    Vector3 vy = yAxisVS;
                    Vector3 vz = zAxisVS;

                    // fill up ldata
                    lightVolumeData.lightAxisX = vx;
                    lightVolumeData.lightAxisY = vy;
                    lightVolumeData.lightAxisZ = vz;
                    lightVolumeData.lightPos = bound.center;
                    lightVolumeData.radiusSq = range * range;
                    lightVolumeData.featureFlags = (uint)LightFeatureFlags.Punctual;
                }
                else if (gpuLightType == GPULightType.Line)
                {
                    Vector3 dimensions = new Vector3(lightData.size.x + 2 * range, 2 * range, 2 * range); // Omni-directional
                    Vector3 extents = 0.5f * dimensions;

                    bound.center = positionVS;
                    bound.boxAxisX = extents.x * xAxisVS;
                    bound.boxAxisY = extents.y * yAxisVS;
                    bound.boxAxisZ = extents.z * zAxisVS;
                    bound.scaleXY.Set(1.0f, 1.0f);
                    bound.radius = extents.magnitude;

                    lightVolumeData.lightPos = positionVS;
                    lightVolumeData.lightAxisX = xAxisVS;
                    lightVolumeData.lightAxisY = yAxisVS;
                    lightVolumeData.lightAxisZ = zAxisVS;
                    lightVolumeData.boxInnerDist = new Vector3(lightData.size.x, 0, 0);
                    lightVolumeData.boxInvRange.Set(1.0f / range, 1.0f / range, 1.0f / range);
                    lightVolumeData.featureFlags = (uint)LightFeatureFlags.Area;
                }
                else if (gpuLightType == GPULightType.Rectangle)
                {
                    Vector3 dimensions = new Vector3(lightData.size.x + 2 * range, lightData.size.y + 2 * range, range); // One-sided
                    Vector3 extents = 0.5f * dimensions;
                    Vector3 centerVS = positionVS + extents.z * zAxisVS;

                    bound.center = centerVS;
                    bound.boxAxisX = extents.x * xAxisVS;
                    bound.boxAxisY = extents.y * yAxisVS;
                    bound.boxAxisZ = extents.z * zAxisVS;
                    bound.scaleXY.Set(1.0f, 1.0f);
                    bound.radius = extents.magnitude;

                    lightVolumeData.lightPos     = centerVS;
                    lightVolumeData.lightAxisX   = xAxisVS;
                    lightVolumeData.lightAxisY   = yAxisVS;
                    lightVolumeData.lightAxisZ   = zAxisVS;
                    lightVolumeData.boxInnerDist = extents;
                    lightVolumeData.boxInvRange.Set(Mathf.Infinity, Mathf.Infinity, Mathf.Infinity);
                    lightVolumeData.featureFlags = (uint)LightFeatureFlags.Area;
                }
                else if (gpuLightType == GPULightType.ProjectorBox)
                {
                    Vector3 dimensions  = new Vector3(lightData.size.x, lightData.size.y, range);  // One-sided
                    Vector3 extents = 0.5f * dimensions;
                    Vector3 centerVS = positionVS + extents.z * zAxisVS;

                    bound.center   = centerVS;
                    bound.boxAxisX = extents.x * xAxisVS;
                    bound.boxAxisY = extents.y * yAxisVS;
                    bound.boxAxisZ = extents.z * zAxisVS;
                    bound.radius   = extents.magnitude;
                    bound.scaleXY.Set(1.0f, 1.0f);

                    lightVolumeData.lightPos     = centerVS;
                    lightVolumeData.lightAxisX   = xAxisVS;
                    lightVolumeData.lightAxisY   = yAxisVS;
                    lightVolumeData.lightAxisZ   = zAxisVS;
                    lightVolumeData.boxInnerDist = extents;
                    lightVolumeData.boxInvRange.Set(Mathf.Infinity, Mathf.Infinity, Mathf.Infinity);
                    lightVolumeData.featureFlags = (uint)LightFeatureFlags.Punctual;
                }
                else
                {
                    Debug.Assert(false, "TODO: encountered an unknown GPULightType.");
                }

                m_lightList.bounds.Add(bound);
                m_lightList.lightVolumes.Add(lightVolumeData);
            }

            public void GetEnvLightData(VisibleReflectionProbe probe)
            {
                var envLightData = new EnvLightData();

                // CAUTION: localToWorld is the transform for the widget of the reflection probe. i.e the world position of the point use to do the cubemap capture (mean it include the local offset)
                envLightData.positionWS = probe.localToWorld.GetColumn(3);

                envLightData.envShapeType = EnvShapeType.None;

                // TODO: Support sphere influence in UI
                if (probe.boxProjection != 0)
                {
                    envLightData.envShapeType = EnvShapeType.Box;
                }

                // remove scale from the matrix (Scale in this matrix is use to scale the widget)
                envLightData.right = probe.localToWorld.GetColumn(0);
                envLightData.right.Normalize();
                envLightData.up = probe.localToWorld.GetColumn(1);
                envLightData.up.Normalize();
                envLightData.forward = probe.localToWorld.GetColumn(2);
                envLightData.forward.Normalize();

                // Artists prefer to have blend distance inside the volume!
                // So we let the current UI but we assume blendDistance is an inside factor instead
                // Blend distance can't be larger than the max radius
                // probe.bounds.extents is BoxSize / 2
                float maxBlendDist = Mathf.Min(probe.bounds.extents.x, Mathf.Min(probe.bounds.extents.y, probe.bounds.extents.z));
                float blendDistance = Mathf.Min(maxBlendDist, probe.blendDistance);
                envLightData.innerDistance = probe.bounds.extents - new Vector3(blendDistance, blendDistance, blendDistance);

                envLightData.envIndex = m_CubeReflTexArray.FetchSlice(probe.texture);

                envLightData.offsetLS = probe.center; // center is misnamed, it is the offset (in local space) from center of the bounding box to the cubemap capture point
                envLightData.blendDistance = blendDistance;

                m_lightList.envLights.Add(envLightData);
            }

            public void GetEnvLightVolumeDataAndBound(VisibleReflectionProbe probe, LightVolumeType lightVolumeType, Matrix4x4 worldToView)
            {
                var bound = new SFiniteLightBound();
                var lightVolumeData = new LightVolumeData();

                var bnds = probe.bounds;
                var boxOffset = probe.center;                  // reflection volume offset relative to cube map capture point
                var blendDistance = probe.blendDistance;

                var mat = probe.localToWorld;

                Vector3 vx = mat.GetColumn(0);
                Vector3 vy = mat.GetColumn(1);
                Vector3 vz = mat.GetColumn(2);
                Vector3 vw = mat.GetColumn(3);
                vx.Normalize(); // Scale shouldn't affect the probe or its bounds
                vy.Normalize();
                vz.Normalize();

                // C is reflection volume center in world space (NOT same as cube map capture point)
                var e = bnds.extents;       // 0.5f * Vector3.Max(-boxSizes[p], boxSizes[p]);
                var C = vx * boxOffset.x + vy * boxOffset.y + vz * boxOffset.z + vw;

                var combinedExtent = e + new Vector3(blendDistance, blendDistance, blendDistance);

                // transform to camera space (becomes a left hand coordinate frame in Unity since Determinant(worldToView)<0)
                vx = worldToView.MultiplyVector(vx);
                vy = worldToView.MultiplyVector(vy);
                vz = worldToView.MultiplyVector(vz);

                var Cw = worldToView.MultiplyPoint(C);

                bound.center = Cw;
                bound.boxAxisX = combinedExtent.x * vx;
                bound.boxAxisY = combinedExtent.y * vy;
                bound.boxAxisZ = combinedExtent.z * vz;
                bound.scaleXY.Set(1.0f, 1.0f);
                bound.radius = combinedExtent.magnitude;


                lightVolumeData.lightCategory = (uint)LightCategory.Env;
                lightVolumeData.lightVolume = (uint)lightVolumeType;
                lightVolumeData.featureFlags = (uint)LightFeatureFlags.Env;

                lightVolumeData.lightPos = Cw;
                lightVolumeData.lightAxisX = vx;
                lightVolumeData.lightAxisY = vy;
                lightVolumeData.lightAxisZ = vz;
                var delta = combinedExtent - e;
                lightVolumeData.boxInnerDist = e;
                lightVolumeData.boxInvRange.Set(1.0f / delta.x, 1.0f / delta.y, 1.0f / delta.z);

                m_lightList.bounds.Add(bound);
                m_lightList.lightVolumes.Add(lightVolumeData);
            }
            public int GetCurrentShadowCount()
            {
                return m_ShadowRequests.Count;
            }

            public int GetShadowAtlasCount()
            {
                return (int)m_ShadowMgr.GetShadowMapCount();
            }

            public void UpdateCullingParameters(ref ScriptableCullingParameters cullingParams)
            {
                m_ShadowMgr.UpdateCullingParameters( ref cullingParams );
            }

            public void PrepareLightsForGPU(ShadowSettings shadowSettings, CullResults cullResults, Camera camera)
            {
                m_lightList.Clear();

                Vector3 camPosWS = camera.transform.position;

                if (cullResults.visibleLights.Count != 0 || cullResults.visibleReflectionProbes.Count != 0)
                {
                    // 0. deal with shadows
                    {
                        m_FrameId.frameCount++;
                        // get the indices for all lights that want to have shadows
                        m_ShadowRequests.Clear();
                        m_ShadowRequests.Capacity = cullResults.visibleLights.Count;
                        int lcnt = cullResults.visibleLights.Count;
                        for (int i = 0; i < lcnt; ++i)
                        {
                            VisibleLight vl = cullResults.visibleLights[i];
                            if (vl.light.shadows == LightShadows.None)
                                continue;

                            AdditionalShadowData asd = vl.light.GetComponent<AdditionalShadowData>();
                            if (asd != null && asd.shadowDimmer > 0.0f)
                                m_ShadowRequests.Add(i);
                        }
                        // pass this list to a routine that assigns shadows based on some heuristic
                        uint    shadowRequestCount = (uint)m_ShadowRequests.Count;
                        //TODO: Do not call ToArray here to avoid GC, refactor API
                        int[]   shadowRequests = m_ShadowRequests.ToArray();
                        int[]   shadowDataIndices;
                        m_ShadowMgr.ProcessShadowRequests(m_FrameId, cullResults, camera, ShaderConfig.s_CameraRelativeRendering != 0, cullResults.visibleLights,
                            ref shadowRequestCount, shadowRequests, out shadowDataIndices);

                        // update the visibleLights with the shadow information
                        m_ShadowIndices.Clear();
                        for (uint i = 0; i < shadowRequestCount; i++)
                        {
                            m_ShadowIndices.Add(shadowRequests[i], shadowDataIndices[i]);
                        }
                    }

                    float oldSpecularGlobalDimmer = m_TileSettings.specularGlobalDimmer;
                    // Change some parameters in case of "special" rendering (can be preview, reflection, etc.)
                    if (camera.cameraType == CameraType.Reflection)
                    {
                        m_TileSettings.specularGlobalDimmer = 0.0f;
                    }

                    // 1. Count the number of lights and sort all lights by category, type and volume - This is required for the fptl/cluster shader code
                    // If we reach maximum of lights available on screen, then we discard the light.
                    // Lights are processed in order, so we don't discards light based on their importance but based on their ordering in visible lights list.
                    int directionalLightcount = 0;
                    int punctualLightcount = 0;
                    int areaLightCount = 0;

                    int lightCount = Math.Min(cullResults.visibleLights.Count, k_MaxLightsOnScreen);
                    var sortKeys = new uint[lightCount];
                    int sortCount = 0;

                    for (int lightIndex = 0, numLights = cullResults.visibleLights.Count; (lightIndex < numLights) && (sortCount < lightCount); ++lightIndex)
                    {
                        var light = cullResults.visibleLights[lightIndex];

                        // We only process light with additional data
                        var additionalData = light.light.GetComponent<HDAdditionalLightData>();

                        if (additionalData == null)
                            additionalData = DefaultAdditionalLightData;

                        LightCategory lightCategory = LightCategory.Count;
                        GPULightType gpuLightType = GPULightType.Point;
                        LightVolumeType lightVolumeType = LightVolumeType.Count;

                        // Note: LightType.Area is offline only, use for baking, no need to test it
                        if (additionalData.archetype == LightArchetype.Punctual)
                        {
                            lightCategory = LightCategory.Punctual;
                            switch (light.lightType)
                            {
                                case LightType.Point:
                                    if (punctualLightcount >= k_MaxPunctualLightsOnScreen)
                                        continue;
                                    gpuLightType = GPULightType.Point;
                                    lightVolumeType = LightVolumeType.Sphere;
                                    break;

                                case LightType.Spot:
                                    if (punctualLightcount >= k_MaxPunctualLightsOnScreen)
                                        continue;
                                    switch (additionalData.spotLightShape)
                                    {
                                        case SpotLightShape.Cone:
                                            gpuLightType = GPULightType.Spot;
                                            lightVolumeType = LightVolumeType.Cone;
                                            break;
                                        case SpotLightShape.Pyramid:
                                            gpuLightType = GPULightType.ProjectorPyramid;
                                            lightVolumeType = LightVolumeType.Cone;
                                            break;
                                        case SpotLightShape.Box:
                                            gpuLightType = GPULightType.ProjectorBox;
                                            lightVolumeType = LightVolumeType.Box;
                                            break;
                                        default:
                                            Debug.Assert(false, "Encountered an unknown SpotLightShape.");
                                            break;
                                    }
                                    break;

                                case LightType.Directional:
                                    if (directionalLightcount >= k_MaxDirectionalLightsOnScreen)
                                        continue;
                                    gpuLightType = GPULightType.Directional;
                                    // No need to add volume, always visible
                                    lightVolumeType = LightVolumeType.Count; // Count is none
                                    break;

                                default:
                                    Debug.Assert(false, "Encountered an unknown LightType.");
                                    break;
                            }
                        }
                        else // LightArchetype.Area
                        {
                            if (areaLightCount >= k_MaxAreaLightsOnScreen) { continue; }
                            lightCategory   = LightCategory.Area;
                            gpuLightType    = (additionalData.lightWidth > 0) ? GPULightType.Rectangle : GPULightType.Line;
                            lightVolumeType = LightVolumeType.Box;
                        }

                        uint shadow = m_ShadowIndices.ContainsKey(lightIndex) ? 1u : 0;
                        // 5 bit (0x1F) light category, 5 bit (0x1F) GPULightType, 5 bit (0x1F) lightVolume, 1 bit for shadow casting, 16 bit index
                        sortKeys[sortCount++] = (uint)lightCategory << 27 | (uint)gpuLightType << 22 | (uint)lightVolumeType << 17 | shadow << 16 | (uint)lightIndex;
                    }

                    Utilities.QuickSort(sortKeys, 0, sortCount - 1); // Call our own quicksort instead of Array.Sort(sortKeys, 0, sortCount) so we don't allocate memory (note the SortCount-1 that is different from original call).

                    // TODO: Refactor shadow management
                    // The good way of managing shadow:
                    // Here we sort everyone and we decide which light is important or not (this is the responsibility of the lightloop)
                    // we allocate shadow slot based on maximum shadow allowed on screen and attribute slot by bigger solid angle
                    // THEN we ask to the ShadowRender to render the shadow, not the reverse as it is today (i.e render shadow than expect they
                    // will be use...)
                    // The lightLoop is in charge, not the shadow pass.
                    // For now we will still apply the maximum of shadow here but we don't apply the sorting by priority + slot allocation yet
                    m_CurrentSunLight = null;

                    // 2. Go through all lights, convert them to GPU format.
                    // Create simultaneously data for culling (LigthVolumeData and rendering)
                    var worldToView = WorldToCamera(camera);

                    for (int sortIndex = 0; sortIndex < sortCount; ++sortIndex)
                    {
                        // In 1. we have already classify and sorted the light, we need to use this sorted order here
                        uint sortKey = sortKeys[sortIndex];
                        LightCategory lightCategory = (LightCategory)((sortKey >> 27) & 0x1F);
                        GPULightType gpuLightType = (GPULightType)((sortKey >> 22) & 0x1F);
                        LightVolumeType lightVolumeType = (LightVolumeType)((sortKey >> 17) & 0x1F);
                        int lightIndex = (int)(sortKey & 0xFFFF);

                        var light = cullResults.visibleLights[lightIndex];
                        var additionalLightData = light.light.GetComponent<HDAdditionalLightData>() ?? DefaultAdditionalLightData;
                        var additionalShadowData = light.light.GetComponent<AdditionalShadowData>(); // Can be null

                        // Directional rendering side, it is separated as it is always visible so no volume to handle here
                        if (gpuLightType == GPULightType.Directional)
                        {
                            if (GetDirectionalLightData(shadowSettings, gpuLightType, light, additionalLightData, additionalShadowData, lightIndex))
                            {
                                directionalLightcount++;

                                // We make the light position camera-relative as late as possible in order
                                // to allow the preceding code to work with the absolute world space coordinates.
                                if (ShaderConfig.s_CameraRelativeRendering != 0)
                                {
                                    // Caution: 'DirectionalLightData.positionWS' is camera-relative after this point.
                                    int n = m_lightList.directionalLights.Count;
                                    DirectionalLightData lightData = m_lightList.directionalLights[n - 1];
                                    lightData.positionWS -= camPosWS;
                                    m_lightList.directionalLights[n - 1] = lightData;
                                }
                            }
                            continue;
                        }

                        // Punctual, area, projector lights - the rendering side.
                        if (GetLightData(shadowSettings, camera, gpuLightType, light, additionalLightData, additionalShadowData, lightIndex))
                        {
                            switch (lightCategory)
                            {
                                case LightCategory.Punctual:
                                    punctualLightcount++;
                                    break;
                                case LightCategory.Area:
                                    areaLightCount++;
                                    break;
                                default:
                                    Debug.Assert(false, "TODO: encountered an unknown LightCategory.");
                                    break;
                            }

                            // Then culling side. Must be call in this order as we pass the created Light data to the function
                            GetLightVolumeDataAndBound(lightCategory, gpuLightType, lightVolumeType, light, m_lightList.lights[m_lightList.lights.Count - 1], worldToView);

                            // We make the light position camera-relative as late as possible in order
                            // to allow the preceding code to work with the absolute world space coordinates.
                            if (ShaderConfig.s_CameraRelativeRendering != 0)
                            {
                                // Caution: 'LightData.positionWS' is camera-relative after this point.
                                int n = m_lightList.lights.Count;
                                LightData lightData = m_lightList.lights[n - 1];
                                lightData.positionWS -= camPosWS;
                                m_lightList.lights[n - 1] = lightData;
                            }
                        }
                    }

                    // Sanity check
                    Debug.Assert(m_lightList.directionalLights.Count == directionalLightcount);
                    Debug.Assert(m_lightList.lights.Count == areaLightCount + punctualLightcount);

                    m_punctualLightCount = punctualLightcount;
                    m_areaLightCount     = areaLightCount;

                    // Redo everything but this time with envLights
                    int envLightCount = 0;

                    int probeCount = Math.Min(cullResults.visibleReflectionProbes.Count, k_MaxEnvLightsOnScreen);
                    sortKeys = new uint[probeCount];
                    sortCount = 0;

                    for (int probeIndex = 0, numProbes = cullResults.visibleReflectionProbes.Count; (probeIndex < numProbes) && (sortCount < probeCount); probeIndex++)
                    {
                        var probe = cullResults.visibleReflectionProbes[probeIndex];

                        // probe.texture can be null when we are adding a reflection probe in the editor
                        if (probe.texture == null || envLightCount >= k_MaxEnvLightsOnScreen)
                            continue;

                        // TODO: Support LightVolumeType.Sphere, currently in UI there is no way to specify a sphere influence volume
                        LightVolumeType lightVolumeType = probe.boxProjection != 0 ? LightVolumeType.Box : LightVolumeType.Box;
                        ++envLightCount;

                        // 16 bit lightVolume, 16 bit index
                        sortKeys[sortCount++] = (uint)lightVolumeType << 16 | (uint)probeIndex;
                    }

                    // Not necessary yet but call it for future modification with sphere influence volume
                    Utilities.QuickSort(sortKeys, 0, sortCount - 1); // Call our own quicksort instead of Array.Sort(sortKeys, 0, sortCount) so we don't allocate memory (note the SortCount-1 that is different from original call).

                    for (int sortIndex = 0; sortIndex < sortCount; ++sortIndex)
                    {
                        // In 1. we have already classify and sorted the light, we need to use this sorted order here
                        uint sortKey = sortKeys[sortIndex];
                        LightVolumeType lightVolumeType = (LightVolumeType)((sortKey >> 16) & 0xFFFF);
                        int probeIndex = (int)(sortKey & 0xFFFF);

                        VisibleReflectionProbe probe = cullResults.visibleReflectionProbes[probeIndex];

                        GetEnvLightData(probe);

                        GetEnvLightVolumeDataAndBound(probe, lightVolumeType, worldToView);

                        // We make the light position camera-relative as late as possible in order
                        // to allow the preceding code to work with the absolute world space coordinates.
                        if (ShaderConfig.s_CameraRelativeRendering != 0)
                        {
                            // Caution: 'EnvLightData.positionWS' is camera-relative after this point.
                            int n = m_lightList.envLights.Count;
                            EnvLightData envLightData = m_lightList.envLights[n - 1];
                            envLightData.positionWS -= camPosWS;
                            m_lightList.envLights[n - 1] = envLightData;
                        }
                    }

                    // Sanity check
                    Debug.Assert(m_lightList.envLights.Count == envLightCount);

                    // Restore values after "special rendering"
                    m_TileSettings.specularGlobalDimmer = oldSpecularGlobalDimmer;
                }

                m_lightCount = m_lightList.lights.Count + m_lightList.envLights.Count;
                Debug.Assert(m_lightList.bounds.Count == m_lightCount);
                Debug.Assert(m_lightList.lightVolumes.Count == m_lightCount);

                UpdateDataBuffers();
            }

            void VoxelLightListGeneration(CommandBuffer cmd, Camera camera, Matrix4x4 projscr, Matrix4x4 invProjscr, RenderTargetIdentifier cameraDepthBufferRT)
            {
                // clear atomic offset index
                cmd.SetComputeBufferParam(buildPerVoxelLightListShader, s_ClearVoxelAtomicKernel, "g_LayeredSingleIdxBuffer", s_GlobalLightListAtomic);
                cmd.DispatchCompute(buildPerVoxelLightListShader, s_ClearVoxelAtomicKernel, 1, 1, 1);

                cmd.SetComputeIntParam(buildPerVoxelLightListShader, "_EnvLightIndexShift", m_lightList.lights.Count);
                cmd.SetComputeIntParam(buildPerVoxelLightListShader, "g_iNrVisibLights", m_lightCount);
                cmd.SetComputeMatrixParam(buildPerVoxelLightListShader, "g_mScrProjection", projscr);
                cmd.SetComputeMatrixParam(buildPerVoxelLightListShader, "g_mInvScrProjection", invProjscr);

                cmd.SetComputeIntParam(buildPerVoxelLightListShader, "g_iLog2NumClusters", k_Log2NumClusters);

                //Vector4 v2_near = invProjscr * new Vector4(0.0f, 0.0f, 0.0f, 1.0f);
                //Vector4 v2_far = invProjscr * new Vector4(0.0f, 0.0f, 1.0f, 1.0f);
                //float nearPlane2 = -(v2_near.z/v2_near.w);
                //float farPlane2 = -(v2_far.z/v2_far.w);
                var nearPlane = camera.nearClipPlane;
                var farPlane = camera.farClipPlane;
                cmd.SetComputeFloatParam(buildPerVoxelLightListShader, "g_fNearPlane", nearPlane);
                cmd.SetComputeFloatParam(buildPerVoxelLightListShader, "g_fFarPlane", farPlane);

                const float C = (float)(1 << k_Log2NumClusters);
                var geomSeries = (1.0 - Mathf.Pow(k_ClustLogBase, C)) / (1 - k_ClustLogBase);        // geometric series: sum_k=0^{C-1} base^k
                m_ClustScale = (float)(geomSeries / (farPlane - nearPlane));

                cmd.SetComputeFloatParam(buildPerVoxelLightListShader, "g_fClustScale", m_ClustScale);
                cmd.SetComputeFloatParam(buildPerVoxelLightListShader, "g_fClustBase", k_ClustLogBase);

                cmd.SetComputeTextureParam(buildPerVoxelLightListShader, s_GenListPerVoxelKernel, "g_depth_tex", cameraDepthBufferRT);
                cmd.SetComputeBufferParam(buildPerVoxelLightListShader, s_GenListPerVoxelKernel, "g_vLayeredLightList", s_PerVoxelLightLists);
                cmd.SetComputeBufferParam(buildPerVoxelLightListShader, s_GenListPerVoxelKernel, "g_LayeredOffset", s_PerVoxelOffset);
                cmd.SetComputeBufferParam(buildPerVoxelLightListShader, s_GenListPerVoxelKernel, "g_LayeredSingleIdxBuffer", s_GlobalLightListAtomic);
                if (m_TileSettings.enableBigTilePrepass)
                    cmd.SetComputeBufferParam(buildPerVoxelLightListShader, s_GenListPerVoxelKernel, "g_vBigTileLightList", s_BigTileLightList);

                if (k_UseDepthBuffer)
                {
                    cmd.SetComputeBufferParam(buildPerVoxelLightListShader, s_GenListPerVoxelKernel, "g_logBaseBuffer", s_PerTileLogBaseTweak);
                }

                cmd.SetComputeBufferParam(buildPerVoxelLightListShader, s_GenListPerVoxelKernel, "g_vBoundsBuffer", s_AABBBoundsBuffer);
                cmd.SetComputeBufferParam(buildPerVoxelLightListShader, s_GenListPerVoxelKernel, "_LightVolumeData", s_LightVolumeDataBuffer);
                cmd.SetComputeBufferParam(buildPerVoxelLightListShader, s_GenListPerVoxelKernel, "g_data", s_ConvexBoundsBuffer);

                var numTilesX = GetNumTileClusteredX(camera);
                var numTilesY = GetNumTileClusteredY(camera);
                cmd.DispatchCompute(buildPerVoxelLightListShader, s_GenListPerVoxelKernel, numTilesX, numTilesY, 1);
            }

            public void BuildGPULightLists(Camera camera, CommandBuffer cmd, RenderTargetIdentifier cameraDepthBufferRT)
            {
                var w = camera.pixelWidth;
                var h = camera.pixelHeight;
                var numBigTilesX = (w + 63) / 64;
                var numBigTilesY = (h + 63) / 64;

                // camera to screen matrix (and it's inverse)
                var proj = CameraProjection(camera);
                var temp = new Matrix4x4();
                temp.SetRow(0, new Vector4(0.5f * w, 0.0f, 0.0f, 0.5f * w));
                temp.SetRow(1, new Vector4(0.0f, 0.5f * h, 0.0f, 0.5f * h));
                temp.SetRow(2, new Vector4(0.0f, 0.0f, 0.5f, 0.5f));
                temp.SetRow(3, new Vector4(0.0f, 0.0f, 0.0f, 1.0f));
                var projscr = temp * proj;
                var invProjscr = projscr.inverse;

                cmd.SetRenderTarget(new RenderTargetIdentifier((Texture)null));

                // generate screen-space AABBs (used for both fptl and clustered).
                if (m_lightCount != 0)
                {
                    temp.SetRow(0, new Vector4(1.0f, 0.0f, 0.0f, 0.0f));
                    temp.SetRow(1, new Vector4(0.0f, 1.0f, 0.0f, 0.0f));
                    temp.SetRow(2, new Vector4(0.0f, 0.0f, 0.5f, 0.5f));
                    temp.SetRow(3, new Vector4(0.0f, 0.0f, 0.0f, 1.0f));
                    var projh = temp * proj;
                    var invProjh = projh.inverse;

                    cmd.SetComputeIntParam(buildScreenAABBShader, "g_iNrVisibLights", m_lightCount);
                    cmd.SetComputeBufferParam(buildScreenAABBShader, s_GenAABBKernel, "g_data", s_ConvexBoundsBuffer);

                    cmd.SetComputeMatrixParam(buildScreenAABBShader, "g_mProjection", projh);
                    cmd.SetComputeMatrixParam(buildScreenAABBShader, "g_mInvProjection", invProjh);
                    cmd.SetComputeBufferParam(buildScreenAABBShader, s_GenAABBKernel, "g_vBoundsBuffer", s_AABBBoundsBuffer);
                    cmd.DispatchCompute(buildScreenAABBShader, s_GenAABBKernel, (m_lightCount + 7) / 8, 1, 1);
                }

                // enable coarse 2D pass on 64x64 tiles (used for both fptl and clustered).
                if (m_TileSettings.enableBigTilePrepass)
                {
                    cmd.SetComputeIntParams(buildPerBigTileLightListShader, "g_viDimensions", w, h);
                    cmd.SetComputeIntParam(buildPerBigTileLightListShader, "_EnvLightIndexShift", m_lightList.lights.Count);
                    cmd.SetComputeIntParam(buildPerBigTileLightListShader, "g_iNrVisibLights", m_lightCount);
                    cmd.SetComputeMatrixParam(buildPerBigTileLightListShader, "g_mScrProjection", projscr);
                    cmd.SetComputeMatrixParam(buildPerBigTileLightListShader, "g_mInvScrProjection", invProjscr);
                    cmd.SetComputeFloatParam(buildPerBigTileLightListShader, "g_fNearPlane", camera.nearClipPlane);
                    cmd.SetComputeFloatParam(buildPerBigTileLightListShader, "g_fFarPlane", camera.farClipPlane);
                    cmd.SetComputeBufferParam(buildPerBigTileLightListShader, s_GenListPerBigTileKernel, "g_vLightList", s_BigTileLightList);
                    cmd.SetComputeBufferParam(buildPerBigTileLightListShader, s_GenListPerBigTileKernel, "g_vBoundsBuffer", s_AABBBoundsBuffer);
                    cmd.SetComputeBufferParam(buildPerBigTileLightListShader, s_GenListPerBigTileKernel, "_LightVolumeData", s_LightVolumeDataBuffer);
                    cmd.SetComputeBufferParam(buildPerBigTileLightListShader, s_GenListPerBigTileKernel, "g_data", s_ConvexBoundsBuffer);
                    cmd.DispatchCompute(buildPerBigTileLightListShader, s_GenListPerBigTileKernel, numBigTilesX, numBigTilesY, 1);
                }

                var numTilesX = GetNumTileFtplX(camera);
                var numTilesY = GetNumTileFtplY(camera);
                var numTiles = numTilesX * numTilesY;
                bool enableFeatureVariants = GetFeatureVariantsEnabled();

                if (usingFptl)       // optimized for opaques only
                {
                    cmd.SetComputeIntParams(buildPerTileLightListShader, "g_viDimensions", w, h);
                    cmd.SetComputeIntParam(buildPerTileLightListShader, "_EnvLightIndexShift", m_lightList.lights.Count);
                    cmd.SetComputeIntParam(buildPerTileLightListShader, "g_iNrVisibLights", m_lightCount);

                    cmd.SetComputeBufferParam(buildPerTileLightListShader, s_GenListPerTileKernel, "g_vBoundsBuffer", s_AABBBoundsBuffer);
                    cmd.SetComputeBufferParam(buildPerTileLightListShader, s_GenListPerTileKernel, "_LightVolumeData", s_LightVolumeDataBuffer);
                    cmd.SetComputeBufferParam(buildPerTileLightListShader, s_GenListPerTileKernel, "g_data", s_ConvexBoundsBuffer);

                    cmd.SetComputeMatrixParam(buildPerTileLightListShader, "g_mScrProjection", projscr);
                    cmd.SetComputeMatrixParam(buildPerTileLightListShader, "g_mInvScrProjection", invProjscr);
                    cmd.SetComputeTextureParam(buildPerTileLightListShader, s_GenListPerTileKernel, "g_depth_tex", cameraDepthBufferRT);
                    cmd.SetComputeBufferParam(buildPerTileLightListShader, s_GenListPerTileKernel, "g_vLightList", s_LightList);
                    if (m_TileSettings.enableBigTilePrepass)
                        cmd.SetComputeBufferParam(buildPerTileLightListShader, s_GenListPerTileKernel, "g_vBigTileLightList", s_BigTileLightList);

                    if (enableFeatureVariants)
                    {
                        uint baseFeatureFlags = 0;
                        if (m_lightList.directionalLights.Count > 0)
                        {
                            baseFeatureFlags |= (uint)LightFeatureFlags.Directional;
                        }
                        if (Shader.GetGlobalInt("_EnvLightSkyEnabled") != 0)
                        {
                            baseFeatureFlags |= (uint)LightFeatureFlags.Sky;
                        }
                        if (!m_TileSettings.enableComputeMaterialVariants)
                        {
                            baseFeatureFlags |= LightDefinitions.s_MaterialFeatureMaskFlags;
                        }
                        cmd.SetComputeIntParam(buildPerTileLightListShader, "g_BaseFeatureFlags", (int)baseFeatureFlags);
                        cmd.SetComputeBufferParam(buildPerTileLightListShader, s_GenListPerTileKernel, "g_TileFeatureFlags", s_TileFeatureFlags);
                    }

                    cmd.DispatchCompute(buildPerTileLightListShader, s_GenListPerTileKernel, numTilesX, numTilesY, 1);
                }

                if (m_TileSettings.enableClustered)        // works for transparencies too.
                {
                    VoxelLightListGeneration(cmd, camera, projscr, invProjscr, cameraDepthBufferRT);
                }

                if (enableFeatureVariants)
                {
                    // material classification
                    if(m_TileSettings.enableComputeMaterialVariants)
                    {
                        int buildMaterialFlagsKernel = s_BuildMaterialFlagsOrKernel;

                        uint baseFeatureFlags = 0;
                        if (!m_TileSettings.enableComputeLightVariants)
                        {
                            buildMaterialFlagsKernel = s_BuildMaterialFlagsWriteKernel;
                            baseFeatureFlags |= LightDefinitions.s_LightFeatureMaskFlags;
                        }

                        cmd.SetComputeIntParam(buildMaterialFlagsShader, "g_BaseFeatureFlags", (int)baseFeatureFlags);
                        cmd.SetComputeIntParams(buildMaterialFlagsShader, "g_viDimensions", w, h);
                        cmd.SetComputeBufferParam(buildMaterialFlagsShader, buildMaterialFlagsKernel, "g_TileFeatureFlags", s_TileFeatureFlags);

                        cmd.SetComputeTextureParam(buildMaterialFlagsShader, buildMaterialFlagsKernel, "g_depth_tex", cameraDepthBufferRT);
                        cmd.SetComputeTextureParam(buildMaterialFlagsShader, buildMaterialFlagsKernel, "_GBufferTexture0", Shader.PropertyToID("_GBufferTexture0"));
                        cmd.SetComputeTextureParam(buildMaterialFlagsShader, buildMaterialFlagsKernel, "_GBufferTexture1", Shader.PropertyToID("_GBufferTexture1"));
                        cmd.SetComputeTextureParam(buildMaterialFlagsShader, buildMaterialFlagsKernel, "_GBufferTexture2", Shader.PropertyToID("_GBufferTexture2"));
                        cmd.SetComputeTextureParam(buildMaterialFlagsShader, buildMaterialFlagsKernel, "_GBufferTexture3", Shader.PropertyToID("_GBufferTexture3"));

                        cmd.DispatchCompute(buildMaterialFlagsShader, buildMaterialFlagsKernel, numTilesX, numTilesY, 1);
                    }

                    // clear dispatch indirect buffer
                    cmd.SetComputeBufferParam(clearDispatchIndirectShader, s_ClearDispatchIndirectKernel, "g_DispatchIndirectBuffer", s_DispatchIndirectBuffer);
                    cmd.DispatchCompute(clearDispatchIndirectShader, s_ClearDispatchIndirectKernel, 1, 1, 1);

                    // add tiles to indirect buffer
                    cmd.SetComputeBufferParam(buildDispatchIndirectShader, s_BuildDispatchIndirectKernel, "g_DispatchIndirectBuffer", s_DispatchIndirectBuffer);
                    cmd.SetComputeBufferParam(buildDispatchIndirectShader, s_BuildDispatchIndirectKernel, "g_TileList", s_TileList);
                    cmd.SetComputeBufferParam(buildDispatchIndirectShader, s_BuildDispatchIndirectKernel, "g_TileFeatureFlags", s_TileFeatureFlags);
                    cmd.SetComputeIntParam(buildDispatchIndirectShader, "g_NumTiles", numTiles);
                    cmd.SetComputeIntParam(buildDispatchIndirectShader, "g_NumTilesX", numTilesX);
                    cmd.DispatchCompute(buildDispatchIndirectShader, s_BuildDispatchIndirectKernel, (numTiles + 63) / 64, 1, 1);
                }
            }

            // This is a workaround for global properties not being accessible from compute.
            // When activeComputeShader is set, all calls to SetGlobalXXX will set the property on the select compute shader instead of the global scope.
            private ComputeShader activeComputeShader;
            private int activeComputeKernel;
            private CommandBuffer activeCommandBuffer;
            private void SetGlobalPropertyRedirect(ComputeShader computeShader, int computeKernel, CommandBuffer commandBuffer)
            {
                activeComputeShader = computeShader;
                activeComputeKernel = computeKernel;
                activeCommandBuffer = commandBuffer;
            }

            private void SetGlobalTexture(string name, Texture value)
            {
                if (activeComputeShader)
                    activeCommandBuffer.SetComputeTextureParam(activeComputeShader, activeComputeKernel, name, value);
                else
                    activeCommandBuffer.SetGlobalTexture(name, value);
            }

            private void SetGlobalBuffer(string name, ComputeBuffer buffer)
            {
                if (activeComputeShader)
                    activeCommandBuffer.SetComputeBufferParam(activeComputeShader, activeComputeKernel, name, buffer);
                else
                    activeCommandBuffer.SetGlobalBuffer(name, buffer);
            }

            private void SetGlobalInt(string name, int value)
            {
                if (activeComputeShader)
                    activeCommandBuffer.SetComputeIntParam(activeComputeShader, name, value);
                else
                    Shader.SetGlobalInt(name, value);
            }

            private void SetGlobalFloat(string name, float value)
            {
                if (activeComputeShader)
                    activeCommandBuffer.SetComputeFloatParam(activeComputeShader, name, value);
                else
                    activeCommandBuffer.SetGlobalFloat(name, value);
            }

            private void SetGlobalVector(string name, Vector4 value)
            {
                if (activeComputeShader)
                    activeCommandBuffer.SetComputeVectorParam(activeComputeShader, name, value);
                else
                    activeCommandBuffer.SetGlobalVector(name, value);
            }

            private void SetGlobalVectorArray(string name, Vector4[] values)
            {
                if (activeComputeShader)
                {
                    int numVectors = values.Length;
                    var data = new float[numVectors * 4];

                    for (int n = 0; n < numVectors; n++)
                    {
                        for (int i = 0; i < 4; i++)
                        {
                            data[4 * n + i] = values[n][i];
                        }
                    }

                    activeCommandBuffer.SetComputeFloatParams(activeComputeShader, name, data);
                }
                else
                {
                    activeCommandBuffer.SetGlobalVectorArray(name, values);
                }
            }

            private void UpdateDataBuffers()
            {
                s_DirectionalLightDatas.SetData(m_lightList.directionalLights);
                s_LightDatas.SetData(m_lightList.lights);
                s_EnvLightDatas.SetData(m_lightList.envLights);
                s_shadowDatas.SetData(m_lightList.shadows);

                // These two buffers have been set in Rebuild()
                s_ConvexBoundsBuffer.SetData(m_lightList.bounds);
                s_LightVolumeDataBuffer.SetData(m_lightList.lightVolumes);
            }

            private void BindGlobalParams(CommandBuffer cmd, Camera camera)
            {
                m_ShadowMgr.BindResources(cmd, activeComputeShader, activeComputeKernel);

                SetGlobalBuffer("g_vLightListGlobal", !usingFptl ? s_PerVoxelLightLists : s_LightList);       // opaques list (unless MSAA possibly)

                SetGlobalTexture("_CookieTextures", m_CookieTexArray.GetTexCache());
                SetGlobalTexture("_CookieCubeTextures", m_CubeCookieTexArray.GetTexCache());
                SetGlobalTexture("_EnvTextures", m_CubeReflTexArray.GetTexCache());

                SetGlobalBuffer("_DirectionalLightDatas", s_DirectionalLightDatas);
                SetGlobalInt("_DirectionalLightCount", m_lightList.directionalLights.Count);
                SetGlobalBuffer("_LightDatas", s_LightDatas);
                SetGlobalInt("_PunctualLightCount", m_punctualLightCount);
                SetGlobalInt("_AreaLightCount", m_areaLightCount);
                SetGlobalBuffer("_EnvLightDatas", s_EnvLightDatas);
                SetGlobalInt("_EnvLightCount", m_lightList.envLights.Count);
                SetGlobalBuffer("_ShadowDatas", s_shadowDatas);
                SetGlobalVectorArray("_DirShadowSplitSpheres", m_lightList.directionalShadowSplitSphereSqr);

                SetGlobalInt("_NumTileFtplX", GetNumTileFtplX(camera));
                SetGlobalInt("_NumTileFtplY", GetNumTileFtplY(camera));

                SetGlobalInt("_NumTileClusteredX", GetNumTileClusteredX(camera));
                SetGlobalInt("_NumTileClusteredY", GetNumTileClusteredY(camera));

                if (m_TileSettings.enableBigTilePrepass)
                    SetGlobalBuffer("g_vBigTileLightList", s_BigTileLightList);

                if (m_TileSettings.enableClustered)
                {
                    SetGlobalFloat("g_fClustScale", m_ClustScale);
                    SetGlobalFloat("g_fClustBase", k_ClustLogBase);
                    SetGlobalFloat("g_fNearPlane", camera.nearClipPlane);
                    SetGlobalFloat("g_fFarPlane", camera.farClipPlane);
                    SetGlobalFloat("g_iLog2NumClusters", k_Log2NumClusters);

                    SetGlobalFloat("g_isLogBaseBufferEnabled", k_UseDepthBuffer ? 1 : 0);

                    SetGlobalBuffer("g_vLayeredOffsetsBuffer", s_PerVoxelOffset);
                    if (k_UseDepthBuffer)
                    {
                        SetGlobalBuffer("g_logBaseBuffer", s_PerTileLogBaseTweak);
                    }
                }
            }

            private void PushGlobalParams(Camera camera, CommandBuffer cmd, ComputeShader computeShader, int kernelIndex)
            {
                using (new Utilities.ProfilingSample("Push Global Parameters", cmd))
                {
                    // Shadows
                    m_ShadowMgr.SyncData();

                    SetGlobalPropertyRedirect(computeShader, kernelIndex, cmd);
                    BindGlobalParams(cmd, camera);
                    SetGlobalPropertyRedirect(null, 0, null);
                }
            }

#if UNITY_EDITOR
            private Vector2 m_mousePosition = Vector2.zero;

            private void OnSceneGUI(UnityEditor.SceneView sceneview)
            {
                m_mousePosition = Event.current.mousePosition;
            }

#endif

            public void RenderShadows(ScriptableRenderContext renderContext, CommandBuffer cmd, CullResults cullResults)
            {
                // kick off the shadow jobs here
                m_ShadowMgr.RenderShadows(m_FrameId, renderContext, cmd, cullResults, cullResults.visibleLights);
            }

            private void SetupDebugDisplayMode(bool debugDisplayEnable)
            {
                Utilities.SetKeyword(m_DeferredAllMaterialSRT, "DEBUG_DISPLAY", debugDisplayEnable);
                Utilities.SetKeyword(m_DeferredAllMaterialMRT, "DEBUG_DISPLAY", debugDisplayEnable);
                Utilities.SetKeyword(m_SingleDeferredMaterialSRT, "DEBUG_DISPLAY", debugDisplayEnable);
                Utilities.SetKeyword(m_SingleDeferredMaterialMRT, "DEBUG_DISPLAY", debugDisplayEnable);
            }

            public void RenderLightingDebug(HDCamera hdCamera, CommandBuffer cmd, RenderTargetIdentifier colorBuffer, DebugDisplaySettings debugDisplaySettings)
            {
                LightingDebugSettings lightingDebug = debugDisplaySettings.lightingDebugSettings;
                if (lightingDebug.tileDebugByCategory == TileSettings.TileDebug.None)
                    return;

                using (new Utilities.ProfilingSample("Tiled Lighting Debug", cmd))
                {
                    bool bUseClusteredForDeferred = !usingFptl;

                    int w = hdCamera.camera.pixelWidth;
                    int h = hdCamera.camera.pixelHeight;
                    int numTilesX = (w + 15) / 16;
                    int numTilesY = (h + 15) / 16;
                    int numTiles = numTilesX * numTilesY;

                    Vector2 mousePixelCoord = Input.mousePosition;
    #if UNITY_EDITOR
                    if (!UnityEditor.EditorApplication.isPlayingOrWillChangePlaymode)
                    {
                        mousePixelCoord = m_mousePosition;
                        mousePixelCoord.y = (hdCamera.screenSize.y - 1.0f) - mousePixelCoord.y;
                    }
    #endif

                    // Debug tiles
                    PushGlobalParams(hdCamera.camera, cmd, null, 0);
                    if (lightingDebug.tileDebugByCategory == TileSettings.TileDebug.FeatureVariants)
                    {
                        if (GetFeatureVariantsEnabled())
                        {
                            // featureVariants
                            m_DebugViewTilesMaterial.SetInt("_NumTiles", numTiles);
                            m_DebugViewTilesMaterial.SetInt("_ViewTilesFlags", (int)lightingDebug.tileDebugByCategory);
                            m_DebugViewTilesMaterial.SetVector("_MousePixelCoord", mousePixelCoord);
                            m_DebugViewTilesMaterial.SetBuffer("g_TileList", s_TileList);
                            m_DebugViewTilesMaterial.SetBuffer("g_DispatchIndirectBuffer", s_DispatchIndirectBuffer);
                            m_DebugViewTilesMaterial.EnableKeyword(bUseClusteredForDeferred ? "USE_CLUSTERED_LIGHTLIST" : "USE_FPTL_LIGHTLIST");
                            m_DebugViewTilesMaterial.DisableKeyword(!bUseClusteredForDeferred ? "USE_CLUSTERED_LIGHTLIST" : "USE_FPTL_LIGHTLIST");
                            m_DebugViewTilesMaterial.DisableKeyword("SHOW_LIGHT_CATEGORIES");
                            m_DebugViewTilesMaterial.EnableKeyword("SHOW_FEATURE_VARIANTS");
                            cmd.SetRenderTarget(colorBuffer);
                            cmd.DrawProcedural(Matrix4x4.identity, m_DebugViewTilesMaterial, 0, MeshTopology.Triangles, numTiles * 6);
                        }
                    }
                    else if (lightingDebug.tileDebugByCategory != TileSettings.TileDebug.None)
                    {
                        // lightCategories
                        m_DebugViewTilesMaterial.SetInt("_ViewTilesFlags", (int)lightingDebug.tileDebugByCategory);
                        m_DebugViewTilesMaterial.SetVector("_MousePixelCoord", mousePixelCoord);
                        m_DebugViewTilesMaterial.EnableKeyword(bUseClusteredForDeferred ? "USE_CLUSTERED_LIGHTLIST" : "USE_FPTL_LIGHTLIST");
                        m_DebugViewTilesMaterial.DisableKeyword(!bUseClusteredForDeferred ? "USE_CLUSTERED_LIGHTLIST" : "USE_FPTL_LIGHTLIST");
                        m_DebugViewTilesMaterial.EnableKeyword("SHOW_LIGHT_CATEGORIES");
                        m_DebugViewTilesMaterial.DisableKeyword("SHOW_FEATURE_VARIANTS");

                        Utilities.DrawFullScreen(cmd, m_DebugViewTilesMaterial, 0, colorBuffer);
                    }
                    SetGlobalPropertyRedirect(null, 0, null);
                }
            }

            public void RenderDeferredLighting( HDCamera hdCamera, CommandBuffer cmd,
                                                DebugDisplaySettings debugDisplaySettings,
                                                RenderTargetIdentifier[] colorBuffers, RenderTargetIdentifier depthStencilBuffer, RenderTargetIdentifier depthTexture,
                                                bool outputSplitLighting)
            {
                var bUseClusteredForDeferred = !usingFptl;

                if (m_TileSettings.enableTileAndCluster && m_TileSettings.enableComputeLightEvaluation && outputSplitLighting)
                {
                    // The CS is always in the MRT mode. Do not execute the same shader twice.
                    return;
                }

                // TODO: To reduce GC pressure don't do concat string here
                using (new Utilities.ProfilingSample((m_TileSettings.enableTileAndCluster ? "TilePass - Deferred Lighting Pass" : "SinglePass - Deferred Lighting Pass") + (outputSplitLighting ? " MRT" : ""), cmd))
                {
                    var camera = hdCamera.camera;

                    SetupDebugDisplayMode(debugDisplaySettings.IsDebugDisplayEnabled());

                    if (!m_TileSettings.enableTileAndCluster)
                    {
                        PushGlobalParams(camera, cmd, null, 0);

                        // This is a debug brute force renderer to debug tile/cluster which render all the lights
                        if (outputSplitLighting)
                        {
                            Utilities.DrawFullScreen(cmd, m_SingleDeferredMaterialMRT, colorBuffers, depthStencilBuffer);
                        }
                        else
                        {
                            // If SSS is disable, do lighting for both split lighting and no split lighting
                            if (!debugDisplaySettings.renderingDebugSettings.enableSSSAndTransmission)
                            {
                                m_SingleDeferredMaterialSRT.SetInt("_StencilRef", (int)StencilLightingUsage.NoLighting);
                                m_SingleDeferredMaterialSRT.SetInt("_StencilCmp", (int)CompareFunction.NotEqual);
                            }
                            else
                            {
                                m_SingleDeferredMaterialSRT.SetInt("_StencilRef", (int)StencilLightingUsage.RegularLighting);
                                m_SingleDeferredMaterialSRT.SetInt("_StencilCmp", (int)CompareFunction.Equal);
                            }

                            Utilities.DrawFullScreen(cmd, m_SingleDeferredMaterialSRT, colorBuffers[0], depthStencilBuffer);
                        }
                    }
                    else
                    {
                        int w = camera.pixelWidth;
                        int h = camera.pixelHeight;
                        int numTilesX = (w + 15) / 16;
                        int numTilesY = (h + 15) / 16;
                        int numTiles = numTilesX * numTilesY;

                        if (m_TileSettings.enableComputeLightEvaluation)
                        {
                            bool enableFeatureVariants = GetFeatureVariantsEnabled() && !debugDisplaySettings.IsDebugDisplayEnabled();

                            int numVariants = 1;
                            if (enableFeatureVariants)
                                numVariants = LightDefinitions.s_NumFeatureVariants;


                            int debugViewMaterial = Shader.GetGlobalInt("_DebugViewMaterial");
                            int debugLightingMode = Shader.GetGlobalInt("_DebugLightingMode");
                            Vector4 debugLightingAlbedo = Shader.GetGlobalVector("_DebugLightingAlbedo");
                            Vector4 debugLightingSmoothness = Shader.GetGlobalVector("_DebugLightingSmoothness");

                            int gbufferTexture0 = Shader.PropertyToID("_GBufferTexture0");
                            int gbufferTexture1 = Shader.PropertyToID("_GBufferTexture1");
                            int gbufferTexture2 = Shader.PropertyToID("_GBufferTexture2");
                            int gbufferTexture3 = Shader.PropertyToID("_GBufferTexture3");
                            int ambientOcclusionTexture = Shader.PropertyToID("_AmbientOcclusionTexture");

                            Texture ltcData = Shader.GetGlobalTexture(Shader.PropertyToID("_LtcData"));
                            Texture preIntegratedFGD = Shader.GetGlobalTexture("_PreIntegratedFGD");
                            Texture ltcGGXMatrix = Shader.GetGlobalTexture("_LtcGGXMatrix");
                            Texture ltcDisneyDiffuseMatrix = Shader.GetGlobalTexture("_LtcDisneyDiffuseMatrix");
                            Texture ltcMultiGGXFresnelDisneyDiffuse = Shader.GetGlobalTexture("_LtcMultiGGXFresnelDisneyDiffuse");

                            Matrix4x4 invScrProjection = Shader.GetGlobalMatrix("g_mInvScrProjection");
                            int useTileLightList = Shader.GetGlobalInt("_UseTileLightList");

                            Vector4 time = Shader.GetGlobalVector("_Time");
                            Vector4 sinTime = Shader.GetGlobalVector("_SinTime");
                            Vector4 cosTime = Shader.GetGlobalVector("_CosTime");
                            Vector4 unity_DeltaTime = Shader.GetGlobalVector("unity_DeltaTime");
                            Vector4 worldSpaceCameraPos = Shader.GetGlobalVector("_WorldSpaceCameraPos");
                            Vector4 projectionParams = Shader.GetGlobalVector("_ProjectionParams");
                            Vector4 screenParams = Shader.GetGlobalVector("_ScreenParams");
                            Vector4 zbufferParams = Shader.GetGlobalVector("_ZBufferParams");
                            Vector4 unity_OrthoParams = Shader.GetGlobalVector("unity_OrthoParams");
                            int envLightSkyEnabled = Shader.GetGlobalInt("_EnvLightSkyEnabled");
                            float ambientOcclusionDirectLightStrenght = Shader.GetGlobalFloat("_AmbientOcclusionDirectLightStrenght");

                            int enableSSSAndTransmission = Shader.GetGlobalInt("_EnableSSSAndTransmission");
                            int texturingModeFlags = Shader.GetGlobalInt("_TexturingModeFlags");
                            int transmissionFlags = Shader.GetGlobalInt("_TransmissionFlags");
                            Vector4[] thicknessRemaps = Shader.GetGlobalVectorArray("_ThicknessRemaps");
                            Vector4[] shapeParams = Shader.GetGlobalVectorArray("_ShapeParams");
                            Vector4[] transmissionTints = Shader.GetGlobalVectorArray("_TransmissionTints");

                            for (int variant = 0; variant < numVariants; variant++)
                            {
                                int kernel;

                                if (enableFeatureVariants)
                                {
                                    kernel = usingFptl ? s_shadeOpaqueIndirectFptlKernels[variant] : s_shadeOpaqueIndirectClusteredKernels[variant];
                                }
                                else
                                {
                                    if (debugDisplaySettings.IsDebugDisplayEnabled())
                                    {
                                        kernel = usingFptl ? s_shadeOpaqueDirectFptlDebugDisplayKernel : s_shadeOpaqueDirectClusteredDebugDisplayKernel;
                                    }
                                    else
                                    {
                                        kernel = usingFptl ? s_shadeOpaqueDirectFptlKernel : s_shadeOpaqueDirectClusteredKernel;
                                    }
                                }

                                // Pass global parameters to compute shader
                                // TODO: get rid of this by making global parameters visible to compute shaders
                                PushGlobalParams(camera, cmd, deferredComputeShader, kernel);
                                hdCamera.SetupComputeShader(deferredComputeShader, cmd);

                                // TODO: Update value like in ApplyDebugDisplaySettings() call. Sadly it is high likely that this will not be keep in sync. we really need to get rid of this by making global parameters visible to compute shaders
<<<<<<< HEAD
                                cmd.SetComputeIntParam(shadeOpaqueShader, "_DebugViewMaterial", debugViewMaterial);
                                cmd.SetComputeIntParam(shadeOpaqueShader, "_DebugLightingMode", debugLightingMode);
                                cmd.SetComputeVectorParam(shadeOpaqueShader, "_DebugLightingAlbedo", debugLightingAlbedo);
                                cmd.SetComputeVectorParam(shadeOpaqueShader, "_DebugLightingSmoothness", debugLightingSmoothness);

                                cmd.SetComputeBufferParam(shadeOpaqueShader, kernel, "g_vLightListGlobal", bUseClusteredForDeferred ? s_PerVoxelLightLists : s_LightList);

                                cmd.SetComputeTextureParam(shadeOpaqueShader, kernel, "_MainDepthTexture", depthTexture);
                                cmd.SetComputeTextureParam(shadeOpaqueShader, kernel, "_GBufferTexture0", gbufferTexture0);
                                cmd.SetComputeTextureParam(shadeOpaqueShader, kernel, "_GBufferTexture1", gbufferTexture1);
                                cmd.SetComputeTextureParam(shadeOpaqueShader, kernel, "_GBufferTexture2", gbufferTexture2);
                                cmd.SetComputeTextureParam(shadeOpaqueShader, kernel, "_GBufferTexture3", gbufferTexture3);
                                cmd.SetComputeTextureParam(shadeOpaqueShader, kernel, "_AmbientOcclusionTexture", ambientOcclusionTexture);

                                cmd.SetComputeTextureParam(shadeOpaqueShader, kernel, "_LtcData", ltcData);
                                cmd.SetComputeTextureParam(shadeOpaqueShader, kernel, "_PreIntegratedFGD", preIntegratedFGD);
                                cmd.SetComputeTextureParam(shadeOpaqueShader, kernel, "_LtcGGXMatrix", ltcGGXMatrix);
                                cmd.SetComputeTextureParam(shadeOpaqueShader, kernel, "_LtcDisneyDiffuseMatrix", ltcDisneyDiffuseMatrix);
                                cmd.SetComputeTextureParam(shadeOpaqueShader, kernel, "_LtcMultiGGXFresnelDisneyDiffuse", ltcMultiGGXFresnelDisneyDiffuse);

                                cmd.SetComputeMatrixParam(shadeOpaqueShader, "g_mInvScrProjection", invScrProjection);
                                cmd.SetComputeIntParam(shadeOpaqueShader, "_UseTileLightList", useTileLightList);

                                cmd.SetComputeVectorParam(shadeOpaqueShader, "_Time", time);
                                cmd.SetComputeVectorParam(shadeOpaqueShader, "_SinTime", sinTime);
                                cmd.SetComputeVectorParam(shadeOpaqueShader, "_CosTime", cosTime);
                                cmd.SetComputeVectorParam(shadeOpaqueShader, "unity_DeltaTime", unity_DeltaTime);
                                cmd.SetComputeIntParam(shadeOpaqueShader, "_EnvLightSkyEnabled", envLightSkyEnabled);
=======
                                cmd.SetComputeIntParam(deferredComputeShader, "_DebugViewMaterial", debugViewMaterial);
                                cmd.SetComputeIntParam(deferredComputeShader, "_DebugLightingMode", debugLightingMode);
                                cmd.SetComputeVectorParam(deferredComputeShader, "_DebugLightingAlbedo", debugLightingAlbedo);
                                cmd.SetComputeVectorParam(deferredComputeShader, "_DebugLightingSmoothness", debugLightingSmoothness);

                                cmd.SetComputeBufferParam(deferredComputeShader, kernel, "g_vLightListGlobal", bUseClusteredForDeferred ? s_PerVoxelLightLists : s_LightList);

                                cmd.SetComputeTextureParam(deferredComputeShader, kernel, "_MainDepthTexture", depthTexture);
                                cmd.SetComputeTextureParam(deferredComputeShader, kernel, "_GBufferTexture0", gbufferTexture0);
                                cmd.SetComputeTextureParam(deferredComputeShader, kernel, "_GBufferTexture1", gbufferTexture1);
                                cmd.SetComputeTextureParam(deferredComputeShader, kernel, "_GBufferTexture2", gbufferTexture2);
                                cmd.SetComputeTextureParam(deferredComputeShader, kernel, "_GBufferTexture3", gbufferTexture3);
                                cmd.SetComputeTextureParam(deferredComputeShader, kernel, "_AmbientOcclusionTexture", ambientOcclusionTexture);

                                cmd.SetComputeTextureParam(deferredComputeShader, kernel, "_LtcData", ltcData);
                                cmd.SetComputeTextureParam(deferredComputeShader, kernel, "_PreIntegratedFGD", preIntegratedFGD);
                                cmd.SetComputeTextureParam(deferredComputeShader, kernel, "_LtcGGXMatrix", ltcGGXMatrix);
                                cmd.SetComputeTextureParam(deferredComputeShader, kernel, "_LtcDisneyDiffuseMatrix", ltcDisneyDiffuseMatrix);
                                cmd.SetComputeTextureParam(deferredComputeShader, kernel, "_LtcMultiGGXFresnelDisneyDiffuse", ltcMultiGGXFresnelDisneyDiffuse);

                                cmd.SetComputeMatrixParam(deferredComputeShader, "g_mInvScrProjection", invScrProjection);
                                cmd.SetComputeIntParam(deferredComputeShader, "_UseTileLightList", useTileLightList);

                                cmd.SetComputeVectorParam(deferredComputeShader, "_Time", time);
                                cmd.SetComputeVectorParam(deferredComputeShader, "_SinTime", sinTime);
                                cmd.SetComputeVectorParam(deferredComputeShader, "_CosTime", cosTime);
                                cmd.SetComputeVectorParam(deferredComputeShader, "unity_DeltaTime", unity_DeltaTime);
                                cmd.SetComputeVectorParam(deferredComputeShader, "_WorldSpaceCameraPos", worldSpaceCameraPos);
                                cmd.SetComputeVectorParam(deferredComputeShader, "_ProjectionParams", projectionParams);
                                cmd.SetComputeVectorParam(deferredComputeShader, "_ScreenParams", screenParams);
                                cmd.SetComputeVectorParam(deferredComputeShader, "_ZBufferParams", zbufferParams);
                                cmd.SetComputeVectorParam(deferredComputeShader, "unity_OrthoParams", unity_OrthoParams);
                                cmd.SetComputeIntParam(deferredComputeShader, "_EnvLightSkyEnabled", envLightSkyEnabled);
                                cmd.SetComputeFloatParam(deferredComputeShader, "_AmbientOcclusionDirectLightStrenght", ambientOcclusionDirectLightStrenght);
>>>>>>> d59e5557

                                Texture skyTexture = Shader.GetGlobalTexture("_SkyTexture");
                                Texture IESArrayTexture = Shader.GetGlobalTexture("_IESArray");
                                cmd.SetComputeTextureParam(deferredComputeShader, kernel, "_IESArray", IESArrayTexture ? IESArrayTexture : m_DefaultTexture2DArray);
                                cmd.SetComputeTextureParam(deferredComputeShader, kernel, "_SkyTexture", skyTexture ? skyTexture : m_DefaultTexture2DArray);

                                // Set SSS parameters.
                                cmd.SetComputeIntParam(   deferredComputeShader, "_EnableSSSAndTransmission", enableSSSAndTransmission);
                                cmd.SetComputeIntParam(   deferredComputeShader, "_TexturingModeFlags",       texturingModeFlags);
                                cmd.SetComputeIntParam(   deferredComputeShader, "_TransmissionFlags",        transmissionFlags);
                                cmd.SetComputeVectorArrayParam(deferredComputeShader, "_ThicknessRemaps",     thicknessRemaps);
                                // We are currently supporting two different SSS mode: Jimenez (with 2-Gaussian profile) and Disney
                                // We have added the ability to switch between each other for subsurface scattering, but for transmittance this is more tricky as we need to add
                                // shader variant for forward, gbuffer and deferred shader. We want to avoid this.
                                // So for transmittance we use Disney profile formulation (that we know is more correct) in both case, and in the case of Jimenez we hack the parameters with 2-Gaussian parameters (Ideally we should fit but haven't find good fit) so it approximately match.
                                // Note: Jimenez SSS is in cm unit whereas Disney is in mm unit making an inconsistency here to compare model side by side
                                cmd.SetComputeVectorArrayParam(deferredComputeShader, "_ShapeParams",       shapeParams);
                                cmd.SetComputeVectorArrayParam(deferredComputeShader, "_TransmissionTints", transmissionTints);

                                cmd.SetComputeTextureParam(deferredComputeShader, kernel, "specularLightingUAV", colorBuffers[0]);
                                cmd.SetComputeTextureParam(deferredComputeShader, kernel, "diffuseLightingUAV",  colorBuffers[1]);

                                // always do deferred lighting in blocks of 16x16 (not same as tiled light size)

                                if (enableFeatureVariants)
                                {
                                    cmd.SetComputeIntParam(deferredComputeShader, "g_TileListOffset", variant * numTiles);
                                    cmd.SetComputeBufferParam(deferredComputeShader, kernel, "g_TileList", s_TileList);
                                    cmd.DispatchCompute(deferredComputeShader, kernel, s_DispatchIndirectBuffer, (uint)variant * 3 * sizeof(uint));
                                }
                                else
                                {
                                    cmd.DispatchCompute(deferredComputeShader, kernel, numTilesX, numTilesY, 1);
                                }
                            }
                        }
                        else
                        {
                            // Pixel shader evaluation
                            PushGlobalParams(camera, cmd, null, 0);

                            if (outputSplitLighting)
                            {
                                Utilities.SelectKeyword(m_DeferredAllMaterialMRT, "USE_CLUSTERED_LIGHTLIST", "USE_FPTL_LIGHTLIST", bUseClusteredForDeferred);
                                Utilities.DrawFullScreen(cmd, m_DeferredAllMaterialMRT, colorBuffers, depthStencilBuffer);
                            }
                            else
                            {
                                // If SSS is disable, do lighting for both split lighting and no split lighting
                                if (!debugDisplaySettings.renderingDebugSettings.enableSSSAndTransmission)
                                {
                                    m_DeferredAllMaterialSRT.SetInt("_StencilRef", (int)StencilLightingUsage.NoLighting);
                                    m_DeferredAllMaterialSRT.SetInt("_StencilCmp", (int)CompareFunction.NotEqual);
                                }
                                else
                                {
                                    m_DeferredAllMaterialSRT.SetInt("_StencilRef", (int)StencilLightingUsage.RegularLighting);
                                    m_DeferredAllMaterialSRT.SetInt("_StencilCmp", (int)CompareFunction.Equal);
                                }

                                Utilities.SelectKeyword(m_DeferredAllMaterialSRT, "USE_CLUSTERED_LIGHTLIST", "USE_FPTL_LIGHTLIST", bUseClusteredForDeferred);
                                Utilities.DrawFullScreen(cmd, m_DeferredAllMaterialSRT, colorBuffers[0], depthStencilBuffer);
                            }
                        }
                    }

                    SetGlobalPropertyRedirect(null, 0, null);
                } // TilePass - Deferred Lighting Pass
            }

            public void RenderForward(Camera camera, CommandBuffer cmd, bool renderOpaque)
            {
                PushGlobalParams(camera, cmd, null, 0);

                // Note: if we use render opaque with deferred tiling we need to render a opaque depth pass for these opaque objects
                if (!m_TileSettings.enableTileAndCluster)
                {
                    using (new Utilities.ProfilingSample("Forward pass", cmd))
                    {
                        cmd.EnableShaderKeyword("LIGHTLOOP_SINGLE_PASS");
                        cmd.DisableShaderKeyword("LIGHTLOOP_TILE_PASS");
                    }
                }
                else
                {
                    // Only opaques can use FPTL, transparents must use clustered!
                    bool useFptl = renderOpaque && usingFptl;

                    using (new Utilities.ProfilingSample(useFptl ? "Forward Tiled pass" : "Forward Clustered pass", cmd))
                    {
                        // say that we want to use tile of single loop
                        cmd.EnableShaderKeyword("LIGHTLOOP_TILE_PASS");
                        cmd.DisableShaderKeyword("LIGHTLOOP_SINGLE_PASS");
                        cmd.SetGlobalFloat("_UseTileLightList", useFptl ? 1 : 0);      // leaving this as a dynamic toggle for now for forward opaques to keep shader variants down.
                        cmd.SetGlobalBuffer("g_vLightListGlobal", useFptl ? s_LightList : s_PerVoxelLightLists);
                    }
                }
            }

            public void RenderDebugOverlay(Camera camera, CommandBuffer cmd, DebugDisplaySettings debugDisplaySettings, ref float x, ref float y, float overlaySize, float width)
            {
                LightingDebugSettings lightingDebug = debugDisplaySettings.lightingDebugSettings;
                using (new Utilities.ProfilingSample("Display Shadows", cmd))
                {
                    if (lightingDebug.shadowDebugMode == ShadowMapDebugMode.VisualizeShadowMap)
                    {
                        int index = (int)lightingDebug.shadowMapIndex;

#if UNITY_EDITOR
                        if(lightingDebug.shadowDebugUseSelection)
                        {
                            index = -1;
                            if (UnityEditor.Selection.activeObject is GameObject)
                            {
                                GameObject go = UnityEditor.Selection.activeObject as GameObject;
                                Light light = go.GetComponent<Light>();
                                if (light != null)
                                {
                                    index = m_ShadowMgr.GetShadowRequestIndex(light);
                                }
                            }
                        }
#endif

                        if(index != -1)
                        {
                            uint faceCount = m_ShadowMgr.GetShadowRequestFaceCount((uint)index);
                            for (uint i = 0; i < faceCount; ++i)
                            {
                                m_ShadowMgr.DisplayShadow(cmd, index, i, x, y, overlaySize, overlaySize, lightingDebug.shadowMinValue, lightingDebug.shadowMaxValue);
                                Utilities.NextOverlayCoord(ref x, ref y, overlaySize, overlaySize, camera.pixelWidth);
                            }
                        }
                    }
                    else if (lightingDebug.shadowDebugMode == ShadowMapDebugMode.VisualizeAtlas)
                    {
                        m_ShadowMgr.DisplayShadowMap(cmd, lightingDebug.shadowAtlasIndex, 0, x, y, overlaySize, overlaySize, lightingDebug.shadowMinValue, lightingDebug.shadowMaxValue);
                        Utilities.NextOverlayCoord(ref x, ref y, overlaySize, overlaySize, camera.pixelWidth);
                    }
                }
            }
        }
    }
}<|MERGE_RESOLUTION|>--- conflicted
+++ resolved
@@ -2025,36 +2025,6 @@
                                 hdCamera.SetupComputeShader(deferredComputeShader, cmd);
 
                                 // TODO: Update value like in ApplyDebugDisplaySettings() call. Sadly it is high likely that this will not be keep in sync. we really need to get rid of this by making global parameters visible to compute shaders
-<<<<<<< HEAD
-                                cmd.SetComputeIntParam(shadeOpaqueShader, "_DebugViewMaterial", debugViewMaterial);
-                                cmd.SetComputeIntParam(shadeOpaqueShader, "_DebugLightingMode", debugLightingMode);
-                                cmd.SetComputeVectorParam(shadeOpaqueShader, "_DebugLightingAlbedo", debugLightingAlbedo);
-                                cmd.SetComputeVectorParam(shadeOpaqueShader, "_DebugLightingSmoothness", debugLightingSmoothness);
-
-                                cmd.SetComputeBufferParam(shadeOpaqueShader, kernel, "g_vLightListGlobal", bUseClusteredForDeferred ? s_PerVoxelLightLists : s_LightList);
-
-                                cmd.SetComputeTextureParam(shadeOpaqueShader, kernel, "_MainDepthTexture", depthTexture);
-                                cmd.SetComputeTextureParam(shadeOpaqueShader, kernel, "_GBufferTexture0", gbufferTexture0);
-                                cmd.SetComputeTextureParam(shadeOpaqueShader, kernel, "_GBufferTexture1", gbufferTexture1);
-                                cmd.SetComputeTextureParam(shadeOpaqueShader, kernel, "_GBufferTexture2", gbufferTexture2);
-                                cmd.SetComputeTextureParam(shadeOpaqueShader, kernel, "_GBufferTexture3", gbufferTexture3);
-                                cmd.SetComputeTextureParam(shadeOpaqueShader, kernel, "_AmbientOcclusionTexture", ambientOcclusionTexture);
-
-                                cmd.SetComputeTextureParam(shadeOpaqueShader, kernel, "_LtcData", ltcData);
-                                cmd.SetComputeTextureParam(shadeOpaqueShader, kernel, "_PreIntegratedFGD", preIntegratedFGD);
-                                cmd.SetComputeTextureParam(shadeOpaqueShader, kernel, "_LtcGGXMatrix", ltcGGXMatrix);
-                                cmd.SetComputeTextureParam(shadeOpaqueShader, kernel, "_LtcDisneyDiffuseMatrix", ltcDisneyDiffuseMatrix);
-                                cmd.SetComputeTextureParam(shadeOpaqueShader, kernel, "_LtcMultiGGXFresnelDisneyDiffuse", ltcMultiGGXFresnelDisneyDiffuse);
-
-                                cmd.SetComputeMatrixParam(shadeOpaqueShader, "g_mInvScrProjection", invScrProjection);
-                                cmd.SetComputeIntParam(shadeOpaqueShader, "_UseTileLightList", useTileLightList);
-
-                                cmd.SetComputeVectorParam(shadeOpaqueShader, "_Time", time);
-                                cmd.SetComputeVectorParam(shadeOpaqueShader, "_SinTime", sinTime);
-                                cmd.SetComputeVectorParam(shadeOpaqueShader, "_CosTime", cosTime);
-                                cmd.SetComputeVectorParam(shadeOpaqueShader, "unity_DeltaTime", unity_DeltaTime);
-                                cmd.SetComputeIntParam(shadeOpaqueShader, "_EnvLightSkyEnabled", envLightSkyEnabled);
-=======
                                 cmd.SetComputeIntParam(deferredComputeShader, "_DebugViewMaterial", debugViewMaterial);
                                 cmd.SetComputeIntParam(deferredComputeShader, "_DebugLightingMode", debugLightingMode);
                                 cmd.SetComputeVectorParam(deferredComputeShader, "_DebugLightingAlbedo", debugLightingAlbedo);
@@ -2082,14 +2052,8 @@
                                 cmd.SetComputeVectorParam(deferredComputeShader, "_SinTime", sinTime);
                                 cmd.SetComputeVectorParam(deferredComputeShader, "_CosTime", cosTime);
                                 cmd.SetComputeVectorParam(deferredComputeShader, "unity_DeltaTime", unity_DeltaTime);
-                                cmd.SetComputeVectorParam(deferredComputeShader, "_WorldSpaceCameraPos", worldSpaceCameraPos);
-                                cmd.SetComputeVectorParam(deferredComputeShader, "_ProjectionParams", projectionParams);
-                                cmd.SetComputeVectorParam(deferredComputeShader, "_ScreenParams", screenParams);
-                                cmd.SetComputeVectorParam(deferredComputeShader, "_ZBufferParams", zbufferParams);
-                                cmd.SetComputeVectorParam(deferredComputeShader, "unity_OrthoParams", unity_OrthoParams);
                                 cmd.SetComputeIntParam(deferredComputeShader, "_EnvLightSkyEnabled", envLightSkyEnabled);
                                 cmd.SetComputeFloatParam(deferredComputeShader, "_AmbientOcclusionDirectLightStrenght", ambientOcclusionDirectLightStrenght);
->>>>>>> d59e5557
 
                                 Texture skyTexture = Shader.GetGlobalTexture("_SkyTexture");
                                 Texture IESArrayTexture = Shader.GetGlobalTexture("_IESArray");
