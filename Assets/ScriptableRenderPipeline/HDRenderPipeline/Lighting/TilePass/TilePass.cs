--- conflicted
+++ resolved
@@ -2088,28 +2088,6 @@
                                 cmd.SetComputeBufferParam(shadeOpaqueShader, kernel, "g_vLightListGlobal", bUseClusteredForDeferred ? s_PerVoxelLightLists : s_LightList);
 
                                 cmd.SetComputeTextureParam(shadeOpaqueShader, kernel, "_MainDepthTexture", depthTexture);
-<<<<<<< HEAD
-                                cmd.SetComputeTextureParam(shadeOpaqueShader, kernel, "_GBufferTexture0", Shader.PropertyToID("_GBufferTexture0"));
-                                cmd.SetComputeTextureParam(shadeOpaqueShader, kernel, "_GBufferTexture1", Shader.PropertyToID("_GBufferTexture1"));
-                                cmd.SetComputeTextureParam(shadeOpaqueShader, kernel, "_GBufferTexture2", Shader.PropertyToID("_GBufferTexture2"));
-                                cmd.SetComputeTextureParam(shadeOpaqueShader, kernel, "_GBufferTexture3", Shader.PropertyToID("_GBufferTexture3"));
-                                cmd.SetComputeTextureParam(shadeOpaqueShader, kernel, "_AmbientOcclusionTexture", Shader.PropertyToID("_AmbientOcclusionTexture"));
-
-                                cmd.SetComputeTextureParam(shadeOpaqueShader, kernel, "_LtcData", Shader.GetGlobalTexture(Shader.PropertyToID("_LtcData")));
-                                cmd.SetComputeTextureParam(shadeOpaqueShader, kernel, "_PreIntegratedFGD", Shader.GetGlobalTexture("_PreIntegratedFGD"));
-                                cmd.SetComputeTextureParam(shadeOpaqueShader, kernel, "_LtcGGXMatrix", Shader.GetGlobalTexture("_LtcGGXMatrix"));
-                                cmd.SetComputeTextureParam(shadeOpaqueShader, kernel, "_LtcDisneyDiffuseMatrix", Shader.GetGlobalTexture("_LtcDisneyDiffuseMatrix"));
-                                cmd.SetComputeTextureParam(shadeOpaqueShader, kernel, "_LtcMultiGGXFresnelDisneyDiffuse", Shader.GetGlobalTexture("_LtcMultiGGXFresnelDisneyDiffuse"));
-
-                                cmd.SetComputeMatrixParam(shadeOpaqueShader, "g_mInvScrProjection", Shader.GetGlobalMatrix("g_mInvScrProjection"));
-                                cmd.SetComputeIntParam(shadeOpaqueShader, "_UseTileLightList", Shader.GetGlobalInt("_UseTileLightList"));
-
-                                cmd.SetComputeVectorParam(shadeOpaqueShader, "_Time", Shader.GetGlobalVector("_Time"));
-                                cmd.SetComputeVectorParam(shadeOpaqueShader, "_SinTime", Shader.GetGlobalVector("_SinTime"));
-                                cmd.SetComputeVectorParam(shadeOpaqueShader, "_CosTime", Shader.GetGlobalVector("_CosTime"));
-                                cmd.SetComputeVectorParam(shadeOpaqueShader, "unity_DeltaTime", Shader.GetGlobalVector("unity_DeltaTime"));
-                                cmd.SetComputeIntParam(shadeOpaqueShader, "_EnvLightSkyEnabled", Shader.GetGlobalInt("_EnvLightSkyEnabled"));
-=======
                                 cmd.SetComputeTextureParam(shadeOpaqueShader, kernel, "_GBufferTexture0", gbufferTexture0);
                                 cmd.SetComputeTextureParam(shadeOpaqueShader, kernel, "_GBufferTexture1", gbufferTexture1);
                                 cmd.SetComputeTextureParam(shadeOpaqueShader, kernel, "_GBufferTexture2", gbufferTexture2);
@@ -2129,13 +2107,7 @@
                                 cmd.SetComputeVectorParam(shadeOpaqueShader, "_SinTime", sinTime);
                                 cmd.SetComputeVectorParam(shadeOpaqueShader, "_CosTime", cosTime);
                                 cmd.SetComputeVectorParam(shadeOpaqueShader, "unity_DeltaTime", unity_DeltaTime);
-                                cmd.SetComputeVectorParam(shadeOpaqueShader, "_WorldSpaceCameraPos", worldSpaceCameraPos);
-                                cmd.SetComputeVectorParam(shadeOpaqueShader, "_ProjectionParams", projectionParams);
-                                cmd.SetComputeVectorParam(shadeOpaqueShader, "_ScreenParams", screenParams);
-                                cmd.SetComputeVectorParam(shadeOpaqueShader, "_ZBufferParams", zbufferParams);
-                                cmd.SetComputeVectorParam(shadeOpaqueShader, "unity_OrthoParams", unity_OrthoParams);
                                 cmd.SetComputeIntParam(shadeOpaqueShader, "_EnvLightSkyEnabled", envLightSkyEnabled);
->>>>>>> 3de38a8e
 
                                 Texture skyTexture = Shader.GetGlobalTexture("_SkyTexture");
                                 Texture IESArrayTexture = Shader.GetGlobalTexture("_IESArray");
