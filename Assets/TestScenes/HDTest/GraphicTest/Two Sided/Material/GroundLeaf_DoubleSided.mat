%YAML 1.1
%TAG !u! tag:unity3d.com,2011:
--- !u!21 &2100000
Material:
  serializedVersion: 6
  m_ObjectHideFlags: 0
  m_PrefabParentObject: {fileID: 0}
  m_PrefabInternal: {fileID: 0}
  m_Name: GroundLeaf_DoubleSided
  m_Shader: {fileID: 4800000, guid: c4edd00ff2db5b24391a4fcb1762e459, type: 3}
  m_ShaderKeywords: _ALPHATEST_ON _DEPTHOFFSETENABLE_OFF _DETAIL_MAP_WITH_NORMAL _DISTORTIONDEPTHTEST_OFF
    _DISTORTIONENABLE_OFF _DISTORTIONONLY_OFF _DOUBLESIDED_LIGHTING_MIRROR _EMISSION
    _ENABLEPERPIXELDISPLACEMENT_OFF _MASKMAP _METALLICGLOSSMAP _NORMALMAP _NORMALMAP_TANGENT_SPACE
    _TESSELLATIONOBJECTSCALE_OFF _TESSELLATION_DISPLACEMENT
  m_LightmapFlags: 1
  m_EnableInstancingVariants: 0
  m_CustomRenderQueue: 2450
  stringTagMap:
    RenderType: TransparentCutout
  disabledShaderPasses:
  - DistortionVectors
  m_SavedProperties:
    serializedVersion: 3
    m_TexEnvs:
    - _AnisotropyMap:
        m_Texture: {fileID: 0}
        m_Scale: {x: 1, y: 1}
        m_Offset: {x: 0, y: 0}
    - _BaseColorMap:
        m_Texture: {fileID: 2800000, guid: 00447c5eeb984f54d92c80818840a36b, type: 3}
        m_Scale: {x: 1, y: 1}
        m_Offset: {x: 0, y: 0}
    - _BumpMap:
        m_Texture: {fileID: 2800000, guid: 0c3144d154991884c8aa53e7dc7893ff, type: 3}
        m_Scale: {x: 1, y: 1}
        m_Offset: {x: 0, y: 0}
    - _ColorMap:
        m_Texture: {fileID: 2800000, guid: 00447c5eeb984f54d92c80818840a36b, type: 3}
        m_Scale: {x: 1, y: 1}
        m_Offset: {x: 0, y: 0}
    - _DetailAlbedoMap:
        m_Texture: {fileID: 0}
        m_Scale: {x: 1, y: 1}
        m_Offset: {x: 0, y: 0}
    - _DetailMap:
        m_Texture: {fileID: 0}
        m_Scale: {x: 1, y: 1}
        m_Offset: {x: 0, y: 0}
    - _DetailMask:
        m_Texture: {fileID: 0}
        m_Scale: {x: 1, y: 1}
        m_Offset: {x: 0, y: 0}
    - _DetailNormalMap:
        m_Texture: {fileID: 0}
        m_Scale: {x: 1, y: 1}
        m_Offset: {x: 0, y: 0}
    - _DiffuseLightingMap:
        m_Texture: {fileID: 0}
        m_Scale: {x: 1, y: 1}
        m_Offset: {x: 0, y: 0}
    - _DistortionVectorMap:
        m_Texture: {fileID: 0}
        m_Scale: {x: 1, y: 1}
        m_Offset: {x: 0, y: 0}
    - _EmissionMap:
        m_Texture: {fileID: 0}
        m_Scale: {x: 1, y: 1}
        m_Offset: {x: 0, y: 0}
    - _EmissiveColorMap:
        m_Texture: {fileID: 0}
        m_Scale: {x: 1, y: 1}
        m_Offset: {x: 0, y: 0}
    - _HeightMap:
        m_Texture: {fileID: 0}
        m_Scale: {x: 1, y: 1}
        m_Offset: {x: 0, y: 0}
    - _MainTex:
        m_Texture: {fileID: 2800000, guid: 00447c5eeb984f54d92c80818840a36b, type: 3}
        m_Scale: {x: 1, y: 1}
        m_Offset: {x: 0, y: 0}
    - _MaskMap:
        m_Texture: {fileID: 2800000, guid: b24f69ff4ace9194fb0d9eee4f5cf1a4, type: 3}
        m_Scale: {x: 1, y: 1}
        m_Offset: {x: 0, y: 0}
    - _MetallicGlossMap:
        m_Texture: {fileID: 2800000, guid: b24f69ff4ace9194fb0d9eee4f5cf1a4, type: 3}
        m_Scale: {x: 1, y: 1}
        m_Offset: {x: 0, y: 0}
    - _NormalMap:
        m_Texture: {fileID: 2800000, guid: 0c3144d154991884c8aa53e7dc7893ff, type: 3}
        m_Scale: {x: 1, y: 1}
        m_Offset: {x: 0, y: 0}
    - _OcclusionMap:
        m_Texture: {fileID: 0}
        m_Scale: {x: 1, y: 1}
        m_Offset: {x: 0, y: 0}
    - _ParallaxMap:
        m_Texture: {fileID: 0}
        m_Scale: {x: 1, y: 1}
        m_Offset: {x: 0, y: 0}
    - _SpecularOcclusionMap:
        m_Texture: {fileID: 0}
        m_Scale: {x: 1, y: 1}
        m_Offset: {x: 0, y: 0}
    - _SubSurfaceRadiusMap:
        m_Texture: {fileID: 0}
        m_Scale: {x: 1, y: 1}
        m_Offset: {x: 0, y: 0}
    - _SubsurfaceRadiusMap:
        m_Texture: {fileID: 0}
        m_Scale: {x: 1, y: 1}
        m_Offset: {x: 0, y: 0}
    - _TangentMap:
        m_Texture: {fileID: 0}
        m_Scale: {x: 1, y: 1}
        m_Offset: {x: 0, y: 0}
    - _ThicknessMap:
        m_Texture: {fileID: 0}
        m_Scale: {x: 1, y: 1}
        m_Offset: {x: 0, y: 0}
    m_Floats:
    - _AlphaCutoff: 0.5
    - _AlphaCutoffEnable: 1
    - _Anisotropy: 0
    - _BlendMode: 0
    - _BumpScale: 1
    - _CullMode: 0
    - _Cutoff: 0.5
    - _DepthOffsetEnable: 0
    - _DetailAOScale: 1
    - _DetailAlbedoScale: 1
    - _DetailHeightScale: 1
    - _DetailMapMode: 0
    - _DetailNormalMapScale: 1
    - _DetailNormalScale: 1
    - _DetailSmoothnessScale: 1
    - _DistortionDepthTest: 0
    - _DistortionEnable: 0
    - _DistortionOnly: 0
    - _DoubleSidedEnable: 1
    - _DoubleSidedMode: 3
    - _DstBlend: 0
    - _EmissiveColorMode: 1
    - _EmissiveIntensity: 0
    - _EnablePerPixelDisplacement: 0
    - _GlossMapScale: 0.892
    - _Glossiness: 0.507
    - _GlossyReflections: 1
    - _HeightAmplitude: 0.32
    - _HeightBias: 0
    - _HeightCenter: 0.68
    - _HeightMapMode: 0
    - _HeightScale: 1
<<<<<<< HEAD
    - _MaterialID: 0
    - _StencilRef: 1
=======
    - _HorizonFade: 1
    - _MaterialID: 0
    - _MaterialId: 0
>>>>>>> 6cb5e567
    - _Metalic: 0
    - _Metallic: 0
    - _Mettalic: 0
    - _Mode: 1
    - _NormalMapSpace: 0
    - _NormalScale: 1
    - _OcclusionStrength: 1
    - _PPDLodThreshold: 5
    - _PPDMaxSamples: 15
    - _PPDMinSamples: 5
    - _Parallax: 0.02
    - _Smoothness: 0.5
    - _SmoothnessTextureChannel: 0
    - _SpecularHighlights: 1
    - _SrcBlend: 1
    - _StencilRef: 0
    - _SubSurfaceRadius: 0
    - _SubsurfaceProfile: 0
    - _SubsurfaceRadius: 1
    - _SurfaceType: 0
    - _TessellationBackFaceCullEpsilon: -0.375
    - _TessellationFactor: 4
    - _TessellationFactorMaxDistance: 50
    - _TessellationFactorMinDistance: 20
    - _TessellationFactorTriangleSize: 100
    - _TessellationMode: 1
    - _TessellationObjectScale: 0
    - _TessellationShapeFactor: 0.75
    - _TexWorldScale: 1
    - _Thickness: 0.5
    - _UVBase: 0
    - _UVDetail: 0
    - _UVMappingPlanar: 0
    - _UVSec: 0
    - _ZTestMode: 8
    - _ZWrite: 1
    m_Colors:
    - _BaseColor: {r: 1, g: 1, b: 1, a: 1}
    - _Color: {r: 0.5882353, g: 0.5882353, b: 0.5882353, a: 1}
    - _EmissionColor: {r: 0, g: 0, b: 0, a: 1}
    - _EmissiveColor: {r: 0, g: 0, b: 0, a: 1}
    - _UVDetailsMappingMask: {r: 1, g: 0, b: 0, a: 0}
    - _UVMappingMask: {r: 1, g: 0, b: 0, a: 0}<|MERGE_RESOLUTION|>--- conflicted
+++ resolved
@@ -151,17 +151,10 @@
     - _HeightCenter: 0.68
     - _HeightMapMode: 0
     - _HeightScale: 1
-<<<<<<< HEAD
-    - _MaterialID: 0
-    - _StencilRef: 1
-=======
     - _HorizonFade: 1
     - _MaterialID: 0
-    - _MaterialId: 0
->>>>>>> 6cb5e567
     - _Metalic: 0
     - _Metallic: 0
-    - _Mettalic: 0
     - _Mode: 1
     - _NormalMapSpace: 0
     - _NormalScale: 1
@@ -174,8 +167,7 @@
     - _SmoothnessTextureChannel: 0
     - _SpecularHighlights: 1
     - _SrcBlend: 1
-    - _StencilRef: 0
-    - _SubSurfaceRadius: 0
+    - _StencilRef: 1
     - _SubsurfaceProfile: 0
     - _SubsurfaceRadius: 1
     - _SurfaceType: 0
