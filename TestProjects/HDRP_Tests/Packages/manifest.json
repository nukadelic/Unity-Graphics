--- conflicted
+++ resolved
@@ -12,10 +12,7 @@
     "com.unity.testing.hdrp": "file:../../../com.unity.testing.hdrp",
     "com.unity.ugui": "1.0.0",
     "com.unity.visualeffectgraph": "file:../../../com.unity.visualeffectgraph",
-<<<<<<< HEAD
-=======
     "com.unity.xr.legacyinputhelpers": "2.1.2",
->>>>>>> 14bebef9
     "com.unity.modules.ai": "1.0.0",
     "com.unity.modules.androidjni": "1.0.0",
     "com.unity.modules.animation": "1.0.0",
