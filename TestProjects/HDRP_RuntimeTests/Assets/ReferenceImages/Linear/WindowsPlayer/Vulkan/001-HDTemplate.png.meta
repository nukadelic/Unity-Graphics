fileFormatVersion: 2
<<<<<<< HEAD
guid: 88c1a894bb2abd6e4a9f847665815600
=======
guid: 54576884daafcec43b46387c6e596100
>>>>>>> 8bffa175
TextureImporter:
  internalIDToNameTable: []
  externalObjects: {}
  serializedVersion: 10
  mipmaps:
    mipMapMode: 0
    enableMipMap: 1
    sRGBTexture: 1
    linearTexture: 0
    fadeOut: 0
    borderMipMap: 0
    mipMapsPreserveCoverage: 0
    alphaTestReferenceValue: 0.5
    mipMapFadeDistanceStart: 1
    mipMapFadeDistanceEnd: 3
  bumpmap:
    convertToNormalMap: 0
    externalNormalMap: 0
    heightScale: 0.25
    normalMapFilter: 0
  isReadable: 0
  streamingMipmaps: 0
  streamingMipmapsPriority: 0
  vTOnly: 0
  grayScaleToAlpha: 0
  generateCubemap: 6
  cubemapConvolution: 0
  seamlessCubemap: 0
  textureFormat: 1
  maxTextureSize: 2048
  textureSettings:
    serializedVersion: 2
    filterMode: -1
    aniso: -1
    mipBias: -100
    wrapU: -1
    wrapV: -1
    wrapW: -1
  nPOTScale: 1
  lightmap: 0
  compressionQuality: 50
  spriteMode: 0
  spriteExtrude: 1
  spriteMeshType: 1
  alignment: 0
  spritePivot: {x: 0.5, y: 0.5}
  spritePixelsToUnits: 100
  spriteBorder: {x: 0, y: 0, z: 0, w: 0}
  spriteGenerateFallbackPhysicsShape: 1
  alphaUsage: 1
  alphaIsTransparency: 0
  spriteTessellationDetail: -1
  textureType: 0
  textureShape: 1
  singleChannelComponent: 0
  maxTextureSizeSet: 0
  compressionQualitySet: 0
  textureFormatSet: 0
  ignorePngGamma: 0
  platformSettings:
  - serializedVersion: 3
    buildTarget: DefaultTexturePlatform
    maxTextureSize: 2048
    resizeAlgorithm: 0
    textureFormat: -1
    textureCompression: 1
    compressionQuality: 50
    crunchedCompression: 0
    allowsAlphaSplitting: 0
    overridden: 0
    androidETC2FallbackOverride: 0
    forceMaximumCompressionQuality_BC6H_BC7: 0
  spriteSheet:
    serializedVersion: 2
    sprites: []
    outline: []
    physicsShape: []
    bones: []
    spriteID: 
    internalID: 0
    vertices: []
    indices: 
    edges: []
    weights: []
    secondaryTextures: []
  spritePackingTag: 
  pSDRemoveMatte: 0
  pSDShowRemoveMatteOption: 0
  userData: 
  assetBundleName: 
  assetBundleVariant: <|MERGE_RESOLUTION|>--- conflicted
+++ resolved
@@ -1,9 +1,5 @@
 fileFormatVersion: 2
-<<<<<<< HEAD
-guid: 88c1a894bb2abd6e4a9f847665815600
-=======
-guid: 54576884daafcec43b46387c6e596100
->>>>>>> 8bffa175
+guid: 971bfd52c46d73444a1f5af001432e66
 TextureImporter:
   internalIDToNameTable: []
   externalObjects: {}
@@ -27,7 +23,6 @@
   isReadable: 0
   streamingMipmaps: 0
   streamingMipmapsPriority: 0
-  vTOnly: 0
   grayScaleToAlpha: 0
   generateCubemap: 6
   cubemapConvolution: 0
