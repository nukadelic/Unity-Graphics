%YAML 1.1
%TAG !u! tag:unity3d.com,2011:
--- !u!114 &-4071155899116687720
MonoBehaviour:
  m_ObjectHideFlags: 11
  m_CorrespondingSourceObject: {fileID: 0}
  m_PrefabInstance: {fileID: 0}
  m_PrefabAsset: {fileID: 0}
  m_GameObject: {fileID: 0}
  m_Enabled: 1
  m_EditorHideFlags: 0
  m_Script: {fileID: 11500000, guid: da692e001514ec24dbc4cca1949ff7e8, type: 3}
  m_Name: 
  m_EditorClassIdentifier: 
  version: 7
--- !u!21 &2100000
Material:
  serializedVersion: 6
  m_ObjectHideFlags: 0
  m_CorrespondingSourceObject: {fileID: 0}
  m_PrefabInstance: {fileID: 0}
  m_PrefabAsset: {fileID: 0}
  m_Name: Shader Graphs_Lit_Specular
  m_Shader: {fileID: -6465566751694194690, guid: 840c06a124dd5404a8c21d9490e03151,
    type: 3}
  m_ShaderKeywords: 
  m_LightmapFlags: 4
  m_EnableInstancingVariants: 0
  m_DoubleSidedGI: 0
  m_CustomRenderQueue: -1
  stringTagMap:
    MotionVector: User
  disabledShaderPasses:
  - MOTIONVECTORS
  - TransparentBackface
  - RayTracingPrepass
  - TransparentDepthPrepass
  - TransparentDepthPostpass
  m_SavedProperties:
    serializedVersion: 3
    m_TexEnvs:
    - _Texture2DAsset_224A0831_Out_0:
        m_Texture: {fileID: 2800000, guid: fcecce6d2c9be8d418a27f0658a2210d, type: 3}
        m_Scale: {x: 1, y: 1}
        m_Offset: {x: 0, y: 0}
<<<<<<< HEAD
    - _Texture2DAsset_e607bf3ad36c45ce89bf0169112055cc_Out_0:
=======
    - _Texture2DAsset_64456fbf72f147a3aaf6006623ac83b0_Out_0:
        m_Texture: {fileID: 2800000, guid: fcecce6d2c9be8d418a27f0658a2210d, type: 3}
        m_Scale: {x: 1, y: 1}
        m_Offset: {x: 0, y: 0}
    - _Texture2DAsset_ca43bb7fbb2148a7a9f8d1fcaa398023_Out_0:
>>>>>>> 0ed3553d
        m_Texture: {fileID: 2800000, guid: fcecce6d2c9be8d418a27f0658a2210d, type: 3}
        m_Scale: {x: 1, y: 1}
        m_Offset: {x: 0, y: 0}
    m_Floats:
    - _AddPrecomputedVelocity: 0
    - _AlphaCutoffEnable: 0
    - _AlphaDstBlend: 0
    - _AlphaSrcBlend: 1
    - _AlphaToMask: 0
<<<<<<< HEAD
=======
    - _AlphaToMaskInspectorValue: 0
>>>>>>> 0ed3553d
    - _BlendMode: 0
    - _CullMode: 2
    - _CullModeForward: 2
    - _DepthOffsetEnable: 0
    - _DoubleSidedEnable: 0
    - _DoubleSidedNormalMode: 2
    - _DstBlend: 0
    - _EnableBlendModePreserveSpecularLighting: 1
    - _EnableFogOnTransparent: 1
    - _OpaqueCullMode: 2
    - _RayTracing: 0
    - _ReceivesSSR: 1
    - _ReceivesSSRTransparent: 1
    - _RenderQueueType: 1
    - _RequireSplitLighting: 0
    - _SrcBlend: 1
    - _StencilRef: 0
    - _StencilRefDepth: 8
    - _StencilRefDistortionVec: 4
    - _StencilRefGBuffer: 10
    - _StencilRefMV: 40
    - _StencilWriteMask: 6
    - _StencilWriteMaskDepth: 8
    - _StencilWriteMaskDistortionVec: 4
    - _StencilWriteMaskGBuffer: 14
    - _StencilWriteMaskMV: 40
    - _SupportDecals: 1
    - _SurfaceType: 0
    - _TransparentBackfaceEnable: 0
    - _TransparentCullMode: 2
    - _TransparentDepthPostpassEnable: 0
    - _TransparentDepthPrepassEnable: 0
    - _TransparentSortPriority: 0
    - _TransparentWritingMotionVec: 0
    - _TransparentZWrite: 0
    - _UseShadowThreshold: 0
    - _ZTestDepthEqualForOpaque: 3
    - _ZTestGBuffer: 4
    - _ZTestTransparent: 4
    - _ZWrite: 1
    m_Colors:
    - _DoubleSidedConstants: {r: 1, g: 1, b: -1, a: 0}
    - _EmissionColor: {r: 1, g: 1, b: 1, a: 1}
  m_BuildTextureStacks: []<|MERGE_RESOLUTION|>--- conflicted
+++ resolved
@@ -43,15 +43,11 @@
         m_Texture: {fileID: 2800000, guid: fcecce6d2c9be8d418a27f0658a2210d, type: 3}
         m_Scale: {x: 1, y: 1}
         m_Offset: {x: 0, y: 0}
-<<<<<<< HEAD
-    - _Texture2DAsset_e607bf3ad36c45ce89bf0169112055cc_Out_0:
-=======
     - _Texture2DAsset_64456fbf72f147a3aaf6006623ac83b0_Out_0:
         m_Texture: {fileID: 2800000, guid: fcecce6d2c9be8d418a27f0658a2210d, type: 3}
         m_Scale: {x: 1, y: 1}
         m_Offset: {x: 0, y: 0}
     - _Texture2DAsset_ca43bb7fbb2148a7a9f8d1fcaa398023_Out_0:
->>>>>>> 0ed3553d
         m_Texture: {fileID: 2800000, guid: fcecce6d2c9be8d418a27f0658a2210d, type: 3}
         m_Scale: {x: 1, y: 1}
         m_Offset: {x: 0, y: 0}
@@ -61,10 +57,7 @@
     - _AlphaDstBlend: 0
     - _AlphaSrcBlend: 1
     - _AlphaToMask: 0
-<<<<<<< HEAD
-=======
     - _AlphaToMaskInspectorValue: 0
->>>>>>> 0ed3553d
     - _BlendMode: 0
     - _CullMode: 2
     - _CullModeForward: 2
