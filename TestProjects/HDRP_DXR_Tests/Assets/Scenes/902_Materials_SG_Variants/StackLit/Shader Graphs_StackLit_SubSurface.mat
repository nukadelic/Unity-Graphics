--- conflicted
+++ resolved
@@ -25,12 +25,6 @@
   m_SavedProperties:
     serializedVersion: 3
     m_TexEnvs:
-<<<<<<< HEAD
-    - _Texture2DAsset_34afad288cb04fa1af24f7c18e6dd04a_Out_0:
-        m_Texture: {fileID: 2800000, guid: fcecce6d2c9be8d418a27f0658a2210d, type: 3}
-        m_Scale: {x: 1, y: 1}
-        m_Offset: {x: 0, y: 0}
-=======
     - _Texture2DAsset_1988badaff4048dea480aa4a522fd399_Out_0:
         m_Texture: {fileID: 2800000, guid: fcecce6d2c9be8d418a27f0658a2210d, type: 3}
         m_Scale: {x: 1, y: 1}
@@ -43,7 +37,6 @@
         m_Texture: {fileID: 2800000, guid: a720075b2a0ff8440bc021a465769340, type: 3}
         m_Scale: {x: 1, y: 1}
         m_Offset: {x: 0, y: 0}
->>>>>>> 0ed3553d
     - _Texture2DAsset_436BDAD4_Out_0:
         m_Texture: {fileID: 2800000, guid: a720075b2a0ff8440bc021a465769340, type: 3}
         m_Scale: {x: 1, y: 1}
@@ -56,12 +49,6 @@
         m_Texture: {fileID: 2800000, guid: fcecce6d2c9be8d418a27f0658a2210d, type: 3}
         m_Scale: {x: 1, y: 1}
         m_Offset: {x: 0, y: 0}
-<<<<<<< HEAD
-    - _Texture2DAsset_e5a7eca832654f9ab7595dd6f13dd2ee_Out_0:
-        m_Texture: {fileID: 2800000, guid: a720075b2a0ff8440bc021a465769340, type: 3}
-        m_Scale: {x: 1, y: 1}
-        m_Offset: {x: 0, y: 0}
-=======
     - _Texture2DAsset_60c9782dba1548e4a06afad623e3da69_Out_0:
         m_Texture: {fileID: 2800000, guid: a720075b2a0ff8440bc021a465769340, type: 3}
         m_Scale: {x: 1, y: 1}
@@ -78,7 +65,6 @@
         m_Texture: {fileID: 2800000, guid: fcecce6d2c9be8d418a27f0658a2210d, type: 3}
         m_Scale: {x: 1, y: 1}
         m_Offset: {x: 0, y: 0}
->>>>>>> 0ed3553d
     m_Floats:
     - _AddPrecomputedVelocity: 0
     - _AlphaCutoffEnable: 0
