%YAML 1.1
%TAG !u! tag:unity3d.com,2011:
--- !u!114 &114000423595710692
MonoBehaviour:
  m_ObjectHideFlags: 0
  m_PrefabParentObject: {fileID: 0}
  m_PrefabInternal: {fileID: 0}
  m_GameObject: {fileID: 0}
  m_Enabled: 1
  m_EditorHideFlags: 0
  m_Script: {fileID: 11500000, guid: f780aa281814f9842a7c076d436932e7, type: 3}
  m_Name: VFXSlotFloat
  m_EditorClassIdentifier: 
  m_Parent: {fileID: 114533422069150978}
  m_Children: []
  m_UIPosition: {x: 0, y: 0}
  m_UICollapsed: 1
  m_UISuperCollapsed: 0
  m_MasterSlot: {fileID: 114533422069150978}
  m_MasterData:
    m_Owner: {fileID: 0}
    m_Value:
      m_Type:
        m_SerializableType: 
      m_SerializableObject: 
  m_Property:
    name: x
    m_serializedType:
      m_SerializableType: System.Single, mscorlib, Version=2.0.0.0, Culture=neutral,
        PublicKeyToken=b77a5c561934e089
    attributes: []
  m_Direction: 0
  m_LinkedSlots:
  - {fileID: 114537866366631664}
--- !u!114 &114005979040560778
MonoBehaviour:
  m_ObjectHideFlags: 0
  m_PrefabParentObject: {fileID: 0}
  m_PrefabInternal: {fileID: 0}
  m_GameObject: {fileID: 0}
  m_Enabled: 1
  m_EditorHideFlags: 0
  m_Script: {fileID: 11500000, guid: a971fa2e110a0ac42ac1d8dae408704b, type: 3}
  m_Name: SetAttribute
  m_EditorClassIdentifier: 
  m_Parent: {fileID: 114033350763109576}
  m_Children: []
  m_UIPosition: {x: 0, y: 0}
  m_UICollapsed: 0
  m_UISuperCollapsed: 0
  m_InputSlots:
  - {fileID: 114533422069150978}
  m_OutputSlots: []
  m_Disabled: 0
  attribute: position
  Composition: 0
  Random: 0
--- !u!114 &114018812500985080
MonoBehaviour:
  m_ObjectHideFlags: 0
  m_PrefabParentObject: {fileID: 0}
  m_PrefabInternal: {fileID: 0}
  m_GameObject: {fileID: 0}
  m_Enabled: 1
  m_EditorHideFlags: 0
  m_Script: {fileID: 11500000, guid: ac39bd03fca81b849929b9c966f1836a, type: 3}
  m_Name: VFXSlotFloat3
  m_EditorClassIdentifier: 
  m_Parent: {fileID: 0}
  m_Children:
  - {fileID: 114930797350116626}
  - {fileID: 114764358887695884}
  - {fileID: 114979938931591520}
  m_UIPosition: {x: 0, y: 0}
  m_UICollapsed: 1
  m_UISuperCollapsed: 0
  m_MasterSlot: {fileID: 114018812500985080}
  m_MasterData:
    m_Owner: {fileID: 114553912063383562}
    m_Value:
      m_Type:
        m_SerializableType: UnityEngine.Vector3, UnityEngine.CoreModule, Version=0.0.0.0,
          Culture=neutral, PublicKeyToken=null
      m_SerializableObject: '{"x":1.0,"y":0.0,"z":1.0}'
  m_Property:
    name: Color
    m_serializedType:
      m_SerializableType: UnityEngine.Vector3, UnityEngine.CoreModule, Version=0.0.0.0,
        Culture=neutral, PublicKeyToken=null
    attributes:
    - m_Type: 5
      m_Min: -Infinity
      m_Max: Infinity
      m_Tooltip: 
  m_Direction: 0
  m_LinkedSlots: []
--- !u!114 &114027752391783816
MonoBehaviour:
  m_ObjectHideFlags: 0
  m_PrefabParentObject: {fileID: 0}
  m_PrefabInternal: {fileID: 0}
  m_GameObject: {fileID: 0}
  m_Enabled: 1
  m_EditorHideFlags: 0
  m_Script: {fileID: 11500000, guid: f780aa281814f9842a7c076d436932e7, type: 3}
  m_Name: VFXSlotFloat
  m_EditorClassIdentifier: 
  m_Parent: {fileID: 114831130251144830}
  m_Children: []
  m_UIPosition: {x: 0, y: 0}
  m_UICollapsed: 1
  m_UISuperCollapsed: 0
  m_MasterSlot: {fileID: 114265085260653516}
  m_MasterData:
    m_Owner: {fileID: 0}
    m_Value:
      m_Type:
        m_SerializableType: 
      m_SerializableObject: 
  m_Property:
    name: z
    m_serializedType:
      m_SerializableType: System.Single, mscorlib, Version=2.0.0.0, Culture=neutral,
        PublicKeyToken=b77a5c561934e089
    attributes: []
  m_Direction: 0
  m_LinkedSlots: []
--- !u!114 &114033350763109576
MonoBehaviour:
  m_ObjectHideFlags: 0
  m_PrefabParentObject: {fileID: 0}
  m_PrefabInternal: {fileID: 0}
  m_GameObject: {fileID: 0}
  m_Enabled: 1
  m_EditorHideFlags: 0
  m_Script: {fileID: 11500000, guid: a0b9e6b9139e58d4c957ec54595da7d3, type: 3}
  m_Name: VFXQuadOutput
  m_EditorClassIdentifier: 
  m_Parent: {fileID: 114997603949784974}
  m_Children:
  - {fileID: 114553912063383562}
  - {fileID: 114005979040560778}
  m_UIPosition: {x: -192.57008, y: 449.48624}
  m_UICollapsed: 0
  m_UISuperCollapsed: 0
  m_InputSlots:
  - {fileID: 114442799293879530}
  m_OutputSlots: []
  m_Data: {fileID: 114069458236294264}
  m_InputFlowSlot:
  - link:
    - context: {fileID: 114536471820266184}
      slotIndex: 0
  m_OutputFlowSlot:
  - link: []
  blendMode: 1
  useSoftParticle: 0
  sortPriority: 0
  indirectDraw: 0
  flipBook: 0
  useGeometryShader: 0
--- !u!114 &114033604711334270
MonoBehaviour:
  m_ObjectHideFlags: 0
  m_PrefabParentObject: {fileID: 0}
  m_PrefabInternal: {fileID: 0}
  m_GameObject: {fileID: 0}
  m_Enabled: 1
  m_EditorHideFlags: 0
  m_Script: {fileID: 11500000, guid: f780aa281814f9842a7c076d436932e7, type: 3}
  m_Name: VFXSlotFloat
  m_EditorClassIdentifier: 
  m_Parent: {fileID: 114594741014280698}
  m_Children: []
  m_UIPosition: {x: 0, y: 0}
  m_UICollapsed: 1
  m_UISuperCollapsed: 0
  m_MasterSlot: {fileID: 114594741014280698}
  m_MasterData:
    m_Owner: {fileID: 0}
    m_Value:
      m_Type:
        m_SerializableType: 
      m_SerializableObject: 
  m_Property:
    name: x
    m_serializedType:
      m_SerializableType: System.Single, mscorlib, Version=2.0.0.0, Culture=neutral,
        PublicKeyToken=b77a5c561934e089
    attributes: []
  m_Direction: 0
  m_LinkedSlots: []
--- !u!114 &114049132967902410
MonoBehaviour:
  m_ObjectHideFlags: 0
  m_PrefabParentObject: {fileID: 0}
  m_PrefabInternal: {fileID: 0}
  m_GameObject: {fileID: 0}
  m_Enabled: 1
  m_EditorHideFlags: 0
  m_Script: {fileID: 11500000, guid: dd023f92c379f8b4daa3799f524ec9e6, type: 3}
  m_Name: VFXDataSpawnEvent
  m_EditorClassIdentifier: 
  m_Parent: {fileID: 0}
  m_Children: []
  m_UIPosition: {x: 0, y: 0}
  m_UICollapsed: 1
  m_Owners:
  - {fileID: 114095934640662620}
--- !u!114 &114051895635770072
MonoBehaviour:
  m_ObjectHideFlags: 0
  m_PrefabParentObject: {fileID: 0}
  m_PrefabInternal: {fileID: 0}
  m_GameObject: {fileID: 0}
  m_Enabled: 1
  m_EditorHideFlags: 0
  m_Script: {fileID: 11500000, guid: a0b9e6b9139e58d4c957ec54595da7d3, type: 3}
  m_Name: VFXQuadOutput
  m_EditorClassIdentifier: 
  m_Parent: {fileID: 114997603949784974}
  m_Children: []
  m_UIPosition: {x: -696.86194, y: 340.29614}
  m_UICollapsed: 0
  m_UISuperCollapsed: 0
  m_InputSlots:
  - {fileID: 114369981607264240}
  m_OutputSlots: []
  m_Data: {fileID: 114069458236294264}
  m_InputFlowSlot:
  - link:
    - context: {fileID: 114536471820266184}
      slotIndex: 0
  m_OutputFlowSlot:
  - link: []
  blendMode: 1
  useSoftParticle: 0
  sortPriority: 0
  indirectDraw: 0
  flipBook: 0
  useGeometryShader: 0
--- !u!114 &114069458236294264
MonoBehaviour:
  m_ObjectHideFlags: 0
  m_PrefabParentObject: {fileID: 0}
  m_PrefabInternal: {fileID: 0}
  m_GameObject: {fileID: 0}
  m_Enabled: 1
  m_EditorHideFlags: 0
  m_Script: {fileID: 11500000, guid: d78581a96eae8bf4398c282eb0b098bd, type: 3}
  m_Name: VFXDataParticle
  m_EditorClassIdentifier: 
  m_Parent: {fileID: 0}
  m_Children: []
  m_UIPosition: {x: 0, y: 0}
  m_UICollapsed: 1
  m_UISuperCollapsed: 0
  m_Owners:
  - {fileID: 114988927067353768}
  - {fileID: 114536471820266184}
  - {fileID: 114051895635770072}
  - {fileID: 114802777676336084}
  - {fileID: 114033350763109576}
  m_Capacity: 65536
  m_Space: 0
--- !u!114 &114089173068204810
MonoBehaviour:
  m_ObjectHideFlags: 0
  m_PrefabParentObject: {fileID: 0}
  m_PrefabInternal: {fileID: 0}
  m_GameObject: {fileID: 0}
  m_Enabled: 1
  m_EditorHideFlags: 0
  m_Script: {fileID: 11500000, guid: f780aa281814f9842a7c076d436932e7, type: 3}
  m_Name: VFXSlotFloat
  m_EditorClassIdentifier: 
  m_Parent: {fileID: 114654946085396038}
  m_Children: []
  m_UIPosition: {x: 0, y: 0}
  m_UICollapsed: 1
  m_UISuperCollapsed: 0
  m_MasterSlot: {fileID: 114265085260653516}
  m_MasterData:
    m_Owner: {fileID: 0}
    m_Value:
      m_Type:
        m_SerializableType: 
      m_SerializableObject: 
  m_Property:
    name: z
    m_serializedType:
      m_SerializableType: System.Single, mscorlib, Version=2.0.0.0, Culture=neutral,
        PublicKeyToken=b77a5c561934e089
    attributes: []
  m_Direction: 0
  m_LinkedSlots: []
--- !u!114 &114095934640662620
MonoBehaviour:
  m_ObjectHideFlags: 0
  m_PrefabParentObject: {fileID: 0}
  m_PrefabInternal: {fileID: 0}
  m_GameObject: {fileID: 0}
  m_Enabled: 1
  m_EditorHideFlags: 0
  m_Script: {fileID: 11500000, guid: 73a13919d81fb7444849bae8b5c812a2, type: 3}
  m_Name: VFXBasicSpawner
  m_EditorClassIdentifier: 
  m_Parent: {fileID: 114997603949784974}
  m_Children:
  - {fileID: 114605102051513938}
  m_UIPosition: {x: -211.17363, y: -754.7682}
  m_UICollapsed: 0
  m_UISuperCollapsed: 0
  m_InputSlots: []
  m_OutputSlots: []
  m_Data: {fileID: 0}
  m_InputFlowSlot:
  - link: []
  - link: []
  m_OutputFlowSlot:
  - link:
    - context: {fileID: 114988927067353768}
      slotIndex: 0
--- !u!114 &114096789490094170
MonoBehaviour:
  m_ObjectHideFlags: 0
  m_PrefabParentObject: {fileID: 0}
  m_PrefabInternal: {fileID: 0}
  m_GameObject: {fileID: 0}
  m_Enabled: 1
  m_EditorHideFlags: 0
  m_Script: {fileID: 11500000, guid: ac39bd03fca81b849929b9c966f1836a, type: 3}
  m_Name: VFXSlotFloat3
  m_EditorClassIdentifier: 
  m_Parent: {fileID: 0}
  m_Children:
  - {fileID: 114186494498625542}
  - {fileID: 114120865644419178}
  - {fileID: 114850821104559518}
  m_UIPosition: {x: 0, y: 0}
  m_UICollapsed: 0
  m_UISuperCollapsed: 0
  m_MasterSlot: {fileID: 114096789490094170}
  m_MasterData:
    m_Owner: {fileID: 114188268661273124}
    m_Value:
      m_Type:
        m_SerializableType: UnityEngine.Vector3, UnityEngine.CoreModule, Version=0.0.0.0,
          Culture=neutral, PublicKeyToken=null
      m_SerializableObject: 
  m_Property:
    name: o
    m_serializedType:
      m_SerializableType: UnityEngine.Vector3, UnityEngine.CoreModule, Version=0.0.0.0,
        Culture=neutral, PublicKeyToken=null
    attributes: []
  m_Direction: 1
  m_LinkedSlots: []
--- !u!114 &114101348050628752
MonoBehaviour:
  m_ObjectHideFlags: 0
  m_PrefabParentObject: {fileID: 0}
  m_PrefabInternal: {fileID: 0}
  m_GameObject: {fileID: 0}
  m_Enabled: 1
  m_EditorHideFlags: 0
  m_Script: {fileID: 11500000, guid: 87c154e0feeee864da39ba7591cf27e7, type: 3}
  m_Name: VFXSlotFloatN
  m_EditorClassIdentifier: 
  m_Parent: {fileID: 0}
  m_Children: []
  m_UIPosition: {x: 0, y: 0}
  m_UICollapsed: 1
  m_UISuperCollapsed: 0
  m_MasterSlot: {fileID: 114101348050628752}
  m_MasterData:
    m_Owner: {fileID: 114871192383283520}
    m_Value:
      m_Type:
        m_SerializableType: UnityEditor.VFX.FloatN, Assembly-CSharp-Editor-testable,
          Version=0.0.0.0, Culture=neutral, PublicKeyToken=null
      m_SerializableObject: '{"m_Components":[0.15000000596046449]}'
  m_Property:
    name: b
    m_serializedType:
      m_SerializableType: UnityEditor.VFX.FloatN, Assembly-CSharp-Editor-testable,
        Version=0.0.0.0, Culture=neutral, PublicKeyToken=null
    attributes: []
  m_Direction: 0
  m_LinkedSlots: []
--- !u!114 &114120865644419178
MonoBehaviour:
  m_ObjectHideFlags: 0
  m_PrefabParentObject: {fileID: 0}
  m_PrefabInternal: {fileID: 0}
  m_GameObject: {fileID: 0}
  m_Enabled: 1
  m_EditorHideFlags: 0
  m_Script: {fileID: 11500000, guid: f780aa281814f9842a7c076d436932e7, type: 3}
  m_Name: VFXSlotFloat
  m_EditorClassIdentifier: 
  m_Parent: {fileID: 114096789490094170}
  m_Children: []
  m_UIPosition: {x: 0, y: 0}
  m_UICollapsed: 1
  m_UISuperCollapsed: 0
  m_MasterSlot: {fileID: 114096789490094170}
  m_MasterData:
    m_Owner: {fileID: 0}
    m_Value:
      m_Type:
        m_SerializableType: 
      m_SerializableObject: 
  m_Property:
    name: y
    m_serializedType:
      m_SerializableType: System.Single, mscorlib, Version=2.0.0.0, Culture=neutral,
        PublicKeyToken=b77a5c561934e089
    attributes: []
  m_Direction: 1
  m_LinkedSlots:
  - {fileID: 114845221087730266}
  - {fileID: 114275381135958090}
--- !u!114 &114133286096122472
MonoBehaviour:
  m_ObjectHideFlags: 0
  m_PrefabParentObject: {fileID: 0}
  m_PrefabInternal: {fileID: 0}
  m_GameObject: {fileID: 0}
  m_Enabled: 1
  m_EditorHideFlags: 0
  m_Script: {fileID: 11500000, guid: 87c154e0feeee864da39ba7591cf27e7, type: 3}
  m_Name: VFXSlotFloatN
  m_EditorClassIdentifier: 
  m_Parent: {fileID: 0}
  m_Children: []
  m_UIPosition: {x: 0, y: 0}
  m_UICollapsed: 1
  m_UISuperCollapsed: 0
  m_MasterSlot: {fileID: 114133286096122472}
  m_MasterData:
    m_Owner: {fileID: 114960823469034090}
    m_Value:
      m_Type:
        m_SerializableType: UnityEditor.VFX.FloatN, Assembly-CSharp-Editor-testable,
          Version=0.0.0.0, Culture=neutral, PublicKeyToken=null
      m_SerializableObject: '{"m_Components":[1.0]}'
  m_Property:
    name: c
    m_serializedType:
      m_SerializableType: UnityEditor.VFX.FloatN, Assembly-CSharp-Editor-testable,
        Version=0.0.0.0, Culture=neutral, PublicKeyToken=null
    attributes: []
  m_Direction: 0
  m_LinkedSlots: []
--- !u!114 &114141411942160238
MonoBehaviour:
  m_ObjectHideFlags: 0
  m_PrefabParentObject: {fileID: 0}
  m_PrefabInternal: {fileID: 0}
  m_GameObject: {fileID: 0}
  m_Enabled: 1
  m_EditorHideFlags: 0
  m_Script: {fileID: 11500000, guid: 70a331b1d86cc8d4aa106ccbe0da5852, type: 3}
  m_Name: VFXSlotTexture2D
  m_EditorClassIdentifier: 
  m_Parent: {fileID: 0}
  m_Children: []
  m_UIPosition: {x: 0, y: 0}
  m_UICollapsed: 1
  m_UISuperCollapsed: 0
  m_MasterSlot: {fileID: 114141411942160238}
  m_MasterData:
    m_Owner: {fileID: 114802777676336084}
    m_Value:
      m_Type:
        m_SerializableType: UnityEngine.Texture2D, UnityEngine.CoreModule, Version=0.0.0.0,
          Culture=neutral, PublicKeyToken=null
      m_SerializableObject: '{"obj":{"fileID":2800000,"guid":"276d9e395ae18fe40a9b4988549f2349","type":3}}'
  m_Property:
    name: texture
    m_serializedType:
      m_SerializableType: UnityEngine.Texture2D, UnityEngine.CoreModule, Version=0.0.0.0,
        Culture=neutral, PublicKeyToken=null
    attributes: []
  m_Direction: 0
  m_LinkedSlots: []
--- !u!114 &114170024600182628
MonoBehaviour:
  m_ObjectHideFlags: 0
  m_PrefabParentObject: {fileID: 0}
  m_PrefabInternal: {fileID: 0}
  m_GameObject: {fileID: 0}
  m_Enabled: 1
  m_EditorHideFlags: 0
  m_Script: {fileID: 11500000, guid: 87c154e0feeee864da39ba7591cf27e7, type: 3}
  m_Name: VFXSlotFloatN
  m_EditorClassIdentifier: 
  m_Parent: {fileID: 0}
  m_Children: []
  m_UIPosition: {x: 0, y: 0}
  m_UICollapsed: 1
  m_UISuperCollapsed: 0
  m_MasterSlot: {fileID: 114170024600182628}
  m_MasterData:
    m_Owner: {fileID: 114960823469034090}
    m_Value:
      m_Type:
        m_SerializableType: UnityEditor.VFX.FloatN, Assembly-CSharp-Editor-testable,
          Version=0.0.0.0, Culture=neutral, PublicKeyToken=null
      m_SerializableObject: '{"m_Components":[1.0]}'
  m_Property:
    name: a
    m_serializedType:
      m_SerializableType: UnityEditor.VFX.FloatN, Assembly-CSharp-Editor-testable,
        Version=0.0.0.0, Culture=neutral, PublicKeyToken=null
    attributes: []
  m_Direction: 0
  m_LinkedSlots:
  - {fileID: 114809451265799136}
--- !u!114 &114186494498625542
MonoBehaviour:
  m_ObjectHideFlags: 0
  m_PrefabParentObject: {fileID: 0}
  m_PrefabInternal: {fileID: 0}
  m_GameObject: {fileID: 0}
  m_Enabled: 1
  m_EditorHideFlags: 0
  m_Script: {fileID: 11500000, guid: f780aa281814f9842a7c076d436932e7, type: 3}
  m_Name: VFXSlotFloat
  m_EditorClassIdentifier: 
  m_Parent: {fileID: 114096789490094170}
  m_Children: []
  m_UIPosition: {x: 0, y: 0}
  m_UICollapsed: 1
  m_UISuperCollapsed: 0
  m_MasterSlot: {fileID: 114096789490094170}
  m_MasterData:
    m_Owner: {fileID: 0}
    m_Value:
      m_Type:
        m_SerializableType: 
      m_SerializableObject: 
  m_Property:
    name: x
    m_serializedType:
      m_SerializableType: System.Single, mscorlib, Version=2.0.0.0, Culture=neutral,
        PublicKeyToken=b77a5c561934e089
    attributes: []
  m_Direction: 1
  m_LinkedSlots:
  - {fileID: 114651233891768990}
  - {fileID: 114307222392100620}
--- !u!114 &114188268661273124
MonoBehaviour:
  m_ObjectHideFlags: 0
  m_PrefabParentObject: {fileID: 0}
  m_PrefabInternal: {fileID: 0}
  m_GameObject: {fileID: 0}
  m_Enabled: 1
  m_EditorHideFlags: 0
  m_Script: {fileID: 11500000, guid: 3f0e993a2dd96014f97909d38604e9b9, type: 3}
  m_Name: VFXCurrentAttributeParameter
  m_EditorClassIdentifier: 
  m_Parent: {fileID: 114997603949784974}
  m_Children: []
  m_UIPosition: {x: -1603.4722, y: 580.93164}
  m_UICollapsed: 0
  m_UISuperCollapsed: 0
  m_InputSlots: []
  m_OutputSlots:
  - {fileID: 114096789490094170}
  attribute: position
--- !u!114 &114199718728891672
MonoBehaviour:
  m_ObjectHideFlags: 0
  m_PrefabParentObject: {fileID: 0}
  m_PrefabInternal: {fileID: 0}
  m_GameObject: {fileID: 0}
  m_Enabled: 1
  m_EditorHideFlags: 0
  m_Script: {fileID: 11500000, guid: 3f0e993a2dd96014f97909d38604e9b9, type: 3}
  m_Name: VFXCurrentAttributeParameter
  m_EditorClassIdentifier: 
  m_Parent: {fileID: 114997603949784974}
  m_Children: []
  m_UIPosition: {x: -1744.6344, y: 99.62008}
  m_UICollapsed: 0
  m_UISuperCollapsed: 0
  m_InputSlots: []
  m_OutputSlots:
  - {fileID: 114971289610343628}
  attribute: lifetime
--- !u!114 &114223285827534350
MonoBehaviour:
  m_ObjectHideFlags: 0
  m_PrefabParentObject: {fileID: 0}
  m_PrefabInternal: {fileID: 0}
  m_GameObject: {fileID: 0}
  m_Enabled: 1
  m_EditorHideFlags: 0
  m_Script: {fileID: 11500000, guid: 3f0e993a2dd96014f97909d38604e9b9, type: 3}
  m_Name: VFXCurrentAttributeParameter
  m_EditorClassIdentifier: 
  m_Parent: {fileID: 114997603949784974}
  m_Children: []
  m_UIPosition: {x: -1760.0183, y: -96.52624}
  m_UICollapsed: 0
  m_UISuperCollapsed: 0
  m_InputSlots: []
  m_OutputSlots:
  - {fileID: 114809451265799136}
  attribute: age
--- !u!114 &114225129308190612
MonoBehaviour:
  m_ObjectHideFlags: 0
  m_PrefabParentObject: {fileID: 0}
  m_PrefabInternal: {fileID: 0}
  m_GameObject: {fileID: 0}
  m_Enabled: 1
  m_EditorHideFlags: 0
  m_Script: {fileID: 11500000, guid: a971fa2e110a0ac42ac1d8dae408704b, type: 3}
  m_Name: SetAttribute
  m_EditorClassIdentifier: 
  m_Parent: {fileID: 114988927067353768}
  m_Children: []
  m_UIPosition: {x: 0, y: 0}
  m_UICollapsed: 0
  m_UISuperCollapsed: 0
  m_InputSlots:
  - {fileID: 114594741014280698}
  m_OutputSlots: []
  m_Disabled: 0
  attribute: velocity
  Composition: 0
  Random: 0
--- !u!114 &114232224818690800
MonoBehaviour:
  m_ObjectHideFlags: 0
  m_PrefabParentObject: {fileID: 0}
  m_PrefabInternal: {fileID: 0}
  m_GameObject: {fileID: 0}
  m_Enabled: 1
  m_EditorHideFlags: 0
  m_Script: {fileID: 11500000, guid: f780aa281814f9842a7c076d436932e7, type: 3}
  m_Name: VFXSlotFloat
  m_EditorClassIdentifier: 
  m_Parent: {fileID: 0}
  m_Children: []
  m_UIPosition: {x: 0, y: 0}
  m_UICollapsed: 1
  m_UISuperCollapsed: 0
  m_MasterSlot: {fileID: 114232224818690800}
  m_MasterData:
    m_Owner: {fileID: 114960823469034090}
    m_Value:
      m_Type:
        m_SerializableType: System.Single, mscorlib, Version=2.0.0.0, Culture=neutral,
          PublicKeyToken=b77a5c561934e089
      m_SerializableObject: 
  m_Property:
    name: o
    m_serializedType:
      m_SerializableType: System.Single, mscorlib, Version=2.0.0.0, Culture=neutral,
        PublicKeyToken=b77a5c561934e089
    attributes: []
  m_Direction: 1
  m_LinkedSlots:
  - {fileID: 114821183999697150}
--- !u!114 &114265085260653516
MonoBehaviour:
  m_ObjectHideFlags: 0
  m_PrefabParentObject: {fileID: 0}
  m_PrefabInternal: {fileID: 0}
  m_GameObject: {fileID: 0}
  m_Enabled: 1
  m_EditorHideFlags: 0
  m_Script: {fileID: 11500000, guid: 1b605c022ee79394a8a776c0869b3f9a, type: 3}
  m_Name: VFXSlot
  m_EditorClassIdentifier: 
  m_Parent: {fileID: 0}
  m_Children:
  - {fileID: 114654946085396038}
  - {fileID: 114831130251144830}
  m_UIPosition: {x: 0, y: 0}
  m_UICollapsed: 1
  m_UISuperCollapsed: 0
  m_MasterSlot: {fileID: 114265085260653516}
  m_MasterData:
    m_Owner: {fileID: 114988927067353768}
    m_Value:
      m_Type:
        m_SerializableType: UnityEditor.VFX.AABox, Assembly-CSharp-Editor-testable,
          Version=0.0.0.0, Culture=neutral, PublicKeyToken=null
      m_SerializableObject: '{"space":0,"center":{"x":0.0,"y":0.0,"z":0.0},"size":{"x":1.0,"y":1.0,"z":1.0}}'
  m_Property:
    name: bounds
    m_serializedType:
      m_SerializableType: UnityEditor.VFX.AABox, Assembly-CSharp-Editor-testable,
        Version=0.0.0.0, Culture=neutral, PublicKeyToken=null
    attributes: []
  m_Direction: 0
  m_LinkedSlots: []
--- !u!114 &114274494071919294
MonoBehaviour:
  m_ObjectHideFlags: 0
  m_PrefabParentObject: {fileID: 0}
  m_PrefabInternal: {fileID: 0}
  m_GameObject: {fileID: 0}
  m_Enabled: 1
  m_EditorHideFlags: 0
  m_Script: {fileID: 11500000, guid: f780aa281814f9842a7c076d436932e7, type: 3}
  m_Name: VFXSlotFloat
  m_EditorClassIdentifier: 
  m_Parent: {fileID: 114654946085396038}
  m_Children: []
  m_UIPosition: {x: 0, y: 0}
  m_UICollapsed: 1
  m_UISuperCollapsed: 0
  m_MasterSlot: {fileID: 114265085260653516}
  m_MasterData:
    m_Owner: {fileID: 0}
    m_Value:
      m_Type:
        m_SerializableType: 
      m_SerializableObject: 
  m_Property:
    name: x
    m_serializedType:
      m_SerializableType: System.Single, mscorlib, Version=2.0.0.0, Culture=neutral,
        PublicKeyToken=b77a5c561934e089
    attributes: []
  m_Direction: 0
  m_LinkedSlots: []
--- !u!114 &114275381135958090
MonoBehaviour:
  m_ObjectHideFlags: 0
  m_PrefabParentObject: {fileID: 0}
  m_PrefabInternal: {fileID: 0}
  m_GameObject: {fileID: 0}
  m_Enabled: 1
  m_EditorHideFlags: 0
  m_Script: {fileID: 11500000, guid: f780aa281814f9842a7c076d436932e7, type: 3}
  m_Name: VFXSlotFloat
  m_EditorClassIdentifier: 
  m_Parent: {fileID: 114533422069150978}
  m_Children: []
  m_UIPosition: {x: 0, y: 0}
  m_UICollapsed: 1
  m_UISuperCollapsed: 0
  m_MasterSlot: {fileID: 114533422069150978}
  m_MasterData:
    m_Owner: {fileID: 0}
    m_Value:
      m_Type:
        m_SerializableType: 
      m_SerializableObject: 
  m_Property:
    name: y
    m_serializedType:
      m_SerializableType: System.Single, mscorlib, Version=2.0.0.0, Culture=neutral,
        PublicKeyToken=b77a5c561934e089
    attributes: []
  m_Direction: 0
  m_LinkedSlots:
  - {fileID: 114120865644419178}
--- !u!114 &114282908034854510
MonoBehaviour:
  m_ObjectHideFlags: 0
  m_PrefabParentObject: {fileID: 0}
  m_PrefabInternal: {fileID: 0}
  m_GameObject: {fileID: 0}
  m_Enabled: 1
  m_EditorHideFlags: 0
  m_Script: {fileID: 11500000, guid: f780aa281814f9842a7c076d436932e7, type: 3}
  m_Name: VFXSlotFloat
  m_EditorClassIdentifier: 
  m_Parent: {fileID: 114533422069150978}
  m_Children: []
  m_UIPosition: {x: 0, y: 0}
  m_UICollapsed: 1
  m_UISuperCollapsed: 0
  m_MasterSlot: {fileID: 114533422069150978}
  m_MasterData:
    m_Owner: {fileID: 0}
    m_Value:
      m_Type:
        m_SerializableType: 
      m_SerializableObject: 
  m_Property:
    name: z
    m_serializedType:
      m_SerializableType: System.Single, mscorlib, Version=2.0.0.0, Culture=neutral,
        PublicKeyToken=b77a5c561934e089
    attributes: []
  m_Direction: 0
  m_LinkedSlots:
  - {fileID: 114850821104559518}
--- !u!114 &114307222392100620
MonoBehaviour:
  m_ObjectHideFlags: 0
  m_PrefabParentObject: {fileID: 0}
  m_PrefabInternal: {fileID: 0}
  m_GameObject: {fileID: 0}
  m_Enabled: 1
  m_EditorHideFlags: 0
  m_Script: {fileID: 11500000, guid: 87c154e0feeee864da39ba7591cf27e7, type: 3}
  m_Name: VFXSlotFloatN
  m_EditorClassIdentifier: 
  m_Parent: {fileID: 0}
  m_Children: []
  m_UIPosition: {x: 0, y: 0}
  m_UICollapsed: 1
  m_UISuperCollapsed: 0
  m_MasterSlot: {fileID: 114307222392100620}
  m_MasterData:
    m_Owner: {fileID: 114565165862662316}
    m_Value:
      m_Type:
        m_SerializableType: UnityEditor.VFX.FloatN, Assembly-CSharp-Editor-testable,
          Version=0.0.0.0, Culture=neutral, PublicKeyToken=null
      m_SerializableObject: '{"m_Components":[0.0]}'
  m_Property:
    name: a
    m_serializedType:
      m_SerializableType: UnityEditor.VFX.FloatN, Assembly-CSharp-Editor-testable,
        Version=0.0.0.0, Culture=neutral, PublicKeyToken=null
    attributes: []
  m_Direction: 0
  m_LinkedSlots:
  - {fileID: 114186494498625542}
--- !u!114 &114309499537025650
MonoBehaviour:
  m_ObjectHideFlags: 0
  m_PrefabParentObject: {fileID: 0}
  m_PrefabInternal: {fileID: 0}
  m_GameObject: {fileID: 0}
  m_Enabled: 1
  m_EditorHideFlags: 0
  m_Script: {fileID: 11500000, guid: f780aa281814f9842a7c076d436932e7, type: 3}
  m_Name: VFXSlotFloat
  m_EditorClassIdentifier: 
  m_Parent: {fileID: 0}
  m_Children: []
  m_UIPosition: {x: 0, y: 0}
  m_UICollapsed: 1
  m_UISuperCollapsed: 0
  m_MasterSlot: {fileID: 114309499537025650}
  m_MasterData:
    m_Owner: {fileID: 114849367105866056}
    m_Value:
      m_Type:
        m_SerializableType: System.Single, mscorlib, Version=2.0.0.0, Culture=neutral,
          PublicKeyToken=b77a5c561934e089
      m_SerializableObject: 
  m_Property:
    name: o
    m_serializedType:
      m_SerializableType: System.Single, mscorlib, Version=2.0.0.0, Culture=neutral,
        PublicKeyToken=b77a5c561934e089
    attributes: []
  m_Direction: 1
  m_LinkedSlots:
  - {fileID: 114539365057475438}
--- !u!114 &114369981607264240
MonoBehaviour:
  m_ObjectHideFlags: 0
  m_PrefabParentObject: {fileID: 0}
  m_PrefabInternal: {fileID: 0}
  m_GameObject: {fileID: 0}
  m_Enabled: 1
  m_EditorHideFlags: 0
  m_Script: {fileID: 11500000, guid: 70a331b1d86cc8d4aa106ccbe0da5852, type: 3}
  m_Name: VFXSlotTexture2D
  m_EditorClassIdentifier: 
  m_Parent: {fileID: 0}
  m_Children: []
  m_UIPosition: {x: 0, y: 0}
  m_UICollapsed: 1
  m_UISuperCollapsed: 0
  m_MasterSlot: {fileID: 114369981607264240}
  m_MasterData:
    m_Owner: {fileID: 114051895635770072}
    m_Value:
      m_Type:
        m_SerializableType: UnityEngine.Texture2D, UnityEngine.CoreModule, Version=0.0.0.0,
          Culture=neutral, PublicKeyToken=null
      m_SerializableObject: '{"obj":{"fileID":2800000,"guid":"04a1a4f71875d89468defb5128b274bd","type":3}}'
  m_Property:
    name: texture
    m_serializedType:
      m_SerializableType: UnityEngine.Texture2D, UnityEngine.CoreModule, Version=0.0.0.0,
        Culture=neutral, PublicKeyToken=null
    attributes: []
  m_Direction: 0
  m_LinkedSlots: []
--- !u!114 &114394195407938762
MonoBehaviour:
  m_ObjectHideFlags: 0
  m_PrefabParentObject: {fileID: 0}
  m_PrefabInternal: {fileID: 0}
  m_GameObject: {fileID: 0}
  m_Enabled: 1
  m_EditorHideFlags: 0
  m_Script: {fileID: 11500000, guid: a971fa2e110a0ac42ac1d8dae408704b, type: 3}
  m_Name: SetAttribute
  m_EditorClassIdentifier: 
  m_Parent: {fileID: 114802777676336084}
  m_Children: []
  m_UIPosition: {x: 0, y: 0}
  m_UICollapsed: 0
  m_UISuperCollapsed: 0
  m_InputSlots:
  - {fileID: 114627673100607158}
  m_OutputSlots: []
  m_Disabled: 0
  attribute: position
  Composition: 0
  Random: 0
--- !u!114 &114435760714304018
MonoBehaviour:
  m_ObjectHideFlags: 0
  m_PrefabParentObject: {fileID: 0}
  m_PrefabInternal: {fileID: 0}
  m_GameObject: {fileID: 0}
  m_Enabled: 1
  m_EditorHideFlags: 0
  m_Script: {fileID: 11500000, guid: f780aa281814f9842a7c076d436932e7, type: 3}
  m_Name: VFXSlotFloat
  m_EditorClassIdentifier: 
  m_Parent: {fileID: 0}
  m_Children: []
  m_UIPosition: {x: 0, y: 0}
  m_UICollapsed: 1
  m_UISuperCollapsed: 0
  m_MasterSlot: {fileID: 114435760714304018}
  m_MasterData:
    m_Owner: {fileID: 114635849487381044}
    m_Value:
      m_Type:
        m_SerializableType: System.Single, mscorlib, Version=2.0.0.0, Culture=neutral,
          PublicKeyToken=b77a5c561934e089
      m_SerializableObject: 2.5
  m_Property:
    name: Lifetime
    m_serializedType:
      m_SerializableType: System.Single, mscorlib, Version=2.0.0.0, Culture=neutral,
        PublicKeyToken=b77a5c561934e089
    attributes: []
  m_Direction: 0
  m_LinkedSlots: []
--- !u!114 &114442799293879530
MonoBehaviour:
  m_ObjectHideFlags: 0
  m_PrefabParentObject: {fileID: 0}
  m_PrefabInternal: {fileID: 0}
  m_GameObject: {fileID: 0}
  m_Enabled: 1
  m_EditorHideFlags: 0
  m_Script: {fileID: 11500000, guid: 70a331b1d86cc8d4aa106ccbe0da5852, type: 3}
  m_Name: VFXSlotTexture2D
  m_EditorClassIdentifier: 
  m_Parent: {fileID: 0}
  m_Children: []
  m_UIPosition: {x: 0, y: 0}
  m_UICollapsed: 1
  m_UISuperCollapsed: 0
  m_MasterSlot: {fileID: 114442799293879530}
  m_MasterData:
    m_Owner: {fileID: 114033350763109576}
    m_Value:
      m_Type:
        m_SerializableType: UnityEngine.Texture2D, UnityEngine.CoreModule, Version=0.0.0.0,
          Culture=neutral, PublicKeyToken=null
      m_SerializableObject: 
  m_Property:
    name: texture
    m_serializedType:
      m_SerializableType: UnityEngine.Texture2D, UnityEngine.CoreModule, Version=0.0.0.0,
        Culture=neutral, PublicKeyToken=null
    attributes: []
  m_Direction: 0
  m_LinkedSlots: []
--- !u!114 &114455552794946616
MonoBehaviour:
  m_ObjectHideFlags: 0
  m_PrefabParentObject: {fileID: 0}
  m_PrefabInternal: {fileID: 0}
  m_GameObject: {fileID: 0}
  m_Enabled: 1
  m_EditorHideFlags: 0
  m_Script: {fileID: 11500000, guid: f780aa281814f9842a7c076d436932e7, type: 3}
  m_Name: VFXSlotFloat
  m_EditorClassIdentifier: 
  m_Parent: {fileID: 114627673100607158}
  m_Children: []
  m_UIPosition: {x: 0, y: 0}
  m_UICollapsed: 1
  m_UISuperCollapsed: 0
  m_MasterSlot: {fileID: 114627673100607158}
  m_MasterData:
    m_Owner: {fileID: 0}
    m_Value:
      m_Type:
        m_SerializableType: 
      m_SerializableObject: 
  m_Property:
    name: x
    m_serializedType:
      m_SerializableType: System.Single, mscorlib, Version=2.0.0.0, Culture=neutral,
        PublicKeyToken=b77a5c561934e089
    attributes: []
  m_Direction: 0
  m_LinkedSlots:
  - {fileID: 114742570842449686}
--- !u!114 &114456797720522106
MonoBehaviour:
  m_ObjectHideFlags: 0
  m_PrefabParentObject: {fileID: 0}
  m_PrefabInternal: {fileID: 0}
  m_GameObject: {fileID: 0}
  m_Enabled: 1
  m_EditorHideFlags: 0
  m_Script: {fileID: 11500000, guid: f780aa281814f9842a7c076d436932e7, type: 3}
  m_Name: VFXSlotFloat
  m_EditorClassIdentifier: 
  m_Parent: {fileID: 114594741014280698}
  m_Children: []
  m_UIPosition: {x: 0, y: 0}
  m_UICollapsed: 1
  m_UISuperCollapsed: 0
  m_MasterSlot: {fileID: 114594741014280698}
  m_MasterData:
    m_Owner: {fileID: 0}
    m_Value:
      m_Type:
        m_SerializableType: 
      m_SerializableObject: 
  m_Property:
    name: y
    m_serializedType:
      m_SerializableType: System.Single, mscorlib, Version=2.0.0.0, Culture=neutral,
        PublicKeyToken=b77a5c561934e089
    attributes: []
  m_Direction: 0
  m_LinkedSlots: []
--- !u!114 &114533422069150978
MonoBehaviour:
  m_ObjectHideFlags: 0
  m_PrefabParentObject: {fileID: 0}
  m_PrefabInternal: {fileID: 0}
  m_GameObject: {fileID: 0}
  m_Enabled: 1
  m_EditorHideFlags: 0
  m_Script: {fileID: 11500000, guid: ac39bd03fca81b849929b9c966f1836a, type: 3}
  m_Name: VFXSlotFloat3
  m_EditorClassIdentifier: 
  m_Parent: {fileID: 0}
  m_Children:
  - {fileID: 114000423595710692}
  - {fileID: 114275381135958090}
  - {fileID: 114282908034854510}
  m_UIPosition: {x: 0, y: 0}
  m_UICollapsed: 0
  m_UISuperCollapsed: 0
  m_MasterSlot: {fileID: 114533422069150978}
  m_MasterData:
    m_Owner: {fileID: 114005979040560778}
    m_Value:
      m_Type:
        m_SerializableType: UnityEngine.Vector3, UnityEngine.CoreModule, Version=0.0.0.0,
          Culture=neutral, PublicKeyToken=null
      m_SerializableObject: '{"x":0.0,"y":0.0,"z":0.0}'
  m_Property:
    name: Position
    m_serializedType:
      m_SerializableType: UnityEngine.Vector3, UnityEngine.CoreModule, Version=0.0.0.0,
        Culture=neutral, PublicKeyToken=null
    attributes: []
  m_Direction: 0
  m_LinkedSlots: []
--- !u!114 &114536471820266184
MonoBehaviour:
  m_ObjectHideFlags: 0
  m_PrefabParentObject: {fileID: 0}
  m_PrefabInternal: {fileID: 0}
  m_GameObject: {fileID: 0}
  m_Enabled: 1
  m_EditorHideFlags: 0
  m_Script: {fileID: 11500000, guid: 2dc095764ededfa4bb32fa602511ea4b, type: 3}
  m_Name: VFXBasicUpdate
  m_EditorClassIdentifier: 
  m_Parent: {fileID: 114997603949784974}
  m_Children:
  - {fileID: 114967865259419442}
  m_UIPosition: {x: -180.28918, y: -46.740498}
  m_UICollapsed: 0
  m_UISuperCollapsed: 0
  m_InputSlots: []
  m_OutputSlots: []
  m_Data: {fileID: 114069458236294264}
  m_InputFlowSlot:
  - link:
    - context: {fileID: 114988927067353768}
      slotIndex: 0
  m_OutputFlowSlot:
  - link:
    - context: {fileID: 114051895635770072}
      slotIndex: 0
    - context: {fileID: 114033350763109576}
      slotIndex: 0
    - context: {fileID: 114802777676336084}
      slotIndex: 0
  integration: 0
--- !u!114 &114537866366631664
MonoBehaviour:
  m_ObjectHideFlags: 0
  m_PrefabParentObject: {fileID: 0}
  m_PrefabInternal: {fileID: 0}
  m_GameObject: {fileID: 0}
  m_Enabled: 1
  m_EditorHideFlags: 0
  m_Script: {fileID: 11500000, guid: f780aa281814f9842a7c076d436932e7, type: 3}
  m_Name: VFXSlotFloat
  m_EditorClassIdentifier: 
  m_Parent: {fileID: 0}
  m_Children: []
  m_UIPosition: {x: 0, y: 0}
  m_UICollapsed: 1
  m_UISuperCollapsed: 0
  m_MasterSlot: {fileID: 114537866366631664}
  m_MasterData:
    m_Owner: {fileID: 114565165862662316}
    m_Value:
      m_Type:
        m_SerializableType: System.Single, mscorlib, Version=2.0.0.0, Culture=neutral,
          PublicKeyToken=b77a5c561934e089
      m_SerializableObject: 
  m_Property:
    name: o
    m_serializedType:
      m_SerializableType: System.Single, mscorlib, Version=2.0.0.0, Culture=neutral,
        PublicKeyToken=b77a5c561934e089
    attributes: []
  m_Direction: 1
  m_LinkedSlots:
  - {fileID: 114000423595710692}
--- !u!114 &114539365057475438
MonoBehaviour:
  m_ObjectHideFlags: 0
  m_PrefabParentObject: {fileID: 0}
  m_PrefabInternal: {fileID: 0}
  m_GameObject: {fileID: 0}
  m_Enabled: 1
  m_EditorHideFlags: 0
  m_Script: {fileID: 11500000, guid: f780aa281814f9842a7c076d436932e7, type: 3}
  m_Name: VFXSlotFloat
  m_EditorClassIdentifier: 
  m_Parent: {fileID: 0}
  m_Children: []
  m_UIPosition: {x: 0, y: 0}
  m_UICollapsed: 1
  m_UISuperCollapsed: 0
  m_MasterSlot: {fileID: 114539365057475438}
  m_MasterData:
    m_Owner: {fileID: 114967865259419442}
    m_Value:
      m_Type:
        m_SerializableType: System.Single, mscorlib, Version=2.0.0.0, Culture=neutral,
          PublicKeyToken=b77a5c561934e089
      m_SerializableObject: 0.1
  m_Property:
    name: SizeX
    m_serializedType:
      m_SerializableType: System.Single, mscorlib, Version=2.0.0.0, Culture=neutral,
        PublicKeyToken=b77a5c561934e089
    attributes: []
  m_Direction: 0
  m_LinkedSlots:
  - {fileID: 114309499537025650}
--- !u!114 &114553912063383562
MonoBehaviour:
  m_ObjectHideFlags: 0
  m_PrefabParentObject: {fileID: 0}
  m_PrefabInternal: {fileID: 0}
  m_GameObject: {fileID: 0}
  m_Enabled: 1
  m_EditorHideFlags: 0
  m_Script: {fileID: 11500000, guid: a971fa2e110a0ac42ac1d8dae408704b, type: 3}
  m_Name: SetAttribute
  m_EditorClassIdentifier: 
  m_Parent: {fileID: 114033350763109576}
  m_Children: []
  m_UIPosition: {x: 0, y: 0}
  m_UICollapsed: 0
  m_UISuperCollapsed: 0
  m_InputSlots:
  - {fileID: 114018812500985080}
  m_OutputSlots: []
  m_Disabled: 0
  attribute: color
  Composition: 0
  Random: 0
--- !u!114 &114565165862662316
MonoBehaviour:
  m_ObjectHideFlags: 0
  m_PrefabParentObject: {fileID: 0}
  m_PrefabInternal: {fileID: 0}
  m_GameObject: {fileID: 0}
  m_Enabled: 1
  m_EditorHideFlags: 0
  m_Script: {fileID: 11500000, guid: 267c0441e246e28419cd6b3d1af95301, type: 3}
  m_Name: VFXOperatorSubtract
  m_EditorClassIdentifier: 
  m_Parent: {fileID: 114997603949784974}
  m_Children: []
  m_UIPosition: {x: -987.2256, y: 767.1217}
  m_UICollapsed: 0
  m_UISuperCollapsed: 0
  m_InputSlots:
  - {fileID: 114307222392100620}
  - {fileID: 114902540711654398}
  m_OutputSlots:
  - {fileID: 114537866366631664}
--- !u!114 &114594741014280698
MonoBehaviour:
  m_ObjectHideFlags: 0
  m_PrefabParentObject: {fileID: 0}
  m_PrefabInternal: {fileID: 0}
  m_GameObject: {fileID: 0}
  m_Enabled: 1
  m_EditorHideFlags: 0
  m_Script: {fileID: 11500000, guid: ac39bd03fca81b849929b9c966f1836a, type: 3}
  m_Name: VFXSlotFloat3
  m_EditorClassIdentifier: 
  m_Parent: {fileID: 0}
  m_Children:
  - {fileID: 114033604711334270}
  - {fileID: 114456797720522106}
  - {fileID: 114967832688050106}
  m_UIPosition: {x: 0, y: 0}
  m_UICollapsed: 1
  m_UISuperCollapsed: 0
  m_MasterSlot: {fileID: 114594741014280698}
  m_MasterData:
    m_Owner: {fileID: 114225129308190612}
    m_Value:
      m_Type:
        m_SerializableType: UnityEngine.Vector3, UnityEngine.CoreModule, Version=0.0.0.0,
          Culture=neutral, PublicKeyToken=null
      m_SerializableObject: '{"x":0.0,"y":0.20000000298023225,"z":0.0}'
  m_Property:
    name: Velocity
    m_serializedType:
      m_SerializableType: UnityEngine.Vector3, UnityEngine.CoreModule, Version=0.0.0.0,
        Culture=neutral, PublicKeyToken=null
    attributes: []
  m_Direction: 0
  m_LinkedSlots: []
--- !u!114 &114595727886746186
MonoBehaviour:
  m_ObjectHideFlags: 0
  m_PrefabParentObject: {fileID: 0}
  m_PrefabInternal: {fileID: 0}
  m_GameObject: {fileID: 0}
  m_Enabled: 1
  m_EditorHideFlags: 0
  m_Script: {fileID: 11500000, guid: f780aa281814f9842a7c076d436932e7, type: 3}
  m_Name: VFXSlotFloat
  m_EditorClassIdentifier: 
  m_Parent: {fileID: 114831130251144830}
  m_Children: []
  m_UIPosition: {x: 0, y: 0}
  m_UICollapsed: 1
  m_UISuperCollapsed: 0
  m_MasterSlot: {fileID: 114265085260653516}
  m_MasterData:
    m_Owner: {fileID: 0}
    m_Value:
      m_Type:
        m_SerializableType: 
      m_SerializableObject: 
  m_Property:
    name: y
    m_serializedType:
      m_SerializableType: System.Single, mscorlib, Version=2.0.0.0, Culture=neutral,
        PublicKeyToken=b77a5c561934e089
    attributes: []
  m_Direction: 0
  m_LinkedSlots: []
--- !u!114 &114605102051513938
MonoBehaviour:
  m_ObjectHideFlags: 0
  m_PrefabParentObject: {fileID: 0}
  m_PrefabInternal: {fileID: 0}
  m_GameObject: {fileID: 0}
  m_Enabled: 1
  m_EditorHideFlags: 0
  m_Script: {fileID: 11500000, guid: f05c6884b705ce14d82ae720f0ec209f, type: 3}
  m_Name: VFXSpawnerConstantRate
  m_EditorClassIdentifier: 
  m_Parent: {fileID: 114095934640662620}
  m_Children: []
  m_UIPosition: {x: 0, y: 0}
  m_UICollapsed: 0
  m_UISuperCollapsed: 0
  m_InputSlots:
  - {fileID: 114916735320658868}
  m_OutputSlots: []
  m_Disabled: 0
--- !u!114 &114627673100607158
MonoBehaviour:
  m_ObjectHideFlags: 0
  m_PrefabParentObject: {fileID: 0}
  m_PrefabInternal: {fileID: 0}
  m_GameObject: {fileID: 0}
  m_Enabled: 1
  m_EditorHideFlags: 0
  m_Script: {fileID: 11500000, guid: ac39bd03fca81b849929b9c966f1836a, type: 3}
  m_Name: VFXSlotFloat3
  m_EditorClassIdentifier: 
  m_Parent: {fileID: 0}
  m_Children:
  - {fileID: 114455552794946616}
  - {fileID: 114845221087730266}
  - {fileID: 114976736934827864}
  m_UIPosition: {x: 0, y: 0}
  m_UICollapsed: 0
  m_UISuperCollapsed: 0
  m_MasterSlot: {fileID: 114627673100607158}
  m_MasterData:
    m_Owner: {fileID: 114394195407938762}
    m_Value:
      m_Type:
        m_SerializableType: UnityEngine.Vector3, UnityEngine.CoreModule, Version=0.0.0.0,
          Culture=neutral, PublicKeyToken=null
      m_SerializableObject: '{"x":0.0,"y":0.0,"z":0.0}'
  m_Property:
    name: Position
    m_serializedType:
      m_SerializableType: UnityEngine.Vector3, UnityEngine.CoreModule, Version=0.0.0.0,
        Culture=neutral, PublicKeyToken=null
    attributes: []
  m_Direction: 0
  m_LinkedSlots: []
--- !u!114 &114635849487381044
MonoBehaviour:
  m_ObjectHideFlags: 0
  m_PrefabParentObject: {fileID: 0}
  m_PrefabInternal: {fileID: 0}
  m_GameObject: {fileID: 0}
  m_Enabled: 1
  m_EditorHideFlags: 0
  m_Script: {fileID: 11500000, guid: a971fa2e110a0ac42ac1d8dae408704b, type: 3}
  m_Name: SetAttribute
  m_EditorClassIdentifier: 
  m_Parent: {fileID: 114988927067353768}
  m_Children: []
  m_UIPosition: {x: 0, y: 0}
  m_UICollapsed: 0
  m_UISuperCollapsed: 0
  m_InputSlots:
  - {fileID: 114435760714304018}
  m_OutputSlots: []
  m_Disabled: 0
  attribute: lifetime
  Composition: 0
  Random: 0
--- !u!114 &114645467107313494
MonoBehaviour:
  m_ObjectHideFlags: 0
  m_PrefabParentObject: {fileID: 0}
  m_PrefabInternal: {fileID: 0}
  m_GameObject: {fileID: 0}
  m_Enabled: 1
  m_EditorHideFlags: 0
  m_Script: {fileID: 11500000, guid: 87c154e0feeee864da39ba7591cf27e7, type: 3}
  m_Name: VFXSlotFloatN
  m_EditorClassIdentifier: 
  m_Parent: {fileID: 0}
  m_Children: []
  m_UIPosition: {x: 0, y: 0}
  m_UICollapsed: 1
  m_UISuperCollapsed: 0
  m_MasterSlot: {fileID: 114645467107313494}
  m_MasterData:
    m_Owner: {fileID: 114960823469034090}
    m_Value:
      m_Type:
        m_SerializableType: UnityEditor.VFX.FloatN, Assembly-CSharp-Editor-testable,
          Version=0.0.0.0, Culture=neutral, PublicKeyToken=null
      m_SerializableObject: '{"m_Components":[1.0]}'
  m_Property:
    name: b
    m_serializedType:
      m_SerializableType: UnityEditor.VFX.FloatN, Assembly-CSharp-Editor-testable,
        Version=0.0.0.0, Culture=neutral, PublicKeyToken=null
    attributes: []
  m_Direction: 0
  m_LinkedSlots:
  - {fileID: 114971289610343628}
--- !u!114 &114651233891768990
MonoBehaviour:
  m_ObjectHideFlags: 0
  m_PrefabParentObject: {fileID: 0}
  m_PrefabInternal: {fileID: 0}
  m_GameObject: {fileID: 0}
  m_Enabled: 1
  m_EditorHideFlags: 0
  m_Script: {fileID: 11500000, guid: 87c154e0feeee864da39ba7591cf27e7, type: 3}
  m_Name: VFXSlotFloatN
  m_EditorClassIdentifier: 
  m_Parent: {fileID: 0}
  m_Children: []
  m_UIPosition: {x: 0, y: 0}
  m_UICollapsed: 1
  m_UISuperCollapsed: 0
  m_MasterSlot: {fileID: 114651233891768990}
  m_MasterData:
    m_Owner: {fileID: 114871192383283520}
    m_Value:
      m_Type:
        m_SerializableType: UnityEditor.VFX.FloatN, Assembly-CSharp-Editor-testable,
          Version=0.0.0.0, Culture=neutral, PublicKeyToken=null
      m_SerializableObject: '{"m_Components":[0.0]}'
  m_Property:
    name: a
    m_serializedType:
      m_SerializableType: UnityEditor.VFX.FloatN, Assembly-CSharp-Editor-testable,
        Version=0.0.0.0, Culture=neutral, PublicKeyToken=null
    attributes: []
  m_Direction: 0
  m_LinkedSlots:
  - {fileID: 114186494498625542}
--- !u!114 &114654946085396038
MonoBehaviour:
  m_ObjectHideFlags: 0
  m_PrefabParentObject: {fileID: 0}
  m_PrefabInternal: {fileID: 0}
  m_GameObject: {fileID: 0}
  m_Enabled: 1
  m_EditorHideFlags: 0
  m_Script: {fileID: 11500000, guid: ac39bd03fca81b849929b9c966f1836a, type: 3}
  m_Name: VFXSlotFloat3
  m_EditorClassIdentifier: 
  m_Parent: {fileID: 114265085260653516}
  m_Children:
  - {fileID: 114274494071919294}
  - {fileID: 114900620605141148}
  - {fileID: 114089173068204810}
  m_UIPosition: {x: 0, y: 0}
  m_UICollapsed: 1
  m_UISuperCollapsed: 0
  m_MasterSlot: {fileID: 114265085260653516}
  m_MasterData:
    m_Owner: {fileID: 0}
    m_Value:
      m_Type:
        m_SerializableType: 
      m_SerializableObject: 
  m_Property:
    name: center
    m_serializedType:
      m_SerializableType: UnityEngine.Vector3, UnityEngine.CoreModule, Version=0.0.0.0,
        Culture=neutral, PublicKeyToken=null
    attributes:
    - m_Type: 3
      m_Min: -Infinity
      m_Max: Infinity
      m_Tooltip: The centre of the box.
  m_Direction: 0
  m_LinkedSlots: []
--- !u!114 &114742570842449686
MonoBehaviour:
  m_ObjectHideFlags: 0
  m_PrefabParentObject: {fileID: 0}
  m_PrefabInternal: {fileID: 0}
  m_GameObject: {fileID: 0}
  m_Enabled: 1
  m_EditorHideFlags: 0
  m_Script: {fileID: 11500000, guid: f780aa281814f9842a7c076d436932e7, type: 3}
  m_Name: VFXSlotFloat
  m_EditorClassIdentifier: 
  m_Parent: {fileID: 0}
  m_Children: []
  m_UIPosition: {x: 0, y: 0}
  m_UICollapsed: 1
  m_UISuperCollapsed: 0
  m_MasterSlot: {fileID: 114742570842449686}
  m_MasterData:
    m_Owner: {fileID: 114871192383283520}
    m_Value:
      m_Type:
        m_SerializableType: System.Single, mscorlib, Version=2.0.0.0, Culture=neutral,
          PublicKeyToken=b77a5c561934e089
      m_SerializableObject: 
  m_Property:
    name: o
    m_serializedType:
      m_SerializableType: System.Single, mscorlib, Version=2.0.0.0, Culture=neutral,
        PublicKeyToken=b77a5c561934e089
    attributes: []
  m_Direction: 1
  m_LinkedSlots:
  - {fileID: 114455552794946616}
--- !u!114 &114764358887695884
MonoBehaviour:
  m_ObjectHideFlags: 0
  m_PrefabParentObject: {fileID: 0}
  m_PrefabInternal: {fileID: 0}
  m_GameObject: {fileID: 0}
  m_Enabled: 1
  m_EditorHideFlags: 0
  m_Script: {fileID: 11500000, guid: f780aa281814f9842a7c076d436932e7, type: 3}
  m_Name: VFXSlotFloat
  m_EditorClassIdentifier: 
  m_Parent: {fileID: 114018812500985080}
  m_Children: []
  m_UIPosition: {x: 0, y: 0}
  m_UICollapsed: 1
  m_UISuperCollapsed: 0
  m_MasterSlot: {fileID: 114018812500985080}
  m_MasterData:
    m_Owner: {fileID: 0}
    m_Value:
      m_Type:
        m_SerializableType: 
      m_SerializableObject: 
  m_Property:
    name: y
    m_serializedType:
      m_SerializableType: System.Single, mscorlib, Version=2.0.0.0, Culture=neutral,
        PublicKeyToken=b77a5c561934e089
    attributes: []
  m_Direction: 0
  m_LinkedSlots: []
--- !u!114 &114777537786923962
MonoBehaviour:
  m_ObjectHideFlags: 0
  m_PrefabParentObject: {fileID: 0}
  m_PrefabInternal: {fileID: 0}
  m_GameObject: {fileID: 0}
  m_Enabled: 1
  m_EditorHideFlags: 0
  m_Script: {fileID: 11500000, guid: c117b74c5c58db542bffe25c78fe92db, type: 3}
  m_Name: VFXSlotAnimationCurve
  m_EditorClassIdentifier: 
  m_Parent: {fileID: 0}
  m_Children: []
  m_UIPosition: {x: 0, y: 0}
  m_UICollapsed: 1
  m_UISuperCollapsed: 0
  m_MasterSlot: {fileID: 114777537786923962}
  m_MasterData:
    m_Owner: {fileID: 114849367105866056}
    m_Value:
      m_Type:
        m_SerializableType: UnityEngine.AnimationCurve, UnityEngine.CoreModule, Version=0.0.0.0,
          Culture=neutral, PublicKeyToken=null
      m_SerializableObject: '{"frames":[{"time":-0.0016937255859375,"value":0.0,"inTangent":1.4626307487487794,"outTangent":1.4626307487487794,"tangentMode":0},{"time":0.08659321069717407,"value":0.09507206082344055,"inTangent":0.07747309654951096,"outTangent":0.07747309654951096,"tangentMode":0},{"time":0.9144850969314575,"value":0.09781542420387268,"inTangent":0.12606382369995118,"outTangent":0.12606382369995118,"tangentMode":0},{"time":0.9957597255706787,"value":-0.004668831825256348,"inTangent":0.015929732471704484,"outTangent":0.015929732471704484,"tangentMode":0}],"preWrapMode":8,"postWrapMode":8}'
  m_Property:
    name: curve
    m_serializedType:
      m_SerializableType: UnityEngine.AnimationCurve, UnityEngine.CoreModule, Version=0.0.0.0,
        Culture=neutral, PublicKeyToken=null
    attributes: []
  m_Direction: 0
  m_LinkedSlots: []
--- !u!114 &114802777676336084
MonoBehaviour:
  m_ObjectHideFlags: 0
  m_PrefabParentObject: {fileID: 0}
  m_PrefabInternal: {fileID: 0}
  m_GameObject: {fileID: 0}
  m_Enabled: 1
  m_EditorHideFlags: 0
  m_Script: {fileID: 11500000, guid: a0b9e6b9139e58d4c957ec54595da7d3, type: 3}
  m_Name: VFXQuadOutput
  m_EditorClassIdentifier: 
  m_Parent: {fileID: 114997603949784974}
  m_Children:
  - {fileID: 114394195407938762}
  m_UIPosition: {x: 193.1613, y: 554.74493}
  m_UICollapsed: 0
  m_UISuperCollapsed: 0
  m_InputSlots:
  - {fileID: 114141411942160238}
  m_OutputSlots: []
  m_Data: {fileID: 114069458236294264}
  m_InputFlowSlot:
  - link:
    - context: {fileID: 114536471820266184}
      slotIndex: 0
  m_OutputFlowSlot:
  - link: []
  blendMode: 1
  useSoftParticle: 0
  sortPriority: 0
  indirectDraw: 0
  flipBook: 0
  useGeometryShader: 0
--- !u!114 &114809451265799136
MonoBehaviour:
  m_ObjectHideFlags: 0
  m_PrefabParentObject: {fileID: 0}
  m_PrefabInternal: {fileID: 0}
  m_GameObject: {fileID: 0}
  m_Enabled: 1
  m_EditorHideFlags: 0
  m_Script: {fileID: 11500000, guid: f780aa281814f9842a7c076d436932e7, type: 3}
  m_Name: VFXSlotFloat
  m_EditorClassIdentifier: 
  m_Parent: {fileID: 0}
  m_Children: []
  m_UIPosition: {x: 0, y: 0}
  m_UICollapsed: 1
  m_UISuperCollapsed: 0
  m_MasterSlot: {fileID: 114809451265799136}
  m_MasterData:
    m_Owner: {fileID: 114223285827534350}
    m_Value:
      m_Type:
        m_SerializableType: System.Single, mscorlib, Version=2.0.0.0, Culture=neutral,
          PublicKeyToken=b77a5c561934e089
      m_SerializableObject: 
  m_Property:
    name: o
    m_serializedType:
      m_SerializableType: System.Single, mscorlib, Version=2.0.0.0, Culture=neutral,
        PublicKeyToken=b77a5c561934e089
    attributes: []
  m_Direction: 1
  m_LinkedSlots:
  - {fileID: 114170024600182628}
--- !u!114 &114821183999697150
MonoBehaviour:
  m_ObjectHideFlags: 0
  m_PrefabParentObject: {fileID: 0}
  m_PrefabInternal: {fileID: 0}
  m_GameObject: {fileID: 0}
  m_Enabled: 1
  m_EditorHideFlags: 0
  m_Script: {fileID: 11500000, guid: f780aa281814f9842a7c076d436932e7, type: 3}
  m_Name: VFXSlotFloat
  m_EditorClassIdentifier: 
  m_Parent: {fileID: 0}
  m_Children: []
  m_UIPosition: {x: 0, y: 0}
  m_UICollapsed: 1
  m_UISuperCollapsed: 0
  m_MasterSlot: {fileID: 114821183999697150}
  m_MasterData:
    m_Owner: {fileID: 114849367105866056}
    m_Value:
      m_Type:
        m_SerializableType: System.Single, mscorlib, Version=2.0.0.0, Culture=neutral,
          PublicKeyToken=b77a5c561934e089
      m_SerializableObject: 0
  m_Property:
    name: time
    m_serializedType:
      m_SerializableType: System.Single, mscorlib, Version=2.0.0.0, Culture=neutral,
        PublicKeyToken=b77a5c561934e089
    attributes: []
  m_Direction: 0
  m_LinkedSlots:
  - {fileID: 114232224818690800}
--- !u!114 &114831130251144830
MonoBehaviour:
  m_ObjectHideFlags: 0
  m_PrefabParentObject: {fileID: 0}
  m_PrefabInternal: {fileID: 0}
  m_GameObject: {fileID: 0}
  m_Enabled: 1
  m_EditorHideFlags: 0
  m_Script: {fileID: 11500000, guid: ac39bd03fca81b849929b9c966f1836a, type: 3}
  m_Name: VFXSlotFloat3
  m_EditorClassIdentifier: 
  m_Parent: {fileID: 114265085260653516}
  m_Children:
  - {fileID: 114927614131177854}
  - {fileID: 114595727886746186}
  - {fileID: 114027752391783816}
  m_UIPosition: {x: 0, y: 0}
  m_UICollapsed: 1
  m_UISuperCollapsed: 0
  m_MasterSlot: {fileID: 114265085260653516}
  m_MasterData:
    m_Owner: {fileID: 0}
    m_Value:
      m_Type:
        m_SerializableType: 
      m_SerializableObject: 
  m_Property:
    name: size
    m_serializedType:
      m_SerializableType: UnityEngine.Vector3, UnityEngine.CoreModule, Version=0.0.0.0,
        Culture=neutral, PublicKeyToken=null
    attributes:
    - m_Type: 3
      m_Min: -Infinity
      m_Max: Infinity
      m_Tooltip: The size of the box along each axis.
  m_Direction: 0
  m_LinkedSlots: []
--- !u!114 &114845221087730266
MonoBehaviour:
  m_ObjectHideFlags: 0
  m_PrefabParentObject: {fileID: 0}
  m_PrefabInternal: {fileID: 0}
  m_GameObject: {fileID: 0}
  m_Enabled: 1
  m_EditorHideFlags: 0
  m_Script: {fileID: 11500000, guid: f780aa281814f9842a7c076d436932e7, type: 3}
  m_Name: VFXSlotFloat
  m_EditorClassIdentifier: 
  m_Parent: {fileID: 114627673100607158}
  m_Children: []
  m_UIPosition: {x: 0, y: 0}
  m_UICollapsed: 1
  m_UISuperCollapsed: 0
  m_MasterSlot: {fileID: 114627673100607158}
  m_MasterData:
    m_Owner: {fileID: 0}
    m_Value:
      m_Type:
        m_SerializableType: 
      m_SerializableObject: 
  m_Property:
    name: y
    m_serializedType:
      m_SerializableType: System.Single, mscorlib, Version=2.0.0.0, Culture=neutral,
        PublicKeyToken=b77a5c561934e089
    attributes: []
  m_Direction: 0
  m_LinkedSlots:
  - {fileID: 114120865644419178}
--- !u!114 &114849367105866056
MonoBehaviour:
  m_ObjectHideFlags: 0
  m_PrefabParentObject: {fileID: 0}
  m_PrefabInternal: {fileID: 0}
  m_GameObject: {fileID: 0}
  m_Enabled: 1
  m_EditorHideFlags: 0
  m_Script: {fileID: 11500000, guid: f8bcc906a6d398c46b18826714448709, type: 3}
  m_Name: VFXOperatorSampleCurve
  m_EditorClassIdentifier: 
  m_Parent: {fileID: 114997603949784974}
  m_Children: []
  m_UIPosition: {x: -669.0347, y: 17.571983}
  m_UICollapsed: 0
  m_UISuperCollapsed: 0
  m_InputSlots:
  - {fileID: 114777537786923962}
  - {fileID: 114821183999697150}
  m_OutputSlots:
  - {fileID: 114309499537025650}
--- !u!114 &114850821104559518
MonoBehaviour:
  m_ObjectHideFlags: 0
  m_PrefabParentObject: {fileID: 0}
  m_PrefabInternal: {fileID: 0}
  m_GameObject: {fileID: 0}
  m_Enabled: 1
  m_EditorHideFlags: 0
  m_Script: {fileID: 11500000, guid: f780aa281814f9842a7c076d436932e7, type: 3}
  m_Name: VFXSlotFloat
  m_EditorClassIdentifier: 
  m_Parent: {fileID: 114096789490094170}
  m_Children: []
  m_UIPosition: {x: 0, y: 0}
  m_UICollapsed: 1
  m_UISuperCollapsed: 0
  m_MasterSlot: {fileID: 114096789490094170}
  m_MasterData:
    m_Owner: {fileID: 0}
    m_Value:
      m_Type:
        m_SerializableType: 
      m_SerializableObject: 
  m_Property:
    name: z
    m_serializedType:
      m_SerializableType: System.Single, mscorlib, Version=2.0.0.0, Culture=neutral,
        PublicKeyToken=b77a5c561934e089
    attributes: []
  m_Direction: 1
  m_LinkedSlots:
  - {fileID: 114976736934827864}
  - {fileID: 114282908034854510}
--- !u!114 &114871192383283520
MonoBehaviour:
  m_ObjectHideFlags: 0
  m_PrefabParentObject: {fileID: 0}
  m_PrefabInternal: {fileID: 0}
  m_GameObject: {fileID: 0}
  m_Enabled: 1
  m_EditorHideFlags: 0
  m_Script: {fileID: 11500000, guid: 6a4fafe57d357aa45a701ba22aa6a49e, type: 3}
  m_Name: VFXOperatorAdd
  m_EditorClassIdentifier: 
  m_Parent: {fileID: 114997603949784974}
  m_Children: []
  m_UIPosition: {x: -1008.5975, y: 526.9558}
  m_UICollapsed: 0
  m_UISuperCollapsed: 0
  m_InputSlots:
  - {fileID: 114651233891768990}
  - {fileID: 114101348050628752}
  m_OutputSlots:
  - {fileID: 114742570842449686}
--- !u!114 &114900620605141148
MonoBehaviour:
  m_ObjectHideFlags: 0
  m_PrefabParentObject: {fileID: 0}
  m_PrefabInternal: {fileID: 0}
  m_GameObject: {fileID: 0}
  m_Enabled: 1
  m_EditorHideFlags: 0
  m_Script: {fileID: 11500000, guid: f780aa281814f9842a7c076d436932e7, type: 3}
  m_Name: VFXSlotFloat
  m_EditorClassIdentifier: 
  m_Parent: {fileID: 114654946085396038}
  m_Children: []
  m_UIPosition: {x: 0, y: 0}
  m_UICollapsed: 1
  m_UISuperCollapsed: 0
  m_MasterSlot: {fileID: 114265085260653516}
  m_MasterData:
    m_Owner: {fileID: 0}
    m_Value:
      m_Type:
        m_SerializableType: 
      m_SerializableObject: 
  m_Property:
    name: y
    m_serializedType:
      m_SerializableType: System.Single, mscorlib, Version=2.0.0.0, Culture=neutral,
        PublicKeyToken=b77a5c561934e089
    attributes: []
  m_Direction: 0
  m_LinkedSlots: []
--- !u!114 &114902540711654398
MonoBehaviour:
  m_ObjectHideFlags: 0
  m_PrefabParentObject: {fileID: 0}
  m_PrefabInternal: {fileID: 0}
  m_GameObject: {fileID: 0}
  m_Enabled: 1
  m_EditorHideFlags: 0
  m_Script: {fileID: 11500000, guid: 87c154e0feeee864da39ba7591cf27e7, type: 3}
  m_Name: VFXSlotFloatN
  m_EditorClassIdentifier: 
  m_Parent: {fileID: 0}
  m_Children: []
  m_UIPosition: {x: 0, y: 0}
  m_UICollapsed: 1
  m_UISuperCollapsed: 0
  m_MasterSlot: {fileID: 114902540711654398}
  m_MasterData:
    m_Owner: {fileID: 114565165862662316}
    m_Value:
      m_Type:
        m_SerializableType: UnityEditor.VFX.FloatN, Assembly-CSharp-Editor-testable,
          Version=0.0.0.0, Culture=neutral, PublicKeyToken=null
      m_SerializableObject: '{"m_Components":[0.15000000596046449]}'
  m_Property:
    name: b
    m_serializedType:
      m_SerializableType: UnityEditor.VFX.FloatN, Assembly-CSharp-Editor-testable,
        Version=0.0.0.0, Culture=neutral, PublicKeyToken=null
    attributes: []
  m_Direction: 0
  m_LinkedSlots: []
--- !u!114 &114916735320658868
MonoBehaviour:
  m_ObjectHideFlags: 0
  m_PrefabParentObject: {fileID: 0}
  m_PrefabInternal: {fileID: 0}
  m_GameObject: {fileID: 0}
  m_Enabled: 1
  m_EditorHideFlags: 0
  m_Script: {fileID: 11500000, guid: f780aa281814f9842a7c076d436932e7, type: 3}
  m_Name: VFXSlotFloat
  m_EditorClassIdentifier: 
  m_Parent: {fileID: 0}
  m_Children: []
  m_UIPosition: {x: 0, y: 0}
  m_UICollapsed: 1
  m_UISuperCollapsed: 0
  m_MasterSlot: {fileID: 114916735320658868}
  m_MasterData:
    m_Owner: {fileID: 114605102051513938}
    m_Value:
      m_Type:
        m_SerializableType: System.Single, mscorlib, Version=2.0.0.0, Culture=neutral,
          PublicKeyToken=b77a5c561934e089
      m_SerializableObject: 2
  m_Property:
    name: Rate
    m_serializedType:
      m_SerializableType: System.Single, mscorlib, Version=2.0.0.0, Culture=neutral,
        PublicKeyToken=b77a5c561934e089
    attributes: []
  m_Direction: 0
  m_LinkedSlots: []
--- !u!114 &114927614131177854
MonoBehaviour:
  m_ObjectHideFlags: 0
  m_PrefabParentObject: {fileID: 0}
  m_PrefabInternal: {fileID: 0}
  m_GameObject: {fileID: 0}
  m_Enabled: 1
  m_EditorHideFlags: 0
  m_Script: {fileID: 11500000, guid: f780aa281814f9842a7c076d436932e7, type: 3}
  m_Name: VFXSlotFloat
  m_EditorClassIdentifier: 
  m_Parent: {fileID: 114831130251144830}
  m_Children: []
  m_UIPosition: {x: 0, y: 0}
  m_UICollapsed: 1
  m_UISuperCollapsed: 0
  m_MasterSlot: {fileID: 114265085260653516}
  m_MasterData:
    m_Owner: {fileID: 0}
    m_Value:
      m_Type:
        m_SerializableType: 
      m_SerializableObject: 
  m_Property:
    name: x
    m_serializedType:
      m_SerializableType: System.Single, mscorlib, Version=2.0.0.0, Culture=neutral,
        PublicKeyToken=b77a5c561934e089
    attributes: []
  m_Direction: 0
  m_LinkedSlots: []
--- !u!114 &114930797350116626
MonoBehaviour:
  m_ObjectHideFlags: 0
  m_PrefabParentObject: {fileID: 0}
  m_PrefabInternal: {fileID: 0}
  m_GameObject: {fileID: 0}
  m_Enabled: 1
  m_EditorHideFlags: 0
  m_Script: {fileID: 11500000, guid: f780aa281814f9842a7c076d436932e7, type: 3}
  m_Name: VFXSlotFloat
  m_EditorClassIdentifier: 
  m_Parent: {fileID: 114018812500985080}
  m_Children: []
  m_UIPosition: {x: 0, y: 0}
  m_UICollapsed: 1
  m_UISuperCollapsed: 0
  m_MasterSlot: {fileID: 114018812500985080}
  m_MasterData:
    m_Owner: {fileID: 0}
    m_Value:
      m_Type:
        m_SerializableType: 
      m_SerializableObject: 
  m_Property:
    name: x
    m_serializedType:
      m_SerializableType: System.Single, mscorlib, Version=2.0.0.0, Culture=neutral,
        PublicKeyToken=b77a5c561934e089
    attributes: []
  m_Direction: 0
  m_LinkedSlots: []
--- !u!114 &114960823469034090
MonoBehaviour:
  m_ObjectHideFlags: 0
  m_PrefabParentObject: {fileID: 0}
  m_PrefabInternal: {fileID: 0}
  m_GameObject: {fileID: 0}
  m_Enabled: 1
  m_EditorHideFlags: 0
  m_Script: {fileID: 11500000, guid: 45c2280503cc146439a1c8e25a69d867, type: 3}
  m_Name: VFXOperatorDivide
  m_EditorClassIdentifier: 
  m_Parent: {fileID: 114997603949784974}
  m_Children: []
  m_UIPosition: {x: -1102.3517, y: 20.135944}
  m_UICollapsed: 0
  m_UISuperCollapsed: 0
  m_InputSlots:
  - {fileID: 114170024600182628}
  - {fileID: 114645467107313494}
  - {fileID: 114133286096122472}
  m_OutputSlots:
  - {fileID: 114232224818690800}
--- !u!114 &114967832688050106
MonoBehaviour:
  m_ObjectHideFlags: 0
  m_PrefabParentObject: {fileID: 0}
  m_PrefabInternal: {fileID: 0}
  m_GameObject: {fileID: 0}
  m_Enabled: 1
  m_EditorHideFlags: 0
  m_Script: {fileID: 11500000, guid: f780aa281814f9842a7c076d436932e7, type: 3}
  m_Name: VFXSlotFloat
  m_EditorClassIdentifier: 
  m_Parent: {fileID: 114594741014280698}
  m_Children: []
  m_UIPosition: {x: 0, y: 0}
  m_UICollapsed: 1
  m_UISuperCollapsed: 0
  m_MasterSlot: {fileID: 114594741014280698}
  m_MasterData:
    m_Owner: {fileID: 0}
    m_Value:
      m_Type:
        m_SerializableType: 
      m_SerializableObject: 
  m_Property:
    name: z
    m_serializedType:
      m_SerializableType: System.Single, mscorlib, Version=2.0.0.0, Culture=neutral,
        PublicKeyToken=b77a5c561934e089
    attributes: []
  m_Direction: 0
  m_LinkedSlots: []
--- !u!114 &114967865259419442
MonoBehaviour:
  m_ObjectHideFlags: 0
  m_PrefabParentObject: {fileID: 0}
  m_PrefabInternal: {fileID: 0}
  m_GameObject: {fileID: 0}
  m_Enabled: 1
  m_EditorHideFlags: 0
  m_Script: {fileID: 11500000, guid: a971fa2e110a0ac42ac1d8dae408704b, type: 3}
  m_Name: SetAttribute
  m_EditorClassIdentifier: 
  m_Parent: {fileID: 114536471820266184}
  m_Children: []
  m_UIPosition: {x: 0, y: 0}
  m_UICollapsed: 0
  m_UISuperCollapsed: 0
  m_InputSlots:
  - {fileID: 114539365057475438}
  m_OutputSlots: []
  m_Disabled: 0
  attribute: sizeX
  Composition: 0
  Random: 0
--- !u!114 &114971289610343628
MonoBehaviour:
  m_ObjectHideFlags: 0
  m_PrefabParentObject: {fileID: 0}
  m_PrefabInternal: {fileID: 0}
  m_GameObject: {fileID: 0}
  m_Enabled: 1
  m_EditorHideFlags: 0
  m_Script: {fileID: 11500000, guid: f780aa281814f9842a7c076d436932e7, type: 3}
  m_Name: VFXSlotFloat
  m_EditorClassIdentifier: 
  m_Parent: {fileID: 0}
  m_Children: []
  m_UIPosition: {x: 0, y: 0}
  m_UICollapsed: 1
  m_UISuperCollapsed: 0
  m_MasterSlot: {fileID: 114971289610343628}
  m_MasterData:
    m_Owner: {fileID: 114199718728891672}
    m_Value:
      m_Type:
        m_SerializableType: System.Single, mscorlib, Version=2.0.0.0, Culture=neutral,
          PublicKeyToken=b77a5c561934e089
      m_SerializableObject: 
  m_Property:
    name: o
    m_serializedType:
      m_SerializableType: System.Single, mscorlib, Version=2.0.0.0, Culture=neutral,
        PublicKeyToken=b77a5c561934e089
    attributes: []
  m_Direction: 1
  m_LinkedSlots:
  - {fileID: 114645467107313494}
--- !u!114 &114976736934827864
MonoBehaviour:
  m_ObjectHideFlags: 0
  m_PrefabParentObject: {fileID: 0}
  m_PrefabInternal: {fileID: 0}
  m_GameObject: {fileID: 0}
  m_Enabled: 1
  m_EditorHideFlags: 0
  m_Script: {fileID: 11500000, guid: f780aa281814f9842a7c076d436932e7, type: 3}
  m_Name: VFXSlotFloat
  m_EditorClassIdentifier: 
  m_Parent: {fileID: 114627673100607158}
  m_Children: []
  m_UIPosition: {x: 0, y: 0}
  m_UICollapsed: 1
  m_UISuperCollapsed: 0
  m_MasterSlot: {fileID: 114627673100607158}
  m_MasterData:
    m_Owner: {fileID: 0}
    m_Value:
      m_Type:
        m_SerializableType: 
      m_SerializableObject: 
  m_Property:
    name: z
    m_serializedType:
      m_SerializableType: System.Single, mscorlib, Version=2.0.0.0, Culture=neutral,
        PublicKeyToken=b77a5c561934e089
    attributes: []
  m_Direction: 0
  m_LinkedSlots:
  - {fileID: 114850821104559518}
--- !u!114 &114979938931591520
MonoBehaviour:
  m_ObjectHideFlags: 0
  m_PrefabParentObject: {fileID: 0}
  m_PrefabInternal: {fileID: 0}
  m_GameObject: {fileID: 0}
  m_Enabled: 1
  m_EditorHideFlags: 0
  m_Script: {fileID: 11500000, guid: f780aa281814f9842a7c076d436932e7, type: 3}
  m_Name: VFXSlotFloat
  m_EditorClassIdentifier: 
  m_Parent: {fileID: 114018812500985080}
  m_Children: []
  m_UIPosition: {x: 0, y: 0}
  m_UICollapsed: 1
  m_UISuperCollapsed: 0
  m_MasterSlot: {fileID: 114018812500985080}
  m_MasterData:
    m_Owner: {fileID: 0}
    m_Value:
      m_Type:
        m_SerializableType: 
      m_SerializableObject: 
  m_Property:
    name: z
    m_serializedType:
      m_SerializableType: System.Single, mscorlib, Version=2.0.0.0, Culture=neutral,
        PublicKeyToken=b77a5c561934e089
    attributes: []
  m_Direction: 0
  m_LinkedSlots: []
--- !u!114 &114988927067353768
MonoBehaviour:
  m_ObjectHideFlags: 0
  m_PrefabParentObject: {fileID: 0}
  m_PrefabInternal: {fileID: 0}
  m_GameObject: {fileID: 0}
  m_Enabled: 1
  m_EditorHideFlags: 0
  m_Script: {fileID: 11500000, guid: 9dfea48843f53fc438eabc12a3a30abc, type: 3}
  m_Name: VFXBasicInitialize
  m_EditorClassIdentifier: 
  m_Parent: {fileID: 114997603949784974}
  m_Children:
  - {fileID: 114635849487381044}
  - {fileID: 114225129308190612}
  m_UIPosition: {x: -174.76035, y: -460.0628}
  m_UICollapsed: 0
  m_UISuperCollapsed: 0
  m_InputSlots:
  - {fileID: 114265085260653516}
  m_OutputSlots: []
  m_Data: {fileID: 114069458236294264}
  m_InputFlowSlot:
  - link:
    - context: {fileID: 114095934640662620}
      slotIndex: 0
  m_OutputFlowSlot:
  - link:
    - context: {fileID: 114536471820266184}
      slotIndex: 0
--- !u!114 &114997603949784974
MonoBehaviour:
  m_ObjectHideFlags: 0
  m_PrefabParentObject: {fileID: 0}
  m_PrefabInternal: {fileID: 0}
  m_GameObject: {fileID: 0}
  m_Enabled: 1
  m_EditorHideFlags: 0
  m_Script: {fileID: 11500000, guid: 7d4c867f6b72b714dbb5fd1780afe208, type: 3}
  m_Name: VFXGraph
  m_EditorClassIdentifier: 
  m_Parent: {fileID: 0}
  m_Children:
  - {fileID: 114988927067353768}
  - {fileID: 114095934640662620}
  - {fileID: 114536471820266184}
  - {fileID: 114051895635770072}
  - {fileID: 114802777676336084}
  - {fileID: 114188268661273124}
  - {fileID: 114871192383283520}
  - {fileID: 114033350763109576}
  - {fileID: 114565165862662316}
  - {fileID: 114223285827534350}
  - {fileID: 114849367105866056}
  - {fileID: 114199718728891672}
  - {fileID: 114960823469034090}
  m_UIPosition: {x: 0, y: 0}
  m_UICollapsed: 1
  m_UISuperCollapsed: 0
  m_saved: 1
--- !u!2058629509 &8926484042661614526
VFXAsset:
  m_ObjectHideFlags: 0
  m_PrefabParentObject: {fileID: 0}
  m_PrefabInternal: {fileID: 0}
  m_Name: 00_MultiOutput
  m_Graph: {fileID: 114997603949784974}
  m_Expressions:
    m_Expressions:
    - op: 0
      valueIndex: 0
      data[0]: -1
      data[1]: -1
      data[2]: -1
      data[3]: 1
    - op: 0
      valueIndex: 1
      data[0]: -1
      data[1]: -1
      data[2]: -1
<<<<<<< HEAD
      data[3]: 13
=======
      data[3]: 1
>>>>>>> 86c051b7
    - op: 0
      valueIndex: 2
      data[0]: -1
      data[1]: -1
      data[2]: -1
      data[3]: 10
    - op: 0
      valueIndex: 3
      data[0]: -1
      data[1]: -1
      data[2]: -1
      data[3]: 1
    - op: 0
      valueIndex: 4
      data[0]: -1
      data[1]: -1
      data[2]: -1
      data[3]: 1
    - op: 0
      valueIndex: 5
      data[0]: -1
      data[1]: -1
      data[2]: -1
      data[3]: 1
    - op: 0
      valueIndex: 6
      data[0]: -1
      data[1]: -1
      data[2]: -1
      data[3]: 1
    - op: 38
      valueIndex: 7
      data[0]: 2
      data[1]: -1
      data[2]: -1
      data[3]: 0
    - op: 0
      valueIndex: 11
      data[0]: -1
      data[1]: -1
      data[2]: -1
      data[3]: 1
    - op: 0
      valueIndex: 12
      data[0]: -1
      data[1]: -1
      data[2]: -1
      data[3]: 1
    - op: 0
      valueIndex: 13
      data[0]: -1
      data[1]: -1
      data[2]: -1
      data[3]: 1
    - op: 0
      valueIndex: 14
      data[0]: -1
      data[1]: -1
      data[2]: -1
      data[3]: 1
    - op: 0
      valueIndex: 15
      data[0]: -1
      data[1]: -1
      data[2]: -1
      data[3]: 1
    - op: 0
      valueIndex: 16
      data[0]: -1
      data[1]: -1
      data[2]: -1
      data[3]: 1
    - op: 0
      valueIndex: 17
      data[0]: -1
      data[1]: -1
      data[2]: -1
      data[3]: 1
    - op: 0
      valueIndex: 18
      data[0]: -1
      data[1]: -1
      data[2]: -1
      data[3]: 1
    - op: 0
      valueIndex: 19
      data[0]: -1
      data[1]: -1
      data[2]: -1
      data[3]: 1
    - op: 2
      valueIndex: 20
      data[0]: 10
      data[1]: 8
      data[2]: 9
      data[3]: -1
    - op: 0
      valueIndex: 23
      data[0]: -1
      data[1]: -1
      data[2]: -1
      data[3]: 7
    - op: 2
      valueIndex: 25
      data[0]: 15
      data[1]: 14
      data[2]: 13
      data[3]: -1
    - op: 0
      valueIndex: 28
      data[0]: -1
      data[1]: -1
      data[2]: -1
      data[3]: 7
    - op: 0
      valueIndex: 30
      data[0]: -1
      data[1]: -1
      data[2]: -1
      data[3]: 1
    - op: 0
      valueIndex: 31
      data[0]: -1
      data[1]: -1
      data[2]: -1
      data[3]: 1
    - op: 2
      valueIndex: 32
      data[0]: 6
      data[1]: 5
      data[2]: 4
      data[3]: -1
    - op: 2
      valueIndex: 35
      data[0]: 11
      data[1]: 12
      data[2]: 16
      data[3]: -1
    - op: 0
      valueIndex: 38
      data[0]: -1
      data[1]: -1
      data[2]: -1
      data[3]: 7
    - op: 13
      valueIndex: 40
      data[0]: -1
      data[1]: -1
      data[2]: -1
      data[3]: -1
    m_NeedsLocalToWorld: 0
    m_NeedsWorldToLocal: 0
  m_ExposedExpressions: []
  m_PropertySheet:
    m_Float:
      m_Array:
      - m_ExpressionIndex: 0
        m_Value: 0.15
      - m_ExpressionIndex: 1
        m_Value: 1
      - m_ExpressionIndex: 3
        m_Value: 0.15
      - m_ExpressionIndex: 4
        m_Value: 0
      - m_ExpressionIndex: 5
        m_Value: 0.2
      - m_ExpressionIndex: 6
        m_Value: 0
      - m_ExpressionIndex: 8
        m_Value: 0
      - m_ExpressionIndex: 9
        m_Value: 1
      - m_ExpressionIndex: 10
        m_Value: 1
      - m_ExpressionIndex: 11
        m_Value: 1
      - m_ExpressionIndex: 12
        m_Value: 1
      - m_ExpressionIndex: 13
        m_Value: 0
      - m_ExpressionIndex: 14
        m_Value: 0
      - m_ExpressionIndex: 15
        m_Value: 0
      - m_ExpressionIndex: 16
        m_Value: 1
      - m_ExpressionIndex: 21
        m_Value: 2
      - m_ExpressionIndex: 22
        m_Value: 2.5
    m_Vector2f:
      m_Array: []
    m_Vector3f:
      m_Array: []
    m_Vector4f:
      m_Array: []
    m_Uint:
      m_Array: []
    m_Int:
      m_Array: []
    m_Matrix4x4f:
      m_Array: []
    m_AnimationCurve:
      m_Array:
      - m_ExpressionIndex: 2
        m_Value:
          serializedVersion: 2
          m_Curve:
          - serializedVersion: 3
            time: -0.0016937256
            value: 0
            inSlope: 1.4626307
            outSlope: 1.4626307
            tangentMode: 0
            weightedMode: 0
            inWeight: 0
            outWeight: 0
          - serializedVersion: 3
            time: 0.08659321
            value: 0.09507206
            inSlope: 0.0774731
            outSlope: 0.0774731
            tangentMode: 0
            weightedMode: 0
            inWeight: 0
            outWeight: 0
          - serializedVersion: 3
            time: 0.9144851
            value: 0.097815424
            inSlope: 0.12606382
            outSlope: 0.12606382
            tangentMode: 0
            weightedMode: 0
            inWeight: 0
            outWeight: 0
          - serializedVersion: 3
            time: 0.9957597
            value: -0.004668832
            inSlope: 0.015929732
            outSlope: 0.015929732
            tangentMode: 0
            weightedMode: 0
            inWeight: 0
            outWeight: 0
          m_PreInfinity: 2
          m_PostInfinity: 2
          m_RotationOrder: 4
    m_Gradient:
      m_Array: []
    m_NamedObject:
      m_Array:
      - m_ExpressionIndex: 18
        m_Value: {fileID: 0}
      - m_ExpressionIndex: 20
        m_Value: {fileID: 2800000, guid: 276d9e395ae18fe40a9b4988549f2349, type: 3}
      - m_ExpressionIndex: 25
        m_Value: {fileID: 2800000, guid: 04a1a4f71875d89468defb5128b274bd, type: 3}
    m_Bool:
      m_Array: []
  m_Buffers:
  - type: 1
    size: 655360
    capacity: 65536
    layout:
    - name: velocity
      type: 3
      offset:
        bucket: 0
        structure: 4
        element: 0
    - name: lifetime
      type: 1
      offset:
        bucket: 0
        structure: 4
        element: 3
    - name: sizeX
      type: 1
      offset:
        bucket: 262144
        structure: 1
        element: 0
    - name: age
      type: 1
      offset:
        bucket: 327680
        structure: 1
        element: 0
    - name: position
      type: 3
      offset:
        bucket: 393216
        structure: 4
        element: 0
    - name: alive
      type: 17
      offset:
        bucket: 393216
        structure: 4
        element: 3
  - type: 1
    size: 1
    capacity: 1
    layout:
    - name: spawnCount
      type: 1
      offset:
        bucket: 0
        structure: 1
        element: 0
  - type: 2
    size: 65536
    capacity: 0
    layout: []
  - type: 1
    size: 1
    capacity: 0
    layout: []
  m_CPUBuffers:
  - capacity: 1
    stride: 1
    layout:
    - name: spawnCount
      type: 1
      offset:
        bucket: 0
        structure: 1
        element: 0
    initialData:
      data: 00000000
  - capacity: 1
    stride: 1
    layout:
    - name: spawnCount
      type: 1
      offset:
        bucket: 0
        structure: 1
        element: 0
    initialData:
      data: 00000000
  m_Systems:
  - type: 0
    flags: 0
    capacity: 0
    buffers:
    - index: 1
      nameId: spawner_output
    values: []
    tasks:
    - type: 268435456
      buffers: []
      values:
      - index: 21
        nameId: Rate
      params: []
      processor: {fileID: 0}
  - type: 1
    flags: 1
    capacity: 65536
    buffers:
    - index: 0
      nameId: attributeBuffer
    - index: 1
      nameId: sourceAttributeBuffer
    - index: 2
      nameId: deadList
    - index: 3
      nameId: deadListCount
    - index: 1
      nameId: spawner_input
    values:
    - index: 19
      nameId: bounds_center
    - index: 24
      nameId: bounds_size
    tasks:
    - type: 536870912
      buffers:
      - index: 0
        nameId: attributeBuffer
      - index: 2
        nameId: deadListIn
      - index: 3
        nameId: deadListCount
      - index: 1
        nameId: sourceAttributeBuffer
      values:
      - index: 22
        nameId: uniform_Lifetime_b
      - index: 23
        nameId: uniform_Velocity_c
      params: []
      processor: {fileID: 7200000, guid: 898b8092146d72e43b47f7deae66420c, type: 3}
    - type: 805306368
      buffers:
      - index: 0
        nameId: attributeBuffer
      - index: 2
        nameId: deadListOut
      values:
      - index: 7
        nameId: uniform_b
      - index: 1
        nameId: uniform_c
      - index: 26
        nameId: uniform_deltaTime_c
      params: []
      processor: {fileID: 7200000, guid: ddd58938bc1692740a04a513d5cb9465, type: 3}
    - type: 1073741826
      buffers:
      - index: 0
        nameId: attributeBuffer
      values:
      - index: 25
        nameId: texture_texture
      params:
      - index: 0
        nameId: sortPriority
      processor: {fileID: 4800000, guid: 797eb21b273fcb2468618b7d2b9157f9, type: 3}
    - type: 1073741826
      buffers:
      - index: 0
        nameId: attributeBuffer
      values:
      - index: 0
        nameId: uniform_b
      - index: 20
        nameId: texture_texture
      params:
      - index: 0
        nameId: sortPriority
      processor: {fileID: 4800000, guid: 97bdfa97d846e67408c69051ed57d77f, type: 3}
    - type: 1073741826
      buffers:
      - index: 0
        nameId: attributeBuffer
      values:
      - index: 17
        nameId: uniform_Color_b
      - index: 3
        nameId: uniform_c
      - index: 18
        nameId: texture_texture
      params:
      - index: 0
        nameId: sortPriority
      processor: {fileID: 4800000, guid: a2d4d9cf2d098fd4c9bddbc41693df27, type: 3}
  m_Events:
  - name: OnStart
    startSystems: 00000000
    stopSystems: 
  - name: OnStop
    startSystems: 
    stopSystems: 00000000
  m_RendererSettings:
    motionVectorGenerationMode: 0
    shadowCastingMode: 0
    receiveShadows: 0
    reflectionProbeUsage: 0
    lightProbeUsage: 0<|MERGE_RESOLUTION|>--- conflicted
+++ resolved
@@ -2219,11 +2219,7 @@
       data[0]: -1
       data[1]: -1
       data[2]: -1
-<<<<<<< HEAD
-      data[3]: 13
-=======
       data[3]: 1
->>>>>>> 86c051b7
     - op: 0
       valueIndex: 2
       data[0]: -1
@@ -2519,7 +2515,7 @@
         structure: 4
         element: 0
     - name: alive
-      type: 17
+      type: 14
       offset:
         bucket: 393216
         structure: 4
@@ -2617,7 +2613,7 @@
       - index: 23
         nameId: uniform_Velocity_c
       params: []
-      processor: {fileID: 7200000, guid: 898b8092146d72e43b47f7deae66420c, type: 3}
+      processor: {fileID: 7200000, guid: 52439d2a8a2476b4a9192436e50aeb51, type: 3}
     - type: 805306368
       buffers:
       - index: 0
@@ -2632,7 +2628,7 @@
       - index: 26
         nameId: uniform_deltaTime_c
       params: []
-      processor: {fileID: 7200000, guid: ddd58938bc1692740a04a513d5cb9465, type: 3}
+      processor: {fileID: 7200000, guid: 1b9477a5212728d4ebc89e99aeb6839d, type: 3}
     - type: 1073741826
       buffers:
       - index: 0
@@ -2643,7 +2639,7 @@
       params:
       - index: 0
         nameId: sortPriority
-      processor: {fileID: 4800000, guid: 797eb21b273fcb2468618b7d2b9157f9, type: 3}
+      processor: {fileID: 4800000, guid: 86ed34001435b48448e84b9a1564e903, type: 3}
     - type: 1073741826
       buffers:
       - index: 0
@@ -2656,7 +2652,7 @@
       params:
       - index: 0
         nameId: sortPriority
-      processor: {fileID: 4800000, guid: 97bdfa97d846e67408c69051ed57d77f, type: 3}
+      processor: {fileID: 4800000, guid: d6124f4ec9b8cdd4495689d54df10235, type: 3}
     - type: 1073741826
       buffers:
       - index: 0
@@ -2671,7 +2667,7 @@
       params:
       - index: 0
         nameId: sortPriority
-      processor: {fileID: 4800000, guid: a2d4d9cf2d098fd4c9bddbc41693df27, type: 3}
+      processor: {fileID: 4800000, guid: ab378cd9b49623647ab534e4ff07ca61, type: 3}
   m_Events:
   - name: OnStart
     startSystems: 00000000
