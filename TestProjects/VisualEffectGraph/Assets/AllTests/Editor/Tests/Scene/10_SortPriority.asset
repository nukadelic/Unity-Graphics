%YAML 1.1
%TAG !u! tag:unity3d.com,2011:
--- !u!114 &114006169763022612
MonoBehaviour:
  m_ObjectHideFlags: 0
  m_PrefabParentObject: {fileID: 0}
  m_PrefabInternal: {fileID: 0}
  m_GameObject: {fileID: 0}
  m_Enabled: 1
  m_EditorHideFlags: 0
  m_Script: {fileID: 11500000, guid: f780aa281814f9842a7c076d436932e7, type: 3}
  m_Name: VFXSlotFloat
  m_EditorClassIdentifier: 
  m_Parent: {fileID: 114012752267125410}
  m_Children: []
  m_UIPosition: {x: 0, y: 0}
  m_UICollapsed: 1
  m_UISuperCollapsed: 0
  m_MasterSlot: {fileID: 114514676669976782}
  m_MasterData:
    m_Owner: {fileID: 0}
    m_Value:
      m_Type:
        m_SerializableType: 
      m_SerializableObject: 
  m_Property:
    name: z
    m_serializedType:
      m_SerializableType: System.Single, mscorlib, Version=2.0.0.0, Culture=neutral,
        PublicKeyToken=b77a5c561934e089
    attributes: []
  m_Direction: 0
  m_LinkedSlots: []
--- !u!114 &114012752267125410
MonoBehaviour:
  m_ObjectHideFlags: 0
  m_PrefabParentObject: {fileID: 0}
  m_PrefabInternal: {fileID: 0}
  m_GameObject: {fileID: 0}
  m_Enabled: 1
  m_EditorHideFlags: 0
  m_Script: {fileID: 11500000, guid: ac39bd03fca81b849929b9c966f1836a, type: 3}
  m_Name: VFXSlotFloat3
  m_EditorClassIdentifier: 
  m_Parent: {fileID: 114514676669976782}
  m_Children:
  - {fileID: 114836039961534576}
  - {fileID: 114028376866161546}
  - {fileID: 114006169763022612}
  m_UIPosition: {x: 0, y: 0}
  m_UICollapsed: 1
  m_UISuperCollapsed: 0
  m_MasterSlot: {fileID: 114514676669976782}
  m_MasterData:
    m_Owner: {fileID: 0}
    m_Value:
      m_Type:
        m_SerializableType: 
      m_SerializableObject: 
  m_Property:
    name: center
    m_serializedType:
      m_SerializableType: UnityEngine.Vector3, UnityEngine.CoreModule, Version=0.0.0.0,
        Culture=neutral, PublicKeyToken=null
    attributes:
    - m_Type: 3
      m_Min: -Infinity
      m_Max: Infinity
      m_Tooltip: The centre of the torus.
  m_Direction: 0
  m_LinkedSlots: []
--- !u!114 &114013519469770754
MonoBehaviour:
  m_ObjectHideFlags: 0
  m_PrefabParentObject: {fileID: 0}
  m_PrefabInternal: {fileID: 0}
  m_GameObject: {fileID: 0}
  m_Enabled: 1
  m_EditorHideFlags: 0
  m_Script: {fileID: 11500000, guid: f780aa281814f9842a7c076d436932e7, type: 3}
  m_Name: VFXSlotFloat
  m_EditorClassIdentifier: 
  m_Parent: {fileID: 114470014200391792}
  m_Children: []
  m_UIPosition: {x: 0, y: 0}
  m_UICollapsed: 1
  m_UISuperCollapsed: 0
  m_MasterSlot: {fileID: 114364650943971688}
  m_MasterData:
    m_Owner: {fileID: 0}
    m_Value:
      m_Type:
        m_SerializableType: 
      m_SerializableObject: 
  m_Property:
    name: y
    m_serializedType:
      m_SerializableType: System.Single, mscorlib, Version=2.0.0.0, Culture=neutral,
        PublicKeyToken=b77a5c561934e089
    attributes: []
  m_Direction: 0
  m_LinkedSlots: []
--- !u!114 &114015763539251658
MonoBehaviour:
  m_ObjectHideFlags: 0
  m_PrefabParentObject: {fileID: 0}
  m_PrefabInternal: {fileID: 0}
  m_GameObject: {fileID: 0}
  m_Enabled: 1
  m_EditorHideFlags: 0
  m_Script: {fileID: 11500000, guid: ac39bd03fca81b849929b9c966f1836a, type: 3}
  m_Name: VFXSlotFloat3
  m_EditorClassIdentifier: 
  m_Parent: {fileID: 0}
  m_Children:
  - {fileID: 114162862815445918}
  - {fileID: 114434252986889888}
  - {fileID: 114459018172847060}
  m_UIPosition: {x: 0, y: 0}
  m_UICollapsed: 1
  m_UISuperCollapsed: 0
  m_MasterSlot: {fileID: 114015763539251658}
  m_MasterData:
    m_Owner: {fileID: 114911243887923098}
    m_Value:
      m_Type:
        m_SerializableType: UnityEngine.Vector3, UnityEngine.CoreModule, Version=0.0.0.0,
          Culture=neutral, PublicKeyToken=null
      m_SerializableObject: '{"x":0.0,"y":1.0,"z":0.0}'
  m_Property:
    name: Color
    m_serializedType:
      m_SerializableType: UnityEngine.Vector3, UnityEngine.CoreModule, Version=0.0.0.0,
        Culture=neutral, PublicKeyToken=null
    attributes:
    - m_Type: 5
      m_Min: -Infinity
      m_Max: Infinity
      m_Tooltip: 
  m_Direction: 0
  m_LinkedSlots: []
--- !u!114 &114028376866161546
MonoBehaviour:
  m_ObjectHideFlags: 0
  m_PrefabParentObject: {fileID: 0}
  m_PrefabInternal: {fileID: 0}
  m_GameObject: {fileID: 0}
  m_Enabled: 1
  m_EditorHideFlags: 0
  m_Script: {fileID: 11500000, guid: f780aa281814f9842a7c076d436932e7, type: 3}
  m_Name: VFXSlotFloat
  m_EditorClassIdentifier: 
  m_Parent: {fileID: 114012752267125410}
  m_Children: []
  m_UIPosition: {x: 0, y: 0}
  m_UICollapsed: 1
  m_UISuperCollapsed: 0
  m_MasterSlot: {fileID: 114514676669976782}
  m_MasterData:
    m_Owner: {fileID: 0}
    m_Value:
      m_Type:
        m_SerializableType: 
      m_SerializableObject: 
  m_Property:
    name: y
    m_serializedType:
      m_SerializableType: System.Single, mscorlib, Version=2.0.0.0, Culture=neutral,
        PublicKeyToken=b77a5c561934e089
    attributes: []
  m_Direction: 0
  m_LinkedSlots: []
--- !u!114 &114052720165639114
MonoBehaviour:
  m_ObjectHideFlags: 0
  m_PrefabParentObject: {fileID: 0}
  m_PrefabInternal: {fileID: 0}
  m_GameObject: {fileID: 0}
  m_Enabled: 1
  m_EditorHideFlags: 0
  m_Script: {fileID: 11500000, guid: d16c6aeaef944094b9a1633041804207, type: 3}
  m_Name: Orient
  m_EditorClassIdentifier: 
  m_Parent: {fileID: 114701271570148598}
  m_Children: []
  m_UIPosition: {x: 0, y: 0}
  m_UICollapsed: 0
  m_UISuperCollapsed: 0
  m_InputSlots: []
  m_OutputSlots: []
  m_Disabled: 0
  mode: 0
--- !u!114 &114053341320240814
MonoBehaviour:
  m_ObjectHideFlags: 0
  m_PrefabParentObject: {fileID: 0}
  m_PrefabInternal: {fileID: 0}
  m_GameObject: {fileID: 0}
  m_Enabled: 1
  m_EditorHideFlags: 0
  m_Script: {fileID: 11500000, guid: f780aa281814f9842a7c076d436932e7, type: 3}
  m_Name: VFXSlotFloat
  m_EditorClassIdentifier: 
  m_Parent: {fileID: 0}
  m_Children: []
  m_UIPosition: {x: 0, y: 0}
  m_UICollapsed: 1
  m_UISuperCollapsed: 0
  m_MasterSlot: {fileID: 114053341320240814}
  m_MasterData:
    m_Owner: {fileID: 114942575866385010}
    m_Value:
      m_Type:
        m_SerializableType: System.Single, mscorlib, Version=2.0.0.0, Culture=neutral,
          PublicKeyToken=b77a5c561934e089
      m_SerializableObject: 1
  m_Property:
    name: Lifetime
    m_serializedType:
      m_SerializableType: System.Single, mscorlib, Version=2.0.0.0, Culture=neutral,
        PublicKeyToken=b77a5c561934e089
    attributes: []
  m_Direction: 0
  m_LinkedSlots: []
--- !u!114 &114063259388308888
MonoBehaviour:
  m_ObjectHideFlags: 0
  m_PrefabParentObject: {fileID: 0}
  m_PrefabInternal: {fileID: 0}
  m_GameObject: {fileID: 0}
  m_Enabled: 1
  m_EditorHideFlags: 0
  m_Script: {fileID: 11500000, guid: 330e0fca1717dde4aaa144f48232aa64, type: 3}
  m_Name: VFXParameter
  m_EditorClassIdentifier: 
  m_Parent: {fileID: 114285473855931844}
  m_Children: []
  m_UIPosition: {x: 3600.018, y: 406.67993}
  m_UICollapsed: 0
  m_UISuperCollapsed: 0
  m_InputSlots: []
  m_OutputSlots:
  - {fileID: 114254234442900398}
  m_exposedName: exposedName
  m_exposed: 0
  m_order: 0
  m_Min:
    m_Type:
      m_SerializableType: 
    m_SerializableObject: 
  m_Max:
    m_Type:
      m_SerializableType: 
    m_SerializableObject: 
--- !u!114 &114081559765722142
MonoBehaviour:
  m_ObjectHideFlags: 0
  m_PrefabParentObject: {fileID: 0}
  m_PrefabInternal: {fileID: 0}
  m_GameObject: {fileID: 0}
  m_Enabled: 1
  m_EditorHideFlags: 0
  m_Script: {fileID: 11500000, guid: ac39bd03fca81b849929b9c966f1836a, type: 3}
  m_Name: VFXSlotFloat3
  m_EditorClassIdentifier: 
  m_Parent: {fileID: 114634362636730594}
  m_Children:
  - {fileID: 114355404097440724}
  - {fileID: 114931396482299670}
  - {fileID: 114891725377542056}
  m_UIPosition: {x: 0, y: 0}
  m_UICollapsed: 1
  m_UISuperCollapsed: 0
  m_MasterSlot: {fileID: 114634362636730594}
  m_MasterData:
    m_Owner: {fileID: 0}
    m_Value:
      m_Type:
        m_SerializableType: 
      m_SerializableObject: 
  m_Property:
    name: size
    m_serializedType:
      m_SerializableType: UnityEngine.Vector3, UnityEngine.CoreModule, Version=0.0.0.0,
        Culture=neutral, PublicKeyToken=null
    attributes:
    - m_Type: 3
      m_Min: -Infinity
      m_Max: Infinity
      m_Tooltip: The size of the box along each axis.
  m_Direction: 0
  m_LinkedSlots: []
--- !u!114 &114083766730158950
MonoBehaviour:
  m_ObjectHideFlags: 0
  m_PrefabParentObject: {fileID: 0}
  m_PrefabInternal: {fileID: 0}
  m_GameObject: {fileID: 0}
  m_Enabled: 1
  m_EditorHideFlags: 0
  m_Script: {fileID: 11500000, guid: a971fa2e110a0ac42ac1d8dae408704b, type: 3}
  m_Name: SetAttribute
  m_EditorClassIdentifier: 
  m_Parent: {fileID: 114525045353926142}
  m_Children: []
  m_UIPosition: {x: 0, y: 0}
  m_UICollapsed: 0
  m_UISuperCollapsed: 0
  m_InputSlots:
  - {fileID: 114302080307601540}
  m_OutputSlots: []
  m_Disabled: 0
  attribute: alpha
  Composition: 0
  Random: 0
--- !u!114 &114133910861334558
MonoBehaviour:
  m_ObjectHideFlags: 0
  m_PrefabParentObject: {fileID: 0}
  m_PrefabInternal: {fileID: 0}
  m_GameObject: {fileID: 0}
  m_Enabled: 1
  m_EditorHideFlags: 0
  m_Script: {fileID: 11500000, guid: f780aa281814f9842a7c076d436932e7, type: 3}
  m_Name: VFXSlotFloat
  m_EditorClassIdentifier: 
  m_Parent: {fileID: 114648230893974542}
  m_Children: []
  m_UIPosition: {x: 0, y: 0}
  m_UICollapsed: 1
  m_UISuperCollapsed: 0
  m_MasterSlot: {fileID: 114978401141406578}
  m_MasterData:
    m_Owner: {fileID: 0}
    m_Value:
      m_Type:
        m_SerializableType: 
      m_SerializableObject: 
  m_Property:
    name: x
    m_serializedType:
      m_SerializableType: System.Single, mscorlib, Version=2.0.0.0, Culture=neutral,
        PublicKeyToken=b77a5c561934e089
    attributes: []
  m_Direction: 0
  m_LinkedSlots: []
--- !u!114 &114154326512499508
MonoBehaviour:
  m_ObjectHideFlags: 0
  m_PrefabParentObject: {fileID: 0}
  m_PrefabInternal: {fileID: 0}
  m_GameObject: {fileID: 0}
  m_Enabled: 1
  m_EditorHideFlags: 0
  m_Script: {fileID: 11500000, guid: f780aa281814f9842a7c076d436932e7, type: 3}
  m_Name: VFXSlotFloat
  m_EditorClassIdentifier: 
  m_Parent: {fileID: 114470014200391792}
  m_Children: []
  m_UIPosition: {x: 0, y: 0}
  m_UICollapsed: 1
  m_UISuperCollapsed: 0
  m_MasterSlot: {fileID: 114364650943971688}
  m_MasterData:
    m_Owner: {fileID: 0}
    m_Value:
      m_Type:
        m_SerializableType: 
      m_SerializableObject: 
  m_Property:
    name: x
    m_serializedType:
      m_SerializableType: System.Single, mscorlib, Version=2.0.0.0, Culture=neutral,
        PublicKeyToken=b77a5c561934e089
    attributes: []
  m_Direction: 0
  m_LinkedSlots: []
--- !u!114 &114162163064173402
MonoBehaviour:
  m_ObjectHideFlags: 0
  m_PrefabParentObject: {fileID: 0}
  m_PrefabInternal: {fileID: 0}
  m_GameObject: {fileID: 0}
  m_Enabled: 1
  m_EditorHideFlags: 0
  m_Script: {fileID: 11500000, guid: 47b4ca114d6538548942a32238cf630d, type: 3}
  m_Name: PositionSphere
  m_EditorClassIdentifier: 
  m_Parent: {fileID: 114207965363388990}
  m_Children: []
  m_UIPosition: {x: 0, y: 0}
  m_UICollapsed: 0
  m_UISuperCollapsed: 0
  m_InputSlots:
  - {fileID: 114978401141406578}
  m_OutputSlots: []
  m_Disabled: 0
  positionMode: 0
  spawnMode: 0
--- !u!114 &114162862815445918
MonoBehaviour:
  m_ObjectHideFlags: 0
  m_PrefabParentObject: {fileID: 0}
  m_PrefabInternal: {fileID: 0}
  m_GameObject: {fileID: 0}
  m_Enabled: 1
  m_EditorHideFlags: 0
  m_Script: {fileID: 11500000, guid: f780aa281814f9842a7c076d436932e7, type: 3}
  m_Name: VFXSlotFloat
  m_EditorClassIdentifier: 
  m_Parent: {fileID: 114015763539251658}
  m_Children: []
  m_UIPosition: {x: 0, y: 0}
  m_UICollapsed: 1
  m_UISuperCollapsed: 0
  m_MasterSlot: {fileID: 114015763539251658}
  m_MasterData:
    m_Owner: {fileID: 0}
    m_Value:
      m_Type:
        m_SerializableType: 
      m_SerializableObject: 
  m_Property:
    name: x
    m_serializedType:
      m_SerializableType: System.Single, mscorlib, Version=2.0.0.0, Culture=neutral,
        PublicKeyToken=b77a5c561934e089
    attributes: []
  m_Direction: 0
  m_LinkedSlots: []
--- !u!114 &114170205429185430
MonoBehaviour:
  m_ObjectHideFlags: 0
  m_PrefabParentObject: {fileID: 0}
  m_PrefabInternal: {fileID: 0}
  m_GameObject: {fileID: 0}
  m_Enabled: 1
  m_EditorHideFlags: 0
  m_Script: {fileID: 11500000, guid: a971fa2e110a0ac42ac1d8dae408704b, type: 3}
  m_Name: SetAttribute
  m_EditorClassIdentifier: 
  m_Parent: {fileID: 114701271570148598}
  m_Children: []
  m_UIPosition: {x: 0, y: 0}
  m_UICollapsed: 0
  m_UISuperCollapsed: 0
  m_InputSlots:
  - {fileID: 114487389423605964}
  m_OutputSlots: []
  m_Disabled: 0
  attribute: color
  Composition: 0
  Random: 0
--- !u!114 &114174554078140748
MonoBehaviour:
  m_ObjectHideFlags: 0
  m_PrefabParentObject: {fileID: 0}
  m_PrefabInternal: {fileID: 0}
  m_GameObject: {fileID: 0}
  m_Enabled: 1
  m_EditorHideFlags: 0
  m_Script: {fileID: 11500000, guid: d78581a96eae8bf4398c282eb0b098bd, type: 3}
  m_Name: VFXDataParticle
  m_EditorClassIdentifier: 
  m_Parent: {fileID: 0}
  m_Children: []
  m_UIPosition: {x: 0, y: 0}
  m_UICollapsed: 1
  m_UISuperCollapsed: 0
  m_Owners:
  - {fileID: 114207965363388990}
  - {fileID: 114664836143208348}
  - {fileID: 114525045353926142}
  m_Capacity: 10000
  m_Space: 0
--- !u!114 &114204895226068596
MonoBehaviour:
  m_ObjectHideFlags: 0
  m_PrefabParentObject: {fileID: 0}
  m_PrefabInternal: {fileID: 0}
  m_GameObject: {fileID: 0}
  m_Enabled: 1
  m_EditorHideFlags: 0
  m_Script: {fileID: 11500000, guid: f05c6884b705ce14d82ae720f0ec209f, type: 3}
  m_Name: VFXSpawnerConstantRate
  m_EditorClassIdentifier: 
  m_Parent: {fileID: 114807708026722858}
  m_Children: []
  m_UIPosition: {x: 0, y: 0}
  m_UICollapsed: 0
  m_UISuperCollapsed: 0
  m_InputSlots:
  - {fileID: 114698856652646378}
  m_OutputSlots: []
  m_Disabled: 0
--- !u!114 &114206351733016970
MonoBehaviour:
  m_ObjectHideFlags: 0
  m_PrefabParentObject: {fileID: 0}
  m_PrefabInternal: {fileID: 0}
  m_GameObject: {fileID: 0}
  m_Enabled: 1
  m_EditorHideFlags: 0
  m_Script: {fileID: 11500000, guid: f780aa281814f9842a7c076d436932e7, type: 3}
  m_Name: VFXSlotFloat
  m_EditorClassIdentifier: 
  m_Parent: {fileID: 114978401141406578}
  m_Children: []
  m_UIPosition: {x: 0, y: 0}
  m_UICollapsed: 1
  m_UISuperCollapsed: 0
  m_MasterSlot: {fileID: 114978401141406578}
  m_MasterData:
    m_Owner: {fileID: 0}
    m_Value:
      m_Type:
        m_SerializableType: 
      m_SerializableObject: 
  m_Property:
    name: arc
    m_serializedType:
      m_SerializableType: System.Single, mscorlib, Version=2.0.0.0, Culture=neutral,
        PublicKeyToken=b77a5c561934e089
    attributes:
    - m_Type: 3
      m_Min: -Infinity
      m_Max: Infinity
      m_Tooltip: Controls how much of the sphere is used.
    - m_Type: 0
      m_Min: 0
      m_Max: 6.2831855
      m_Tooltip: 
    - m_Type: 4
      m_Min: -Infinity
      m_Max: Infinity
      m_Tooltip: 
  m_Direction: 0
  m_LinkedSlots: []
--- !u!114 &114207965363388990
MonoBehaviour:
  m_ObjectHideFlags: 0
  m_PrefabParentObject: {fileID: 0}
  m_PrefabInternal: {fileID: 0}
  m_GameObject: {fileID: 0}
  m_Enabled: 1
  m_EditorHideFlags: 0
  m_Script: {fileID: 11500000, guid: 9dfea48843f53fc438eabc12a3a30abc, type: 3}
  m_Name: VFXBasicInitialize
  m_EditorClassIdentifier: 
  m_Parent: {fileID: 114285473855931844}
  m_Children:
  - {fileID: 114792800372907182}
  - {fileID: 114162163064173402}
  m_UIPosition: {x: 4817.702, y: -681.7959}
  m_UICollapsed: 0
  m_UISuperCollapsed: 0
  m_InputSlots:
  - {fileID: 114634362636730594}
  m_OutputSlots: []
  m_Data: {fileID: 114174554078140748}
  m_InputFlowSlot:
  - link:
    - context: {fileID: 114807708026722858}
      slotIndex: 0
  m_OutputFlowSlot:
  - link:
    - context: {fileID: 114664836143208348}
      slotIndex: 0
--- !u!114 &114222843928294706
MonoBehaviour:
  m_ObjectHideFlags: 0
  m_PrefabParentObject: {fileID: 0}
  m_PrefabInternal: {fileID: 0}
  m_GameObject: {fileID: 0}
  m_Enabled: 1
  m_EditorHideFlags: 0
  m_Script: {fileID: 11500000, guid: 5bc0246289e35b54c9b87d49803236de, type: 3}
  m_Name: PositionTorus
  m_EditorClassIdentifier: 
  m_Parent: {fileID: 114411037450555758}
  m_Children: []
  m_UIPosition: {x: 0, y: 0}
  m_UICollapsed: 0
  m_UISuperCollapsed: 0
  m_InputSlots:
  - {fileID: 114514676669976782}
  m_OutputSlots: []
  m_Disabled: 0
  positionMode: 0
  spawnMode: 0
--- !u!114 &114236199053926114
MonoBehaviour:
  m_ObjectHideFlags: 0
  m_PrefabParentObject: {fileID: 0}
  m_PrefabInternal: {fileID: 0}
  m_GameObject: {fileID: 0}
  m_Enabled: 1
  m_EditorHideFlags: 0
  m_Script: {fileID: 11500000, guid: f780aa281814f9842a7c076d436932e7, type: 3}
  m_Name: VFXSlotFloat
  m_EditorClassIdentifier: 
  m_Parent: {fileID: 114320627674502322}
  m_Children: []
  m_UIPosition: {x: 0, y: 0}
  m_UICollapsed: 1
  m_UISuperCollapsed: 0
  m_MasterSlot: {fileID: 114364650943971688}
  m_MasterData:
    m_Owner: {fileID: 0}
    m_Value:
      m_Type:
        m_SerializableType: 
      m_SerializableObject: 
  m_Property:
    name: y
    m_serializedType:
      m_SerializableType: System.Single, mscorlib, Version=2.0.0.0, Culture=neutral,
        PublicKeyToken=b77a5c561934e089
    attributes: []
  m_Direction: 0
  m_LinkedSlots: []
--- !u!114 &114252226686300040
MonoBehaviour:
  m_ObjectHideFlags: 0
  m_PrefabParentObject: {fileID: 0}
  m_PrefabInternal: {fileID: 0}
  m_GameObject: {fileID: 0}
  m_Enabled: 1
  m_EditorHideFlags: 0
  m_Script: {fileID: 11500000, guid: f780aa281814f9842a7c076d436932e7, type: 3}
  m_Name: VFXSlotFloat
  m_EditorClassIdentifier: 
  m_Parent: {fileID: 114648230893974542}
  m_Children: []
  m_UIPosition: {x: 0, y: 0}
  m_UICollapsed: 1
  m_UISuperCollapsed: 0
  m_MasterSlot: {fileID: 114978401141406578}
  m_MasterData:
    m_Owner: {fileID: 0}
    m_Value:
      m_Type:
        m_SerializableType: 
      m_SerializableObject: 
  m_Property:
    name: z
    m_serializedType:
      m_SerializableType: System.Single, mscorlib, Version=2.0.0.0, Culture=neutral,
        PublicKeyToken=b77a5c561934e089
    attributes: []
  m_Direction: 0
  m_LinkedSlots: []
--- !u!114 &114254234442900398
MonoBehaviour:
  m_ObjectHideFlags: 0
  m_PrefabParentObject: {fileID: 0}
  m_PrefabInternal: {fileID: 0}
  m_GameObject: {fileID: 0}
  m_Enabled: 1
  m_EditorHideFlags: 0
  m_Script: {fileID: 11500000, guid: f780aa281814f9842a7c076d436932e7, type: 3}
  m_Name: VFXSlotFloat
  m_EditorClassIdentifier: 
  m_Parent: {fileID: 0}
  m_Children: []
  m_UIPosition: {x: 0, y: 0}
  m_UICollapsed: 1
  m_UISuperCollapsed: 0
  m_MasterSlot: {fileID: 114254234442900398}
  m_MasterData:
    m_Owner: {fileID: 114063259388308888}
    m_Value:
      m_Type:
        m_SerializableType: System.Single, mscorlib, Version=2.0.0.0, Culture=neutral,
          PublicKeyToken=b77a5c561934e089
      m_SerializableObject: 0.3
  m_Property:
    name: o
    m_serializedType:
      m_SerializableType: System.Single, mscorlib, Version=2.0.0.0, Culture=neutral,
        PublicKeyToken=b77a5c561934e089
    attributes: []
  m_Direction: 1
  m_LinkedSlots:
  - {fileID: 114562729202929998}
  - {fileID: 114302080307601540}
  - {fileID: 114506759060856108}
--- !u!114 &114255784345693296
MonoBehaviour:
  m_ObjectHideFlags: 0
  m_PrefabParentObject: {fileID: 0}
  m_PrefabInternal: {fileID: 0}
  m_GameObject: {fileID: 0}
  m_Enabled: 1
  m_EditorHideFlags: 0
  m_Script: {fileID: 11500000, guid: f780aa281814f9842a7c076d436932e7, type: 3}
  m_Name: VFXSlotFloat
  m_EditorClassIdentifier: 
  m_Parent: {fileID: 114514676669976782}
  m_Children: []
  m_UIPosition: {x: 0, y: 0}
  m_UICollapsed: 1
  m_UISuperCollapsed: 0
  m_MasterSlot: {fileID: 114514676669976782}
  m_MasterData:
    m_Owner: {fileID: 0}
    m_Value:
      m_Type:
        m_SerializableType: 
      m_SerializableObject: 
  m_Property:
    name: minorRadius
    m_serializedType:
      m_SerializableType: System.Single, mscorlib, Version=2.0.0.0, Culture=neutral,
        PublicKeyToken=b77a5c561934e089
    attributes:
    - m_Type: 3
      m_Min: -Infinity
      m_Max: Infinity
      m_Tooltip: The thickness of the torus ring.
  m_Direction: 0
  m_LinkedSlots: []
--- !u!114 &114263176138594942
MonoBehaviour:
  m_ObjectHideFlags: 0
  m_PrefabParentObject: {fileID: 0}
  m_PrefabInternal: {fileID: 0}
  m_GameObject: {fileID: 0}
  m_Enabled: 1
  m_EditorHideFlags: 0
  m_Script: {fileID: 11500000, guid: f780aa281814f9842a7c076d436932e7, type: 3}
  m_Name: VFXSlotFloat
  m_EditorClassIdentifier: 
  m_Parent: {fileID: 114648230893974542}
  m_Children: []
  m_UIPosition: {x: 0, y: 0}
  m_UICollapsed: 1
  m_UISuperCollapsed: 0
  m_MasterSlot: {fileID: 114978401141406578}
  m_MasterData:
    m_Owner: {fileID: 0}
    m_Value:
      m_Type:
        m_SerializableType: 
      m_SerializableObject: 
  m_Property:
    name: y
    m_serializedType:
      m_SerializableType: System.Single, mscorlib, Version=2.0.0.0, Culture=neutral,
        PublicKeyToken=b77a5c561934e089
    attributes: []
  m_Direction: 0
  m_LinkedSlots: []
--- !u!114 &114269319803850758
MonoBehaviour:
  m_ObjectHideFlags: 0
  m_PrefabParentObject: {fileID: 0}
  m_PrefabInternal: {fileID: 0}
  m_GameObject: {fileID: 0}
  m_Enabled: 1
  m_EditorHideFlags: 0
  m_Script: {fileID: 11500000, guid: f780aa281814f9842a7c076d436932e7, type: 3}
  m_Name: VFXSlotFloat
  m_EditorClassIdentifier: 
  m_Parent: {fileID: 114656855381619728}
  m_Children: []
  m_UIPosition: {x: 0, y: 0}
  m_UICollapsed: 1
  m_UISuperCollapsed: 0
  m_MasterSlot: {fileID: 114545534309531274}
  m_MasterData:
    m_Owner: {fileID: 0}
    m_Value:
      m_Type:
        m_SerializableType: 
      m_SerializableObject: 
  m_Property:
    name: z
    m_serializedType:
      m_SerializableType: System.Single, mscorlib, Version=2.0.0.0, Culture=neutral,
        PublicKeyToken=b77a5c561934e089
    attributes: []
  m_Direction: 0
  m_LinkedSlots: []
--- !u!114 &114274668368147192
MonoBehaviour:
  m_ObjectHideFlags: 0
  m_PrefabParentObject: {fileID: 0}
  m_PrefabInternal: {fileID: 0}
  m_GameObject: {fileID: 0}
  m_Enabled: 1
  m_EditorHideFlags: 0
  m_Script: {fileID: 11500000, guid: f780aa281814f9842a7c076d436932e7, type: 3}
  m_Name: VFXSlotFloat
  m_EditorClassIdentifier: 
  m_Parent: {fileID: 114821156260414486}
  m_Children: []
  m_UIPosition: {x: 0, y: 0}
  m_UICollapsed: 1
  m_UISuperCollapsed: 0
  m_MasterSlot: {fileID: 114821156260414486}
  m_MasterData:
    m_Owner: {fileID: 0}
    m_Value:
      m_Type:
        m_SerializableType: 
      m_SerializableObject: 
  m_Property:
    name: y
    m_serializedType:
      m_SerializableType: System.Single, mscorlib, Version=2.0.0.0, Culture=neutral,
        PublicKeyToken=b77a5c561934e089
    attributes: []
  m_Direction: 0
  m_LinkedSlots: []
--- !u!114 &114285473855931844
MonoBehaviour:
  m_ObjectHideFlags: 0
  m_PrefabParentObject: {fileID: 0}
  m_PrefabInternal: {fileID: 0}
  m_GameObject: {fileID: 0}
  m_Enabled: 1
  m_EditorHideFlags: 0
  m_Script: {fileID: 11500000, guid: 7d4c867f6b72b714dbb5fd1780afe208, type: 3}
  m_Name: VFXGraph
  m_EditorClassIdentifier: 
  m_Parent: {fileID: 0}
  m_Children:
  - {fileID: 114411037450555758}
  - {fileID: 114701271570148598}
  - {fileID: 114976729503126856}
  - {fileID: 114807708026722858}
  - {fileID: 114207965363388990}
  - {fileID: 114664836143208348}
  - {fileID: 114525045353926142}
  - {fileID: 114826167990830044}
  - {fileID: 114976929173405708}
  - {fileID: 114990649379872476}
  - {fileID: 114063259388308888}
  m_UIPosition: {x: 0, y: 0}
  m_UICollapsed: 1
  m_UISuperCollapsed: 0
  m_saved: 1
--- !u!114 &114289784168657994
MonoBehaviour:
  m_ObjectHideFlags: 0
  m_PrefabParentObject: {fileID: 0}
  m_PrefabInternal: {fileID: 0}
  m_GameObject: {fileID: 0}
  m_Enabled: 1
  m_EditorHideFlags: 0
  m_Script: {fileID: 11500000, guid: f780aa281814f9842a7c076d436932e7, type: 3}
  m_Name: VFXSlotFloat
  m_EditorClassIdentifier: 
  m_Parent: {fileID: 0}
  m_Children: []
  m_UIPosition: {x: 0, y: 0}
  m_UICollapsed: 1
  m_UISuperCollapsed: 0
  m_MasterSlot: {fileID: 114289784168657994}
  m_MasterData:
    m_Owner: {fileID: 114528267654232756}
    m_Value:
      m_Type:
        m_SerializableType: System.Single, mscorlib, Version=2.0.0.0, Culture=neutral,
          PublicKeyToken=b77a5c561934e089
      m_SerializableObject: 1
  m_Property:
    name: Lifetime
    m_serializedType:
      m_SerializableType: System.Single, mscorlib, Version=2.0.0.0, Culture=neutral,
        PublicKeyToken=b77a5c561934e089
    attributes: []
  m_Direction: 0
  m_LinkedSlots: []
--- !u!114 &114298397709802524
MonoBehaviour:
  m_ObjectHideFlags: 0
  m_PrefabParentObject: {fileID: 0}
  m_PrefabInternal: {fileID: 0}
  m_GameObject: {fileID: 0}
  m_Enabled: 1
  m_EditorHideFlags: 0
  m_Script: {fileID: 11500000, guid: ac39bd03fca81b849929b9c966f1836a, type: 3}
  m_Name: VFXSlotFloat3
  m_EditorClassIdentifier: 
  m_Parent: {fileID: 114375036636068706}
  m_Children:
  - {fileID: 114651857157084254}
  - {fileID: 114985636449944498}
  - {fileID: 114780964826038598}
  m_UIPosition: {x: 0, y: 0}
  m_UICollapsed: 1
  m_UISuperCollapsed: 0
  m_MasterSlot: {fileID: 114375036636068706}
  m_MasterData:
    m_Owner: {fileID: 0}
    m_Value:
      m_Type:
        m_SerializableType: 
      m_SerializableObject: 
  m_Property:
    name: center
    m_serializedType:
      m_SerializableType: UnityEngine.Vector3, UnityEngine.CoreModule, Version=0.0.0.0,
        Culture=neutral, PublicKeyToken=null
    attributes:
    - m_Type: 3
      m_Min: -Infinity
      m_Max: Infinity
      m_Tooltip: The centre of the box.
  m_Direction: 0
  m_LinkedSlots: []
--- !u!114 &114302080307601540
MonoBehaviour:
  m_ObjectHideFlags: 0
  m_PrefabParentObject: {fileID: 0}
  m_PrefabInternal: {fileID: 0}
  m_GameObject: {fileID: 0}
  m_Enabled: 1
  m_EditorHideFlags: 0
  m_Script: {fileID: 11500000, guid: f780aa281814f9842a7c076d436932e7, type: 3}
  m_Name: VFXSlotFloat
  m_EditorClassIdentifier: 
  m_Parent: {fileID: 0}
  m_Children: []
  m_UIPosition: {x: 0, y: 0}
  m_UICollapsed: 1
  m_UISuperCollapsed: 0
  m_MasterSlot: {fileID: 114302080307601540}
  m_MasterData:
    m_Owner: {fileID: 114083766730158950}
    m_Value:
      m_Type:
        m_SerializableType: System.Single, mscorlib, Version=2.0.0.0, Culture=neutral,
          PublicKeyToken=b77a5c561934e089
      m_SerializableObject: 0.1
  m_Property:
    name: Alpha
    m_serializedType:
      m_SerializableType: System.Single, mscorlib, Version=2.0.0.0, Culture=neutral,
        PublicKeyToken=b77a5c561934e089
    attributes: []
  m_Direction: 0
  m_LinkedSlots:
  - {fileID: 114254234442900398}
--- !u!114 &114320302023272172
MonoBehaviour:
  m_ObjectHideFlags: 0
  m_PrefabParentObject: {fileID: 0}
  m_PrefabInternal: {fileID: 0}
  m_GameObject: {fileID: 0}
  m_Enabled: 1
  m_EditorHideFlags: 0
  m_Script: {fileID: 11500000, guid: f780aa281814f9842a7c076d436932e7, type: 3}
  m_Name: VFXSlotFloat
  m_EditorClassIdentifier: 
  m_Parent: {fileID: 0}
  m_Children: []
  m_UIPosition: {x: 0, y: 0}
  m_UICollapsed: 1
  m_UISuperCollapsed: 0
  m_MasterSlot: {fileID: 114320302023272172}
  m_MasterData:
    m_Owner: {fileID: 114792800372907182}
    m_Value:
      m_Type:
        m_SerializableType: System.Single, mscorlib, Version=2.0.0.0, Culture=neutral,
          PublicKeyToken=b77a5c561934e089
      m_SerializableObject: 1
  m_Property:
    name: Lifetime
    m_serializedType:
      m_SerializableType: System.Single, mscorlib, Version=2.0.0.0, Culture=neutral,
        PublicKeyToken=b77a5c561934e089
    attributes: []
  m_Direction: 0
  m_LinkedSlots: []
--- !u!114 &114320627674502322
MonoBehaviour:
  m_ObjectHideFlags: 0
  m_PrefabParentObject: {fileID: 0}
  m_PrefabInternal: {fileID: 0}
  m_GameObject: {fileID: 0}
  m_Enabled: 1
  m_EditorHideFlags: 0
  m_Script: {fileID: 11500000, guid: ac39bd03fca81b849929b9c966f1836a, type: 3}
  m_Name: VFXSlotFloat3
  m_EditorClassIdentifier: 
  m_Parent: {fileID: 114364650943971688}
  m_Children:
  - {fileID: 114356647155409800}
  - {fileID: 114236199053926114}
  - {fileID: 114622348998386822}
  m_UIPosition: {x: 0, y: 0}
  m_UICollapsed: 1
  m_UISuperCollapsed: 0
  m_MasterSlot: {fileID: 114364650943971688}
  m_MasterData:
    m_Owner: {fileID: 0}
    m_Value:
      m_Type:
        m_SerializableType: 
      m_SerializableObject: 
  m_Property:
    name: center
    m_serializedType:
      m_SerializableType: UnityEngine.Vector3, UnityEngine.CoreModule, Version=0.0.0.0,
        Culture=neutral, PublicKeyToken=null
    attributes:
    - m_Type: 3
      m_Min: -Infinity
      m_Max: Infinity
      m_Tooltip: The centre of the box.
  m_Direction: 0
  m_LinkedSlots: []
--- !u!114 &114351549193131304
MonoBehaviour:
  m_ObjectHideFlags: 0
  m_PrefabParentObject: {fileID: 0}
  m_PrefabInternal: {fileID: 0}
  m_GameObject: {fileID: 0}
  m_Enabled: 1
  m_EditorHideFlags: 0
  m_Script: {fileID: 11500000, guid: f780aa281814f9842a7c076d436932e7, type: 3}
  m_Name: VFXSlotFloat
  m_EditorClassIdentifier: 
  m_Parent: {fileID: 114611208827977948}
  m_Children: []
  m_UIPosition: {x: 0, y: 0}
  m_UICollapsed: 1
  m_UISuperCollapsed: 0
  m_MasterSlot: {fileID: 114634362636730594}
  m_MasterData:
    m_Owner: {fileID: 0}
    m_Value:
      m_Type:
        m_SerializableType: 
      m_SerializableObject: 
  m_Property:
    name: x
    m_serializedType:
      m_SerializableType: System.Single, mscorlib, Version=2.0.0.0, Culture=neutral,
        PublicKeyToken=b77a5c561934e089
    attributes: []
  m_Direction: 0
  m_LinkedSlots: []
--- !u!114 &114355404097440724
MonoBehaviour:
  m_ObjectHideFlags: 0
  m_PrefabParentObject: {fileID: 0}
  m_PrefabInternal: {fileID: 0}
  m_GameObject: {fileID: 0}
  m_Enabled: 1
  m_EditorHideFlags: 0
  m_Script: {fileID: 11500000, guid: f780aa281814f9842a7c076d436932e7, type: 3}
  m_Name: VFXSlotFloat
  m_EditorClassIdentifier: 
  m_Parent: {fileID: 114081559765722142}
  m_Children: []
  m_UIPosition: {x: 0, y: 0}
  m_UICollapsed: 1
  m_UISuperCollapsed: 0
  m_MasterSlot: {fileID: 114634362636730594}
  m_MasterData:
    m_Owner: {fileID: 0}
    m_Value:
      m_Type:
        m_SerializableType: 
      m_SerializableObject: 
  m_Property:
    name: x
    m_serializedType:
      m_SerializableType: System.Single, mscorlib, Version=2.0.0.0, Culture=neutral,
        PublicKeyToken=b77a5c561934e089
    attributes: []
  m_Direction: 0
  m_LinkedSlots: []
--- !u!114 &114356647155409800
MonoBehaviour:
  m_ObjectHideFlags: 0
  m_PrefabParentObject: {fileID: 0}
  m_PrefabInternal: {fileID: 0}
  m_GameObject: {fileID: 0}
  m_Enabled: 1
  m_EditorHideFlags: 0
  m_Script: {fileID: 11500000, guid: f780aa281814f9842a7c076d436932e7, type: 3}
  m_Name: VFXSlotFloat
  m_EditorClassIdentifier: 
  m_Parent: {fileID: 114320627674502322}
  m_Children: []
  m_UIPosition: {x: 0, y: 0}
  m_UICollapsed: 1
  m_UISuperCollapsed: 0
  m_MasterSlot: {fileID: 114364650943971688}
  m_MasterData:
    m_Owner: {fileID: 0}
    m_Value:
      m_Type:
        m_SerializableType: 
      m_SerializableObject: 
  m_Property:
    name: x
    m_serializedType:
      m_SerializableType: System.Single, mscorlib, Version=2.0.0.0, Culture=neutral,
        PublicKeyToken=b77a5c561934e089
    attributes: []
  m_Direction: 0
  m_LinkedSlots: []
--- !u!114 &114364650943971688
MonoBehaviour:
  m_ObjectHideFlags: 0
  m_PrefabParentObject: {fileID: 0}
  m_PrefabInternal: {fileID: 0}
  m_GameObject: {fileID: 0}
  m_Enabled: 1
  m_EditorHideFlags: 0
  m_Script: {fileID: 11500000, guid: 1b605c022ee79394a8a776c0869b3f9a, type: 3}
  m_Name: VFXSlot
  m_EditorClassIdentifier: 
  m_Parent: {fileID: 0}
  m_Children:
  - {fileID: 114320627674502322}
  - {fileID: 114470014200391792}
  m_UIPosition: {x: 0, y: 0}
  m_UICollapsed: 0
  m_UISuperCollapsed: 0
  m_MasterSlot: {fileID: 114364650943971688}
  m_MasterData:
    m_Owner: {fileID: 114944538744615992}
    m_Value:
      m_Type:
        m_SerializableType: UnityEditor.VFX.AABox, Assembly-CSharp-Editor-testable,
          Version=0.0.0.0, Culture=neutral, PublicKeyToken=null
      m_SerializableObject: '{"space":0,"center":{"x":0.0,"y":0.0,"z":0.0},"size":{"x":2.0,"y":2.0,"z":2.0}}'
  m_Property:
    name: Box
    m_serializedType:
      m_SerializableType: UnityEditor.VFX.AABox, Assembly-CSharp-Editor-testable,
        Version=0.0.0.0, Culture=neutral, PublicKeyToken=null
    attributes:
    - m_Type: 3
      m_Min: -Infinity
      m_Max: Infinity
      m_Tooltip: The box used for positioning particles.
  m_Direction: 0
  m_LinkedSlots: []
--- !u!114 &114375036636068706
MonoBehaviour:
  m_ObjectHideFlags: 0
  m_PrefabParentObject: {fileID: 0}
  m_PrefabInternal: {fileID: 0}
  m_GameObject: {fileID: 0}
  m_Enabled: 1
  m_EditorHideFlags: 0
  m_Script: {fileID: 11500000, guid: 1b605c022ee79394a8a776c0869b3f9a, type: 3}
  m_Name: VFXSlot
  m_EditorClassIdentifier: 
  m_Parent: {fileID: 0}
  m_Children:
  - {fileID: 114298397709802524}
  - {fileID: 114439965239453820}
  m_UIPosition: {x: 0, y: 0}
  m_UICollapsed: 0
  m_UISuperCollapsed: 0
  m_MasterSlot: {fileID: 114375036636068706}
  m_MasterData:
    m_Owner: {fileID: 114411037450555758}
    m_Value:
      m_Type:
        m_SerializableType: UnityEditor.VFX.AABox, Assembly-CSharp-Editor-testable,
          Version=0.0.0.0, Culture=neutral, PublicKeyToken=null
      m_SerializableObject: '{"space":0,"center":{"x":0.0,"y":0.0,"z":0.0},"size":{"x":2.0,"y":2.0,"z":2.0}}'
  m_Property:
    name: bounds
    m_serializedType:
      m_SerializableType: UnityEditor.VFX.AABox, Assembly-CSharp-Editor-testable,
        Version=0.0.0.0, Culture=neutral, PublicKeyToken=null
    attributes: []
  m_Direction: 0
  m_LinkedSlots: []
--- !u!114 &114380891450847330
MonoBehaviour:
  m_ObjectHideFlags: 0
  m_PrefabParentObject: {fileID: 0}
  m_PrefabInternal: {fileID: 0}
  m_GameObject: {fileID: 0}
  m_Enabled: 1
  m_EditorHideFlags: 0
  m_Script: {fileID: 11500000, guid: a971fa2e110a0ac42ac1d8dae408704b, type: 3}
  m_Name: SetAttribute
  m_EditorClassIdentifier: 
  m_Parent: {fileID: 114990649379872476}
  m_Children: []
  m_UIPosition: {x: 0, y: 0}
  m_UICollapsed: 0
  m_UISuperCollapsed: 0
  m_InputSlots:
  - {fileID: 114506759060856108}
  m_OutputSlots: []
  m_Disabled: 0
  attribute: alpha
  Composition: 0
  Random: 0
--- !u!114 &114386052338566962
MonoBehaviour:
  m_ObjectHideFlags: 0
  m_PrefabParentObject: {fileID: 0}
  m_PrefabInternal: {fileID: 0}
  m_GameObject: {fileID: 0}
  m_Enabled: 1
  m_EditorHideFlags: 0
  m_Script: {fileID: 11500000, guid: f780aa281814f9842a7c076d436932e7, type: 3}
  m_Name: VFXSlotFloat
  m_EditorClassIdentifier: 
  m_Parent: {fileID: 114821156260414486}
  m_Children: []
  m_UIPosition: {x: 0, y: 0}
  m_UICollapsed: 1
  m_UISuperCollapsed: 0
  m_MasterSlot: {fileID: 114821156260414486}
  m_MasterData:
    m_Owner: {fileID: 0}
    m_Value:
      m_Type:
        m_SerializableType: 
      m_SerializableObject: 
  m_Property:
    name: z
    m_serializedType:
      m_SerializableType: System.Single, mscorlib, Version=2.0.0.0, Culture=neutral,
        PublicKeyToken=b77a5c561934e089
    attributes: []
  m_Direction: 0
  m_LinkedSlots: []
--- !u!114 &114410223943011040
MonoBehaviour:
  m_ObjectHideFlags: 0
  m_PrefabParentObject: {fileID: 0}
  m_PrefabInternal: {fileID: 0}
  m_GameObject: {fileID: 0}
  m_Enabled: 1
  m_EditorHideFlags: 0
  m_Script: {fileID: 11500000, guid: f780aa281814f9842a7c076d436932e7, type: 3}
  m_Name: VFXSlotFloat
  m_EditorClassIdentifier: 
  m_Parent: {fileID: 114656855381619728}
  m_Children: []
  m_UIPosition: {x: 0, y: 0}
  m_UICollapsed: 1
  m_UISuperCollapsed: 0
  m_MasterSlot: {fileID: 114545534309531274}
  m_MasterData:
    m_Owner: {fileID: 0}
    m_Value:
      m_Type:
        m_SerializableType: 
      m_SerializableObject: 
  m_Property:
    name: y
    m_serializedType:
      m_SerializableType: System.Single, mscorlib, Version=2.0.0.0, Culture=neutral,
        PublicKeyToken=b77a5c561934e089
    attributes: []
  m_Direction: 0
  m_LinkedSlots: []
--- !u!114 &114411037450555758
MonoBehaviour:
  m_ObjectHideFlags: 0
  m_PrefabParentObject: {fileID: 0}
  m_PrefabInternal: {fileID: 0}
  m_GameObject: {fileID: 0}
  m_Enabled: 1
  m_EditorHideFlags: 0
  m_Script: {fileID: 11500000, guid: 9dfea48843f53fc438eabc12a3a30abc, type: 3}
  m_Name: VFXBasicInitialize
  m_EditorClassIdentifier: 
  m_Parent: {fileID: 114285473855931844}
  m_Children:
  - {fileID: 114528267654232756}
  - {fileID: 114222843928294706}
  m_UIPosition: {x: 4178.3013, y: -612.83575}
  m_UICollapsed: 0
  m_UISuperCollapsed: 0
  m_InputSlots:
  - {fileID: 114375036636068706}
  m_OutputSlots: []
  m_Data: {fileID: 114755914041404736}
  m_InputFlowSlot:
  - link:
    - context: {fileID: 114807708026722858}
      slotIndex: 0
  m_OutputFlowSlot:
  - link:
    - context: {fileID: 114976729503126856}
      slotIndex: 0
--- !u!114 &114425393565848594
MonoBehaviour:
  m_ObjectHideFlags: 0
  m_PrefabParentObject: {fileID: 0}
  m_PrefabInternal: {fileID: 0}
  m_GameObject: {fileID: 0}
  m_Enabled: 1
  m_EditorHideFlags: 0
  m_Script: {fileID: 11500000, guid: ac39bd03fca81b849929b9c966f1836a, type: 3}
  m_Name: VFXSlotFloat3
  m_EditorClassIdentifier: 
  m_Parent: {fileID: 114545534309531274}
  m_Children:
  - {fileID: 114659924738597174}
  - {fileID: 114727080431126714}
  - {fileID: 114909675080224190}
  m_UIPosition: {x: 0, y: 0}
  m_UICollapsed: 1
  m_UISuperCollapsed: 0
  m_MasterSlot: {fileID: 114545534309531274}
  m_MasterData:
    m_Owner: {fileID: 0}
    m_Value:
      m_Type:
        m_SerializableType: 
      m_SerializableObject: 
  m_Property:
    name: size
    m_serializedType:
      m_SerializableType: UnityEngine.Vector3, UnityEngine.CoreModule, Version=0.0.0.0,
        Culture=neutral, PublicKeyToken=null
    attributes:
    - m_Type: 3
      m_Min: -Infinity
      m_Max: Infinity
      m_Tooltip: The size of the box along each axis.
  m_Direction: 0
  m_LinkedSlots: []
--- !u!114 &114430449274858876
MonoBehaviour:
  m_ObjectHideFlags: 0
  m_PrefabParentObject: {fileID: 0}
  m_PrefabInternal: {fileID: 0}
  m_GameObject: {fileID: 0}
  m_Enabled: 1
  m_EditorHideFlags: 0
  m_Script: {fileID: 11500000, guid: d16c6aeaef944094b9a1633041804207, type: 3}
  m_Name: Orient
  m_EditorClassIdentifier: 
  m_Parent: {fileID: 114990649379872476}
  m_Children: []
  m_UIPosition: {x: 0, y: 223}
  m_UICollapsed: 0
  m_UISuperCollapsed: 0
  m_InputSlots: []
  m_OutputSlots: []
  m_Disabled: 0
  mode: 0
--- !u!114 &114434252986889888
MonoBehaviour:
  m_ObjectHideFlags: 0
  m_PrefabParentObject: {fileID: 0}
  m_PrefabInternal: {fileID: 0}
  m_GameObject: {fileID: 0}
  m_Enabled: 1
  m_EditorHideFlags: 0
  m_Script: {fileID: 11500000, guid: f780aa281814f9842a7c076d436932e7, type: 3}
  m_Name: VFXSlotFloat
  m_EditorClassIdentifier: 
  m_Parent: {fileID: 114015763539251658}
  m_Children: []
  m_UIPosition: {x: 0, y: 0}
  m_UICollapsed: 1
  m_UISuperCollapsed: 0
  m_MasterSlot: {fileID: 114015763539251658}
  m_MasterData:
    m_Owner: {fileID: 0}
    m_Value:
      m_Type:
        m_SerializableType: 
      m_SerializableObject: 
  m_Property:
    name: y
    m_serializedType:
      m_SerializableType: System.Single, mscorlib, Version=2.0.0.0, Culture=neutral,
        PublicKeyToken=b77a5c561934e089
    attributes: []
  m_Direction: 0
  m_LinkedSlots: []
--- !u!114 &114439965239453820
MonoBehaviour:
  m_ObjectHideFlags: 0
  m_PrefabParentObject: {fileID: 0}
  m_PrefabInternal: {fileID: 0}
  m_GameObject: {fileID: 0}
  m_Enabled: 1
  m_EditorHideFlags: 0
  m_Script: {fileID: 11500000, guid: ac39bd03fca81b849929b9c966f1836a, type: 3}
  m_Name: VFXSlotFloat3
  m_EditorClassIdentifier: 
  m_Parent: {fileID: 114375036636068706}
  m_Children:
  - {fileID: 114778413468766116}
  - {fileID: 114874174799864364}
  - {fileID: 114948805180714008}
  m_UIPosition: {x: 0, y: 0}
  m_UICollapsed: 1
  m_UISuperCollapsed: 0
  m_MasterSlot: {fileID: 114375036636068706}
  m_MasterData:
    m_Owner: {fileID: 0}
    m_Value:
      m_Type:
        m_SerializableType: 
      m_SerializableObject: 
  m_Property:
    name: size
    m_serializedType:
      m_SerializableType: UnityEngine.Vector3, UnityEngine.CoreModule, Version=0.0.0.0,
        Culture=neutral, PublicKeyToken=null
    attributes:
    - m_Type: 3
      m_Min: -Infinity
      m_Max: Infinity
      m_Tooltip: The size of the box along each axis.
  m_Direction: 0
  m_LinkedSlots: []
--- !u!114 &114459018172847060
MonoBehaviour:
  m_ObjectHideFlags: 0
  m_PrefabParentObject: {fileID: 0}
  m_PrefabInternal: {fileID: 0}
  m_GameObject: {fileID: 0}
  m_Enabled: 1
  m_EditorHideFlags: 0
  m_Script: {fileID: 11500000, guid: f780aa281814f9842a7c076d436932e7, type: 3}
  m_Name: VFXSlotFloat
  m_EditorClassIdentifier: 
  m_Parent: {fileID: 114015763539251658}
  m_Children: []
  m_UIPosition: {x: 0, y: 0}
  m_UICollapsed: 1
  m_UISuperCollapsed: 0
  m_MasterSlot: {fileID: 114015763539251658}
  m_MasterData:
    m_Owner: {fileID: 0}
    m_Value:
      m_Type:
        m_SerializableType: 
      m_SerializableObject: 
  m_Property:
    name: z
    m_serializedType:
      m_SerializableType: System.Single, mscorlib, Version=2.0.0.0, Culture=neutral,
        PublicKeyToken=b77a5c561934e089
    attributes: []
  m_Direction: 0
  m_LinkedSlots: []
--- !u!114 &114470014200391792
MonoBehaviour:
  m_ObjectHideFlags: 0
  m_PrefabParentObject: {fileID: 0}
  m_PrefabInternal: {fileID: 0}
  m_GameObject: {fileID: 0}
  m_Enabled: 1
  m_EditorHideFlags: 0
  m_Script: {fileID: 11500000, guid: ac39bd03fca81b849929b9c966f1836a, type: 3}
  m_Name: VFXSlotFloat3
  m_EditorClassIdentifier: 
  m_Parent: {fileID: 114364650943971688}
  m_Children:
  - {fileID: 114154326512499508}
  - {fileID: 114013519469770754}
  - {fileID: 114625215597140716}
  m_UIPosition: {x: 0, y: 0}
  m_UICollapsed: 1
  m_UISuperCollapsed: 0
  m_MasterSlot: {fileID: 114364650943971688}
  m_MasterData:
    m_Owner: {fileID: 0}
    m_Value:
      m_Type:
        m_SerializableType: 
      m_SerializableObject: 
  m_Property:
    name: size
    m_serializedType:
      m_SerializableType: UnityEngine.Vector3, UnityEngine.CoreModule, Version=0.0.0.0,
        Culture=neutral, PublicKeyToken=null
    attributes:
    - m_Type: 3
      m_Min: -Infinity
      m_Max: Infinity
      m_Tooltip: The size of the box along each axis.
  m_Direction: 0
  m_LinkedSlots: []
--- !u!114 &114487389423605964
MonoBehaviour:
  m_ObjectHideFlags: 0
  m_PrefabParentObject: {fileID: 0}
  m_PrefabInternal: {fileID: 0}
  m_GameObject: {fileID: 0}
  m_Enabled: 1
  m_EditorHideFlags: 0
  m_Script: {fileID: 11500000, guid: ac39bd03fca81b849929b9c966f1836a, type: 3}
  m_Name: VFXSlotFloat3
  m_EditorClassIdentifier: 
  m_Parent: {fileID: 0}
  m_Children:
  - {fileID: 114909466980052456}
  - {fileID: 114869325055115278}
  - {fileID: 114770147834105936}
  m_UIPosition: {x: 0, y: 0}
  m_UICollapsed: 1
  m_UISuperCollapsed: 0
  m_MasterSlot: {fileID: 114487389423605964}
  m_MasterData:
    m_Owner: {fileID: 114170205429185430}
    m_Value:
      m_Type:
        m_SerializableType: UnityEngine.Vector3, UnityEngine.CoreModule, Version=0.0.0.0,
          Culture=neutral, PublicKeyToken=null
      m_SerializableObject: '{"x":1.0,"y":0.0,"z":0.0}'
  m_Property:
    name: Color
    m_serializedType:
      m_SerializableType: UnityEngine.Vector3, UnityEngine.CoreModule, Version=0.0.0.0,
        Culture=neutral, PublicKeyToken=null
    attributes:
    - m_Type: 5
      m_Min: -Infinity
      m_Max: Infinity
      m_Tooltip: 
  m_Direction: 0
  m_LinkedSlots: []
--- !u!114 &114506759060856108
MonoBehaviour:
  m_ObjectHideFlags: 0
  m_PrefabParentObject: {fileID: 0}
  m_PrefabInternal: {fileID: 0}
  m_GameObject: {fileID: 0}
  m_Enabled: 1
  m_EditorHideFlags: 0
  m_Script: {fileID: 11500000, guid: f780aa281814f9842a7c076d436932e7, type: 3}
  m_Name: VFXSlotFloat
  m_EditorClassIdentifier: 
  m_Parent: {fileID: 0}
  m_Children: []
  m_UIPosition: {x: 0, y: 0}
  m_UICollapsed: 1
  m_UISuperCollapsed: 0
  m_MasterSlot: {fileID: 114506759060856108}
  m_MasterData:
    m_Owner: {fileID: 114380891450847330}
    m_Value:
      m_Type:
        m_SerializableType: System.Single, mscorlib, Version=2.0.0.0, Culture=neutral,
          PublicKeyToken=b77a5c561934e089
      m_SerializableObject: 0.1
  m_Property:
    name: Alpha
    m_serializedType:
      m_SerializableType: System.Single, mscorlib, Version=2.0.0.0, Culture=neutral,
        PublicKeyToken=b77a5c561934e089
    attributes: []
  m_Direction: 0
  m_LinkedSlots:
  - {fileID: 114254234442900398}
--- !u!114 &114514676669976782
MonoBehaviour:
  m_ObjectHideFlags: 0
  m_PrefabParentObject: {fileID: 0}
  m_PrefabInternal: {fileID: 0}
  m_GameObject: {fileID: 0}
  m_Enabled: 1
  m_EditorHideFlags: 0
  m_Script: {fileID: 11500000, guid: 1b605c022ee79394a8a776c0869b3f9a, type: 3}
  m_Name: VFXSlot
  m_EditorClassIdentifier: 
  m_Parent: {fileID: 0}
  m_Children:
  - {fileID: 114012752267125410}
  - {fileID: 114704357032119780}
  - {fileID: 114255784345693296}
  - {fileID: 114879943226846752}
  m_UIPosition: {x: 0, y: 0}
  m_UICollapsed: 0
  m_UISuperCollapsed: 0
  m_MasterSlot: {fileID: 114514676669976782}
  m_MasterData:
    m_Owner: {fileID: 114222843928294706}
    m_Value:
      m_Type:
        m_SerializableType: UnityEditor.VFX.ArcTorus, Assembly-CSharp-Editor-testable,
          Version=0.0.0.0, Culture=neutral, PublicKeyToken=null
      m_SerializableObject: '{"space":0,"center":{"x":0.0,"y":0.0,"z":0.0},"majorRadius":0.800000011920929,"minorRadius":0.30000001192092898,"arc":6.2831854820251469}'
  m_Property:
    name: Torus
    m_serializedType:
      m_SerializableType: UnityEditor.VFX.ArcTorus, Assembly-CSharp-Editor-testable,
        Version=0.0.0.0, Culture=neutral, PublicKeyToken=null
    attributes:
    - m_Type: 3
      m_Min: -Infinity
      m_Max: Infinity
      m_Tooltip: The torus used for positioning particles.
  m_Direction: 0
  m_LinkedSlots: []
--- !u!114 &114525045353926142
MonoBehaviour:
  m_ObjectHideFlags: 0
  m_PrefabParentObject: {fileID: 0}
  m_PrefabInternal: {fileID: 0}
  m_GameObject: {fileID: 0}
  m_Enabled: 1
  m_EditorHideFlags: 0
  m_Script: {fileID: 11500000, guid: a0b9e6b9139e58d4c957ec54595da7d3, type: 3}
  m_Name: VFXQuadOutput
  m_EditorClassIdentifier: 
  m_Parent: {fileID: 114285473855931844}
  m_Children:
  - {fileID: 114083766730158950}
  - {fileID: 114911243887923098}
  - {fileID: 114643456624971626}
  m_UIPosition: {x: 4845.774, y: 347.15665}
  m_UICollapsed: 0
  m_UISuperCollapsed: 0
  m_InputSlots:
  - {fileID: 114714640841922584}
  m_OutputSlots: []
  m_Data: {fileID: 114174554078140748}
  m_InputFlowSlot:
  - link:
    - context: {fileID: 114664836143208348}
      slotIndex: 0
  m_OutputFlowSlot:
  - link: []
  blendMode: 1
  useSoftParticle: 0
  sortPriority: 1
  indirectDraw: 0
  flipBook: 0
  useGeometryShader: 0
--- !u!114 &114525697863307994
MonoBehaviour:
  m_ObjectHideFlags: 0
  m_PrefabParentObject: {fileID: 0}
  m_PrefabInternal: {fileID: 0}
  m_GameObject: {fileID: 0}
  m_Enabled: 1
  m_EditorHideFlags: 0
  m_Script: {fileID: 11500000, guid: dd023f92c379f8b4daa3799f524ec9e6, type: 3}
  m_Name: VFXDataSpawnEvent
  m_EditorClassIdentifier: 
  m_Parent: {fileID: 0}
  m_Children: []
  m_UIPosition: {x: 0, y: 0}
  m_UICollapsed: 1
  m_Owners:
  - {fileID: 114807708026722858}
--- !u!114 &114528267654232756
MonoBehaviour:
  m_ObjectHideFlags: 0
  m_PrefabParentObject: {fileID: 0}
  m_PrefabInternal: {fileID: 0}
  m_GameObject: {fileID: 0}
  m_Enabled: 1
  m_EditorHideFlags: 0
  m_Script: {fileID: 11500000, guid: a971fa2e110a0ac42ac1d8dae408704b, type: 3}
  m_Name: SetAttribute
  m_EditorClassIdentifier: 
  m_Parent: {fileID: 114411037450555758}
  m_Children: []
  m_UIPosition: {x: 0, y: 0}
  m_UICollapsed: 0
  m_UISuperCollapsed: 0
  m_InputSlots:
  - {fileID: 114289784168657994}
  m_OutputSlots: []
  m_Disabled: 0
  attribute: lifetime
  Composition: 0
  Random: 0
--- !u!114 &114545534309531274
MonoBehaviour:
  m_ObjectHideFlags: 0
  m_PrefabParentObject: {fileID: 0}
  m_PrefabInternal: {fileID: 0}
  m_GameObject: {fileID: 0}
  m_Enabled: 1
  m_EditorHideFlags: 0
  m_Script: {fileID: 11500000, guid: 1b605c022ee79394a8a776c0869b3f9a, type: 3}
  m_Name: VFXSlot
  m_EditorClassIdentifier: 
  m_Parent: {fileID: 0}
  m_Children:
  - {fileID: 114656855381619728}
  - {fileID: 114425393565848594}
  m_UIPosition: {x: 0, y: 0}
  m_UICollapsed: 0
  m_UISuperCollapsed: 0
  m_MasterSlot: {fileID: 114545534309531274}
  m_MasterData:
    m_Owner: {fileID: 114826167990830044}
    m_Value:
      m_Type:
        m_SerializableType: UnityEditor.VFX.AABox, Assembly-CSharp-Editor-testable,
          Version=0.0.0.0, Culture=neutral, PublicKeyToken=null
      m_SerializableObject: '{"space":0,"center":{"x":0.0,"y":0.0,"z":0.0},"size":{"x":2.0,"y":2.0,"z":2.0}}'
  m_Property:
    name: bounds
    m_serializedType:
      m_SerializableType: UnityEditor.VFX.AABox, Assembly-CSharp-Editor-testable,
        Version=0.0.0.0, Culture=neutral, PublicKeyToken=null
    attributes: []
  m_Direction: 0
  m_LinkedSlots: []
--- !u!114 &114562729202929998
MonoBehaviour:
  m_ObjectHideFlags: 0
  m_PrefabParentObject: {fileID: 0}
  m_PrefabInternal: {fileID: 0}
  m_GameObject: {fileID: 0}
  m_Enabled: 1
  m_EditorHideFlags: 0
  m_Script: {fileID: 11500000, guid: f780aa281814f9842a7c076d436932e7, type: 3}
  m_Name: VFXSlotFloat
  m_EditorClassIdentifier: 
  m_Parent: {fileID: 0}
  m_Children: []
  m_UIPosition: {x: 0, y: 0}
  m_UICollapsed: 1
  m_UISuperCollapsed: 0
  m_MasterSlot: {fileID: 114562729202929998}
  m_MasterData:
    m_Owner: {fileID: 114752466597853690}
    m_Value:
      m_Type:
        m_SerializableType: System.Single, mscorlib, Version=2.0.0.0, Culture=neutral,
          PublicKeyToken=b77a5c561934e089
      m_SerializableObject: 0.1
  m_Property:
    name: Alpha
    m_serializedType:
      m_SerializableType: System.Single, mscorlib, Version=2.0.0.0, Culture=neutral,
        PublicKeyToken=b77a5c561934e089
    attributes: []
  m_Direction: 0
  m_LinkedSlots:
  - {fileID: 114254234442900398}
--- !u!114 &114574594137845096
MonoBehaviour:
  m_ObjectHideFlags: 0
  m_PrefabParentObject: {fileID: 0}
  m_PrefabInternal: {fileID: 0}
  m_GameObject: {fileID: 0}
  m_Enabled: 1
  m_EditorHideFlags: 0
  m_Script: {fileID: 11500000, guid: 70a331b1d86cc8d4aa106ccbe0da5852, type: 3}
  m_Name: VFXSlotTexture2D
  m_EditorClassIdentifier: 
  m_Parent: {fileID: 0}
  m_Children: []
  m_UIPosition: {x: 0, y: 0}
  m_UICollapsed: 1
  m_UISuperCollapsed: 0
  m_MasterSlot: {fileID: 114574594137845096}
  m_MasterData:
    m_Owner: {fileID: 114990649379872476}
    m_Value:
      m_Type:
        m_SerializableType: UnityEngine.Texture2D, UnityEngine.CoreModule, Version=0.0.0.0,
          Culture=neutral, PublicKeyToken=null
      m_SerializableObject: '{"obj":{"fileID":10300,"guid":"0000000000000000f000000000000000","type":0}}'
  m_Property:
    name: texture
    m_serializedType:
      m_SerializableType: UnityEngine.Texture2D, UnityEngine.CoreModule, Version=0.0.0.0,
        Culture=neutral, PublicKeyToken=null
    attributes: []
  m_Direction: 0
  m_LinkedSlots: []
--- !u!114 &114599985718282858
MonoBehaviour:
  m_ObjectHideFlags: 0
  m_PrefabParentObject: {fileID: 0}
  m_PrefabInternal: {fileID: 0}
  m_GameObject: {fileID: 0}
  m_Enabled: 1
  m_EditorHideFlags: 0
  m_Script: {fileID: 11500000, guid: f780aa281814f9842a7c076d436932e7, type: 3}
  m_Name: VFXSlotFloat
  m_EditorClassIdentifier: 
  m_Parent: {fileID: 114656855381619728}
  m_Children: []
  m_UIPosition: {x: 0, y: 0}
  m_UICollapsed: 1
  m_UISuperCollapsed: 0
  m_MasterSlot: {fileID: 114545534309531274}
  m_MasterData:
    m_Owner: {fileID: 0}
    m_Value:
      m_Type:
        m_SerializableType: 
      m_SerializableObject: 
  m_Property:
    name: x
    m_serializedType:
      m_SerializableType: System.Single, mscorlib, Version=2.0.0.0, Culture=neutral,
        PublicKeyToken=b77a5c561934e089
    attributes: []
  m_Direction: 0
  m_LinkedSlots: []
--- !u!114 &114611208827977948
MonoBehaviour:
  m_ObjectHideFlags: 0
  m_PrefabParentObject: {fileID: 0}
  m_PrefabInternal: {fileID: 0}
  m_GameObject: {fileID: 0}
  m_Enabled: 1
  m_EditorHideFlags: 0
  m_Script: {fileID: 11500000, guid: ac39bd03fca81b849929b9c966f1836a, type: 3}
  m_Name: VFXSlotFloat3
  m_EditorClassIdentifier: 
  m_Parent: {fileID: 114634362636730594}
  m_Children:
  - {fileID: 114351549193131304}
  - {fileID: 114987428887052060}
  - {fileID: 114705137109448598}
  m_UIPosition: {x: 0, y: 0}
  m_UICollapsed: 1
  m_UISuperCollapsed: 0
  m_MasterSlot: {fileID: 114634362636730594}
  m_MasterData:
    m_Owner: {fileID: 0}
    m_Value:
      m_Type:
        m_SerializableType: 
      m_SerializableObject: 
  m_Property:
    name: center
    m_serializedType:
      m_SerializableType: UnityEngine.Vector3, UnityEngine.CoreModule, Version=0.0.0.0,
        Culture=neutral, PublicKeyToken=null
    attributes:
    - m_Type: 3
      m_Min: -Infinity
      m_Max: Infinity
      m_Tooltip: The centre of the box.
  m_Direction: 0
  m_LinkedSlots: []
--- !u!114 &114622348998386822
MonoBehaviour:
  m_ObjectHideFlags: 0
  m_PrefabParentObject: {fileID: 0}
  m_PrefabInternal: {fileID: 0}
  m_GameObject: {fileID: 0}
  m_Enabled: 1
  m_EditorHideFlags: 0
  m_Script: {fileID: 11500000, guid: f780aa281814f9842a7c076d436932e7, type: 3}
  m_Name: VFXSlotFloat
  m_EditorClassIdentifier: 
  m_Parent: {fileID: 114320627674502322}
  m_Children: []
  m_UIPosition: {x: 0, y: 0}
  m_UICollapsed: 1
  m_UISuperCollapsed: 0
  m_MasterSlot: {fileID: 114364650943971688}
  m_MasterData:
    m_Owner: {fileID: 0}
    m_Value:
      m_Type:
        m_SerializableType: 
      m_SerializableObject: 
  m_Property:
    name: z
    m_serializedType:
      m_SerializableType: System.Single, mscorlib, Version=2.0.0.0, Culture=neutral,
        PublicKeyToken=b77a5c561934e089
    attributes: []
  m_Direction: 0
  m_LinkedSlots: []
--- !u!114 &114625215597140716
MonoBehaviour:
  m_ObjectHideFlags: 0
  m_PrefabParentObject: {fileID: 0}
  m_PrefabInternal: {fileID: 0}
  m_GameObject: {fileID: 0}
  m_Enabled: 1
  m_EditorHideFlags: 0
  m_Script: {fileID: 11500000, guid: f780aa281814f9842a7c076d436932e7, type: 3}
  m_Name: VFXSlotFloat
  m_EditorClassIdentifier: 
  m_Parent: {fileID: 114470014200391792}
  m_Children: []
  m_UIPosition: {x: 0, y: 0}
  m_UICollapsed: 1
  m_UISuperCollapsed: 0
  m_MasterSlot: {fileID: 114364650943971688}
  m_MasterData:
    m_Owner: {fileID: 0}
    m_Value:
      m_Type:
        m_SerializableType: 
      m_SerializableObject: 
  m_Property:
    name: z
    m_serializedType:
      m_SerializableType: System.Single, mscorlib, Version=2.0.0.0, Culture=neutral,
        PublicKeyToken=b77a5c561934e089
    attributes: []
  m_Direction: 0
  m_LinkedSlots: []
--- !u!114 &114634362636730594
MonoBehaviour:
  m_ObjectHideFlags: 0
  m_PrefabParentObject: {fileID: 0}
  m_PrefabInternal: {fileID: 0}
  m_GameObject: {fileID: 0}
  m_Enabled: 1
  m_EditorHideFlags: 0
  m_Script: {fileID: 11500000, guid: 1b605c022ee79394a8a776c0869b3f9a, type: 3}
  m_Name: VFXSlot
  m_EditorClassIdentifier: 
  m_Parent: {fileID: 0}
  m_Children:
  - {fileID: 114611208827977948}
  - {fileID: 114081559765722142}
  m_UIPosition: {x: 0, y: 0}
  m_UICollapsed: 0
  m_UISuperCollapsed: 0
  m_MasterSlot: {fileID: 114634362636730594}
  m_MasterData:
    m_Owner: {fileID: 114207965363388990}
    m_Value:
      m_Type:
        m_SerializableType: UnityEditor.VFX.AABox, Assembly-CSharp-Editor-testable,
          Version=0.0.0.0, Culture=neutral, PublicKeyToken=null
      m_SerializableObject: '{"space":0,"center":{"x":0.0,"y":0.0,"z":0.0},"size":{"x":2.0,"y":2.0,"z":2.0}}'
  m_Property:
    name: bounds
    m_serializedType:
      m_SerializableType: UnityEditor.VFX.AABox, Assembly-CSharp-Editor-testable,
        Version=0.0.0.0, Culture=neutral, PublicKeyToken=null
    attributes: []
  m_Direction: 0
  m_LinkedSlots: []
--- !u!114 &114643456624971626
MonoBehaviour:
  m_ObjectHideFlags: 0
  m_PrefabParentObject: {fileID: 0}
  m_PrefabInternal: {fileID: 0}
  m_GameObject: {fileID: 0}
  m_Enabled: 1
  m_EditorHideFlags: 0
  m_Script: {fileID: 11500000, guid: d16c6aeaef944094b9a1633041804207, type: 3}
  m_Name: Orient
  m_EditorClassIdentifier: 
  m_Parent: {fileID: 114525045353926142}
  m_Children: []
  m_UIPosition: {x: 0, y: 0}
  m_UICollapsed: 0
  m_UISuperCollapsed: 0
  m_InputSlots: []
  m_OutputSlots: []
  m_Disabled: 0
  mode: 0
--- !u!114 &114648230893974542
MonoBehaviour:
  m_ObjectHideFlags: 0
  m_PrefabParentObject: {fileID: 0}
  m_PrefabInternal: {fileID: 0}
  m_GameObject: {fileID: 0}
  m_Enabled: 1
  m_EditorHideFlags: 0
  m_Script: {fileID: 11500000, guid: ac39bd03fca81b849929b9c966f1836a, type: 3}
  m_Name: VFXSlotFloat3
  m_EditorClassIdentifier: 
  m_Parent: {fileID: 114978401141406578}
  m_Children:
  - {fileID: 114133910861334558}
  - {fileID: 114263176138594942}
  - {fileID: 114252226686300040}
  m_UIPosition: {x: 0, y: 0}
  m_UICollapsed: 1
  m_UISuperCollapsed: 0
  m_MasterSlot: {fileID: 114978401141406578}
  m_MasterData:
    m_Owner: {fileID: 0}
    m_Value:
      m_Type:
        m_SerializableType: 
      m_SerializableObject: 
  m_Property:
    name: center
    m_serializedType:
      m_SerializableType: UnityEngine.Vector3, UnityEngine.CoreModule, Version=0.0.0.0,
        Culture=neutral, PublicKeyToken=null
    attributes:
    - m_Type: 3
      m_Min: -Infinity
      m_Max: Infinity
      m_Tooltip: The centre of the sphere.
  m_Direction: 0
  m_LinkedSlots: []
--- !u!114 &114649831890396088
MonoBehaviour:
  m_ObjectHideFlags: 0
  m_PrefabParentObject: {fileID: 0}
  m_PrefabInternal: {fileID: 0}
  m_GameObject: {fileID: 0}
  m_Enabled: 1
  m_EditorHideFlags: 0
  m_Script: {fileID: 11500000, guid: a971fa2e110a0ac42ac1d8dae408704b, type: 3}
  m_Name: SetAttribute
  m_EditorClassIdentifier: 
  m_Parent: {fileID: 114990649379872476}
  m_Children: []
  m_UIPosition: {x: 0, y: 0}
  m_UICollapsed: 0
  m_UISuperCollapsed: 0
  m_InputSlots:
  - {fileID: 114821156260414486}
  m_OutputSlots: []
  m_Disabled: 0
  attribute: color
  Composition: 0
  Random: 0
--- !u!114 &114651857157084254
MonoBehaviour:
  m_ObjectHideFlags: 0
  m_PrefabParentObject: {fileID: 0}
  m_PrefabInternal: {fileID: 0}
  m_GameObject: {fileID: 0}
  m_Enabled: 1
  m_EditorHideFlags: 0
  m_Script: {fileID: 11500000, guid: f780aa281814f9842a7c076d436932e7, type: 3}
  m_Name: VFXSlotFloat
  m_EditorClassIdentifier: 
  m_Parent: {fileID: 114298397709802524}
  m_Children: []
  m_UIPosition: {x: 0, y: 0}
  m_UICollapsed: 1
  m_UISuperCollapsed: 0
  m_MasterSlot: {fileID: 114375036636068706}
  m_MasterData:
    m_Owner: {fileID: 0}
    m_Value:
      m_Type:
        m_SerializableType: 
      m_SerializableObject: 
  m_Property:
    name: x
    m_serializedType:
      m_SerializableType: System.Single, mscorlib, Version=2.0.0.0, Culture=neutral,
        PublicKeyToken=b77a5c561934e089
    attributes: []
  m_Direction: 0
  m_LinkedSlots: []
--- !u!114 &114656855381619728
MonoBehaviour:
  m_ObjectHideFlags: 0
  m_PrefabParentObject: {fileID: 0}
  m_PrefabInternal: {fileID: 0}
  m_GameObject: {fileID: 0}
  m_Enabled: 1
  m_EditorHideFlags: 0
  m_Script: {fileID: 11500000, guid: ac39bd03fca81b849929b9c966f1836a, type: 3}
  m_Name: VFXSlotFloat3
  m_EditorClassIdentifier: 
  m_Parent: {fileID: 114545534309531274}
  m_Children:
  - {fileID: 114599985718282858}
  - {fileID: 114410223943011040}
  - {fileID: 114269319803850758}
  m_UIPosition: {x: 0, y: 0}
  m_UICollapsed: 1
  m_UISuperCollapsed: 0
  m_MasterSlot: {fileID: 114545534309531274}
  m_MasterData:
    m_Owner: {fileID: 0}
    m_Value:
      m_Type:
        m_SerializableType: 
      m_SerializableObject: 
  m_Property:
    name: center
    m_serializedType:
      m_SerializableType: UnityEngine.Vector3, UnityEngine.CoreModule, Version=0.0.0.0,
        Culture=neutral, PublicKeyToken=null
    attributes:
    - m_Type: 3
      m_Min: -Infinity
      m_Max: Infinity
      m_Tooltip: The centre of the box.
  m_Direction: 0
  m_LinkedSlots: []
--- !u!114 &114659924738597174
MonoBehaviour:
  m_ObjectHideFlags: 0
  m_PrefabParentObject: {fileID: 0}
  m_PrefabInternal: {fileID: 0}
  m_GameObject: {fileID: 0}
  m_Enabled: 1
  m_EditorHideFlags: 0
  m_Script: {fileID: 11500000, guid: f780aa281814f9842a7c076d436932e7, type: 3}
  m_Name: VFXSlotFloat
  m_EditorClassIdentifier: 
  m_Parent: {fileID: 114425393565848594}
  m_Children: []
  m_UIPosition: {x: 0, y: 0}
  m_UICollapsed: 1
  m_UISuperCollapsed: 0
  m_MasterSlot: {fileID: 114545534309531274}
  m_MasterData:
    m_Owner: {fileID: 0}
    m_Value:
      m_Type:
        m_SerializableType: 
      m_SerializableObject: 
  m_Property:
    name: x
    m_serializedType:
      m_SerializableType: System.Single, mscorlib, Version=2.0.0.0, Culture=neutral,
        PublicKeyToken=b77a5c561934e089
    attributes: []
  m_Direction: 0
  m_LinkedSlots: []
--- !u!114 &114664836143208348
MonoBehaviour:
  m_ObjectHideFlags: 0
  m_PrefabParentObject: {fileID: 0}
  m_PrefabInternal: {fileID: 0}
  m_GameObject: {fileID: 0}
  m_Enabled: 1
  m_EditorHideFlags: 0
  m_Script: {fileID: 11500000, guid: 2dc095764ededfa4bb32fa602511ea4b, type: 3}
  m_Name: VFXBasicUpdate
  m_EditorClassIdentifier: 
  m_Parent: {fileID: 114285473855931844}
  m_Children: []
  m_UIPosition: {x: 4740.8887, y: -52.935257}
  m_UICollapsed: 0
  m_UISuperCollapsed: 0
  m_InputSlots: []
  m_OutputSlots: []
  m_Data: {fileID: 114174554078140748}
  m_InputFlowSlot:
  - link:
    - context: {fileID: 114207965363388990}
      slotIndex: 0
  m_OutputFlowSlot:
  - link:
    - context: {fileID: 114525045353926142}
      slotIndex: 0
  integration: 0
--- !u!114 &114698856652646378
MonoBehaviour:
  m_ObjectHideFlags: 0
  m_PrefabParentObject: {fileID: 0}
  m_PrefabInternal: {fileID: 0}
  m_GameObject: {fileID: 0}
  m_Enabled: 1
  m_EditorHideFlags: 0
  m_Script: {fileID: 11500000, guid: f780aa281814f9842a7c076d436932e7, type: 3}
  m_Name: VFXSlotFloat
  m_EditorClassIdentifier: 
  m_Parent: {fileID: 0}
  m_Children: []
  m_UIPosition: {x: 0, y: 0}
  m_UICollapsed: 1
  m_UISuperCollapsed: 0
  m_MasterSlot: {fileID: 114698856652646378}
  m_MasterData:
    m_Owner: {fileID: 114204895226068596}
    m_Value:
      m_Type:
        m_SerializableType: System.Single, mscorlib, Version=2.0.0.0, Culture=neutral,
          PublicKeyToken=b77a5c561934e089
      m_SerializableObject: 10000
  m_Property:
    name: Rate
    m_serializedType:
      m_SerializableType: System.Single, mscorlib, Version=2.0.0.0, Culture=neutral,
        PublicKeyToken=b77a5c561934e089
    attributes: []
  m_Direction: 0
  m_LinkedSlots: []
--- !u!114 &114701271570148598
MonoBehaviour:
  m_ObjectHideFlags: 0
  m_PrefabParentObject: {fileID: 0}
  m_PrefabInternal: {fileID: 0}
  m_GameObject: {fileID: 0}
  m_Enabled: 1
  m_EditorHideFlags: 0
  m_Script: {fileID: 11500000, guid: a0b9e6b9139e58d4c957ec54595da7d3, type: 3}
  m_Name: VFXQuadOutput
  m_EditorClassIdentifier: 
  m_Parent: {fileID: 114285473855931844}
  m_Children:
  - {fileID: 114752466597853690}
  - {fileID: 114170205429185430}
  - {fileID: 114052720165639114}
  m_UIPosition: {x: 4218.835, y: 351.3318}
  m_UICollapsed: 0
  m_UISuperCollapsed: 0
  m_InputSlots:
  - {fileID: 114849092685793816}
  m_OutputSlots: []
  m_Data: {fileID: 114755914041404736}
  m_InputFlowSlot:
  - link:
    - context: {fileID: 114976729503126856}
      slotIndex: 0
  m_OutputFlowSlot:
  - link: []
  blendMode: 1
  useSoftParticle: 0
  sortPriority: 2
  indirectDraw: 0
  flipBook: 0
  useGeometryShader: 0
--- !u!114 &114704357032119780
MonoBehaviour:
  m_ObjectHideFlags: 0
  m_PrefabParentObject: {fileID: 0}
  m_PrefabInternal: {fileID: 0}
  m_GameObject: {fileID: 0}
  m_Enabled: 1
  m_EditorHideFlags: 0
  m_Script: {fileID: 11500000, guid: f780aa281814f9842a7c076d436932e7, type: 3}
  m_Name: VFXSlotFloat
  m_EditorClassIdentifier: 
  m_Parent: {fileID: 114514676669976782}
  m_Children: []
  m_UIPosition: {x: 0, y: 0}
  m_UICollapsed: 1
  m_UISuperCollapsed: 0
  m_MasterSlot: {fileID: 114514676669976782}
  m_MasterData:
    m_Owner: {fileID: 0}
    m_Value:
      m_Type:
        m_SerializableType: 
      m_SerializableObject: 
  m_Property:
    name: majorRadius
    m_serializedType:
      m_SerializableType: System.Single, mscorlib, Version=2.0.0.0, Culture=neutral,
        PublicKeyToken=b77a5c561934e089
    attributes:
    - m_Type: 3
      m_Min: -Infinity
      m_Max: Infinity
      m_Tooltip: The radius of the torus ring.
  m_Direction: 0
  m_LinkedSlots: []
--- !u!114 &114705137109448598
MonoBehaviour:
  m_ObjectHideFlags: 0
  m_PrefabParentObject: {fileID: 0}
  m_PrefabInternal: {fileID: 0}
  m_GameObject: {fileID: 0}
  m_Enabled: 1
  m_EditorHideFlags: 0
  m_Script: {fileID: 11500000, guid: f780aa281814f9842a7c076d436932e7, type: 3}
  m_Name: VFXSlotFloat
  m_EditorClassIdentifier: 
  m_Parent: {fileID: 114611208827977948}
  m_Children: []
  m_UIPosition: {x: 0, y: 0}
  m_UICollapsed: 1
  m_UISuperCollapsed: 0
  m_MasterSlot: {fileID: 114634362636730594}
  m_MasterData:
    m_Owner: {fileID: 0}
    m_Value:
      m_Type:
        m_SerializableType: 
      m_SerializableObject: 
  m_Property:
    name: z
    m_serializedType:
      m_SerializableType: System.Single, mscorlib, Version=2.0.0.0, Culture=neutral,
        PublicKeyToken=b77a5c561934e089
    attributes: []
  m_Direction: 0
  m_LinkedSlots: []
--- !u!114 &114714640841922584
MonoBehaviour:
  m_ObjectHideFlags: 0
  m_PrefabParentObject: {fileID: 0}
  m_PrefabInternal: {fileID: 0}
  m_GameObject: {fileID: 0}
  m_Enabled: 1
  m_EditorHideFlags: 0
  m_Script: {fileID: 11500000, guid: 70a331b1d86cc8d4aa106ccbe0da5852, type: 3}
  m_Name: VFXSlotTexture2D
  m_EditorClassIdentifier: 
  m_Parent: {fileID: 0}
  m_Children: []
  m_UIPosition: {x: 0, y: 0}
  m_UICollapsed: 1
  m_UISuperCollapsed: 0
  m_MasterSlot: {fileID: 114714640841922584}
  m_MasterData:
    m_Owner: {fileID: 114525045353926142}
    m_Value:
      m_Type:
        m_SerializableType: UnityEngine.Texture2D, UnityEngine.CoreModule, Version=0.0.0.0,
          Culture=neutral, PublicKeyToken=null
      m_SerializableObject: '{"obj":{"fileID":10300,"guid":"0000000000000000f000000000000000","type":0}}'
  m_Property:
    name: texture
    m_serializedType:
      m_SerializableType: UnityEngine.Texture2D, UnityEngine.CoreModule, Version=0.0.0.0,
        Culture=neutral, PublicKeyToken=null
    attributes: []
  m_Direction: 0
  m_LinkedSlots: []
--- !u!114 &114727080431126714
MonoBehaviour:
  m_ObjectHideFlags: 0
  m_PrefabParentObject: {fileID: 0}
  m_PrefabInternal: {fileID: 0}
  m_GameObject: {fileID: 0}
  m_Enabled: 1
  m_EditorHideFlags: 0
  m_Script: {fileID: 11500000, guid: f780aa281814f9842a7c076d436932e7, type: 3}
  m_Name: VFXSlotFloat
  m_EditorClassIdentifier: 
  m_Parent: {fileID: 114425393565848594}
  m_Children: []
  m_UIPosition: {x: 0, y: 0}
  m_UICollapsed: 1
  m_UISuperCollapsed: 0
  m_MasterSlot: {fileID: 114545534309531274}
  m_MasterData:
    m_Owner: {fileID: 0}
    m_Value:
      m_Type:
        m_SerializableType: 
      m_SerializableObject: 
  m_Property:
    name: y
    m_serializedType:
      m_SerializableType: System.Single, mscorlib, Version=2.0.0.0, Culture=neutral,
        PublicKeyToken=b77a5c561934e089
    attributes: []
  m_Direction: 0
  m_LinkedSlots: []
--- !u!114 &114752466597853690
MonoBehaviour:
  m_ObjectHideFlags: 0
  m_PrefabParentObject: {fileID: 0}
  m_PrefabInternal: {fileID: 0}
  m_GameObject: {fileID: 0}
  m_Enabled: 1
  m_EditorHideFlags: 0
  m_Script: {fileID: 11500000, guid: a971fa2e110a0ac42ac1d8dae408704b, type: 3}
  m_Name: SetAttribute
  m_EditorClassIdentifier: 
  m_Parent: {fileID: 114701271570148598}
  m_Children: []
  m_UIPosition: {x: 0, y: 0}
  m_UICollapsed: 0
  m_UISuperCollapsed: 0
  m_InputSlots:
  - {fileID: 114562729202929998}
  m_OutputSlots: []
  m_Disabled: 0
  attribute: alpha
  Composition: 0
  Random: 0
--- !u!114 &114755914041404736
MonoBehaviour:
  m_ObjectHideFlags: 0
  m_PrefabParentObject: {fileID: 0}
  m_PrefabInternal: {fileID: 0}
  m_GameObject: {fileID: 0}
  m_Enabled: 1
  m_EditorHideFlags: 0
  m_Script: {fileID: 11500000, guid: d78581a96eae8bf4398c282eb0b098bd, type: 3}
  m_Name: VFXDataParticle
  m_EditorClassIdentifier: 
  m_Parent: {fileID: 0}
  m_Children: []
  m_UIPosition: {x: 0, y: 0}
  m_UICollapsed: 1
  m_UISuperCollapsed: 0
  m_Owners:
  - {fileID: 114411037450555758}
  - {fileID: 114976729503126856}
  - {fileID: 114701271570148598}
  m_Capacity: 10000
  m_Space: 0
--- !u!114 &114770147834105936
MonoBehaviour:
  m_ObjectHideFlags: 0
  m_PrefabParentObject: {fileID: 0}
  m_PrefabInternal: {fileID: 0}
  m_GameObject: {fileID: 0}
  m_Enabled: 1
  m_EditorHideFlags: 0
  m_Script: {fileID: 11500000, guid: f780aa281814f9842a7c076d436932e7, type: 3}
  m_Name: VFXSlotFloat
  m_EditorClassIdentifier: 
  m_Parent: {fileID: 114487389423605964}
  m_Children: []
  m_UIPosition: {x: 0, y: 0}
  m_UICollapsed: 1
  m_UISuperCollapsed: 0
  m_MasterSlot: {fileID: 114487389423605964}
  m_MasterData:
    m_Owner: {fileID: 0}
    m_Value:
      m_Type:
        m_SerializableType: 
      m_SerializableObject: 
  m_Property:
    name: z
    m_serializedType:
      m_SerializableType: System.Single, mscorlib, Version=2.0.0.0, Culture=neutral,
        PublicKeyToken=b77a5c561934e089
    attributes: []
  m_Direction: 0
  m_LinkedSlots: []
--- !u!114 &114778413468766116
MonoBehaviour:
  m_ObjectHideFlags: 0
  m_PrefabParentObject: {fileID: 0}
  m_PrefabInternal: {fileID: 0}
  m_GameObject: {fileID: 0}
  m_Enabled: 1
  m_EditorHideFlags: 0
  m_Script: {fileID: 11500000, guid: f780aa281814f9842a7c076d436932e7, type: 3}
  m_Name: VFXSlotFloat
  m_EditorClassIdentifier: 
  m_Parent: {fileID: 114439965239453820}
  m_Children: []
  m_UIPosition: {x: 0, y: 0}
  m_UICollapsed: 1
  m_UISuperCollapsed: 0
  m_MasterSlot: {fileID: 114375036636068706}
  m_MasterData:
    m_Owner: {fileID: 0}
    m_Value:
      m_Type:
        m_SerializableType: 
      m_SerializableObject: 
  m_Property:
    name: x
    m_serializedType:
      m_SerializableType: System.Single, mscorlib, Version=2.0.0.0, Culture=neutral,
        PublicKeyToken=b77a5c561934e089
    attributes: []
  m_Direction: 0
  m_LinkedSlots: []
--- !u!114 &114780964826038598
MonoBehaviour:
  m_ObjectHideFlags: 0
  m_PrefabParentObject: {fileID: 0}
  m_PrefabInternal: {fileID: 0}
  m_GameObject: {fileID: 0}
  m_Enabled: 1
  m_EditorHideFlags: 0
  m_Script: {fileID: 11500000, guid: f780aa281814f9842a7c076d436932e7, type: 3}
  m_Name: VFXSlotFloat
  m_EditorClassIdentifier: 
  m_Parent: {fileID: 114298397709802524}
  m_Children: []
  m_UIPosition: {x: 0, y: 0}
  m_UICollapsed: 1
  m_UISuperCollapsed: 0
  m_MasterSlot: {fileID: 114375036636068706}
  m_MasterData:
    m_Owner: {fileID: 0}
    m_Value:
      m_Type:
        m_SerializableType: 
      m_SerializableObject: 
  m_Property:
    name: z
    m_serializedType:
      m_SerializableType: System.Single, mscorlib, Version=2.0.0.0, Culture=neutral,
        PublicKeyToken=b77a5c561934e089
    attributes: []
  m_Direction: 0
  m_LinkedSlots: []
--- !u!114 &114792800372907182
MonoBehaviour:
  m_ObjectHideFlags: 0
  m_PrefabParentObject: {fileID: 0}
  m_PrefabInternal: {fileID: 0}
  m_GameObject: {fileID: 0}
  m_Enabled: 1
  m_EditorHideFlags: 0
  m_Script: {fileID: 11500000, guid: a971fa2e110a0ac42ac1d8dae408704b, type: 3}
  m_Name: SetAttribute
  m_EditorClassIdentifier: 
  m_Parent: {fileID: 114207965363388990}
  m_Children: []
  m_UIPosition: {x: 0, y: 0}
  m_UICollapsed: 0
  m_UISuperCollapsed: 0
  m_InputSlots:
  - {fileID: 114320302023272172}
  m_OutputSlots: []
  m_Disabled: 0
  attribute: lifetime
  Composition: 0
  Random: 0
--- !u!114 &114807708026722858
MonoBehaviour:
  m_ObjectHideFlags: 0
  m_PrefabParentObject: {fileID: 0}
  m_PrefabInternal: {fileID: 0}
  m_GameObject: {fileID: 0}
  m_Enabled: 1
  m_EditorHideFlags: 0
  m_Script: {fileID: 11500000, guid: 73a13919d81fb7444849bae8b5c812a2, type: 3}
  m_Name: VFXBasicSpawner
  m_EditorClassIdentifier: 
  m_Parent: {fileID: 114285473855931844}
  m_Children:
  - {fileID: 114204895226068596}
  m_UIPosition: {x: 4932.596, y: -1176.54}
  m_UICollapsed: 0
  m_UISuperCollapsed: 0
  m_InputSlots: []
  m_OutputSlots: []
  m_Data: {fileID: 0}
  m_InputFlowSlot:
  - link: []
  - link: []
  m_OutputFlowSlot:
  - link:
    - context: {fileID: 114411037450555758}
      slotIndex: 0
    - context: {fileID: 114207965363388990}
      slotIndex: 0
    - context: {fileID: 114826167990830044}
      slotIndex: 0
--- !u!114 &114821156260414486
MonoBehaviour:
  m_ObjectHideFlags: 0
  m_PrefabParentObject: {fileID: 0}
  m_PrefabInternal: {fileID: 0}
  m_GameObject: {fileID: 0}
  m_Enabled: 1
  m_EditorHideFlags: 0
  m_Script: {fileID: 11500000, guid: ac39bd03fca81b849929b9c966f1836a, type: 3}
  m_Name: VFXSlotFloat3
  m_EditorClassIdentifier: 
  m_Parent: {fileID: 0}
  m_Children:
  - {fileID: 114904790926043576}
  - {fileID: 114274668368147192}
  - {fileID: 114386052338566962}
  m_UIPosition: {x: 0, y: 0}
  m_UICollapsed: 1
  m_UISuperCollapsed: 0
  m_MasterSlot: {fileID: 114821156260414486}
  m_MasterData:
    m_Owner: {fileID: 114649831890396088}
    m_Value:
      m_Type:
        m_SerializableType: UnityEngine.Vector3, UnityEngine.CoreModule, Version=0.0.0.0,
          Culture=neutral, PublicKeyToken=null
      m_SerializableObject: '{"x":0.0,"y":0.0,"z":1.0}'
  m_Property:
    name: Color
    m_serializedType:
      m_SerializableType: UnityEngine.Vector3, UnityEngine.CoreModule, Version=0.0.0.0,
        Culture=neutral, PublicKeyToken=null
    attributes:
    - m_Type: 5
      m_Min: -Infinity
      m_Max: Infinity
      m_Tooltip: 
  m_Direction: 0
  m_LinkedSlots: []
--- !u!114 &114826167990830044
MonoBehaviour:
  m_ObjectHideFlags: 0
  m_PrefabParentObject: {fileID: 0}
  m_PrefabInternal: {fileID: 0}
  m_GameObject: {fileID: 0}
  m_Enabled: 1
  m_EditorHideFlags: 0
  m_Script: {fileID: 11500000, guid: 9dfea48843f53fc438eabc12a3a30abc, type: 3}
  m_Name: VFXBasicInitialize
  m_EditorClassIdentifier: 
  m_Parent: {fileID: 114285473855931844}
  m_Children:
  - {fileID: 114942575866385010}
  - {fileID: 114944538744615992}
  m_UIPosition: {x: 5373.802, y: -616.2215}
  m_UICollapsed: 0
  m_UISuperCollapsed: 0
  m_InputSlots:
  - {fileID: 114545534309531274}
  m_OutputSlots: []
  m_Data: {fileID: 114970945626309002}
  m_InputFlowSlot:
  - link:
    - context: {fileID: 114807708026722858}
      slotIndex: 0
  m_OutputFlowSlot:
  - link:
    - context: {fileID: 114976929173405708}
      slotIndex: 0
--- !u!114 &114836039961534576
MonoBehaviour:
  m_ObjectHideFlags: 0
  m_PrefabParentObject: {fileID: 0}
  m_PrefabInternal: {fileID: 0}
  m_GameObject: {fileID: 0}
  m_Enabled: 1
  m_EditorHideFlags: 0
  m_Script: {fileID: 11500000, guid: f780aa281814f9842a7c076d436932e7, type: 3}
  m_Name: VFXSlotFloat
  m_EditorClassIdentifier: 
  m_Parent: {fileID: 114012752267125410}
  m_Children: []
  m_UIPosition: {x: 0, y: 0}
  m_UICollapsed: 1
  m_UISuperCollapsed: 0
  m_MasterSlot: {fileID: 114514676669976782}
  m_MasterData:
    m_Owner: {fileID: 0}
    m_Value:
      m_Type:
        m_SerializableType: 
      m_SerializableObject: 
  m_Property:
    name: x
    m_serializedType:
      m_SerializableType: System.Single, mscorlib, Version=2.0.0.0, Culture=neutral,
        PublicKeyToken=b77a5c561934e089
    attributes: []
  m_Direction: 0
  m_LinkedSlots: []
--- !u!114 &114849092685793816
MonoBehaviour:
  m_ObjectHideFlags: 0
  m_PrefabParentObject: {fileID: 0}
  m_PrefabInternal: {fileID: 0}
  m_GameObject: {fileID: 0}
  m_Enabled: 1
  m_EditorHideFlags: 0
  m_Script: {fileID: 11500000, guid: 70a331b1d86cc8d4aa106ccbe0da5852, type: 3}
  m_Name: VFXSlotTexture2D
  m_EditorClassIdentifier: 
  m_Parent: {fileID: 0}
  m_Children: []
  m_UIPosition: {x: 0, y: 0}
  m_UICollapsed: 1
  m_UISuperCollapsed: 0
  m_MasterSlot: {fileID: 114849092685793816}
  m_MasterData:
    m_Owner: {fileID: 114701271570148598}
    m_Value:
      m_Type:
        m_SerializableType: UnityEngine.Texture2D, UnityEngine.CoreModule, Version=0.0.0.0,
          Culture=neutral, PublicKeyToken=null
      m_SerializableObject: '{"obj":{"fileID":10300,"guid":"0000000000000000f000000000000000","type":0}}'
  m_Property:
    name: texture
    m_serializedType:
      m_SerializableType: UnityEngine.Texture2D, UnityEngine.CoreModule, Version=0.0.0.0,
        Culture=neutral, PublicKeyToken=null
    attributes: []
  m_Direction: 0
  m_LinkedSlots: []
--- !u!114 &114860685427450454
MonoBehaviour:
  m_ObjectHideFlags: 0
  m_PrefabParentObject: {fileID: 0}
  m_PrefabInternal: {fileID: 0}
  m_GameObject: {fileID: 0}
  m_Enabled: 1
  m_EditorHideFlags: 0
  m_Script: {fileID: 11500000, guid: f780aa281814f9842a7c076d436932e7, type: 3}
  m_Name: VFXSlotFloat
  m_EditorClassIdentifier: 
  m_Parent: {fileID: 114978401141406578}
  m_Children: []
  m_UIPosition: {x: 0, y: 0}
  m_UICollapsed: 1
  m_UISuperCollapsed: 0
  m_MasterSlot: {fileID: 114978401141406578}
  m_MasterData:
    m_Owner: {fileID: 0}
    m_Value:
      m_Type:
        m_SerializableType: 
      m_SerializableObject: 
  m_Property:
    name: radius
    m_serializedType:
      m_SerializableType: System.Single, mscorlib, Version=2.0.0.0, Culture=neutral,
        PublicKeyToken=b77a5c561934e089
    attributes:
    - m_Type: 3
      m_Min: -Infinity
      m_Max: Infinity
      m_Tooltip: The radius of the sphere.
  m_Direction: 0
  m_LinkedSlots: []
--- !u!114 &114869325055115278
MonoBehaviour:
  m_ObjectHideFlags: 0
  m_PrefabParentObject: {fileID: 0}
  m_PrefabInternal: {fileID: 0}
  m_GameObject: {fileID: 0}
  m_Enabled: 1
  m_EditorHideFlags: 0
  m_Script: {fileID: 11500000, guid: f780aa281814f9842a7c076d436932e7, type: 3}
  m_Name: VFXSlotFloat
  m_EditorClassIdentifier: 
  m_Parent: {fileID: 114487389423605964}
  m_Children: []
  m_UIPosition: {x: 0, y: 0}
  m_UICollapsed: 1
  m_UISuperCollapsed: 0
  m_MasterSlot: {fileID: 114487389423605964}
  m_MasterData:
    m_Owner: {fileID: 0}
    m_Value:
      m_Type:
        m_SerializableType: 
      m_SerializableObject: 
  m_Property:
    name: y
    m_serializedType:
      m_SerializableType: System.Single, mscorlib, Version=2.0.0.0, Culture=neutral,
        PublicKeyToken=b77a5c561934e089
    attributes: []
  m_Direction: 0
  m_LinkedSlots: []
--- !u!114 &114874174799864364
MonoBehaviour:
  m_ObjectHideFlags: 0
  m_PrefabParentObject: {fileID: 0}
  m_PrefabInternal: {fileID: 0}
  m_GameObject: {fileID: 0}
  m_Enabled: 1
  m_EditorHideFlags: 0
  m_Script: {fileID: 11500000, guid: f780aa281814f9842a7c076d436932e7, type: 3}
  m_Name: VFXSlotFloat
  m_EditorClassIdentifier: 
  m_Parent: {fileID: 114439965239453820}
  m_Children: []
  m_UIPosition: {x: 0, y: 0}
  m_UICollapsed: 1
  m_UISuperCollapsed: 0
  m_MasterSlot: {fileID: 114375036636068706}
  m_MasterData:
    m_Owner: {fileID: 0}
    m_Value:
      m_Type:
        m_SerializableType: 
      m_SerializableObject: 
  m_Property:
    name: y
    m_serializedType:
      m_SerializableType: System.Single, mscorlib, Version=2.0.0.0, Culture=neutral,
        PublicKeyToken=b77a5c561934e089
    attributes: []
  m_Direction: 0
  m_LinkedSlots: []
--- !u!114 &114879943226846752
MonoBehaviour:
  m_ObjectHideFlags: 0
  m_PrefabParentObject: {fileID: 0}
  m_PrefabInternal: {fileID: 0}
  m_GameObject: {fileID: 0}
  m_Enabled: 1
  m_EditorHideFlags: 0
  m_Script: {fileID: 11500000, guid: f780aa281814f9842a7c076d436932e7, type: 3}
  m_Name: VFXSlotFloat
  m_EditorClassIdentifier: 
  m_Parent: {fileID: 114514676669976782}
  m_Children: []
  m_UIPosition: {x: 0, y: 0}
  m_UICollapsed: 1
  m_UISuperCollapsed: 0
  m_MasterSlot: {fileID: 114514676669976782}
  m_MasterData:
    m_Owner: {fileID: 0}
    m_Value:
      m_Type:
        m_SerializableType: 
      m_SerializableObject: 
  m_Property:
    name: arc
    m_serializedType:
      m_SerializableType: System.Single, mscorlib, Version=2.0.0.0, Culture=neutral,
        PublicKeyToken=b77a5c561934e089
    attributes:
    - m_Type: 3
      m_Min: -Infinity
      m_Max: Infinity
      m_Tooltip: Controls how much of the torus is used.
    - m_Type: 0
      m_Min: 0
      m_Max: 6.2831855
      m_Tooltip: 
    - m_Type: 4
      m_Min: -Infinity
      m_Max: Infinity
      m_Tooltip: 
  m_Direction: 0
  m_LinkedSlots: []
--- !u!114 &114891725377542056
MonoBehaviour:
  m_ObjectHideFlags: 0
  m_PrefabParentObject: {fileID: 0}
  m_PrefabInternal: {fileID: 0}
  m_GameObject: {fileID: 0}
  m_Enabled: 1
  m_EditorHideFlags: 0
  m_Script: {fileID: 11500000, guid: f780aa281814f9842a7c076d436932e7, type: 3}
  m_Name: VFXSlotFloat
  m_EditorClassIdentifier: 
  m_Parent: {fileID: 114081559765722142}
  m_Children: []
  m_UIPosition: {x: 0, y: 0}
  m_UICollapsed: 1
  m_UISuperCollapsed: 0
  m_MasterSlot: {fileID: 114634362636730594}
  m_MasterData:
    m_Owner: {fileID: 0}
    m_Value:
      m_Type:
        m_SerializableType: 
      m_SerializableObject: 
  m_Property:
    name: z
    m_serializedType:
      m_SerializableType: System.Single, mscorlib, Version=2.0.0.0, Culture=neutral,
        PublicKeyToken=b77a5c561934e089
    attributes: []
  m_Direction: 0
  m_LinkedSlots: []
--- !u!114 &114904790926043576
MonoBehaviour:
  m_ObjectHideFlags: 0
  m_PrefabParentObject: {fileID: 0}
  m_PrefabInternal: {fileID: 0}
  m_GameObject: {fileID: 0}
  m_Enabled: 1
  m_EditorHideFlags: 0
  m_Script: {fileID: 11500000, guid: f780aa281814f9842a7c076d436932e7, type: 3}
  m_Name: VFXSlotFloat
  m_EditorClassIdentifier: 
  m_Parent: {fileID: 114821156260414486}
  m_Children: []
  m_UIPosition: {x: 0, y: 0}
  m_UICollapsed: 1
  m_UISuperCollapsed: 0
  m_MasterSlot: {fileID: 114821156260414486}
  m_MasterData:
    m_Owner: {fileID: 0}
    m_Value:
      m_Type:
        m_SerializableType: 
      m_SerializableObject: 
  m_Property:
    name: x
    m_serializedType:
      m_SerializableType: System.Single, mscorlib, Version=2.0.0.0, Culture=neutral,
        PublicKeyToken=b77a5c561934e089
    attributes: []
  m_Direction: 0
  m_LinkedSlots: []
--- !u!114 &114909466980052456
MonoBehaviour:
  m_ObjectHideFlags: 0
  m_PrefabParentObject: {fileID: 0}
  m_PrefabInternal: {fileID: 0}
  m_GameObject: {fileID: 0}
  m_Enabled: 1
  m_EditorHideFlags: 0
  m_Script: {fileID: 11500000, guid: f780aa281814f9842a7c076d436932e7, type: 3}
  m_Name: VFXSlotFloat
  m_EditorClassIdentifier: 
  m_Parent: {fileID: 114487389423605964}
  m_Children: []
  m_UIPosition: {x: 0, y: 0}
  m_UICollapsed: 1
  m_UISuperCollapsed: 0
  m_MasterSlot: {fileID: 114487389423605964}
  m_MasterData:
    m_Owner: {fileID: 0}
    m_Value:
      m_Type:
        m_SerializableType: 
      m_SerializableObject: 
  m_Property:
    name: x
    m_serializedType:
      m_SerializableType: System.Single, mscorlib, Version=2.0.0.0, Culture=neutral,
        PublicKeyToken=b77a5c561934e089
    attributes: []
  m_Direction: 0
  m_LinkedSlots: []
--- !u!114 &114909675080224190
MonoBehaviour:
  m_ObjectHideFlags: 0
  m_PrefabParentObject: {fileID: 0}
  m_PrefabInternal: {fileID: 0}
  m_GameObject: {fileID: 0}
  m_Enabled: 1
  m_EditorHideFlags: 0
  m_Script: {fileID: 11500000, guid: f780aa281814f9842a7c076d436932e7, type: 3}
  m_Name: VFXSlotFloat
  m_EditorClassIdentifier: 
  m_Parent: {fileID: 114425393565848594}
  m_Children: []
  m_UIPosition: {x: 0, y: 0}
  m_UICollapsed: 1
  m_UISuperCollapsed: 0
  m_MasterSlot: {fileID: 114545534309531274}
  m_MasterData:
    m_Owner: {fileID: 0}
    m_Value:
      m_Type:
        m_SerializableType: 
      m_SerializableObject: 
  m_Property:
    name: z
    m_serializedType:
      m_SerializableType: System.Single, mscorlib, Version=2.0.0.0, Culture=neutral,
        PublicKeyToken=b77a5c561934e089
    attributes: []
  m_Direction: 0
  m_LinkedSlots: []
--- !u!114 &114911243887923098
MonoBehaviour:
  m_ObjectHideFlags: 0
  m_PrefabParentObject: {fileID: 0}
  m_PrefabInternal: {fileID: 0}
  m_GameObject: {fileID: 0}
  m_Enabled: 1
  m_EditorHideFlags: 0
  m_Script: {fileID: 11500000, guid: a971fa2e110a0ac42ac1d8dae408704b, type: 3}
  m_Name: SetAttribute
  m_EditorClassIdentifier: 
  m_Parent: {fileID: 114525045353926142}
  m_Children: []
  m_UIPosition: {x: 0, y: 0}
  m_UICollapsed: 0
  m_UISuperCollapsed: 0
  m_InputSlots:
  - {fileID: 114015763539251658}
  m_OutputSlots: []
  m_Disabled: 0
  attribute: color
  Composition: 0
  Random: 0
--- !u!114 &114931396482299670
MonoBehaviour:
  m_ObjectHideFlags: 0
  m_PrefabParentObject: {fileID: 0}
  m_PrefabInternal: {fileID: 0}
  m_GameObject: {fileID: 0}
  m_Enabled: 1
  m_EditorHideFlags: 0
  m_Script: {fileID: 11500000, guid: f780aa281814f9842a7c076d436932e7, type: 3}
  m_Name: VFXSlotFloat
  m_EditorClassIdentifier: 
  m_Parent: {fileID: 114081559765722142}
  m_Children: []
  m_UIPosition: {x: 0, y: 0}
  m_UICollapsed: 1
  m_UISuperCollapsed: 0
  m_MasterSlot: {fileID: 114634362636730594}
  m_MasterData:
    m_Owner: {fileID: 0}
    m_Value:
      m_Type:
        m_SerializableType: 
      m_SerializableObject: 
  m_Property:
    name: y
    m_serializedType:
      m_SerializableType: System.Single, mscorlib, Version=2.0.0.0, Culture=neutral,
        PublicKeyToken=b77a5c561934e089
    attributes: []
  m_Direction: 0
  m_LinkedSlots: []
--- !u!114 &114942575866385010
MonoBehaviour:
  m_ObjectHideFlags: 0
  m_PrefabParentObject: {fileID: 0}
  m_PrefabInternal: {fileID: 0}
  m_GameObject: {fileID: 0}
  m_Enabled: 1
  m_EditorHideFlags: 0
  m_Script: {fileID: 11500000, guid: a971fa2e110a0ac42ac1d8dae408704b, type: 3}
  m_Name: SetAttribute
  m_EditorClassIdentifier: 
  m_Parent: {fileID: 114826167990830044}
  m_Children: []
  m_UIPosition: {x: 0, y: 0}
  m_UICollapsed: 0
  m_UISuperCollapsed: 0
  m_InputSlots:
  - {fileID: 114053341320240814}
  m_OutputSlots: []
  m_Disabled: 0
  attribute: lifetime
  Composition: 0
  Random: 0
--- !u!114 &114944538744615992
MonoBehaviour:
  m_ObjectHideFlags: 0
  m_PrefabParentObject: {fileID: 0}
  m_PrefabInternal: {fileID: 0}
  m_GameObject: {fileID: 0}
  m_Enabled: 1
  m_EditorHideFlags: 0
  m_Script: {fileID: 11500000, guid: b420dea230128ad4da02ff86535daa48, type: 3}
  m_Name: PositionAABox
  m_EditorClassIdentifier: 
  m_Parent: {fileID: 114826167990830044}
  m_Children: []
  m_UIPosition: {x: 0, y: 0}
  m_UICollapsed: 0
  m_UISuperCollapsed: 0
  m_InputSlots:
  - {fileID: 114364650943971688}
  m_OutputSlots: []
  m_Disabled: 0
  positionMode: 0
  spawnMode: 0
--- !u!114 &114948805180714008
MonoBehaviour:
  m_ObjectHideFlags: 0
  m_PrefabParentObject: {fileID: 0}
  m_PrefabInternal: {fileID: 0}
  m_GameObject: {fileID: 0}
  m_Enabled: 1
  m_EditorHideFlags: 0
  m_Script: {fileID: 11500000, guid: f780aa281814f9842a7c076d436932e7, type: 3}
  m_Name: VFXSlotFloat
  m_EditorClassIdentifier: 
  m_Parent: {fileID: 114439965239453820}
  m_Children: []
  m_UIPosition: {x: 0, y: 0}
  m_UICollapsed: 1
  m_UISuperCollapsed: 0
  m_MasterSlot: {fileID: 114375036636068706}
  m_MasterData:
    m_Owner: {fileID: 0}
    m_Value:
      m_Type:
        m_SerializableType: 
      m_SerializableObject: 
  m_Property:
    name: z
    m_serializedType:
      m_SerializableType: System.Single, mscorlib, Version=2.0.0.0, Culture=neutral,
        PublicKeyToken=b77a5c561934e089
    attributes: []
  m_Direction: 0
  m_LinkedSlots: []
--- !u!114 &114970945626309002
MonoBehaviour:
  m_ObjectHideFlags: 0
  m_PrefabParentObject: {fileID: 0}
  m_PrefabInternal: {fileID: 0}
  m_GameObject: {fileID: 0}
  m_Enabled: 1
  m_EditorHideFlags: 0
  m_Script: {fileID: 11500000, guid: d78581a96eae8bf4398c282eb0b098bd, type: 3}
  m_Name: VFXDataParticle
  m_EditorClassIdentifier: 
  m_Parent: {fileID: 0}
  m_Children: []
  m_UIPosition: {x: 0, y: 0}
  m_UICollapsed: 1
  m_UISuperCollapsed: 0
  m_Owners:
  - {fileID: 114826167990830044}
  - {fileID: 114976929173405708}
  - {fileID: 114990649379872476}
  m_Capacity: 10000
  m_Space: 0
--- !u!114 &114976729503126856
MonoBehaviour:
  m_ObjectHideFlags: 0
  m_PrefabParentObject: {fileID: 0}
  m_PrefabInternal: {fileID: 0}
  m_GameObject: {fileID: 0}
  m_Enabled: 1
  m_EditorHideFlags: 0
  m_Script: {fileID: 11500000, guid: 2dc095764ededfa4bb32fa602511ea4b, type: 3}
  m_Name: VFXBasicUpdate
  m_EditorClassIdentifier: 
  m_Parent: {fileID: 114285473855931844}
  m_Children: []
  m_UIPosition: {x: 4172.128, y: 46.685318}
  m_UICollapsed: 0
  m_UISuperCollapsed: 0
  m_InputSlots: []
  m_OutputSlots: []
  m_Data: {fileID: 114755914041404736}
  m_InputFlowSlot:
  - link:
    - context: {fileID: 114411037450555758}
      slotIndex: 0
  m_OutputFlowSlot:
  - link:
    - context: {fileID: 114701271570148598}
      slotIndex: 0
  integration: 0
--- !u!114 &114976929173405708
MonoBehaviour:
  m_ObjectHideFlags: 0
  m_PrefabParentObject: {fileID: 0}
  m_PrefabInternal: {fileID: 0}
  m_GameObject: {fileID: 0}
  m_Enabled: 1
  m_EditorHideFlags: 0
  m_Script: {fileID: 11500000, guid: 2dc095764ededfa4bb32fa602511ea4b, type: 3}
  m_Name: VFXBasicUpdate
  m_EditorClassIdentifier: 
  m_Parent: {fileID: 114285473855931844}
  m_Children: []
  m_UIPosition: {x: 5348.001, y: -42.848045}
  m_UICollapsed: 0
  m_UISuperCollapsed: 0
  m_InputSlots: []
  m_OutputSlots: []
  m_Data: {fileID: 114970945626309002}
  m_InputFlowSlot:
  - link:
    - context: {fileID: 114826167990830044}
      slotIndex: 0
  m_OutputFlowSlot:
  - link:
    - context: {fileID: 114990649379872476}
      slotIndex: 0
  integration: 0
--- !u!114 &114978401141406578
MonoBehaviour:
  m_ObjectHideFlags: 0
  m_PrefabParentObject: {fileID: 0}
  m_PrefabInternal: {fileID: 0}
  m_GameObject: {fileID: 0}
  m_Enabled: 1
  m_EditorHideFlags: 0
  m_Script: {fileID: 11500000, guid: 1b605c022ee79394a8a776c0869b3f9a, type: 3}
  m_Name: VFXSlot
  m_EditorClassIdentifier: 
  m_Parent: {fileID: 0}
  m_Children:
  - {fileID: 114648230893974542}
  - {fileID: 114860685427450454}
  - {fileID: 114206351733016970}
  m_UIPosition: {x: 0, y: 0}
  m_UICollapsed: 1
  m_UISuperCollapsed: 0
  m_MasterSlot: {fileID: 114978401141406578}
  m_MasterData:
    m_Owner: {fileID: 114162163064173402}
    m_Value:
      m_Type:
        m_SerializableType: UnityEditor.VFX.ArcSphere, Assembly-CSharp-Editor-testable,
          Version=0.0.0.0, Culture=neutral, PublicKeyToken=null
      m_SerializableObject: '{"space":0,"center":{"x":0.0,"y":0.0,"z":0.0},"radius":1.0,"arc":6.2831854820251469}'
  m_Property:
    name: Sphere
    m_serializedType:
      m_SerializableType: UnityEditor.VFX.ArcSphere, Assembly-CSharp-Editor-testable,
        Version=0.0.0.0, Culture=neutral, PublicKeyToken=null
    attributes:
    - m_Type: 3
      m_Min: -Infinity
      m_Max: Infinity
      m_Tooltip: The sphere used for positioning particles.
  m_Direction: 0
  m_LinkedSlots: []
--- !u!114 &114985636449944498
MonoBehaviour:
  m_ObjectHideFlags: 0
  m_PrefabParentObject: {fileID: 0}
  m_PrefabInternal: {fileID: 0}
  m_GameObject: {fileID: 0}
  m_Enabled: 1
  m_EditorHideFlags: 0
  m_Script: {fileID: 11500000, guid: f780aa281814f9842a7c076d436932e7, type: 3}
  m_Name: VFXSlotFloat
  m_EditorClassIdentifier: 
  m_Parent: {fileID: 114298397709802524}
  m_Children: []
  m_UIPosition: {x: 0, y: 0}
  m_UICollapsed: 1
  m_UISuperCollapsed: 0
  m_MasterSlot: {fileID: 114375036636068706}
  m_MasterData:
    m_Owner: {fileID: 0}
    m_Value:
      m_Type:
        m_SerializableType: 
      m_SerializableObject: 
  m_Property:
    name: y
    m_serializedType:
      m_SerializableType: System.Single, mscorlib, Version=2.0.0.0, Culture=neutral,
        PublicKeyToken=b77a5c561934e089
    attributes: []
  m_Direction: 0
  m_LinkedSlots: []
--- !u!114 &114987428887052060
MonoBehaviour:
  m_ObjectHideFlags: 0
  m_PrefabParentObject: {fileID: 0}
  m_PrefabInternal: {fileID: 0}
  m_GameObject: {fileID: 0}
  m_Enabled: 1
  m_EditorHideFlags: 0
  m_Script: {fileID: 11500000, guid: f780aa281814f9842a7c076d436932e7, type: 3}
  m_Name: VFXSlotFloat
  m_EditorClassIdentifier: 
  m_Parent: {fileID: 114611208827977948}
  m_Children: []
  m_UIPosition: {x: 0, y: 0}
  m_UICollapsed: 1
  m_UISuperCollapsed: 0
  m_MasterSlot: {fileID: 114634362636730594}
  m_MasterData:
    m_Owner: {fileID: 0}
    m_Value:
      m_Type:
        m_SerializableType: 
      m_SerializableObject: 
  m_Property:
    name: y
    m_serializedType:
      m_SerializableType: System.Single, mscorlib, Version=2.0.0.0, Culture=neutral,
        PublicKeyToken=b77a5c561934e089
    attributes: []
  m_Direction: 0
  m_LinkedSlots: []
--- !u!114 &114990649379872476
MonoBehaviour:
  m_ObjectHideFlags: 0
  m_PrefabParentObject: {fileID: 0}
  m_PrefabInternal: {fileID: 0}
  m_GameObject: {fileID: 0}
  m_Enabled: 1
  m_EditorHideFlags: 0
  m_Script: {fileID: 11500000, guid: a0b9e6b9139e58d4c957ec54595da7d3, type: 3}
  m_Name: VFXQuadOutput
  m_EditorClassIdentifier: 
  m_Parent: {fileID: 114285473855931844}
  m_Children:
  - {fileID: 114380891450847330}
  - {fileID: 114649831890396088}
  - {fileID: 114430449274858876}
  m_UIPosition: {x: 5420.677, y: 284.3532}
  m_UICollapsed: 0
  m_UISuperCollapsed: 0
  m_InputSlots:
  - {fileID: 114574594137845096}
  m_OutputSlots: []
  m_Data: {fileID: 114970945626309002}
  m_InputFlowSlot:
  - link:
    - context: {fileID: 114976929173405708}
      slotIndex: 0
  m_OutputFlowSlot:
  - link: []
  blendMode: 1
  useSoftParticle: 0
  sortPriority: 0
  indirectDraw: 0
  flipBook: 0
  useGeometryShader: 0
--- !u!2058629509 &8926484042661614526
VFXAsset:
  m_ObjectHideFlags: 0
  m_PrefabParentObject: {fileID: 0}
  m_PrefabInternal: {fileID: 0}
  m_Name: 10_SortPriority
  m_Graph: {fileID: 114285473855931844}
  m_Expressions:
    m_Expressions:
    - op: 0
      valueIndex: 0
      data[0]: -1
      data[1]: -1
      data[2]: -1
      data[3]: 1
    - op: 0
      valueIndex: 1
      data[0]: -1
      data[1]: -1
      data[2]: -1
      data[3]: 1
    - op: 0
      valueIndex: 2
      data[0]: -1
      data[1]: -1
      data[2]: -1
      data[3]: 1
    - op: 28
      valueIndex: 3
      data[0]: 0
      data[1]: 1
      data[2]: -1
      data[3]: 1
    - op: 0
      valueIndex: 4
      data[0]: -1
      data[1]: -1
      data[2]: -1
      data[3]: 1
    - op: 0
      valueIndex: 5
      data[0]: -1
      data[1]: -1
      data[2]: -1
      data[3]: 1
    - op: 0
      valueIndex: 6
      data[0]: -1
      data[1]: -1
      data[2]: -1
      data[3]: 1
    - op: 0
      valueIndex: 7
      data[0]: -1
      data[1]: -1
      data[2]: -1
      data[3]: 1
    - op: 0
      valueIndex: 8
      data[0]: -1
      data[1]: -1
      data[2]: -1
      data[3]: 1
    - op: 0
      valueIndex: 9
      data[0]: -1
      data[1]: -1
      data[2]: -1
      data[3]: 1
    - op: 0
      valueIndex: 10
      data[0]: -1
      data[1]: -1
      data[2]: -1
      data[3]: 1
    - op: 32
      valueIndex: 11
      data[0]: 5
      data[1]: 4
      data[2]: -1
      data[3]: 1
    - op: 0
      valueIndex: 12
      data[0]: -1
      data[1]: -1
      data[2]: -1
      data[3]: 1
    - op: 0
      valueIndex: 13
      data[0]: -1
      data[1]: -1
      data[2]: -1
      data[3]: 1
    - op: 32
      valueIndex: 14
      data[0]: 3
      data[1]: 4
      data[2]: -1
      data[3]: 1
    - op: 0
      valueIndex: 15
      data[0]: -1
      data[1]: -1
      data[2]: -1
      data[3]: 1
    - op: 0
      valueIndex: 16
      data[0]: -1
      data[1]: -1
      data[2]: -1
      data[3]: 1
    - op: 0
      valueIndex: 17
      data[0]: -1
      data[1]: -1
      data[2]: -1
      data[3]: 1
    - op: 0
      valueIndex: 18
      data[0]: -1
      data[1]: -1
      data[2]: -1
      data[3]: 1
    - op: 0
      valueIndex: 19
      data[0]: -1
      data[1]: -1
      data[2]: -1
      data[3]: 1
    - op: 0
      valueIndex: 20
      data[0]: -1
      data[1]: -1
      data[2]: -1
      data[3]: 1
    - op: 0
      valueIndex: 21
      data[0]: -1
      data[1]: -1
      data[2]: -1
      data[3]: 1
    - op: 0
      valueIndex: 22
      data[0]: -1
      data[1]: -1
      data[2]: -1
      data[3]: 1
    - op: 32
      valueIndex: 23
      data[0]: 2
      data[1]: 4
      data[2]: -1
      data[3]: 1
    - op: 0
      valueIndex: 24
      data[0]: -1
      data[1]: -1
      data[2]: -1
      data[3]: 1
    - op: 0
      valueIndex: 25
      data[0]: -1
      data[1]: -1
      data[2]: -1
      data[3]: 1
    - op: 0
      valueIndex: 26
      data[0]: -1
      data[1]: -1
      data[2]: -1
      data[3]: 1
    - op: 0
      valueIndex: 27
      data[0]: -1
      data[1]: -1
      data[2]: -1
      data[3]: 1
    - op: 0
      valueIndex: 28
      data[0]: -1
      data[1]: -1
      data[2]: -1
      data[3]: 1
    - op: 0
      valueIndex: 29
      data[0]: -1
      data[1]: -1
      data[2]: -1
      data[3]: 1
    - op: 0
      valueIndex: 30
      data[0]: -1
      data[1]: -1
      data[2]: -1
      data[3]: 1
    - op: 0
      valueIndex: 31
      data[0]: -1
      data[1]: -1
      data[2]: -1
      data[3]: 1
    - op: 0
      valueIndex: 32
      data[0]: -1
      data[1]: -1
      data[2]: -1
      data[3]: 1
    - op: 0
      valueIndex: 33
      data[0]: -1
      data[1]: -1
      data[2]: -1
      data[3]: 1
    - op: 0
      valueIndex: 34
      data[0]: -1
      data[1]: -1
      data[2]: -1
      data[3]: 1
    - op: 0
      valueIndex: 35
      data[0]: -1
      data[1]: -1
      data[2]: -1
      data[3]: 1
    - op: 0
      valueIndex: 36
      data[0]: -1
      data[1]: -1
      data[2]: -1
      data[3]: 1
    - op: 0
      valueIndex: 37
      data[0]: -1
      data[1]: -1
      data[2]: -1
      data[3]: 1
    - op: 0
      valueIndex: 38
      data[0]: -1
      data[1]: -1
      data[2]: -1
      data[3]: 1
    - op: 0
      valueIndex: 39
      data[0]: -1
      data[1]: -1
      data[2]: -1
      data[3]: 1
    - op: 0
      valueIndex: 40
      data[0]: -1
      data[1]: -1
      data[2]: -1
      data[3]: 1
    - op: 0
      valueIndex: 41
      data[0]: -1
      data[1]: -1
      data[2]: -1
      data[3]: 1
    - op: 0
      valueIndex: 42
      data[0]: -1
      data[1]: -1
      data[2]: -1
      data[3]: 1
    - op: 0
      valueIndex: 43
      data[0]: -1
      data[1]: -1
      data[2]: -1
      data[3]: 1
    - op: 0
      valueIndex: 44
      data[0]: -1
      data[1]: -1
      data[2]: -1
      data[3]: 1
    - op: 0
      valueIndex: 45
      data[0]: -1
      data[1]: -1
      data[2]: -1
      data[3]: 1
    - op: 0
      valueIndex: 46
      data[0]: -1
      data[1]: -1
      data[2]: -1
      data[3]: 1
    - op: 0
      valueIndex: 47
      data[0]: -1
      data[1]: -1
      data[2]: -1
      data[3]: 1
    - op: 0
      valueIndex: 48
      data[0]: -1
      data[1]: -1
      data[2]: -1
      data[3]: 1
    - op: 0
      valueIndex: 49
      data[0]: -1
      data[1]: -1
      data[2]: -1
      data[3]: 1
    - op: 0
      valueIndex: 50
      data[0]: -1
      data[1]: -1
      data[2]: -1
      data[3]: 1
    - op: 2
      valueIndex: 51
      data[0]: 16
      data[1]: 15
      data[2]: 18
      data[3]: -1
    - op: 2
      valueIndex: 54
      data[0]: 48
      data[1]: 47
      data[2]: 29
      data[3]: -1
    - op: 2
      valueIndex: 57
      data[0]: 27
      data[1]: 26
      data[2]: 17
      data[3]: -1
    - op: 0
      valueIndex: 60
      data[0]: -1
      data[1]: -1
      data[2]: -1
      data[3]: 1
    - op: 0
      valueIndex: 61
      data[0]: -1
      data[1]: -1
      data[2]: -1
      data[3]: 7
    - op: 2
      valueIndex: 63
      data[0]: 42
      data[1]: 41
      data[2]: 40
      data[3]: -1
    - op: 2
      valueIndex: 66
      data[0]: 13
      data[1]: 7
      data[2]: 9
      data[3]: -1
    - op: 2
      valueIndex: 69
      data[0]: 39
      data[1]: 38
      data[2]: 37
      data[3]: -1
    - op: 0
      valueIndex: 72
      data[0]: -1
      data[1]: -1
      data[2]: -1
      data[3]: 7
    - op: 31
      valueIndex: 74
      data[0]: 11
      data[1]: 10
      data[2]: -1
      data[3]: 1
    - op: 2
      valueIndex: 75
      data[0]: 21
      data[1]: 20
      data[2]: 19
      data[3]: -1
    - op: 2
      valueIndex: 78
      data[0]: 33
      data[1]: 43
      data[2]: 46
      data[3]: -1
    - op: 0
      valueIndex: 81
      data[0]: -1
      data[1]: -1
      data[2]: -1
      data[3]: 1
    - op: 31
      valueIndex: 82
      data[0]: 23
      data[1]: 10
      data[2]: -1
      data[3]: 1
    - op: 2
      valueIndex: 83
      data[0]: 30
      data[1]: 35
      data[2]: 34
      data[3]: -1
    - op: 0
      valueIndex: 86
      data[0]: -1
      data[1]: -1
      data[2]: -1
      data[3]: 1
    - op: 2
      valueIndex: 87
      data[0]: 8
      data[1]: 6
      data[2]: 24
      data[3]: -1
    - op: 2
      valueIndex: 90
      data[0]: 45
      data[1]: 44
      data[2]: 49
      data[3]: -1
    - op: 31
      valueIndex: 93
      data[0]: 14
      data[1]: 12
      data[2]: -1
      data[3]: 1
    - op: 2
      valueIndex: 94
      data[0]: 36
      data[1]: 32
      data[2]: 31
      data[3]: -1
    - op: 0
      valueIndex: 97
      data[0]: -1
      data[1]: -1
      data[2]: -1
      data[3]: 7
    - op: 0
      valueIndex: 99
      data[0]: -1
      data[1]: -1
      data[2]: -1
      data[3]: 1
    - op: 2
      valueIndex: 100
      data[0]: 22
      data[1]: 25
      data[2]: 28
      data[3]: -1
    - op: 0
      valueIndex: 103
      data[0]: -1
      data[1]: -1
      data[2]: -1
      data[3]: 1
    - op: 13
      valueIndex: 104
      data[0]: -1
      data[1]: -1
      data[2]: -1
      data[3]: -1
    m_NeedsLocalToWorld: 0
    m_NeedsWorldToLocal: 0
  m_ExposedExpressions: []
  m_PropertySheet:
    m_Float:
      m_Array:
      - m_ExpressionIndex: 0
        m_Value: 0.3
      - m_ExpressionIndex: 1
        m_Value: 0.8
      - m_ExpressionIndex: 2
        m_Value: 6.2831855
      - m_ExpressionIndex: 4
        m_Value: 0
      - m_ExpressionIndex: 5
        m_Value: 6.2831855
      - m_ExpressionIndex: 6
        m_Value: 0
      - m_ExpressionIndex: 7
        m_Value: 0
      - m_ExpressionIndex: 8
        m_Value: 0
      - m_ExpressionIndex: 9
        m_Value: 0
      - m_ExpressionIndex: 10
        m_Value: 6.2831855
      - m_ExpressionIndex: 12
        m_Value: 1
      - m_ExpressionIndex: 13
        m_Value: 1
      - m_ExpressionIndex: 15
        m_Value: 2
      - m_ExpressionIndex: 16
        m_Value: 2
      - m_ExpressionIndex: 17
        m_Value: 0
      - m_ExpressionIndex: 18
        m_Value: 2
      - m_ExpressionIndex: 19
        m_Value: 1
      - m_ExpressionIndex: 20
        m_Value: 0
      - m_ExpressionIndex: 21
        m_Value: 0
      - m_ExpressionIndex: 22
        m_Value: 0
      - m_ExpressionIndex: 24
        m_Value: 0
      - m_ExpressionIndex: 25
        m_Value: 1
      - m_ExpressionIndex: 26
        m_Value: 0
      - m_ExpressionIndex: 27
        m_Value: 0
      - m_ExpressionIndex: 28
        m_Value: 0
      - m_ExpressionIndex: 29
        m_Value: 0
      - m_ExpressionIndex: 30
        m_Value: 2
      - m_ExpressionIndex: 31
        m_Value: 0
      - m_ExpressionIndex: 32
        m_Value: 0
      - m_ExpressionIndex: 33
        m_Value: 0
      - m_ExpressionIndex: 34
        m_Value: 2
      - m_ExpressionIndex: 35
        m_Value: 2
      - m_ExpressionIndex: 36
        m_Value: 0
      - m_ExpressionIndex: 37
        m_Value: 0
      - m_ExpressionIndex: 38
        m_Value: 0
      - m_ExpressionIndex: 39
        m_Value: 0
      - m_ExpressionIndex: 40
        m_Value: 2
      - m_ExpressionIndex: 41
        m_Value: 2
      - m_ExpressionIndex: 42
        m_Value: 2
      - m_ExpressionIndex: 43
        m_Value: 0
      - m_ExpressionIndex: 44
        m_Value: 2
      - m_ExpressionIndex: 45
        m_Value: 2
      - m_ExpressionIndex: 46
        m_Value: 0
      - m_ExpressionIndex: 47
        m_Value: 0
      - m_ExpressionIndex: 48
        m_Value: 0
      - m_ExpressionIndex: 49
        m_Value: 2
      - m_ExpressionIndex: 50
        m_Value: 1
      - m_ExpressionIndex: 54
        m_Value: 10000
      - m_ExpressionIndex: 63
        m_Value: 1
      - m_ExpressionIndex: 66
        m_Value: 0.3
      - m_ExpressionIndex: 72
        m_Value: 1
      - m_ExpressionIndex: 74
        m_Value: 1
    m_Vector2f:
      m_Array: []
    m_Vector3f:
      m_Array: []
    m_Vector4f:
      m_Array: []
    m_Uint:
      m_Array: []
    m_Int:
      m_Array: []
    m_Matrix4x4f:
      m_Array: []
    m_AnimationCurve:
      m_Array: []
    m_Gradient:
      m_Array: []
    m_NamedObject:
      m_Array:
      - m_ExpressionIndex: 55
        m_Value: {fileID: 10300, guid: 0000000000000000f000000000000000, type: 0}
      - m_ExpressionIndex: 59
        m_Value: {fileID: 10300, guid: 0000000000000000f000000000000000, type: 0}
      - m_ExpressionIndex: 71
        m_Value: {fileID: 10300, guid: 0000000000000000f000000000000000, type: 0}
    m_Bool:
      m_Array: []
  m_Buffers:
  - type: 1
    size: 70000
    capacity: 10000
    layout:
    - name: lifetime
      type: 1
      offset:
        bucket: 0
        structure: 1
        element: 0
    - name: position
      type: 3
      offset:
        bucket: 10000
        structure: 4
        element: 0
    - name: alive
      type: 17
      offset:
        bucket: 50000
        structure: 1
        element: 0
    - name: age
      type: 1
      offset:
        bucket: 60000
        structure: 1
        element: 0
  - type: 1
    size: 1
    capacity: 1
    layout:
    - name: spawnCount
      type: 1
      offset:
        bucket: 0
        structure: 1
        element: 0
  - type: 2
    size: 10000
    capacity: 0
    layout: []
  - type: 1
    size: 1
    capacity: 0
    layout: []
  - type: 1
    size: 70000
    capacity: 10000
    layout:
    - name: lifetime
      type: 1
      offset:
        bucket: 0
        structure: 1
        element: 0
    - name: position
      type: 3
      offset:
        bucket: 10000
        structure: 4
        element: 0
    - name: alive
      type: 17
      offset:
        bucket: 50000
        structure: 1
        element: 0
    - name: age
      type: 1
      offset:
        bucket: 60000
        structure: 1
        element: 0
  - type: 1
    size: 1
    capacity: 1
    layout:
    - name: spawnCount
      type: 1
      offset:
        bucket: 0
        structure: 1
        element: 0
  - type: 2
    size: 10000
    capacity: 0
    layout: []
  - type: 1
    size: 1
    capacity: 0
    layout: []
  - type: 1
    size: 70000
    capacity: 10000
    layout:
    - name: lifetime
      type: 1
      offset:
        bucket: 0
        structure: 1
        element: 0
    - name: position
      type: 3
      offset:
        bucket: 10000
        structure: 4
        element: 0
    - name: alive
      type: 17
      offset:
        bucket: 50000
        structure: 1
        element: 0
    - name: age
      type: 1
      offset:
        bucket: 60000
        structure: 1
        element: 0
  - type: 1
    size: 1
    capacity: 1
    layout:
    - name: spawnCount
      type: 1
      offset:
        bucket: 0
        structure: 1
        element: 0
  - type: 2
    size: 10000
    capacity: 0
    layout: []
  - type: 1
    size: 1
    capacity: 0
    layout: []
  m_CPUBuffers:
  - capacity: 1
    stride: 1
    layout:
    - name: spawnCount
      type: 1
      offset:
        bucket: 0
        structure: 1
        element: 0
    initialData:
      data: 00000000
  - capacity: 1
    stride: 1
    layout:
    - name: spawnCount
      type: 1
      offset:
        bucket: 0
        structure: 1
        element: 0
    initialData:
      data: 00000000
  m_Systems:
  - type: 0
    flags: 0
    capacity: 0
    buffers:
    - index: 1
      nameId: spawner_output
    values: []
    tasks:
    - type: 268435456
      buffers: []
      values:
      - index: 54
        nameId: Rate
      params: []
      processor: {fileID: 0}
  - type: 1
    flags: 1
    capacity: 10000
    buffers:
    - index: 0
      nameId: attributeBuffer
    - index: 1
      nameId: sourceAttributeBuffer
    - index: 2
      nameId: deadList
    - index: 3
      nameId: deadListCount
    - index: 1
      nameId: spawner_input
    values:
    - index: 58
      nameId: bounds_center
    - index: 56
      nameId: bounds_size
    tasks:
    - type: 536870912
      buffers:
      - index: 0
        nameId: attributeBuffer
      - index: 2
        nameId: deadListIn
      - index: 3
        nameId: deadListCount
      - index: 1
        nameId: sourceAttributeBuffer
      values:
      - index: 50
        nameId: uniform_Lifetime_b
      - index: 52
        nameId: uniform_Torus_center_c
      - index: 1
        nameId: uniform_Torus_majorRadius_c
      - index: 0
        nameId: uniform_Torus_minorRadius_c
      - index: 60
        nameId: uniform_Torus_arc_c
      - index: 69
        nameId: uniform_r_c
      params: []
<<<<<<< HEAD
      processor: {fileID: 7200000, guid: feda3005c30dc73478b06993e0e3fbd5, type: 3}
=======
      processor: {fileID: 7200000, guid: f3bc67542dcfd4c4991572cf8dc01021, type: 3}
>>>>>>> 8bba51e1
    - type: 805306368
      buffers:
      - index: 0
        nameId: attributeBuffer
      - index: 2
        nameId: deadListOut
      values:
      - index: 75
        nameId: uniform_deltaTime_b
      params: []
<<<<<<< HEAD
      processor: {fileID: 7200000, guid: c33f7c95b4e167b4b91157e7d5726574, type: 3}
=======
      processor: {fileID: 7200000, guid: 28f8e65402902ea40833c4c2e6f0e8c9, type: 3}
>>>>>>> 8bba51e1
    - type: 1073741826
      buffers:
      - index: 0
        nameId: attributeBuffer
      values:
      - index: 66
        nameId: uniform_Alpha_b
      - index: 57
        nameId: uniform_Color_c
      - index: 55
        nameId: texture_texture
      params:
      - index: 2
        nameId: sortPriority
<<<<<<< HEAD
      processor: {fileID: 4800000, guid: bf1bc24874bbaca49842b542d05e33ff, type: 3}
=======
      processor: {fileID: 4800000, guid: 4cd8f8c19cd824546aae9ab8b229165c, type: 3}
>>>>>>> 8bba51e1
  - type: 1
    flags: 1
    capacity: 10000
    buffers:
    - index: 4
      nameId: attributeBuffer
    - index: 5
      nameId: sourceAttributeBuffer
    - index: 6
      nameId: deadList
    - index: 7
      nameId: deadListCount
    - index: 1
      nameId: spawner_input
    values:
    - index: 70
      nameId: bounds_center
    - index: 65
      nameId: bounds_size
    tasks:
    - type: 536870912
      buffers:
      - index: 4
        nameId: attributeBuffer
      - index: 6
        nameId: deadListIn
      - index: 7
        nameId: deadListCount
      - index: 5
        nameId: sourceAttributeBuffer
      values:
      - index: 74
        nameId: uniform_Lifetime_b
      - index: 67
        nameId: uniform_Sphere_center_c
      - index: 63
        nameId: uniform_Sphere_radius_c
      - index: 64
        nameId: uniform_Sphere_arc_c
      params: []
<<<<<<< HEAD
      processor: {fileID: 7200000, guid: c0bc6546828fe9d46ad68ec48d69d4a5, type: 3}
=======
      processor: {fileID: 7200000, guid: 9afadfeb06f94c04f8115e4360496567, type: 3}
>>>>>>> 8bba51e1
    - type: 805306368
      buffers:
      - index: 4
        nameId: attributeBuffer
      - index: 6
        nameId: deadListOut
      values:
      - index: 75
        nameId: uniform_deltaTime_b
      params: []
<<<<<<< HEAD
      processor: {fileID: 7200000, guid: 3cc056e73cebccf4c9fd65c0b6b35d07, type: 3}
=======
      processor: {fileID: 7200000, guid: 4732e82dd8a6d234b899537b9413ee5f, type: 3}
>>>>>>> 8bba51e1
    - type: 1073741826
      buffers:
      - index: 4
        nameId: attributeBuffer
      values:
      - index: 66
        nameId: uniform_Alpha_b
      - index: 73
        nameId: uniform_Color_c
      - index: 71
        nameId: texture_texture
      params:
      - index: 1
        nameId: sortPriority
<<<<<<< HEAD
      processor: {fileID: 4800000, guid: 17400e7d09464be4a83b1e3b02af7e6f, type: 3}
=======
      processor: {fileID: 4800000, guid: 760a191416fcaeb47a05eb043bc77c99, type: 3}
>>>>>>> 8bba51e1
  - type: 1
    flags: 1
    capacity: 10000
    buffers:
    - index: 8
      nameId: attributeBuffer
    - index: 9
      nameId: sourceAttributeBuffer
    - index: 10
      nameId: deadList
    - index: 11
      nameId: deadListCount
    - index: 1
      nameId: spawner_input
    values:
    - index: 62
      nameId: bounds_center
    - index: 68
      nameId: bounds_size
    tasks:
    - type: 536870912
      buffers:
      - index: 8
        nameId: attributeBuffer
      - index: 10
        nameId: deadListIn
      - index: 11
        nameId: deadListCount
      - index: 9
        nameId: sourceAttributeBuffer
      values:
      - index: 72
        nameId: uniform_Lifetime_b
      - index: 53
        nameId: uniform_Box_center_c
      - index: 51
        nameId: uniform_Box_size_c
      params: []
<<<<<<< HEAD
      processor: {fileID: 7200000, guid: fcd936d940566bb46bb21eaa32f48bec, type: 3}
=======
      processor: {fileID: 7200000, guid: acadc69d0ee52f24ba3d5f55932b5949, type: 3}
>>>>>>> 8bba51e1
    - type: 805306368
      buffers:
      - index: 8
        nameId: attributeBuffer
      - index: 10
        nameId: deadListOut
      values:
      - index: 75
        nameId: uniform_deltaTime_b
      params: []
<<<<<<< HEAD
      processor: {fileID: 7200000, guid: e790281a6a870c547a9a045c5d3fa1ed, type: 3}
=======
      processor: {fileID: 7200000, guid: b57310c2ba97a9640952e712363b988e, type: 3}
>>>>>>> 8bba51e1
    - type: 1073741826
      buffers:
      - index: 8
        nameId: attributeBuffer
      values:
      - index: 66
        nameId: uniform_Alpha_b
      - index: 61
        nameId: uniform_Color_c
      - index: 59
        nameId: texture_texture
      params:
      - index: 0
        nameId: sortPriority
<<<<<<< HEAD
      processor: {fileID: 4800000, guid: ce3abbcad6f232949bb3b9b9610e630f, type: 3}
=======
      processor: {fileID: 4800000, guid: 50f391ddc18310d41825eed6821d9658, type: 3}
>>>>>>> 8bba51e1
  m_Events:
  - name: OnPlay
    playSystems: 00000000
    stopSystems: 
  - name: OnStop
    playSystems: 
    stopSystems: 00000000
  m_RendererSettings:
    motionVectorGenerationMode: 0
    shadowCastingMode: 0
    receiveShadows: 0
    reflectionProbeUsage: 0
    lightProbeUsage: 0<|MERGE_RESOLUTION|>--- conflicted
+++ resolved
@@ -4101,11 +4101,7 @@
       - index: 69
         nameId: uniform_r_c
       params: []
-<<<<<<< HEAD
-      processor: {fileID: 7200000, guid: feda3005c30dc73478b06993e0e3fbd5, type: 3}
-=======
       processor: {fileID: 7200000, guid: f3bc67542dcfd4c4991572cf8dc01021, type: 3}
->>>>>>> 8bba51e1
     - type: 805306368
       buffers:
       - index: 0
@@ -4116,11 +4112,7 @@
       - index: 75
         nameId: uniform_deltaTime_b
       params: []
-<<<<<<< HEAD
-      processor: {fileID: 7200000, guid: c33f7c95b4e167b4b91157e7d5726574, type: 3}
-=======
       processor: {fileID: 7200000, guid: 28f8e65402902ea40833c4c2e6f0e8c9, type: 3}
->>>>>>> 8bba51e1
     - type: 1073741826
       buffers:
       - index: 0
@@ -4135,11 +4127,7 @@
       params:
       - index: 2
         nameId: sortPriority
-<<<<<<< HEAD
-      processor: {fileID: 4800000, guid: bf1bc24874bbaca49842b542d05e33ff, type: 3}
-=======
       processor: {fileID: 4800000, guid: 4cd8f8c19cd824546aae9ab8b229165c, type: 3}
->>>>>>> 8bba51e1
   - type: 1
     flags: 1
     capacity: 10000
@@ -4180,11 +4168,7 @@
       - index: 64
         nameId: uniform_Sphere_arc_c
       params: []
-<<<<<<< HEAD
-      processor: {fileID: 7200000, guid: c0bc6546828fe9d46ad68ec48d69d4a5, type: 3}
-=======
       processor: {fileID: 7200000, guid: 9afadfeb06f94c04f8115e4360496567, type: 3}
->>>>>>> 8bba51e1
     - type: 805306368
       buffers:
       - index: 4
@@ -4195,11 +4179,7 @@
       - index: 75
         nameId: uniform_deltaTime_b
       params: []
-<<<<<<< HEAD
-      processor: {fileID: 7200000, guid: 3cc056e73cebccf4c9fd65c0b6b35d07, type: 3}
-=======
       processor: {fileID: 7200000, guid: 4732e82dd8a6d234b899537b9413ee5f, type: 3}
->>>>>>> 8bba51e1
     - type: 1073741826
       buffers:
       - index: 4
@@ -4214,11 +4194,7 @@
       params:
       - index: 1
         nameId: sortPriority
-<<<<<<< HEAD
-      processor: {fileID: 4800000, guid: 17400e7d09464be4a83b1e3b02af7e6f, type: 3}
-=======
       processor: {fileID: 4800000, guid: 760a191416fcaeb47a05eb043bc77c99, type: 3}
->>>>>>> 8bba51e1
   - type: 1
     flags: 1
     capacity: 10000
@@ -4257,11 +4233,7 @@
       - index: 51
         nameId: uniform_Box_size_c
       params: []
-<<<<<<< HEAD
-      processor: {fileID: 7200000, guid: fcd936d940566bb46bb21eaa32f48bec, type: 3}
-=======
       processor: {fileID: 7200000, guid: acadc69d0ee52f24ba3d5f55932b5949, type: 3}
->>>>>>> 8bba51e1
     - type: 805306368
       buffers:
       - index: 8
@@ -4272,11 +4244,7 @@
       - index: 75
         nameId: uniform_deltaTime_b
       params: []
-<<<<<<< HEAD
-      processor: {fileID: 7200000, guid: e790281a6a870c547a9a045c5d3fa1ed, type: 3}
-=======
       processor: {fileID: 7200000, guid: b57310c2ba97a9640952e712363b988e, type: 3}
->>>>>>> 8bba51e1
     - type: 1073741826
       buffers:
       - index: 8
@@ -4291,17 +4259,13 @@
       params:
       - index: 0
         nameId: sortPriority
-<<<<<<< HEAD
-      processor: {fileID: 4800000, guid: ce3abbcad6f232949bb3b9b9610e630f, type: 3}
-=======
       processor: {fileID: 4800000, guid: 50f391ddc18310d41825eed6821d9658, type: 3}
->>>>>>> 8bba51e1
   m_Events:
-  - name: OnPlay
-    playSystems: 00000000
+  - name: OnStart
+    startSystems: 00000000
     stopSystems: 
   - name: OnStop
-    playSystems: 
+    startSystems: 
     stopSystems: 00000000
   m_RendererSettings:
     motionVectorGenerationMode: 0
