--- conflicted
+++ resolved
@@ -5662,11 +5662,7 @@
         index: 69
       - nameId: bounds_size
         index: 68
-<<<<<<< HEAD
-      processor: {fileID: 7200000, guid: 0036fc0ee1bd7664ea85a3733f93ba54, type: 3}
-=======
-      processor: {fileID: 7200000, guid: e5f439f6ac7c59b45bb97d803ad548b4, type: 3}
->>>>>>> 86e0ccd9
+      processor: {fileID: 7200000, guid: c61199ed716419f4995786a954bb5f1d, type: 3}
     - type: 805306368
       buffers:
       - nameId: attributeBuffer
@@ -5693,11 +5689,7 @@
       - nameId: gradient_d
         index: 84
       params: []
-<<<<<<< HEAD
-      processor: {fileID: 7200000, guid: 0c6d604735678ad4bbac417a97f57031, type: 3}
-=======
-      processor: {fileID: 7200000, guid: 61affbf840b7116408a9983ae8cdc545, type: 3}
->>>>>>> 86e0ccd9
+      processor: {fileID: 7200000, guid: b67c41bc730e90e4eb651237873deabc, type: 3}
     - type: 1073741826
       buffers:
       - nameId: attributeBuffer
@@ -5710,11 +5702,7 @@
       params:
       - nameId: sortPriority
         index: 0
-<<<<<<< HEAD
-      processor: {fileID: 4800000, guid: 4ad9d610ccd56994cb420cce49a8a7d0, type: 3}
-=======
-      processor: {fileID: 4800000, guid: 88d2baba291c6a442bfc4de7c4096779, type: 3}
->>>>>>> 86e0ccd9
+      processor: {fileID: 4800000, guid: b2834e752768e75409292c8a71698492, type: 3}
     - type: 1073741824
       buffers:
       - nameId: attributeBuffer
@@ -5731,11 +5719,7 @@
       params:
       - nameId: sortPriority
         index: 0
-<<<<<<< HEAD
-      processor: {fileID: 4800000, guid: 4d3579c0c2d75b64ab7bb2ea1eeb4009, type: 3}
-=======
-      processor: {fileID: 4800000, guid: dd90b4fbaa0dcc14798e50a750342543, type: 3}
->>>>>>> 86e0ccd9
+      processor: {fileID: 4800000, guid: 913eccc663336d94fa1ecc0a2f956049, type: 3}
     - type: 1073741825
       buffers:
       - nameId: attributeBuffer
@@ -5754,11 +5738,7 @@
       params:
       - nameId: sortPriority
         index: 0
-<<<<<<< HEAD
-      processor: {fileID: 4800000, guid: 8d7910d0c4833be4bb31f53e0b4ef814, type: 3}
-=======
-      processor: {fileID: 4800000, guid: 479d71565d98ec44c9090d7a0d3acd6b, type: 3}
->>>>>>> 86e0ccd9
+      processor: {fileID: 4800000, guid: ceaf1d3e5b10ad7468cda6d4d62c23d6, type: 3}
     - type: 1073741828
       buffers:
       - nameId: attributeBuffer
@@ -5779,11 +5759,7 @@
         index: 79
       - nameId: sortPriority
         index: 0
-<<<<<<< HEAD
-      processor: {fileID: 4800000, guid: 6ba8a767dd8351a4ca7385d2f63d34c6, type: 3}
-=======
-      processor: {fileID: 4800000, guid: 272322238f2a53f4fa3deb78332b99ad, type: 3}
->>>>>>> 86e0ccd9
+      processor: {fileID: 4800000, guid: 18742f0906e6a6c46997550a61f89331, type: 3}
   m_Events:
   - name: OnPlay
     playSystems: 00000000
