--- conflicted
+++ resolved
@@ -1677,11 +1677,7 @@
         index: 17
       - nameId: bounds_size
         index: 18
-<<<<<<< HEAD
-      processor: {fileID: 7200000, guid: 6dc54a27d73ab504e9ac114a91eddedc, type: 3}
-=======
-      processor: {fileID: 7200000, guid: f608fc27c71c9de48adb35f497b991ef, type: 3}
->>>>>>> 86e0ccd9
+      processor: {fileID: 7200000, guid: 42fc87defd7e74545ad9b8344d6a8449, type: 3}
     - type: 805306368
       buffers:
       - nameId: attributeBuffer
@@ -1692,11 +1688,7 @@
       - nameId: deltaTime_b
         index: 16
       params: []
-<<<<<<< HEAD
-      processor: {fileID: 7200000, guid: a9bdd94cec96fe7439c937e06cda5187, type: 3}
-=======
-      processor: {fileID: 7200000, guid: 44b70cf7c8452da44acf7271d083ede0, type: 3}
->>>>>>> 86e0ccd9
+      processor: {fileID: 7200000, guid: 98b7bec5c4b3758418d005745f07acff, type: 3}
     - type: 1073741826
       buffers:
       - nameId: attributeBuffer
@@ -1709,11 +1701,7 @@
       params:
       - nameId: sortPriority
         index: 0
-<<<<<<< HEAD
-      processor: {fileID: 4800000, guid: 1be3bcdeaebf46c46bf0c58f19fec230, type: 3}
-=======
-      processor: {fileID: 4800000, guid: 63ce09913509b5348a6886e6dc186086, type: 3}
->>>>>>> 86e0ccd9
+      processor: {fileID: 4800000, guid: 48e17c50f9fea914cb065a5d1857ce66, type: 3}
   m_Events:
   - name: OnPlay
     playSystems: 00000000
