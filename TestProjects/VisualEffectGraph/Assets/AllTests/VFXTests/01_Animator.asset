%YAML 1.1
%TAG !u! tag:unity3d.com,2011:
--- !u!114 &114071411328686510
MonoBehaviour:
  m_ObjectHideFlags: 1
  m_PrefabParentObject: {fileID: 0}
  m_PrefabInternal: {fileID: 0}
  m_GameObject: {fileID: 0}
  m_Enabled: 1
  m_EditorHideFlags: 0
  m_Script: {fileID: 11500000, guid: 2dc095764ededfa4bb32fa602511ea4b, type: 3}
  m_Name: VFXBasicUpdate
  m_EditorClassIdentifier: 
  m_Parent: {fileID: 114789286144881694}
  m_Children: []
  m_UIPosition: {x: 34.78293, y: 119.23813}
  m_UICollapsed: 0
  m_UISuperCollapsed: 0
  m_InputSlots: []
  m_OutputSlots: []
  m_Data: {fileID: 114942164106119674}
  m_InputFlowSlot:
  - link:
    - context: {fileID: 114696786711219316}
      slotIndex: 0
  m_OutputFlowSlot:
  - link:
    - context: {fileID: 114793310504714078}
      slotIndex: 0
  integration: 0
--- !u!114 &114147867093259196
MonoBehaviour:
  m_ObjectHideFlags: 1
  m_PrefabParentObject: {fileID: 0}
  m_PrefabInternal: {fileID: 0}
  m_GameObject: {fileID: 0}
  m_Enabled: 1
  m_EditorHideFlags: 0
  m_Script: {fileID: 11500000, guid: ac39bd03fca81b849929b9c966f1836a, type: 3}
  m_Name: VFXSlotFloat3
  m_EditorClassIdentifier: 
  m_Parent: {fileID: 114250947992964778}
  m_Children:
  - {fileID: 114990656135144038}
  - {fileID: 114585238738887820}
  - {fileID: 114936562591132906}
  m_UIPosition: {x: 0, y: 0}
  m_UICollapsed: 1
  m_UISuperCollapsed: 0
  m_MasterSlot: {fileID: 114250947992964778}
  m_MasterData:
    m_Owner: {fileID: 0}
    m_Value:
      m_Type:
        m_SerializableType: 
      m_SerializableObject: 
  m_Property:
    name: size
    m_serializedType:
      m_SerializableType: UnityEngine.Vector3, UnityEngine.CoreModule, Version=0.0.0.0,
        Culture=neutral, PublicKeyToken=null
    attributes:
    - m_Type: 3
      m_Min: -Infinity
      m_Max: Infinity
      m_Tooltip: The size of the box along each axis.
  m_Direction: 0
  m_LinkedSlots: []
--- !u!114 &114172488940509954
MonoBehaviour:
  m_ObjectHideFlags: 1
  m_PrefabParentObject: {fileID: 0}
  m_PrefabInternal: {fileID: 0}
  m_GameObject: {fileID: 0}
  m_Enabled: 1
  m_EditorHideFlags: 0
  m_Script: {fileID: 11500000, guid: f780aa281814f9842a7c076d436932e7, type: 3}
  m_Name: VFXSlotFloat
  m_EditorClassIdentifier: 
  m_Parent: {fileID: 114367733359252222}
  m_Children: []
  m_UIPosition: {x: 0, y: 0}
  m_UICollapsed: 1
  m_UISuperCollapsed: 0
  m_MasterSlot: {fileID: 114250947992964778}
  m_MasterData:
    m_Owner: {fileID: 0}
    m_Value:
      m_Type:
        m_SerializableType: 
      m_SerializableObject: 
  m_Property:
    name: x
    m_serializedType:
      m_SerializableType: System.Single, mscorlib, Version=2.0.0.0, Culture=neutral,
        PublicKeyToken=b77a5c561934e089
    attributes: []
  m_Direction: 0
  m_LinkedSlots: []
--- !u!114 &114172674229021376
MonoBehaviour:
  m_ObjectHideFlags: 1
  m_PrefabParentObject: {fileID: 0}
  m_PrefabInternal: {fileID: 0}
  m_GameObject: {fileID: 0}
  m_Enabled: 1
  m_EditorHideFlags: 0
  m_Script: {fileID: 11500000, guid: a971fa2e110a0ac42ac1d8dae408704b, type: 3}
  m_Name: SetAttribute
  m_EditorClassIdentifier: 
  m_Parent: {fileID: 114793310504714078}
  m_Children: []
  m_UIPosition: {x: 0, y: 0}
  m_UICollapsed: 0
  m_UISuperCollapsed: 0
  m_InputSlots:
  - {fileID: 114727403738544938}
  m_OutputSlots: []
  m_Disabled: 0
  attribute: sizeX
  Composition: 0
  Random: 0
--- !u!114 &114176979731034412
MonoBehaviour:
  m_ObjectHideFlags: 1
  m_PrefabParentObject: {fileID: 0}
  m_PrefabInternal: {fileID: 0}
  m_GameObject: {fileID: 0}
  m_Enabled: 1
  m_EditorHideFlags: 0
  m_Script: {fileID: 11500000, guid: 87c154e0feeee864da39ba7591cf27e7, type: 3}
  m_Name: VFXSlotFloatN
  m_EditorClassIdentifier: 
  m_Parent: {fileID: 0}
  m_Children: []
  m_UIPosition: {x: 0, y: 0}
  m_UICollapsed: 1
  m_UISuperCollapsed: 0
  m_MasterSlot: {fileID: 114176979731034412}
  m_MasterData:
    m_Owner: {fileID: 114242146132353350}
    m_Value:
      m_Type:
        m_SerializableType: UnityEditor.VFX.FloatN, Assembly-CSharp-Editor-testable,
          Version=0.0.0.0, Culture=neutral, PublicKeyToken=null
      m_SerializableObject: '{"m_Components":[50.0]}'
  m_Property:
    name: b
    m_serializedType:
      m_SerializableType: UnityEditor.VFX.FloatN, Assembly-CSharp-Editor-testable,
        Version=0.0.0.0, Culture=neutral, PublicKeyToken=null
    attributes: []
  m_Direction: 0
  m_LinkedSlots: []
--- !u!114 &114227720787311988
MonoBehaviour:
  m_ObjectHideFlags: 1
  m_PrefabParentObject: {fileID: 0}
  m_PrefabInternal: {fileID: 0}
  m_GameObject: {fileID: 0}
  m_Enabled: 1
  m_EditorHideFlags: 0
  m_Script: {fileID: 11500000, guid: ac39bd03fca81b849929b9c966f1836a, type: 3}
  m_Name: VFXSlotFloat3
  m_EditorClassIdentifier: 
  m_Parent: {fileID: 0}
  m_Children:
  - {fileID: 114776144369338786}
  - {fileID: 114338673790539388}
  - {fileID: 114946859040774818}
  m_UIPosition: {x: 0, y: 0}
  m_UICollapsed: 0
  m_UISuperCollapsed: 0
  m_MasterSlot: {fileID: 114227720787311988}
  m_MasterData:
    m_Owner: {fileID: 114398239131578326}
    m_Value:
      m_Type:
        m_SerializableType: UnityEngine.Vector3, UnityEngine.CoreModule, Version=0.0.0.0,
          Culture=neutral, PublicKeyToken=null
      m_SerializableObject: '{"x":0.0,"y":0.017999999225139619,"z":0.0}'
  m_Property:
    name: Velocity
    m_serializedType:
      m_SerializableType: UnityEngine.Vector3, UnityEngine.CoreModule, Version=0.0.0.0,
        Culture=neutral, PublicKeyToken=null
    attributes: []
  m_Direction: 0
  m_LinkedSlots: []
--- !u!114 &114239344340793208
MonoBehaviour:
  m_ObjectHideFlags: 1
  m_PrefabParentObject: {fileID: 0}
  m_PrefabInternal: {fileID: 0}
  m_GameObject: {fileID: 0}
  m_Enabled: 1
  m_EditorHideFlags: 0
  m_Script: {fileID: 11500000, guid: f780aa281814f9842a7c076d436932e7, type: 3}
  m_Name: VFXSlotFloat
  m_EditorClassIdentifier: 
  m_Parent: {fileID: 114807567015540888}
  m_Children: []
  m_UIPosition: {x: 0, y: 0}
  m_UICollapsed: 1
  m_UISuperCollapsed: 0
  m_MasterSlot: {fileID: 114807567015540888}
  m_MasterData:
    m_Owner: {fileID: 0}
    m_Value:
      m_Type:
        m_SerializableType: 
      m_SerializableObject: 
  m_Property:
    name: z
    m_serializedType:
      m_SerializableType: System.Single, mscorlib, Version=2.0.0.0, Culture=neutral,
        PublicKeyToken=b77a5c561934e089
    attributes: []
  m_Direction: 0
  m_LinkedSlots: []
--- !u!114 &114242146132353350
MonoBehaviour:
  m_ObjectHideFlags: 1
  m_PrefabParentObject: {fileID: 0}
  m_PrefabInternal: {fileID: 0}
  m_GameObject: {fileID: 0}
  m_Enabled: 1
  m_EditorHideFlags: 0
  m_Script: {fileID: 11500000, guid: 45c2280503cc146439a1c8e25a69d867, type: 3}
  m_Name: VFXOperatorDivide
  m_EditorClassIdentifier: 
  m_Parent: {fileID: 114789286144881694}
  m_Children: []
  m_UIPosition: {x: -507.7115, y: -525.2003}
  m_UICollapsed: 0
  m_UISuperCollapsed: 0
  m_InputSlots:
  - {fileID: 114289646818066756}
  - {fileID: 114176979731034412}
  m_OutputSlots:
  - {fileID: 114549694823215126}
--- !u!114 &114250947992964778
MonoBehaviour:
  m_ObjectHideFlags: 1
  m_PrefabParentObject: {fileID: 0}
  m_PrefabInternal: {fileID: 0}
  m_GameObject: {fileID: 0}
  m_Enabled: 1
  m_EditorHideFlags: 0
  m_Script: {fileID: 11500000, guid: 1b605c022ee79394a8a776c0869b3f9a, type: 3}
  m_Name: VFXSlot
  m_EditorClassIdentifier: 
  m_Parent: {fileID: 0}
  m_Children:
  - {fileID: 114367733359252222}
  - {fileID: 114147867093259196}
  m_UIPosition: {x: 0, y: 0}
  m_UICollapsed: 1
  m_UISuperCollapsed: 0
  m_MasterSlot: {fileID: 114250947992964778}
  m_MasterData:
    m_Owner: {fileID: 114696786711219316}
    m_Value:
      m_Type:
        m_SerializableType: UnityEditor.VFX.AABox, Assembly-CSharp-Editor-testable,
          Version=0.0.0.0, Culture=neutral, PublicKeyToken=null
      m_SerializableObject: '{"space":0,"center":{"x":0.0,"y":0.0,"z":0.0},"size":{"x":1.0,"y":1.0,"z":1.0}}'
  m_Property:
    name: bounds
    m_serializedType:
      m_SerializableType: UnityEditor.VFX.AABox, Assembly-CSharp-Editor-testable,
        Version=0.0.0.0, Culture=neutral, PublicKeyToken=null
    attributes: []
  m_Direction: 0
  m_LinkedSlots: []
--- !u!114 &114289646818066756
MonoBehaviour:
  m_ObjectHideFlags: 1
  m_PrefabParentObject: {fileID: 0}
  m_PrefabInternal: {fileID: 0}
  m_GameObject: {fileID: 0}
  m_Enabled: 1
  m_EditorHideFlags: 0
  m_Script: {fileID: 11500000, guid: 87c154e0feeee864da39ba7591cf27e7, type: 3}
  m_Name: VFXSlotFloatN
  m_EditorClassIdentifier: 
  m_Parent: {fileID: 0}
  m_Children: []
  m_UIPosition: {x: 0, y: 0}
  m_UICollapsed: 1
  m_UISuperCollapsed: 0
  m_MasterSlot: {fileID: 114289646818066756}
  m_MasterData:
    m_Owner: {fileID: 114242146132353350}
    m_Value:
      m_Type:
        m_SerializableType: UnityEditor.VFX.FloatN, Assembly-CSharp-Editor-testable,
          Version=0.0.0.0, Culture=neutral, PublicKeyToken=null
      m_SerializableObject: '{"m_Components":[1.0]}'
  m_Property:
    name: a
    m_serializedType:
      m_SerializableType: UnityEditor.VFX.FloatN, Assembly-CSharp-Editor-testable,
        Version=0.0.0.0, Culture=neutral, PublicKeyToken=null
    attributes: []
  m_Direction: 0
  m_LinkedSlots:
  - {fileID: 114370700669197398}
--- !u!114 &114333373139681610
MonoBehaviour:
  m_ObjectHideFlags: 1
  m_PrefabParentObject: {fileID: 0}
  m_PrefabInternal: {fileID: 0}
  m_GameObject: {fileID: 0}
  m_Enabled: 1
  m_EditorHideFlags: 0
  m_Script: {fileID: 11500000, guid: 70a331b1d86cc8d4aa106ccbe0da5852, type: 3}
  m_Name: VFXSlotTexture2D
  m_EditorClassIdentifier: 
  m_Parent: {fileID: 0}
  m_Children: []
  m_UIPosition: {x: 0, y: 0}
  m_UICollapsed: 1
  m_UISuperCollapsed: 0
  m_MasterSlot: {fileID: 114333373139681610}
  m_MasterData:
    m_Owner: {fileID: 114793310504714078}
    m_Value:
      m_Type:
        m_SerializableType: UnityEngine.Texture2D, UnityEngine.CoreModule, Version=0.0.0.0,
          Culture=neutral, PublicKeyToken=null
      m_SerializableObject: '{"obj":{"fileID":2800000,"guid":"c4c66e4864ec59c4f826a03689258bb6","type":3}}'
  m_Property:
    name: mainTexture
    m_serializedType:
      m_SerializableType: UnityEngine.Texture2D, UnityEngine.CoreModule, Version=0.0.0.0,
        Culture=neutral, PublicKeyToken=null
    attributes: []
  m_Direction: 0
  m_LinkedSlots: []
--- !u!114 &114338673790539388
MonoBehaviour:
  m_ObjectHideFlags: 1
  m_PrefabParentObject: {fileID: 0}
  m_PrefabInternal: {fileID: 0}
  m_GameObject: {fileID: 0}
  m_Enabled: 1
  m_EditorHideFlags: 0
  m_Script: {fileID: 11500000, guid: f780aa281814f9842a7c076d436932e7, type: 3}
  m_Name: VFXSlotFloat
  m_EditorClassIdentifier: 
  m_Parent: {fileID: 114227720787311988}
  m_Children: []
  m_UIPosition: {x: 0, y: 0}
  m_UICollapsed: 1
  m_UISuperCollapsed: 0
  m_MasterSlot: {fileID: 114227720787311988}
  m_MasterData:
    m_Owner: {fileID: 0}
    m_Value:
      m_Type:
        m_SerializableType: 
      m_SerializableObject: 
  m_Property:
    name: y
    m_serializedType:
      m_SerializableType: System.Single, mscorlib, Version=2.0.0.0, Culture=neutral,
        PublicKeyToken=b77a5c561934e089
    attributes: []
  m_Direction: 0
  m_LinkedSlots: []
--- !u!114 &114367733359252222
MonoBehaviour:
  m_ObjectHideFlags: 1
  m_PrefabParentObject: {fileID: 0}
  m_PrefabInternal: {fileID: 0}
  m_GameObject: {fileID: 0}
  m_Enabled: 1
  m_EditorHideFlags: 0
  m_Script: {fileID: 11500000, guid: ac39bd03fca81b849929b9c966f1836a, type: 3}
  m_Name: VFXSlotFloat3
  m_EditorClassIdentifier: 
  m_Parent: {fileID: 114250947992964778}
  m_Children:
  - {fileID: 114172488940509954}
  - {fileID: 114377730329001400}
  - {fileID: 114799785256960774}
  m_UIPosition: {x: 0, y: 0}
  m_UICollapsed: 1
  m_UISuperCollapsed: 0
  m_MasterSlot: {fileID: 114250947992964778}
  m_MasterData:
    m_Owner: {fileID: 0}
    m_Value:
      m_Type:
        m_SerializableType: 
      m_SerializableObject: 
  m_Property:
    name: center
    m_serializedType:
      m_SerializableType: UnityEngine.Vector3, UnityEngine.CoreModule, Version=0.0.0.0,
        Culture=neutral, PublicKeyToken=null
    attributes:
    - m_Type: 3
      m_Min: -Infinity
      m_Max: Infinity
      m_Tooltip: The centre of the box.
  m_Direction: 0
  m_LinkedSlots: []
--- !u!114 &114370700669197398
MonoBehaviour:
  m_ObjectHideFlags: 1
  m_PrefabParentObject: {fileID: 0}
  m_PrefabInternal: {fileID: 0}
  m_GameObject: {fileID: 0}
  m_Enabled: 1
  m_EditorHideFlags: 0
  m_Script: {fileID: 11500000, guid: f780aa281814f9842a7c076d436932e7, type: 3}
  m_Name: VFXSlotFloat
  m_EditorClassIdentifier: 
  m_Parent: {fileID: 0}
  m_Children: []
  m_UIPosition: {x: 0, y: 0}
  m_UICollapsed: 1
  m_UISuperCollapsed: 0
  m_MasterSlot: {fileID: 114370700669197398}
  m_MasterData:
    m_Owner: {fileID: 114910038534989534}
    m_Value:
      m_Type:
        m_SerializableType: System.Single, mscorlib, Version=2.0.0.0, Culture=neutral,
          PublicKeyToken=b77a5c561934e089
      m_SerializableObject: 0
  m_Property:
    name: o
    m_serializedType:
      m_SerializableType: System.Single, mscorlib, Version=2.0.0.0, Culture=neutral,
        PublicKeyToken=b77a5c561934e089
    attributes: []
  m_Direction: 1
  m_LinkedSlots:
  - {fileID: 114289646818066756}
--- !u!114 &114377730329001400
MonoBehaviour:
  m_ObjectHideFlags: 1
  m_PrefabParentObject: {fileID: 0}
  m_PrefabInternal: {fileID: 0}
  m_GameObject: {fileID: 0}
  m_Enabled: 1
  m_EditorHideFlags: 0
  m_Script: {fileID: 11500000, guid: f780aa281814f9842a7c076d436932e7, type: 3}
  m_Name: VFXSlotFloat
  m_EditorClassIdentifier: 
  m_Parent: {fileID: 114367733359252222}
  m_Children: []
  m_UIPosition: {x: 0, y: 0}
  m_UICollapsed: 1
  m_UISuperCollapsed: 0
  m_MasterSlot: {fileID: 114250947992964778}
  m_MasterData:
    m_Owner: {fileID: 0}
    m_Value:
      m_Type:
        m_SerializableType: 
      m_SerializableObject: 
  m_Property:
    name: y
    m_serializedType:
      m_SerializableType: System.Single, mscorlib, Version=2.0.0.0, Culture=neutral,
        PublicKeyToken=b77a5c561934e089
    attributes: []
  m_Direction: 0
  m_LinkedSlots: []
--- !u!114 &114398239131578326
MonoBehaviour:
  m_ObjectHideFlags: 1
  m_PrefabParentObject: {fileID: 0}
  m_PrefabInternal: {fileID: 0}
  m_GameObject: {fileID: 0}
  m_Enabled: 1
  m_EditorHideFlags: 0
  m_Script: {fileID: 11500000, guid: a971fa2e110a0ac42ac1d8dae408704b, type: 3}
  m_Name: SetAttribute
  m_EditorClassIdentifier: 
  m_Parent: {fileID: 114696786711219316}
  m_Children: []
  m_UIPosition: {x: 0, y: 0}
  m_UICollapsed: 0
  m_UISuperCollapsed: 0
  m_InputSlots:
  - {fileID: 114227720787311988}
  m_OutputSlots: []
  m_Disabled: 0
  attribute: velocity
  Composition: 0
  Random: 0
--- !u!114 &114418781181060818
MonoBehaviour:
  m_ObjectHideFlags: 1
  m_PrefabParentObject: {fileID: 0}
  m_PrefabInternal: {fileID: 0}
  m_GameObject: {fileID: 0}
  m_Enabled: 1
  m_EditorHideFlags: 0
  m_Script: {fileID: 11500000, guid: a971fa2e110a0ac42ac1d8dae408704b, type: 3}
  m_Name: SetAttribute
  m_EditorClassIdentifier: 
  m_Parent: {fileID: 114696786711219316}
  m_Children: []
  m_UIPosition: {x: 0, y: 0}
  m_UICollapsed: 0
  m_UISuperCollapsed: 0
  m_InputSlots:
  - {fileID: 114713831834688494}
  m_OutputSlots: []
  m_Disabled: 0
  attribute: lifetime
  Composition: 0
  Random: 0
--- !u!114 &114455365769648756
MonoBehaviour:
  m_ObjectHideFlags: 1
  m_PrefabParentObject: {fileID: 0}
  m_PrefabInternal: {fileID: 0}
  m_GameObject: {fileID: 0}
  m_Enabled: 1
  m_EditorHideFlags: 0
  m_Script: {fileID: 11500000, guid: f780aa281814f9842a7c076d436932e7, type: 3}
  m_Name: VFXSlotFloat
  m_EditorClassIdentifier: 
  m_Parent: {fileID: 114646169453975412}
  m_Children: []
  m_UIPosition: {x: 0, y: 0}
  m_UICollapsed: 1
  m_UISuperCollapsed: 0
  m_MasterSlot: {fileID: 114646169453975412}
  m_MasterData:
    m_Owner: {fileID: 0}
    m_Value:
      m_Type:
        m_SerializableType: 
      m_SerializableObject: 
  m_Property:
    name: y
    m_serializedType:
      m_SerializableType: System.Single, mscorlib, Version=2.0.0.0, Culture=neutral,
        PublicKeyToken=b77a5c561934e089
    attributes: []
  m_Direction: 1
  m_LinkedSlots: []
--- !u!114 &114501686483895744
MonoBehaviour:
  m_ObjectHideFlags: 1
  m_PrefabParentObject: {fileID: 0}
  m_PrefabInternal: {fileID: 0}
  m_GameObject: {fileID: 0}
  m_Enabled: 1
  m_EditorHideFlags: 0
  m_Script: {fileID: 11500000, guid: a971fa2e110a0ac42ac1d8dae408704b, type: 3}
  m_Name: SetAttribute
  m_EditorClassIdentifier: 
  m_Parent: {fileID: 114696786711219316}
  m_Children: []
  m_UIPosition: {x: 0, y: 0}
  m_UICollapsed: 0
  m_UISuperCollapsed: 0
  m_InputSlots:
  - {fileID: 114807567015540888}
  m_OutputSlots: []
  m_Disabled: 0
  attribute: color
  Composition: 0
  Random: 0
--- !u!114 &114549694823215126
MonoBehaviour:
  m_ObjectHideFlags: 1
  m_PrefabParentObject: {fileID: 0}
  m_PrefabInternal: {fileID: 0}
  m_GameObject: {fileID: 0}
  m_Enabled: 1
  m_EditorHideFlags: 0
  m_Script: {fileID: 11500000, guid: f780aa281814f9842a7c076d436932e7, type: 3}
  m_Name: VFXSlotFloat
  m_EditorClassIdentifier: 
  m_Parent: {fileID: 0}
  m_Children: []
  m_UIPosition: {x: 0, y: 0}
  m_UICollapsed: 1
  m_UISuperCollapsed: 0
  m_MasterSlot: {fileID: 114549694823215126}
  m_MasterData:
    m_Owner: {fileID: 114242146132353350}
    m_Value:
      m_Type:
        m_SerializableType: System.Single, mscorlib, Version=2.0.0.0, Culture=neutral,
          PublicKeyToken=b77a5c561934e089
      m_SerializableObject: 
  m_Property:
    name: o
    m_serializedType:
      m_SerializableType: System.Single, mscorlib, Version=2.0.0.0, Culture=neutral,
        PublicKeyToken=b77a5c561934e089
    attributes: []
  m_Direction: 1
  m_LinkedSlots:
  - {fileID: 114776144369338786}
--- !u!114 &114570102821321064
MonoBehaviour:
  m_ObjectHideFlags: 0
  m_PrefabParentObject: {fileID: 0}
  m_PrefabInternal: {fileID: 0}
  m_GameObject: {fileID: 0}
  m_Enabled: 1
  m_EditorHideFlags: 0
  m_Script: {fileID: 11500000, guid: dd023f92c379f8b4daa3799f524ec9e6, type: 3}
  m_Name: VFXDataSpawnEvent
  m_EditorClassIdentifier: 
  m_Parent: {fileID: 0}
  m_Children: []
  m_UIPosition: {x: 0, y: 0}
  m_UICollapsed: 1
  m_Owners:
  - {fileID: 114744487124577306}
--- !u!114 &114585238738887820
MonoBehaviour:
  m_ObjectHideFlags: 1
  m_PrefabParentObject: {fileID: 0}
  m_PrefabInternal: {fileID: 0}
  m_GameObject: {fileID: 0}
  m_Enabled: 1
  m_EditorHideFlags: 0
  m_Script: {fileID: 11500000, guid: f780aa281814f9842a7c076d436932e7, type: 3}
  m_Name: VFXSlotFloat
  m_EditorClassIdentifier: 
  m_Parent: {fileID: 114147867093259196}
  m_Children: []
  m_UIPosition: {x: 0, y: 0}
  m_UICollapsed: 1
  m_UISuperCollapsed: 0
  m_MasterSlot: {fileID: 114250947992964778}
  m_MasterData:
    m_Owner: {fileID: 0}
    m_Value:
      m_Type:
        m_SerializableType: 
      m_SerializableObject: 
  m_Property:
    name: y
    m_serializedType:
      m_SerializableType: System.Single, mscorlib, Version=2.0.0.0, Culture=neutral,
        PublicKeyToken=b77a5c561934e089
    attributes: []
  m_Direction: 0
  m_LinkedSlots: []
--- !u!114 &114634499285485336
MonoBehaviour:
  m_ObjectHideFlags: 1
  m_PrefabParentObject: {fileID: 0}
  m_PrefabInternal: {fileID: 0}
  m_GameObject: {fileID: 0}
  m_Enabled: 1
  m_EditorHideFlags: 0
  m_Script: {fileID: 11500000, guid: f780aa281814f9842a7c076d436932e7, type: 3}
  m_Name: VFXSlotFloat
  m_EditorClassIdentifier: 
  m_Parent: {fileID: 114807567015540888}
  m_Children: []
  m_UIPosition: {x: 0, y: 0}
  m_UICollapsed: 1
  m_UISuperCollapsed: 0
  m_MasterSlot: {fileID: 114807567015540888}
  m_MasterData:
    m_Owner: {fileID: 0}
    m_Value:
      m_Type:
        m_SerializableType: 
      m_SerializableObject: 
  m_Property:
    name: x
    m_serializedType:
      m_SerializableType: System.Single, mscorlib, Version=2.0.0.0, Culture=neutral,
        PublicKeyToken=b77a5c561934e089
    attributes: []
  m_Direction: 0
  m_LinkedSlots: []
--- !u!114 &114646169453975412
MonoBehaviour:
  m_ObjectHideFlags: 1
  m_PrefabParentObject: {fileID: 0}
  m_PrefabInternal: {fileID: 0}
  m_GameObject: {fileID: 0}
  m_Enabled: 1
  m_EditorHideFlags: 0
  m_Script: {fileID: 11500000, guid: ac39bd03fca81b849929b9c966f1836a, type: 3}
  m_Name: VFXSlotFloat3
  m_EditorClassIdentifier: 
  m_Parent: {fileID: 0}
  m_Children:
  - {fileID: 114698683851313158}
  - {fileID: 114455365769648756}
  - {fileID: 114745731675519228}
  m_UIPosition: {x: 0, y: 0}
  m_UICollapsed: 1
  m_UISuperCollapsed: 0
  m_MasterSlot: {fileID: 114646169453975412}
  m_MasterData:
    m_Owner: {fileID: 114784476704347036}
    m_Value:
      m_Type:
        m_SerializableType: UnityEngine.Vector3, UnityEngine.CoreModule, Version=0.0.0.0,
          Culture=neutral, PublicKeyToken=null
      m_SerializableObject: '{"x":1.0,"y":1.0,"z":1.0}'
  m_Property:
    name: o
    m_serializedType:
      m_SerializableType: UnityEngine.Vector3, UnityEngine.CoreModule, Version=0.0.0.0,
        Culture=neutral, PublicKeyToken=null
    attributes: []
  m_Direction: 1
  m_LinkedSlots:
  - {fileID: 114807567015540888}
--- !u!114 &114696786711219316
MonoBehaviour:
  m_ObjectHideFlags: 1
  m_PrefabParentObject: {fileID: 0}
  m_PrefabInternal: {fileID: 0}
  m_GameObject: {fileID: 0}
  m_Enabled: 1
  m_EditorHideFlags: 0
  m_Script: {fileID: 11500000, guid: 9dfea48843f53fc438eabc12a3a30abc, type: 3}
  m_Name: VFXBasicInitialize
  m_EditorClassIdentifier: 
  m_Parent: {fileID: 114789286144881694}
  m_Children:
  - {fileID: 114398239131578326}
  - {fileID: 114501686483895744}
  - {fileID: 114418781181060818}
  m_UIPosition: {x: -67.28284, y: -608.4831}
  m_UICollapsed: 0
  m_UISuperCollapsed: 0
  m_InputSlots:
  - {fileID: 114250947992964778}
  m_OutputSlots: []
  m_Data: {fileID: 114942164106119674}
  m_InputFlowSlot:
  - link:
    - context: {fileID: 114744487124577306}
      slotIndex: 0
  m_OutputFlowSlot:
  - link:
    - context: {fileID: 114071411328686510}
      slotIndex: 0
--- !u!114 &114698683851313158
MonoBehaviour:
  m_ObjectHideFlags: 1
  m_PrefabParentObject: {fileID: 0}
  m_PrefabInternal: {fileID: 0}
  m_GameObject: {fileID: 0}
  m_Enabled: 1
  m_EditorHideFlags: 0
  m_Script: {fileID: 11500000, guid: f780aa281814f9842a7c076d436932e7, type: 3}
  m_Name: VFXSlotFloat
  m_EditorClassIdentifier: 
  m_Parent: {fileID: 114646169453975412}
  m_Children: []
  m_UIPosition: {x: 0, y: 0}
  m_UICollapsed: 1
  m_UISuperCollapsed: 0
  m_MasterSlot: {fileID: 114646169453975412}
  m_MasterData:
    m_Owner: {fileID: 0}
    m_Value:
      m_Type:
        m_SerializableType: 
      m_SerializableObject: 
  m_Property:
    name: x
    m_serializedType:
      m_SerializableType: System.Single, mscorlib, Version=2.0.0.0, Culture=neutral,
        PublicKeyToken=b77a5c561934e089
    attributes: []
  m_Direction: 1
  m_LinkedSlots: []
--- !u!114 &114713831834688494
MonoBehaviour:
  m_ObjectHideFlags: 1
  m_PrefabParentObject: {fileID: 0}
  m_PrefabInternal: {fileID: 0}
  m_GameObject: {fileID: 0}
  m_Enabled: 1
  m_EditorHideFlags: 0
  m_Script: {fileID: 11500000, guid: f780aa281814f9842a7c076d436932e7, type: 3}
  m_Name: VFXSlotFloat
  m_EditorClassIdentifier: 
  m_Parent: {fileID: 0}
  m_Children: []
  m_UIPosition: {x: 0, y: 0}
  m_UICollapsed: 1
  m_UISuperCollapsed: 0
  m_MasterSlot: {fileID: 114713831834688494}
  m_MasterData:
    m_Owner: {fileID: 114418781181060818}
    m_Value:
      m_Type:
        m_SerializableType: System.Single, mscorlib, Version=2.0.0.0, Culture=neutral,
          PublicKeyToken=b77a5c561934e089
      m_SerializableObject: 5
  m_Property:
    name: Lifetime
    m_serializedType:
      m_SerializableType: System.Single, mscorlib, Version=2.0.0.0, Culture=neutral,
        PublicKeyToken=b77a5c561934e089
    attributes: []
  m_Direction: 0
  m_LinkedSlots: []
--- !u!114 &114727403738544938
MonoBehaviour:
  m_ObjectHideFlags: 1
  m_PrefabParentObject: {fileID: 0}
  m_PrefabInternal: {fileID: 0}
  m_GameObject: {fileID: 0}
  m_Enabled: 1
  m_EditorHideFlags: 0
  m_Script: {fileID: 11500000, guid: f780aa281814f9842a7c076d436932e7, type: 3}
  m_Name: VFXSlotFloat
  m_EditorClassIdentifier: 
  m_Parent: {fileID: 0}
  m_Children: []
  m_UIPosition: {x: 0, y: 0}
  m_UICollapsed: 1
  m_UISuperCollapsed: 0
  m_MasterSlot: {fileID: 114727403738544938}
  m_MasterData:
    m_Owner: {fileID: 114172674229021376}
    m_Value:
      m_Type:
        m_SerializableType: System.Single, mscorlib, Version=2.0.0.0, Culture=neutral,
          PublicKeyToken=b77a5c561934e089
      m_SerializableObject: 0.015
  m_Property:
    name: SizeX
    m_serializedType:
      m_SerializableType: System.Single, mscorlib, Version=2.0.0.0, Culture=neutral,
        PublicKeyToken=b77a5c561934e089
    attributes: []
  m_Direction: 0
  m_LinkedSlots: []
--- !u!114 &114744487124577306
MonoBehaviour:
  m_ObjectHideFlags: 1
  m_PrefabParentObject: {fileID: 0}
  m_PrefabInternal: {fileID: 0}
  m_GameObject: {fileID: 0}
  m_Enabled: 1
  m_EditorHideFlags: 0
  m_Script: {fileID: 11500000, guid: 73a13919d81fb7444849bae8b5c812a2, type: 3}
  m_Name: VFXBasicSpawner
  m_EditorClassIdentifier: 
  m_Parent: {fileID: 114789286144881694}
  m_Children:
  - {fileID: 114831882300832518}
  m_UIPosition: {x: -29.247982, y: -867.83527}
  m_UICollapsed: 0
  m_UISuperCollapsed: 0
  m_InputSlots: []
  m_OutputSlots: []
  m_Data: {fileID: 0}
  m_InputFlowSlot:
  - link: []
  - link: []
  m_OutputFlowSlot:
  - link:
    - context: {fileID: 114696786711219316}
      slotIndex: 0
--- !u!114 &114745731675519228
MonoBehaviour:
  m_ObjectHideFlags: 1
  m_PrefabParentObject: {fileID: 0}
  m_PrefabInternal: {fileID: 0}
  m_GameObject: {fileID: 0}
  m_Enabled: 1
  m_EditorHideFlags: 0
  m_Script: {fileID: 11500000, guid: f780aa281814f9842a7c076d436932e7, type: 3}
  m_Name: VFXSlotFloat
  m_EditorClassIdentifier: 
  m_Parent: {fileID: 114646169453975412}
  m_Children: []
  m_UIPosition: {x: 0, y: 0}
  m_UICollapsed: 1
  m_UISuperCollapsed: 0
  m_MasterSlot: {fileID: 114646169453975412}
  m_MasterData:
    m_Owner: {fileID: 0}
    m_Value:
      m_Type:
        m_SerializableType: 
      m_SerializableObject: 
  m_Property:
    name: z
    m_serializedType:
      m_SerializableType: System.Single, mscorlib, Version=2.0.0.0, Culture=neutral,
        PublicKeyToken=b77a5c561934e089
    attributes: []
  m_Direction: 1
  m_LinkedSlots: []
--- !u!114 &114776144369338786
MonoBehaviour:
  m_ObjectHideFlags: 1
  m_PrefabParentObject: {fileID: 0}
  m_PrefabInternal: {fileID: 0}
  m_GameObject: {fileID: 0}
  m_Enabled: 1
  m_EditorHideFlags: 0
  m_Script: {fileID: 11500000, guid: f780aa281814f9842a7c076d436932e7, type: 3}
  m_Name: VFXSlotFloat
  m_EditorClassIdentifier: 
  m_Parent: {fileID: 114227720787311988}
  m_Children: []
  m_UIPosition: {x: 0, y: 0}
  m_UICollapsed: 1
  m_UISuperCollapsed: 0
  m_MasterSlot: {fileID: 114227720787311988}
  m_MasterData:
    m_Owner: {fileID: 0}
    m_Value:
      m_Type:
        m_SerializableType: 
      m_SerializableObject: 
  m_Property:
    name: x
    m_serializedType:
      m_SerializableType: System.Single, mscorlib, Version=2.0.0.0, Culture=neutral,
        PublicKeyToken=b77a5c561934e089
    attributes: []
  m_Direction: 0
  m_LinkedSlots:
  - {fileID: 114549694823215126}
--- !u!114 &114784476704347036
MonoBehaviour:
  m_ObjectHideFlags: 1
  m_PrefabParentObject: {fileID: 0}
  m_PrefabInternal: {fileID: 0}
  m_GameObject: {fileID: 0}
  m_Enabled: 1
  m_EditorHideFlags: 0
  m_Script: {fileID: 11500000, guid: 330e0fca1717dde4aaa144f48232aa64, type: 3}
  m_Name: VFXParameter
  m_EditorClassIdentifier: 
  m_Parent: {fileID: 114789286144881694}
  m_Children: []
  m_UIPosition: {x: -553.16376, y: -134.03152}
  m_UICollapsed: 0
  m_UISuperCollapsed: 0
  m_InputSlots: []
  m_OutputSlots:
  - {fileID: 114646169453975412}
  m_exposedName: color
  m_exposed: 1
  m_order: 0
  m_Min:
    m_Type:
      m_SerializableType: 
    m_SerializableObject: 
  m_Max:
    m_Type:
      m_SerializableType: 
    m_SerializableObject: 
--- !u!114 &114789286144881694
MonoBehaviour:
  m_ObjectHideFlags: 1
  m_PrefabParentObject: {fileID: 0}
  m_PrefabInternal: {fileID: 0}
  m_GameObject: {fileID: 0}
  m_Enabled: 1
  m_EditorHideFlags: 0
  m_Script: {fileID: 11500000, guid: 7d4c867f6b72b714dbb5fd1780afe208, type: 3}
  m_Name: 
  m_EditorClassIdentifier: 
  m_Parent: {fileID: 0}
  m_Children:
  - {fileID: 114696786711219316}
  - {fileID: 114744487124577306}
  - {fileID: 114784476704347036}
  - {fileID: 114242146132353350}
  - {fileID: 114910038534989534}
  - {fileID: 114071411328686510}
  - {fileID: 114793310504714078}
  m_UIPosition: {x: 0, y: 0}
  m_UICollapsed: 1
  m_UISuperCollapsed: 0
  m_saved: 1
--- !u!114 &114793310504714078
MonoBehaviour:
  m_ObjectHideFlags: 1
  m_PrefabParentObject: {fileID: 0}
  m_PrefabInternal: {fileID: 0}
  m_GameObject: {fileID: 0}
  m_Enabled: 1
  m_EditorHideFlags: 0
  m_Script: {fileID: 11500000, guid: a0b9e6b9139e58d4c957ec54595da7d3, type: 3}
  m_Name: VFXQuadOutput
  m_EditorClassIdentifier: 
  m_Parent: {fileID: 114789286144881694}
  m_Children:
  - {fileID: 114172674229021376}
  m_UIPosition: {x: -39.85697, y: 383.1754}
  m_UICollapsed: 0
  m_UISuperCollapsed: 0
  m_InputSlots:
  - {fileID: 114333373139681610}
  m_OutputSlots: []
  m_Data: {fileID: 114942164106119674}
  m_InputFlowSlot:
  - link:
    - context: {fileID: 114071411328686510}
      slotIndex: 0
  m_OutputFlowSlot:
  - link: []
  blendMode: 0
  flipbookMode: 0
  useSoftParticle: 0
  sortPriority: 0
  indirectDraw: 0
  useGeometryShader: 0
--- !u!114 &114799785256960774
MonoBehaviour:
  m_ObjectHideFlags: 1
  m_PrefabParentObject: {fileID: 0}
  m_PrefabInternal: {fileID: 0}
  m_GameObject: {fileID: 0}
  m_Enabled: 1
  m_EditorHideFlags: 0
  m_Script: {fileID: 11500000, guid: f780aa281814f9842a7c076d436932e7, type: 3}
  m_Name: VFXSlotFloat
  m_EditorClassIdentifier: 
  m_Parent: {fileID: 114367733359252222}
  m_Children: []
  m_UIPosition: {x: 0, y: 0}
  m_UICollapsed: 1
  m_UISuperCollapsed: 0
  m_MasterSlot: {fileID: 114250947992964778}
  m_MasterData:
    m_Owner: {fileID: 0}
    m_Value:
      m_Type:
        m_SerializableType: 
      m_SerializableObject: 
  m_Property:
    name: z
    m_serializedType:
      m_SerializableType: System.Single, mscorlib, Version=2.0.0.0, Culture=neutral,
        PublicKeyToken=b77a5c561934e089
    attributes: []
  m_Direction: 0
  m_LinkedSlots: []
--- !u!114 &114807567015540888
MonoBehaviour:
  m_ObjectHideFlags: 1
  m_PrefabParentObject: {fileID: 0}
  m_PrefabInternal: {fileID: 0}
  m_GameObject: {fileID: 0}
  m_Enabled: 1
  m_EditorHideFlags: 0
  m_Script: {fileID: 11500000, guid: ac39bd03fca81b849929b9c966f1836a, type: 3}
  m_Name: VFXSlotFloat3
  m_EditorClassIdentifier: 
  m_Parent: {fileID: 0}
  m_Children:
  - {fileID: 114634499285485336}
  - {fileID: 114872359750339748}
  - {fileID: 114239344340793208}
  m_UIPosition: {x: 0, y: 0}
  m_UICollapsed: 1
  m_UISuperCollapsed: 0
  m_MasterSlot: {fileID: 114807567015540888}
  m_MasterData:
    m_Owner: {fileID: 114501686483895744}
    m_Value:
      m_Type:
        m_SerializableType: UnityEngine.Vector3, UnityEngine.CoreModule, Version=0.0.0.0,
          Culture=neutral, PublicKeyToken=null
      m_SerializableObject: '{"x":1.0,"y":1.0,"z":1.0}'
  m_Property:
    name: Color
    m_serializedType:
      m_SerializableType: UnityEngine.Vector3, UnityEngine.CoreModule, Version=0.0.0.0,
        Culture=neutral, PublicKeyToken=null
    attributes:
    - m_Type: 5
      m_Min: -Infinity
      m_Max: Infinity
      m_Tooltip: 
  m_Direction: 0
  m_LinkedSlots:
  - {fileID: 114646169453975412}
--- !u!114 &114831882300832518
MonoBehaviour:
  m_ObjectHideFlags: 1
  m_PrefabParentObject: {fileID: 0}
  m_PrefabInternal: {fileID: 0}
  m_GameObject: {fileID: 0}
  m_Enabled: 1
  m_EditorHideFlags: 0
  m_Script: {fileID: 11500000, guid: f05c6884b705ce14d82ae720f0ec209f, type: 3}
  m_Name: VFXSpawnerConstantRate
  m_EditorClassIdentifier: 
  m_Parent: {fileID: 114744487124577306}
  m_Children: []
  m_UIPosition: {x: 0, y: 0}
  m_UICollapsed: 0
  m_UISuperCollapsed: 0
  m_InputSlots:
  - {fileID: 114857505275366950}
  m_OutputSlots: []
  m_Disabled: 0
--- !u!114 &114857505275366950
MonoBehaviour:
  m_ObjectHideFlags: 1
  m_PrefabParentObject: {fileID: 0}
  m_PrefabInternal: {fileID: 0}
  m_GameObject: {fileID: 0}
  m_Enabled: 1
  m_EditorHideFlags: 0
  m_Script: {fileID: 11500000, guid: f780aa281814f9842a7c076d436932e7, type: 3}
  m_Name: VFXSlotFloat
  m_EditorClassIdentifier: 
  m_Parent: {fileID: 0}
  m_Children: []
  m_UIPosition: {x: 0, y: 0}
  m_UICollapsed: 1
  m_UISuperCollapsed: 0
  m_MasterSlot: {fileID: 114857505275366950}
  m_MasterData:
    m_Owner: {fileID: 114831882300832518}
    m_Value:
      m_Type:
        m_SerializableType: System.Single, mscorlib, Version=2.0.0.0, Culture=neutral,
          PublicKeyToken=b77a5c561934e089
      m_SerializableObject: 15
  m_Property:
    name: Rate
    m_serializedType:
      m_SerializableType: System.Single, mscorlib, Version=2.0.0.0, Culture=neutral,
        PublicKeyToken=b77a5c561934e089
    attributes: []
  m_Direction: 0
  m_LinkedSlots: []
--- !u!114 &114872359750339748
MonoBehaviour:
  m_ObjectHideFlags: 1
  m_PrefabParentObject: {fileID: 0}
  m_PrefabInternal: {fileID: 0}
  m_GameObject: {fileID: 0}
  m_Enabled: 1
  m_EditorHideFlags: 0
  m_Script: {fileID: 11500000, guid: f780aa281814f9842a7c076d436932e7, type: 3}
  m_Name: VFXSlotFloat
  m_EditorClassIdentifier: 
  m_Parent: {fileID: 114807567015540888}
  m_Children: []
  m_UIPosition: {x: 0, y: 0}
  m_UICollapsed: 1
  m_UISuperCollapsed: 0
  m_MasterSlot: {fileID: 114807567015540888}
  m_MasterData:
    m_Owner: {fileID: 0}
    m_Value:
      m_Type:
        m_SerializableType: 
      m_SerializableObject: 
  m_Property:
    name: y
    m_serializedType:
      m_SerializableType: System.Single, mscorlib, Version=2.0.0.0, Culture=neutral,
        PublicKeyToken=b77a5c561934e089
    attributes: []
  m_Direction: 0
  m_LinkedSlots: []
--- !u!114 &114910038534989534
MonoBehaviour:
  m_ObjectHideFlags: 1
  m_PrefabParentObject: {fileID: 0}
  m_PrefabInternal: {fileID: 0}
  m_GameObject: {fileID: 0}
  m_Enabled: 1
  m_EditorHideFlags: 0
  m_Script: {fileID: 11500000, guid: 330e0fca1717dde4aaa144f48232aa64, type: 3}
  m_Name: VFXParameter
  m_EditorClassIdentifier: 
  m_Parent: {fileID: 114789286144881694}
  m_Children: []
  m_UIPosition: {x: -987.98474, y: -369.13165}
  m_UICollapsed: 0
  m_UISuperCollapsed: 0
  m_InputSlots: []
  m_OutputSlots:
  - {fileID: 114370700669197398}
  m_exposedName: velocity
  m_exposed: 1
  m_order: 1
  m_Min:
    m_Type:
      m_SerializableType: 
    m_SerializableObject: 
  m_Max:
    m_Type:
      m_SerializableType: 
    m_SerializableObject: 
--- !u!114 &114936562591132906
MonoBehaviour:
  m_ObjectHideFlags: 1
  m_PrefabParentObject: {fileID: 0}
  m_PrefabInternal: {fileID: 0}
  m_GameObject: {fileID: 0}
  m_Enabled: 1
  m_EditorHideFlags: 0
  m_Script: {fileID: 11500000, guid: f780aa281814f9842a7c076d436932e7, type: 3}
  m_Name: VFXSlotFloat
  m_EditorClassIdentifier: 
  m_Parent: {fileID: 114147867093259196}
  m_Children: []
  m_UIPosition: {x: 0, y: 0}
  m_UICollapsed: 1
  m_UISuperCollapsed: 0
  m_MasterSlot: {fileID: 114250947992964778}
  m_MasterData:
    m_Owner: {fileID: 0}
    m_Value:
      m_Type:
        m_SerializableType: 
      m_SerializableObject: 
  m_Property:
    name: z
    m_serializedType:
      m_SerializableType: System.Single, mscorlib, Version=2.0.0.0, Culture=neutral,
        PublicKeyToken=b77a5c561934e089
    attributes: []
  m_Direction: 0
  m_LinkedSlots: []
--- !u!114 &114942164106119674
MonoBehaviour:
  m_ObjectHideFlags: 1
  m_PrefabParentObject: {fileID: 0}
  m_PrefabInternal: {fileID: 0}
  m_GameObject: {fileID: 0}
  m_Enabled: 1
  m_EditorHideFlags: 0
  m_Script: {fileID: 11500000, guid: d78581a96eae8bf4398c282eb0b098bd, type: 3}
  m_Name: VFXDataParticle
  m_EditorClassIdentifier: 
  m_Parent: {fileID: 0}
  m_Children: []
  m_UIPosition: {x: 0, y: 0}
  m_UICollapsed: 1
  m_UISuperCollapsed: 0
  m_Owners:
  - {fileID: 114696786711219316}
  - {fileID: 114071411328686510}
  - {fileID: 114793310504714078}
  m_Capacity: 128
  m_Space: 0
--- !u!114 &114946859040774818
MonoBehaviour:
  m_ObjectHideFlags: 1
  m_PrefabParentObject: {fileID: 0}
  m_PrefabInternal: {fileID: 0}
  m_GameObject: {fileID: 0}
  m_Enabled: 1
  m_EditorHideFlags: 0
  m_Script: {fileID: 11500000, guid: f780aa281814f9842a7c076d436932e7, type: 3}
  m_Name: VFXSlotFloat
  m_EditorClassIdentifier: 
  m_Parent: {fileID: 114227720787311988}
  m_Children: []
  m_UIPosition: {x: 0, y: 0}
  m_UICollapsed: 1
  m_UISuperCollapsed: 0
  m_MasterSlot: {fileID: 114227720787311988}
  m_MasterData:
    m_Owner: {fileID: 0}
    m_Value:
      m_Type:
        m_SerializableType: 
      m_SerializableObject: 
  m_Property:
    name: z
    m_serializedType:
      m_SerializableType: System.Single, mscorlib, Version=2.0.0.0, Culture=neutral,
        PublicKeyToken=b77a5c561934e089
    attributes: []
  m_Direction: 0
  m_LinkedSlots: []
--- !u!114 &114990656135144038
MonoBehaviour:
  m_ObjectHideFlags: 1
  m_PrefabParentObject: {fileID: 0}
  m_PrefabInternal: {fileID: 0}
  m_GameObject: {fileID: 0}
  m_Enabled: 1
  m_EditorHideFlags: 0
  m_Script: {fileID: 11500000, guid: f780aa281814f9842a7c076d436932e7, type: 3}
  m_Name: VFXSlotFloat
  m_EditorClassIdentifier: 
  m_Parent: {fileID: 114147867093259196}
  m_Children: []
  m_UIPosition: {x: 0, y: 0}
  m_UICollapsed: 1
  m_UISuperCollapsed: 0
  m_MasterSlot: {fileID: 114250947992964778}
  m_MasterData:
    m_Owner: {fileID: 0}
    m_Value:
      m_Type:
        m_SerializableType: 
      m_SerializableObject: 
  m_Property:
    name: x
    m_serializedType:
      m_SerializableType: System.Single, mscorlib, Version=2.0.0.0, Culture=neutral,
        PublicKeyToken=b77a5c561934e089
    attributes: []
  m_Direction: 0
  m_LinkedSlots: []
--- !u!2058629509 &8926484042661614526
VFXAsset:
  m_ObjectHideFlags: 0
  m_PrefabParentObject: {fileID: 0}
  m_PrefabInternal: {fileID: 0}
  m_Name: 01_Animator
  m_Graph: {fileID: 114789286144881694}
  m_Expressions:
    m_Expressions:
    - op: 0
      valueIndex: 0
      data[0]: -1
      data[1]: -1
      data[2]: -1
      data[3]: 1
    - op: 0
      valueIndex: 1
      data[0]: -1
      data[1]: -1
      data[2]: -1
      data[3]: 1
    - op: 28
      valueIndex: 2
      data[0]: 1
      data[1]: 0
      data[2]: -1
      data[3]: 1
    - op: 0
      valueIndex: 3
      data[0]: -1
      data[1]: -1
      data[2]: -1
      data[3]: 1
    - op: 0
      valueIndex: 4
      data[0]: -1
      data[1]: -1
      data[2]: -1
      data[3]: 1
    - op: 0
      valueIndex: 5
      data[0]: -1
      data[1]: -1
      data[2]: -1
      data[3]: 1
    - op: 0
      valueIndex: 6
      data[0]: -1
      data[1]: -1
      data[2]: -1
      data[3]: 1
    - op: 0
      valueIndex: 7
      data[0]: -1
      data[1]: -1
      data[2]: -1
      data[3]: 1
    - op: 0
      valueIndex: 8
      data[0]: -1
      data[1]: -1
      data[2]: -1
      data[3]: 1
    - op: 0
      valueIndex: 9
      data[0]: -1
      data[1]: -1
      data[2]: -1
      data[3]: 1
    - op: 0
      valueIndex: 10
      data[0]: -1
      data[1]: -1
      data[2]: -1
      data[3]: 1
    - op: 0
      valueIndex: 11
      data[0]: -1
      data[1]: -1
      data[2]: -1
      data[3]: 7
    - op: 13
      valueIndex: 13
      data[0]: -1
      data[1]: -1
      data[2]: -1
      data[3]: -1
    - op: 0
      valueIndex: 14
      data[0]: -1
      data[1]: -1
      data[2]: -1
      data[3]: 1
    - op: 0
      valueIndex: 15
      data[0]: -1
      data[1]: -1
      data[2]: -1
      data[3]: 1
    - op: 0
      valueIndex: 16
      data[0]: -1
      data[1]: -1
      data[2]: -1
      data[3]: 3
    - op: 2
      valueIndex: 19
      data[0]: 10
      data[1]: 6
      data[2]: 3
      data[3]: -1
    - op: 2
      valueIndex: 22
      data[0]: 9
      data[1]: 7
      data[2]: 8
      data[3]: -1
    - op: 2
      valueIndex: 25
      data[0]: 2
      data[1]: 4
      data[2]: 5
      data[3]: -1
    - op: 0
      valueIndex: 28
      data[0]: -1
      data[1]: -1
      data[2]: -1
      data[3]: 1
    m_NeedsLocalToWorld: 0
    m_NeedsWorldToLocal: 0
  m_ExposedExpressions:
  - name: color
    expressionIndex: 15
  - name: velocity
    expressionIndex: 1
  m_PropertySheet:
    m_Float:
      m_Array:
      - m_ExpressionIndex: 0
        m_Value: 50
      - m_ExpressionIndex: 1
        m_Value: 0
      - m_ExpressionIndex: 3
        m_Value: 1
      - m_ExpressionIndex: 4
        m_Value: 0.018
      - m_ExpressionIndex: 5
        m_Value: 0
      - m_ExpressionIndex: 6
        m_Value: 1
      - m_ExpressionIndex: 7
        m_Value: 0
      - m_ExpressionIndex: 8
        m_Value: 0
      - m_ExpressionIndex: 9
        m_Value: 0
      - m_ExpressionIndex: 10
        m_Value: 1
      - m_ExpressionIndex: 13
        m_Value: 5
      - m_ExpressionIndex: 14
        m_Value: 0.015
      - m_ExpressionIndex: 19
        m_Value: 15
    m_Vector2f:
      m_Array: []
    m_Vector3f:
      m_Array:
      - m_ExpressionIndex: 15
        m_Value: {x: 1, y: 1, z: 1}
    m_Vector4f:
      m_Array: []
    m_Uint:
      m_Array: []
    m_Int:
      m_Array: []
    m_Matrix4x4f:
      m_Array: []
    m_AnimationCurve:
      m_Array: []
    m_Gradient:
      m_Array: []
    m_NamedObject:
      m_Array:
      - m_ExpressionIndex: 11
        m_Value: {fileID: 2800000, guid: c4c66e4864ec59c4f826a03689258bb6, type: 3}
    m_Bool:
      m_Array: []
  m_Buffers:
  - type: 1
    size: 1664
    capacity: 128
    layout:
    - name: velocity
      type: 3
      offset:
        bucket: 0
        structure: 4
        element: 0
    - name: lifetime
      type: 1
      offset:
        bucket: 0
        structure: 4
        element: 3
    - name: color
      type: 3
      offset:
        bucket: 512
        structure: 4
        element: 0
    - name: position
      type: 3
      offset:
        bucket: 1024
        structure: 4
        element: 0
    - name: alive
      type: 17
      offset:
        bucket: 1024
        structure: 4
        element: 3
    - name: age
      type: 1
      offset:
        bucket: 1536
        structure: 1
        element: 0
  - type: 1
    size: 1
    capacity: 1
    layout:
    - name: spawnCount
      type: 1
      offset:
        bucket: 0
        structure: 1
        element: 0
  - type: 2
    size: 128
    capacity: 0
    layout: []
  - type: 1
    size: 1
    capacity: 0
    layout: []
  m_CPUBuffers:
  - capacity: 1
    stride: 1
    layout:
    - name: spawnCount
      type: 1
      offset:
        bucket: 0
        structure: 1
        element: 0
    initialData:
      data: 00000000
  - capacity: 1
    stride: 1
    layout:
    - name: spawnCount
      type: 1
      offset:
        bucket: 0
        structure: 1
        element: 0
    initialData:
      data: 00000000
  m_Systems:
  - type: 0
    flags: 0
    capacity: 0
    buffers:
    - index: 1
      nameId: spawner_output
    values: []
    tasks:
    - type: 268435456
      buffers: []
      values:
      - index: 19
        nameId: Rate
      params: []
      processor: {fileID: 0}
  - type: 1
    flags: 1
    capacity: 128
    buffers:
    - index: 0
      nameId: attributeBuffer
    - index: 1
      nameId: sourceAttributeBuffer
    - index: 2
      nameId: deadList
    - index: 3
      nameId: deadListCount
    - index: 1
      nameId: spawner_input
    values:
    - index: 17
      nameId: bounds_center
    - index: 16
      nameId: bounds_size
    tasks:
    - type: 536870912
      buffers:
      - index: 0
        nameId: attributeBuffer
      - index: 2
        nameId: deadListIn
      - index: 3
        nameId: deadListCount
      - index: 1
        nameId: sourceAttributeBuffer
      values:
      - index: 18
        nameId: Velocity_b
      - index: 15
        nameId: Color_c
      - index: 13
        nameId: Lifetime_d
      params: []
<<<<<<< HEAD
      processor: {fileID: 7200000, guid: 99f0c5a3ecf77ad4cbe05611f17e2b50, type: 3}
=======
      processor: {fileID: 7200000, guid: 0253d127108897f499e052c6f40d37c5, type: 3}
>>>>>>> dbe9f270
    - type: 805306368
      buffers:
      - index: 0
        nameId: attributeBuffer
      - index: 2
        nameId: deadListOut
      values:
      - index: 12
        nameId: deltaTime_b
      params: []
<<<<<<< HEAD
      processor: {fileID: 7200000, guid: 8d9a2e55b156bc14c9f483e0e9fda9f5, type: 3}
=======
      processor: {fileID: 7200000, guid: e88d053321f132b46918eadf4930551c, type: 3}
>>>>>>> dbe9f270
    - type: 1073741826
      buffers:
      - index: 0
        nameId: attributeBuffer
      values:
      - index: 14
        nameId: SizeX_b
      - index: 11
        nameId: mainTexture
      params:
      - index: 0
        nameId: sortPriority
<<<<<<< HEAD
      processor: {fileID: 4800000, guid: 536b1e06094f8cb4793ce0c01c99c685, type: 3}
=======
      processor: {fileID: 4800000, guid: 328d3468b8195e941802512aafa2c2c7, type: 3}
>>>>>>> dbe9f270
  m_Events:
  - name: OnPlay
    playSystems: 00000000
    stopSystems: 
  - name: OnStop
    playSystems: 
    stopSystems: 00000000
  m_RendererSettings:
    motionVectorGenerationMode: 0
    shadowCastingMode: 0
    receiveShadows: 0
    reflectionProbeUsage: 0
    lightProbeUsage: 0<|MERGE_RESOLUTION|>--- conflicted
+++ resolved
@@ -13,7 +13,7 @@
   m_EditorClassIdentifier: 
   m_Parent: {fileID: 114789286144881694}
   m_Children: []
-  m_UIPosition: {x: 34.78293, y: 119.23813}
+  m_UIPosition: {x: 78.05011, y: -79.58487}
   m_UICollapsed: 0
   m_UISuperCollapsed: 0
   m_InputSlots: []
@@ -1003,7 +1003,7 @@
   m_Parent: {fileID: 114789286144881694}
   m_Children:
   - {fileID: 114172674229021376}
-  m_UIPosition: {x: -39.85697, y: 383.1754}
+  m_UIPosition: {x: 11.651577, y: 127.693}
   m_UICollapsed: 0
   m_UISuperCollapsed: 0
   m_InputSlots:
@@ -1189,7 +1189,7 @@
   m_EditorClassIdentifier: 
   m_Parent: {fileID: 114789286144881694}
   m_Children: []
-  m_UIPosition: {x: -987.98474, y: -369.13165}
+  m_UIPosition: {x: -918.9633, y: -329.98514}
   m_UICollapsed: 0
   m_UISuperCollapsed: 0
   m_InputSlots: []
@@ -1344,8 +1344,8 @@
       data[3]: 1
     - op: 28
       valueIndex: 2
-      data[0]: 1
-      data[1]: 0
+      data[0]: 0
+      data[1]: 1
       data[2]: -1
       data[3]: 1
     - op: 0
@@ -1401,13 +1401,19 @@
       data[0]: -1
       data[1]: -1
       data[2]: -1
-      data[3]: 7
-    - op: 13
+      data[3]: 1
+    - op: 0
+      valueIndex: 12
+      data[0]: -1
+      data[1]: -1
+      data[2]: -1
+      data[3]: 1
+    - op: 0
       valueIndex: 13
       data[0]: -1
       data[1]: -1
       data[2]: -1
-      data[3]: -1
+      data[3]: 1
     - op: 0
       valueIndex: 14
       data[0]: -1
@@ -1419,79 +1425,95 @@
       data[0]: -1
       data[1]: -1
       data[2]: -1
-      data[3]: 1
+      data[3]: 7
     - op: 0
-      valueIndex: 16
+      valueIndex: 17
       data[0]: -1
       data[1]: -1
       data[2]: -1
-      data[3]: 3
+      data[3]: 1
+    - op: 13
+      valueIndex: 18
+      data[0]: -1
+      data[1]: -1
+      data[2]: -1
+      data[3]: -1
+    - op: 0
+      valueIndex: 19
+      data[0]: -1
+      data[1]: -1
+      data[2]: -1
+      data[3]: 1
     - op: 2
-      valueIndex: 19
-      data[0]: 10
-      data[1]: 6
+      valueIndex: 20
+      data[0]: 13
+      data[1]: 12
+      data[2]: 11
+      data[3]: -1
+    - op: 2
+      valueIndex: 23
+      data[0]: 2
+      data[1]: 5
+      data[2]: 6
+      data[3]: -1
+    - op: 2
+      valueIndex: 26
+      data[0]: 4
+      data[1]: 8
       data[2]: 3
       data[3]: -1
     - op: 2
-      valueIndex: 22
-      data[0]: 9
-      data[1]: 7
-      data[2]: 8
+      valueIndex: 29
+      data[0]: 7
+      data[1]: 10
+      data[2]: 9
       data[3]: -1
-    - op: 2
-      valueIndex: 25
-      data[0]: 2
-      data[1]: 4
-      data[2]: 5
-      data[3]: -1
-    - op: 0
-      valueIndex: 28
-      data[0]: -1
-      data[1]: -1
-      data[2]: -1
-      data[3]: 1
     m_NeedsLocalToWorld: 0
     m_NeedsWorldToLocal: 0
   m_ExposedExpressions:
   - name: color
-    expressionIndex: 15
+    expressionIndex: 21
   - name: velocity
-    expressionIndex: 1
+    expressionIndex: 0
   m_PropertySheet:
     m_Float:
       m_Array:
       - m_ExpressionIndex: 0
+        m_Value: 0
+      - m_ExpressionIndex: 1
         m_Value: 50
-      - m_ExpressionIndex: 1
-        m_Value: 0
       - m_ExpressionIndex: 3
         m_Value: 1
       - m_ExpressionIndex: 4
+        m_Value: 1
+      - m_ExpressionIndex: 5
         m_Value: 0.018
-      - m_ExpressionIndex: 5
+      - m_ExpressionIndex: 6
         m_Value: 0
-      - m_ExpressionIndex: 6
-        m_Value: 1
       - m_ExpressionIndex: 7
         m_Value: 0
       - m_ExpressionIndex: 8
-        m_Value: 0
+        m_Value: 1
       - m_ExpressionIndex: 9
         m_Value: 0
       - m_ExpressionIndex: 10
+        m_Value: 0
+      - m_ExpressionIndex: 11
+        m_Value: 1
+      - m_ExpressionIndex: 12
         m_Value: 1
       - m_ExpressionIndex: 13
-        m_Value: 5
+        m_Value: 1
       - m_ExpressionIndex: 14
         m_Value: 0.015
-      - m_ExpressionIndex: 19
+      - m_ExpressionIndex: 16
+        m_Value: 5
+      - m_ExpressionIndex: 18
         m_Value: 15
     m_Vector2f:
       m_Array: []
     m_Vector3f:
-      m_Array:
-      - m_ExpressionIndex: 15
-        m_Value: {x: 1, y: 1, z: 1}
+      m_Array: []
     m_Vector4f:
       m_Array: []
     m_Uint:
@@ -1506,7 +1528,7 @@
       m_Array: []
     m_NamedObject:
       m_Array:
-      - m_ExpressionIndex: 11
+      - m_ExpressionIndex: 15
         m_Value: {fileID: 2800000, guid: c4c66e4864ec59c4f826a03689258bb6, type: 3}
     m_Bool:
       m_Array: []
@@ -1604,7 +1626,7 @@
     - type: 268435456
       buffers: []
       values:
-      - index: 19
+      - index: 18
         nameId: Rate
       params: []
       processor: {fileID: 0}
@@ -1623,9 +1645,9 @@
     - index: 1
       nameId: spawner_input
     values:
-    - index: 17
+    - index: 22
       nameId: bounds_center
-    - index: 16
+    - index: 19
       nameId: bounds_size
     tasks:
     - type: 536870912
@@ -1639,18 +1661,14 @@
       - index: 1
         nameId: sourceAttributeBuffer
       values:
-      - index: 18
+      - index: 20
         nameId: Velocity_b
-      - index: 15
+      - index: 21
         nameId: Color_c
-      - index: 13
+      - index: 16
         nameId: Lifetime_d
       params: []
-<<<<<<< HEAD
-      processor: {fileID: 7200000, guid: 99f0c5a3ecf77ad4cbe05611f17e2b50, type: 3}
-=======
       processor: {fileID: 7200000, guid: 0253d127108897f499e052c6f40d37c5, type: 3}
->>>>>>> dbe9f270
     - type: 805306368
       buffers:
       - index: 0
@@ -1658,14 +1676,10 @@
       - index: 2
         nameId: deadListOut
       values:
-      - index: 12
+      - index: 17
         nameId: deltaTime_b
       params: []
-<<<<<<< HEAD
-      processor: {fileID: 7200000, guid: 8d9a2e55b156bc14c9f483e0e9fda9f5, type: 3}
-=======
       processor: {fileID: 7200000, guid: e88d053321f132b46918eadf4930551c, type: 3}
->>>>>>> dbe9f270
     - type: 1073741826
       buffers:
       - index: 0
@@ -1673,16 +1687,12 @@
       values:
       - index: 14
         nameId: SizeX_b
-      - index: 11
+      - index: 15
         nameId: mainTexture
       params:
       - index: 0
         nameId: sortPriority
-<<<<<<< HEAD
-      processor: {fileID: 4800000, guid: 536b1e06094f8cb4793ce0c01c99c685, type: 3}
-=======
       processor: {fileID: 4800000, guid: 328d3468b8195e941802512aafa2c2c7, type: 3}
->>>>>>> dbe9f270
   m_Events:
   - name: OnPlay
     playSystems: 00000000
