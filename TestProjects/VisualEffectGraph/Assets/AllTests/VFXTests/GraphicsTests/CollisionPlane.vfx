--- conflicted
+++ resolved
@@ -146,56 +146,40 @@
   m_ShaderSources:
   - compute: 1
     name: Temp_compute_a_initialize_Runtime.compute
-    source: "#pragma kernel CSMain\r\n#include \"HLSLSupport.cginc\"\r\n#define NB_THREADS_PER_GROUP 64\r\n#define VFX_USE_LIFETIME_CURRENT 1\r\n#define VFX_USE_POSITION_CURRENT 1\r\n#define VFX_USE_SEED_CURRENT 1\r\n#define VFX_USE_SIZEX_CURRENT 1\r\n#define VFX_USE_VELOCITY_CURRENT 1\r\n#define VFX_USE_AGE_CURRENT 1\r\n#define VFX_USE_ALIVE_CURRENT 1\r\n#define VFX_LOCAL_SPACE 1\r\n\r\n\r\n\r\n#include \"VisualEffectGraph/Shaders/Common/VFXCommonCompute.cginc\"\r\n#include \"VisualEffectGraph/Shaders/VFXCommon.cginc\"\r\n\r\n\r\n\r\nRWByteAddressBuffer attributeBuffer;\r\nByteAddressBuffer sourceAttributeBuffer;\r\n\r\nCBUFFER_START(initParams)\r\n#if !VFX_USE_SPAWNER_FROM_GPU\r\n    uint nbSpawned;\t\t\t\t\t// Numbers of particle spawned\r\n    uint spawnIndex;\t\t\t\t// Index of the first particle spawned\r\n#else\r\n    uint offsetInAdditionalOutput;\r\n\tuint nbMax;\r\n#endif\r\n\tuint systemSeed;\r\nCBUFFER_END\r\n\r\n#if VFX_USE_ALIVE_CURRENT\r\nConsumeStructuredBuffer<uint> deadListIn;\r\nByteAddressBuffer deadListCount; // This is bad to use a SRV to fetch deadList count but Unity API currently prevent from copying to CB\r\n#endif\r\n\r\n#if VFX_USE_SPAWNER_FROM_GPU\r\nStructuredBuffer<uint> eventList;\r\nByteAddressBuffer inputAdditional;\r\n#endif\r\n\r\nvoid SetAttribute_2466D9DD(inout float lifetime, float Lifetime) /*attribute:lifetime Composition:Overwrite Source:Slot Random:Off channels:XYZ */\r\n{\r\n    lifetime = Lifetime;\r\n}\r\nvoid PositionAABox_18D(inout float3 position, inout uint seed, float3 Box_center, float3 Box_size) /*positionMode:Volume spawnMode:Randomized */\r\n{\r\n    position = Box_size * (RAND3 - 0.5f) + Box_center;\r\n}\r\nvoid SetAttribute_378150AB(inout float sizeX, inout uint seed, float Min, float Max) /*attribute:size Composition:Overwrite Source:Slot Random:Uniform channels:X */\r\n{\r\n    sizeX = lerp(Min.x,Max.x,RAND);\r\n}\r\n\r\n\r\n\r\n[numthreads(NB_THREADS_PER_GROUP,1,1)]\r\nvoid CSMain(uint3 id : SV_DispatchThreadID)\r\n{\r\n#if VFX_USE_SPAWNER_FROM_GPU\r\n    uint maxThreadId = inputAdditional.Load((offsetInAdditionalOutput * 2 + 0) << 2);\r\n    uint currentSpawnIndex = inputAdditional.Load((offsetInAdditionalOutput * 2 + 1) << 2) - maxThreadId;\r\n#else\r\n    uint maxThreadId = nbSpawned;\r\n    uint currentSpawnIndex = spawnIndex;\r\n#endif\r\n\r\n#if VFX_USE_ALIVE_CURRENT\r\n    maxThreadId = min(maxThreadId, deadListCount.Load(0x0));\r\n#elif VFX_USE_SPAWNER_FROM_GPU\r\n    maxThreadId = min(maxThreadId, nbMax); //otherwise, nbSpawned already clamped on CPU\r\n#endif\r\n\r\n    if (id.x < maxThreadId)\r\n    {\r\n#if VFX_USE_SPAWNER_FROM_GPU\r\n        int sourceIndex = eventList[id.x];\r\n#endif\r\n        uint particleIndex = id.x + currentSpawnIndex;\r\n\t\t\r\n#if !VFX_USE_SPAWNER_FROM_GPU\r\n        int sourceIndex = 0;\r\n        /*//Loop with 1 iteration generate a wrong IL Assembly (and actually, useless code)\r\n        uint currentSumSpawnCount = 0u;\r\n        for (sourceIndex=0; sourceIndex<1; sourceIndex++)\r\n        {\r\n            currentSumSpawnCount += uint(asfloat(sourceAttributeBuffer.Load((sourceIndex * 0x1 + 0x0) << 2)));\r\n            if (id.x < currentSumSpawnCount)\r\n            {\r\n                break;\r\n            }\r\n        }\r\n        */\r\n        \r\n\r\n#endif\r\n        float lifetime = (float)0;\r\n        float3 position = float3(0,0,0);\r\n        uint seed = (uint)0;\r\n        float sizeX = (float)0.1;\r\n        float3 velocity = float3(0,0,0);\r\n        float age = (float)0;\r\n        bool alive = (bool)true;\r\n        \r\n\r\n#if VFX_USE_PARTICLEID_CURRENT\r\n         particleId = particleIndex;\r\n#endif\r\n#if VFX_USE_SEED_CURRENT\r\n        seed = WangHash(particleIndex ^ systemSeed);\r\n#endif\r\n        \r\n        {\r\n            SetAttribute_2466D9DD( /*inout */lifetime, (float)1);\r\n        }\r\n        {\r\n            PositionAABox_18D( /*inout */position,  /*inout */seed, float3(0,1,0), float3(2,0.1,1));\r\n        }\r\n        {\r\n            SetAttribute_378150AB( /*inout */sizeX,  /*inout */seed, (float)0.02, (float)0.1);\r\n        }\r\n        \r\n\r\n\r\n#if VFX_USE_ALIVE_CURRENT\r\n        if (alive)\r\n        {\r\n            uint index = deadListIn.Consume();\r\n            attributeBuffer.Store((index * 0x1 + 0x0) << 2,asuint(lifetime));\r\n            attributeBuffer.Store3((index * 0x4 + 0x1000) << 2,asuint(position));\r\n            attributeBuffer.Store((index * 0x1 + 0x5000) << 2,asuint(sizeX));\r\n            attributeBuffer.Store3((index * 0x4 + 0x6000) << 2,asuint(velocity));\r\n            attributeBuffer.Store((index * 0x4 + 0x6003) << 2,asuint(age));\r\n            attributeBuffer.Store((index * 0x4 + 0x1003) << 2,uint(alive));\r\n            \r\n\r\n        }\r\n#else\r\n        uint index = particleIndex;\r\n        attributeBuffer.Store((index * 0x1 + 0x0) << 2,asuint(lifetime));\r\n        attributeBuffer.Store3((index * 0x4 + 0x1000) << 2,asuint(position));\r\n        attributeBuffer.Store((index * 0x1 + 0x5000) << 2,asuint(sizeX));\r\n        attributeBuffer.Store3((index * 0x4 + 0x6000) << 2,asuint(velocity));\r\n        attributeBuffer.Store((index * 0x4 + 0x6003) << 2,asuint(age));\r\n        attributeBuffer.Store((index * 0x4 + 0x1003) << 2,uint(alive));\r\n        \r\n\r\n#endif\r\n    }\r\n}"
+    source: "#pragma kernel CSMain\r\n#include \"HLSLSupport.cginc\"\r\n#define NB_THREADS_PER_GROUP 64\r\n#define VFX_USE_LIFETIME_CURRENT 1\r\n#define VFX_USE_POSITION_CURRENT 1\r\n#define VFX_USE_SEED_CURRENT 1\r\n#define VFX_USE_SIZEX_CURRENT 1\r\n#define VFX_USE_VELOCITY_CURRENT 1\r\n#define VFX_USE_AGE_CURRENT 1\r\n#define VFX_USE_ALIVE_CURRENT 1\r\n#define VFX_LOCAL_SPACE 1\r\n\r\n\r\nCBUFFER_START(parameters)\r\n    float3 Box_center_b;\r\n    float Lifetime_a;\r\n    float3 Box_size_b;\r\n    float Min_c;\r\n    float Max_c;\r\n    uint3 PADDING_0;\r\nCBUFFER_END\r\n\r\n\r\n#include \"Assets/VFXEditor/Shaders/Common/VFXCommonCompute.cginc\"\r\n#include \"Assets/VFXEditor/Shaders/VFXCommon.cginc\"\r\n\r\n\r\n\r\nRWByteAddressBuffer attributeBuffer;\r\nByteAddressBuffer sourceAttributeBuffer;\r\n\r\nCBUFFER_START(initParams)\r\n#if !VFX_USE_SPAWNER_FROM_GPU\r\n    uint nbSpawned;\t\t\t\t\t// Numbers of particle spawned\r\n    uint spawnIndex;\t\t\t\t// Index of the first particle spawned\r\n#else\r\n    uint offsetInAdditionalOutput;\r\n\tuint nbMax;\r\n#endif\r\n\tuint systemSeed;\r\nCBUFFER_END\r\n\r\n#if VFX_USE_ALIVE_CURRENT\r\nConsumeStructuredBuffer<uint> deadListIn;\r\nByteAddressBuffer deadListCount; // This is bad to use a SRV to fetch deadList count but Unity API currently prevent from copying to CB\r\n#endif\r\n\r\n#if VFX_USE_SPAWNER_FROM_GPU\r\nStructuredBuffer<uint> eventList;\r\nByteAddressBuffer inputAdditional;\r\n#endif\r\n\r\nvoid SetAttribute_2466D9DD(inout float lifetime, float Lifetime) /*attribute:lifetime Composition:Overwrite Source:Slot Random:Off channels:XYZ */\r\n{\r\n    lifetime = Lifetime;\r\n}\r\nvoid PositionAABox_18D(inout float3 position, inout uint seed, float3 Box_center, float3 Box_size) /*positionMode:Volume spawnMode:Randomized */\r\n{\r\n    position = Box_size * (RAND3 - 0.5f) + Box_center;\r\n}\r\nvoid SetAttribute_378150AB(inout float sizeX, inout uint seed, float Min, float Max) /*attribute:size Composition:Overwrite Source:Slot Random:Uniform channels:X */\r\n{\r\n    sizeX = lerp(Min.x,Max.x,RAND);\r\n}\r\n\r\n\r\n\r\n[numthreads(NB_THREADS_PER_GROUP,1,1)]\r\nvoid CSMain(uint3 id : SV_DispatchThreadID)\r\n{\r\n#if VFX_USE_SPAWNER_FROM_GPU\r\n    uint maxThreadId = inputAdditional.Load((offsetInAdditionalOutput * 2 + 0) << 2);\r\n    uint currentSpawnIndex = inputAdditional.Load((offsetInAdditionalOutput * 2 + 1) << 2) - maxThreadId;\r\n#else\r\n    uint maxThreadId = nbSpawned;\r\n    uint currentSpawnIndex = spawnIndex;\r\n#endif\r\n\r\n#if VFX_USE_ALIVE_CURRENT\r\n    maxThreadId = min(maxThreadId, deadListCount.Load(0x0));\r\n#elif VFX_USE_SPAWNER_FROM_GPU\r\n    maxThreadId = min(maxThreadId, nbMax); //otherwise, nbSpawned already clamped on CPU\r\n#endif\r\n\r\n    if (id.x < maxThreadId)\r\n    {\r\n#if VFX_USE_SPAWNER_FROM_GPU\r\n        int sourceIndex = eventList[id.x];\r\n#endif\r\n        uint particleIndex = id.x + currentSpawnIndex;\r\n\t\t\r\n#if !VFX_USE_SPAWNER_FROM_GPU\r\n        int sourceIndex = 0;\r\n        /*//Loop with 1 iteration generate a wrong IL Assembly (and actually, useless code)\r\n        uint currentSumSpawnCount = 0u;\r\n        for (sourceIndex=0; sourceIndex<1; sourceIndex++)\r\n        {\r\n            currentSumSpawnCount += uint(asfloat(sourceAttributeBuffer.Load((sourceIndex * 0x1 + 0x0) << 2)));\r\n            if (id.x < currentSumSpawnCount)\r\n            {\r\n                break;\r\n            }\r\n        }\r\n        */\r\n        \r\n\r\n#endif\r\n        float lifetime = (float)0;\r\n        float3 position = float3(0,0,0);\r\n        uint seed = (uint)0;\r\n        float sizeX = (float)0.1;\r\n        float3 velocity = float3(0,0,0);\r\n        float age = (float)0;\r\n        bool alive = (bool)true;\r\n        \r\n\r\n#if VFX_USE_PARTICLEID_CURRENT\r\n         particleId = particleIndex;\r\n#endif\r\n#if VFX_USE_SEED_CURRENT\r\n        seed = WangHash(particleIndex ^ systemSeed);\r\n#endif\r\n        \r\n        SetAttribute_2466D9DD( /*inout */lifetime, Lifetime_a);\r\n        PositionAABox_18D( /*inout */position,  /*inout */seed, Box_center_b, Box_size_b);\r\n        SetAttribute_378150AB( /*inout */sizeX,  /*inout */seed, Min_c, Max_c);\r\n        \r\n\r\n\r\n#if VFX_USE_ALIVE_CURRENT\r\n        if (alive)\r\n        {\r\n            uint index = deadListIn.Consume();\r\n            attributeBuffer.Store((index * 0x1 + 0x0) << 2,asuint(lifetime));\r\n            attributeBuffer.Store3((index * 0x4 + 0x1000) << 2,asuint(position));\r\n            attributeBuffer.Store((index * 0x1 + 0x5000) << 2,asuint(sizeX));\r\n            attributeBuffer.Store3((index * 0x4 + 0x6000) << 2,asuint(velocity));\r\n            attributeBuffer.Store((index * 0x4 + 0x6003) << 2,asuint(age));\r\n            attributeBuffer.Store((index * 0x4 + 0x1003) << 2,uint(alive));\r\n            \r\n\r\n        }\r\n#else\r\n        uint index = particleIndex;\r\n        attributeBuffer.Store((index * 0x1 + 0x0) << 2,asuint(lifetime));\r\n        attributeBuffer.Store3((index * 0x4 + 0x1000) << 2,asuint(position));\r\n        attributeBuffer.Store((index * 0x1 + 0x5000) << 2,asuint(sizeX));\r\n        attributeBuffer.Store3((index * 0x4 + 0x6000) << 2,asuint(velocity));\r\n        attributeBuffer.Store((index * 0x4 + 0x6003) << 2,asuint(age));\r\n        attributeBuffer.Store((index * 0x4 + 0x1003) << 2,uint(alive));\r\n        \r\n\r\n#endif\r\n    }\r\n}"
   - compute: 1
     name: Temp_compute_b_update_Runtime.compute
-    source: "#pragma kernel CSMain\r\n#include \"HLSLSupport.cginc\"\r\n#define NB_THREADS_PER_GROUP 64\r\n#define VFX_USE_LIFETIME_CURRENT 1\r\n#define VFX_USE_POSITION_CURRENT 1\r\n#define VFX_USE_SIZEX_CURRENT 1\r\n#define VFX_USE_VELOCITY_CURRENT 1\r\n#define VFX_USE_AGE_CURRENT 1\r\n#define VFX_USE_ALIVE_CURRENT 1\r\n#define VFX_LOCAL_SPACE 1\r\n\r\n\r\nCBUFFER_START(parameters)\r\n    float deltaTime_a;\r\n    uint3 PADDING_0;\r\nCBUFFER_END\r\n\r\n\r\n#include \"VisualEffectGraph/Shaders/Common/VFXCommonCompute.cginc\"\r\n#include \"VisualEffectGraph/Shaders/VFXCommon.cginc\"\r\n\r\n\r\n\r\nRWByteAddressBuffer attributeBuffer;\r\n\r\n#if VFX_USE_ALIVE_CURRENT\r\nAppendStructuredBuffer<uint> deadListOut;\r\n#endif\r\n\r\n#if VFX_HAS_INDIRECT_DRAW\r\nAppendStructuredBuffer<uint> indirectBuffer;\r\n#endif\r\n\r\nCBUFFER_START(updateParams)\r\n    uint nbMax;\r\n\tuint systemSeed;\r\nCBUFFER_END\r\n\r\nvoid Gravity(inout float3 velocity, float3 GravityVector, float deltaTime)\r\n{\r\n    velocity += GravityVector * deltaTime;\r\n}\r\nvoid CollisionPlane_18D(inout float3 position, inout float3 velocity, inout float age, float lifetime, float sizeX, float3 Plane_position, float3 Plane_normal, float Elasticity, float Friction, float LifetimeLoss, float deltaTime, float colliderSign, float radius, float4 plane) /*mode:Solid radiusMode:FromSize roughSurface:False */\r\n{\r\n    \r\n    float3 nextPos = position + velocity * deltaTime;\r\n    float3 n = plane.xyz; // plane.xyz is already multiplied by collider sign\r\n    float w = plane.w;\r\n    float distToPlane = dot(nextPos, n) - w - radius;\r\n    if (distToPlane < 0.0f)\r\n    {\r\n        position -= n * distToPlane;\r\n    \r\n        float projVelocity = dot(n, velocity);\r\n    \r\n        float3 normalVelocity = projVelocity * n;\r\n        float3 tangentVelocity = velocity - normalVelocity;\r\n    \r\n        if (projVelocity < 0)\r\n            velocity -= ((1 + Elasticity) * projVelocity) * n;\r\n        velocity -= Friction * tangentVelocity;\r\n    \r\n        age += (LifetimeLoss * lifetime);\r\n    \r\n    }\r\n}\r\nvoid EulerIntegration(inout float3 position, float3 velocity, float deltaTime)\r\n{\r\n    position += velocity * deltaTime;\r\n}\r\nvoid Age(inout float age, float deltaTime)\r\n{\r\n    age += deltaTime;\r\n}\r\nvoid Reap(float age, float lifetime, inout bool alive)\r\n{\r\n    if(age > lifetime) { alive = false; }\r\n}\r\n\r\n\r\n\r\n[numthreads(NB_THREADS_PER_GROUP,1,1)]\r\nvoid CSMain(uint3 id : SV_DispatchThreadID, uint3 groupId : SV_GroupThreadID)\r\n{\r\n    uint index = id.x;\r\n\tif (id.x < nbMax)\r\n\t{\r\n#if VFX_USE_ALIVE_CURRENT\r\n\t\tbool alive = (attributeBuffer.Load((index * 0x4 + 0x1003) << 2));\r\n\t\t\r\n\r\n\t\tif (alive)\r\n\t\t{\r\n\t\t\tfloat lifetime = asfloat(attributeBuffer.Load((index * 0x1 + 0x0) << 2));\r\n\t\t\tfloat3 position = asfloat(attributeBuffer.Load3((index * 0x4 + 0x1000) << 2));\r\n\t\t\tfloat sizeX = asfloat(attributeBuffer.Load((index * 0x1 + 0x5000) << 2));\r\n\t\t\tfloat3 velocity = asfloat(attributeBuffer.Load3((index * 0x4 + 0x6000) << 2));\r\n\t\t\tfloat age = asfloat(attributeBuffer.Load((index * 0x4 + 0x6003) << 2));\r\n\t\t\t\r\n\r\n\t\t\t\r\n#if VFX_USE_OLDPOSITION_CURRENT\r\n\t\t\toldPosition = position;\r\n#endif\r\n\t\t\t\r\n\t\t\t{\r\n\t\t\t    Gravity( /*inout */velocity, float3(0,-9.81,0), deltaTime_a);\r\n\t\t\t}\r\n\t\t\t{\r\n\t\t\t    float tmp_w = sizeX * (float)0.5;\r\n\t\t\t    CollisionPlane_18D( /*inout */position,  /*inout */velocity,  /*inout */age, lifetime, sizeX, float3(0,-1,0), float3(0.4472136,0.8944272,0), (float)0, (float)1, (float)0, deltaTime_a, (float)1, tmp_w, float4(0.4472136,0.8944272,0,-0.8944272));\r\n\t\t\t}\r\n\t\t\tEulerIntegration( /*inout */position, velocity, deltaTime_a);\r\n\t\t\tAge( /*inout */age, deltaTime_a);\r\n\t\t\tReap(age, lifetime,  /*inout */alive);\r\n\t\t\t\r\n\r\n\t\t\tif (alive)\r\n\t\t\t{\r\n\t\t\t\tattributeBuffer.Store3((index * 0x4 + 0x1000) << 2,asuint(position));\r\n\t\t\t\tattributeBuffer.Store3((index * 0x4 + 0x6000) << 2,asuint(velocity));\r\n\t\t\t\tattributeBuffer.Store((index * 0x4 + 0x6003) << 2,asuint(age));\r\n\t\t\t\t\r\n\r\n#if VFX_HAS_INDIRECT_DRAW\r\n\t\t\t\tindirectBuffer.Append(index);\r\n#endif\r\n\t\t\t}\r\n\t\t\telse\r\n\t\t\t{\r\n\t\t\t\tattributeBuffer.Store((index * 0x4 + 0x1003) << 2,uint(alive));\r\n\t\t\t\t\r\n\r\n\t\t\t\tdeadListOut.Append(index);\r\n\t\t\t}\r\n\t\t}\r\n#else\r\n\t\tfloat lifetime = asfloat(attributeBuffer.Load((index * 0x1 + 0x0) << 2));\r\n\t\tfloat3 position = asfloat(attributeBuffer.Load3((index * 0x4 + 0x1000) << 2));\r\n\t\tfloat sizeX = asfloat(attributeBuffer.Load((index * 0x1 + 0x5000) << 2));\r\n\t\tfloat3 velocity = asfloat(attributeBuffer.Load3((index * 0x4 + 0x6000) << 2));\r\n\t\tfloat age = asfloat(attributeBuffer.Load((index * 0x4 + 0x6003) << 2));\r\n\t\tbool alive = (attributeBuffer.Load((index * 0x4 + 0x1003) << 2));\r\n\t\t\r\n\r\n\t\t\r\n#if VFX_USE_OLDPOSITION_CURRENT\r\n\t\toldPosition = position;\r\n#endif\r\n\t\t\r\n\t\t{\r\n\t\t    Gravity( /*inout */velocity, float3(0,-9.81,0), deltaTime_a);\r\n\t\t}\r\n\t\t{\r\n\t\t    float tmp_w = sizeX * (float)0.5;\r\n\t\t    CollisionPlane_18D( /*inout */position,  /*inout */velocity,  /*inout */age, lifetime, sizeX, float3(0,-1,0), float3(0.4472136,0.8944272,0), (float)0, (float)1, (float)0, deltaTime_a, (float)1, tmp_w, float4(0.4472136,0.8944272,0,-0.8944272));\r\n\t\t}\r\n\t\tEulerIntegration( /*inout */position, velocity, deltaTime_a);\r\n\t\tAge( /*inout */age, deltaTime_a);\r\n\t\tReap(age, lifetime,  /*inout */alive);\r\n\t\t\r\n\r\n\t\tattributeBuffer.Store3((index * 0x4 + 0x1000) << 2,asuint(position));\r\n\t\tattributeBuffer.Store3((index * 0x4 + 0x6000) << 2,asuint(velocity));\r\n\t\tattributeBuffer.Store((index * 0x4 + 0x6003) << 2,asuint(age));\r\n\t\tattributeBuffer.Store((index * 0x4 + 0x1003) << 2,uint(alive));\r\n\t\t\r\n\r\n#if VFX_HAS_INDIRECT_DRAW\r\n\t\tindirectBuffer.Append(index);\r\n#endif\r\n#endif\r\n\t}\r\n}"
+    source: "#pragma kernel CSMain\r\n#include \"HLSLSupport.cginc\"\r\n#define NB_THREADS_PER_GROUP 64\r\n#define VFX_USE_LIFETIME_CURRENT 1\r\n#define VFX_USE_POSITION_CURRENT 1\r\n#define VFX_USE_SIZEX_CURRENT 1\r\n#define VFX_USE_VELOCITY_CURRENT 1\r\n#define VFX_USE_AGE_CURRENT 1\r\n#define VFX_USE_ALIVE_CURRENT 1\r\n#define VFX_LOCAL_SPACE 1\r\n\r\n\r\nCBUFFER_START(parameters)\r\n    float4 plane_b;\r\n    float3 GravityVector_a;\r\n    float deltaTime_a;\r\n    float3 Plane_position_b;\r\n    float Elasticity_b;\r\n    float3 Plane_normal_b;\r\n    float Friction_b;\r\n    float LifetimeLoss_b;\r\n    uint3 PADDING_0;\r\nCBUFFER_END\r\n\r\n\r\n#include \"Assets/VFXEditor/Shaders/Common/VFXCommonCompute.cginc\"\r\n#include \"Assets/VFXEditor/Shaders/VFXCommon.cginc\"\r\n\r\n\r\n\r\nRWByteAddressBuffer attributeBuffer;\r\n\r\n#if VFX_USE_ALIVE_CURRENT\r\nAppendStructuredBuffer<uint> deadListOut;\r\n#endif\r\n\r\n#if VFX_HAS_INDIRECT_DRAW\r\nAppendStructuredBuffer<uint> indirectBuffer;\r\n#endif\r\n\r\nCBUFFER_START(updateParams)\r\n    uint nbMax;\r\n\tuint systemSeed;\r\nCBUFFER_END\r\n\r\nvoid Gravity(inout float3 velocity, float3 GravityVector, float deltaTime)\r\n{\r\n    velocity += GravityVector * deltaTime;\r\n}\r\nvoid CollisionPlane_18D(inout float3 position, inout float3 velocity, inout float age, float lifetime, float sizeX, float3 Plane_position, float3 Plane_normal, float Elasticity, float Friction, float LifetimeLoss, float deltaTime, float colliderSign, float radius, float4 plane) /*mode:Solid radiusMode:FromSize roughSurface:False */\r\n{\r\n    \r\n    float3 nextPos = position + velocity * deltaTime;\r\n    float3 n = plane.xyz; // plane.xyz is already multiplied by collider sign\r\n    float w = plane.w;\r\n    float distToPlane = dot(nextPos, n) - w - radius;\r\n    if (distToPlane < 0.0f)\r\n    {\r\n        position -= n * distToPlane;\r\n    \r\n        float projVelocity = dot(n, velocity);\r\n    \r\n        float3 normalVelocity = projVelocity * n;\r\n        float3 tangentVelocity = velocity - normalVelocity;\r\n    \r\n        if (projVelocity < 0)\r\n            velocity -= ((1 + Elasticity) * projVelocity) * n;\r\n        velocity -= Friction * tangentVelocity;\r\n    \r\n        age += (LifetimeLoss * lifetime);\r\n    \r\n    }\r\n}\r\nvoid EulerIntegration(inout float3 position, float3 velocity, float deltaTime)\r\n{\r\n    position += velocity * deltaTime;\r\n}\r\nvoid Age(inout float age, float deltaTime)\r\n{\r\n    age += deltaTime;\r\n}\r\nvoid Reap(float age, float lifetime, inout bool alive)\r\n{\r\n    if(age > lifetime) { alive = false; }\r\n}\r\n\r\n\r\n\r\n[numthreads(NB_THREADS_PER_GROUP,1,1)]\r\nvoid CSMain(uint3 id : SV_DispatchThreadID, uint3 groupId : SV_GroupThreadID)\r\n{\r\n    uint index = id.x;\r\n\tif (id.x < nbMax)\r\n\t{\r\n#if VFX_USE_ALIVE_CURRENT\r\n\t\tbool alive = (attributeBuffer.Load((index * 0x4 + 0x1003) << 2));\r\n\t\t\r\n\r\n\t\tif (alive)\r\n\t\t{\r\n\t\t\tfloat lifetime = asfloat(attributeBuffer.Load((index * 0x1 + 0x0) << 2));\r\n\t\t\tfloat3 position = asfloat(attributeBuffer.Load3((index * 0x4 + 0x1000) << 2));\r\n\t\t\tfloat sizeX = asfloat(attributeBuffer.Load((index * 0x1 + 0x5000) << 2));\r\n\t\t\tfloat3 velocity = asfloat(attributeBuffer.Load3((index * 0x4 + 0x6000) << 2));\r\n\t\t\tfloat age = asfloat(attributeBuffer.Load((index * 0x4 + 0x6003) << 2));\r\n\t\t\t\r\n\r\n\t\t\t\r\n#if VFX_USE_OLDPOSITION_CURRENT\r\n\t\t\toldPosition = position;\r\n#endif\r\n\t\t\t\r\n\t\t\tGravity( /*inout */velocity, GravityVector_a, deltaTime_a);\r\n\t\t\t{\r\n\t\t\t    float tmp_ba = sizeX * (float)0.5;\r\n\t\t\t    CollisionPlane_18D( /*inout */position,  /*inout */velocity,  /*inout */age, lifetime, sizeX, Plane_position_b, Plane_normal_b, Elasticity_b, Friction_b, LifetimeLoss_b, deltaTime_a, (float)1, tmp_ba, plane_b);\r\n\t\t\t}\r\n\t\t\tEulerIntegration( /*inout */position, velocity, deltaTime_a);\r\n\t\t\tAge( /*inout */age, deltaTime_a);\r\n\t\t\tReap(age, lifetime,  /*inout */alive);\r\n\t\t\t\r\n\r\n\t\t\tif (alive)\r\n\t\t\t{\r\n\t\t\t\tattributeBuffer.Store3((index * 0x4 + 0x1000) << 2,asuint(position));\r\n\t\t\t\tattributeBuffer.Store3((index * 0x4 + 0x6000) << 2,asuint(velocity));\r\n\t\t\t\tattributeBuffer.Store((index * 0x4 + 0x6003) << 2,asuint(age));\r\n\t\t\t\t\r\n\r\n#if VFX_HAS_INDIRECT_DRAW\r\n\t\t\t\tindirectBuffer.Append(index);\r\n#endif\r\n\t\t\t}\r\n\t\t\telse\r\n\t\t\t{\r\n\t\t\t\tattributeBuffer.Store((index * 0x4 + 0x1003) << 2,uint(alive));\r\n\t\t\t\t\r\n\r\n\t\t\t\tdeadListOut.Append(index);\r\n\t\t\t}\r\n\t\t}\r\n#else\r\n\t\tfloat lifetime = asfloat(attributeBuffer.Load((index * 0x1 + 0x0) << 2));\r\n\t\tfloat3 position = asfloat(attributeBuffer.Load3((index * 0x4 + 0x1000) << 2));\r\n\t\tfloat sizeX = asfloat(attributeBuffer.Load((index * 0x1 + 0x5000) << 2));\r\n\t\tfloat3 velocity = asfloat(attributeBuffer.Load3((index * 0x4 + 0x6000) << 2));\r\n\t\tfloat age = asfloat(attributeBuffer.Load((index * 0x4 + 0x6003) << 2));\r\n\t\tbool alive = (attributeBuffer.Load((index * 0x4 + 0x1003) << 2));\r\n\t\t\r\n\r\n\t\t\r\n#if VFX_USE_OLDPOSITION_CURRENT\r\n\t\toldPosition = position;\r\n#endif\r\n\t\t\r\n\t\tGravity( /*inout */velocity, GravityVector_a, deltaTime_a);\r\n\t\t{\r\n\t\t    float tmp_ba = sizeX * (float)0.5;\r\n\t\t    CollisionPlane_18D( /*inout */position,  /*inout */velocity,  /*inout */age, lifetime, sizeX, Plane_position_b, Plane_normal_b, Elasticity_b, Friction_b, LifetimeLoss_b, deltaTime_a, (float)1, tmp_ba, plane_b);\r\n\t\t}\r\n\t\tEulerIntegration( /*inout */position, velocity, deltaTime_a);\r\n\t\tAge( /*inout */age, deltaTime_a);\r\n\t\tReap(age, lifetime,  /*inout */alive);\r\n\t\t\r\n\r\n\t\tattributeBuffer.Store3((index * 0x4 + 0x1000) << 2,asuint(position));\r\n\t\tattributeBuffer.Store3((index * 0x4 + 0x6000) << 2,asuint(velocity));\r\n\t\tattributeBuffer.Store((index * 0x4 + 0x6003) << 2,asuint(age));\r\n\t\tattributeBuffer.Store((index * 0x4 + 0x1003) << 2,uint(alive));\r\n\t\t\r\n\r\n#if VFX_HAS_INDIRECT_DRAW\r\n\t\tindirectBuffer.Append(index);\r\n#endif\r\n#endif\r\n\t}\r\n}"
   - compute: 0
     name: Temp_shader_c_quad output_Runtime.shader
-<<<<<<< HEAD
-    source: "Shader \"Hidden/VFX/ParticleQuads\"\r\n{\r\n\tSubShader\r\n\t{\t\r\n\t\tCull Off\r\n\t\t\r\n\t\tTags { \"Queue\"=\"Transparent\" \"IgnoreProjector\"=\"True\" \"RenderType\"=\"Transparent\" }\r\n\t\t\r\n\t\t\r\n\t\t\r\n\t\t\r\n\t\t\r\n\t\t\r\n\t\t\r\n\t\t\r\n\t\t\r\n\t\t\r\n\t\t\r\n\t\t\r\n\t\tBlend SrcAlpha One\r\n\t\tZTest LEqual\r\n\t\tZWrite Off\r\n\t\tCull Off\r\n\t\t\r\n\t\r\n\t\t\t\r\n\t\tHLSLINCLUDE\r\n\t\t#if !defined(VFX_WORLD_SPACE) && !defined(VFX_LOCAL_SPACE)\r\n\t\t#define VFX_LOCAL_SPACE 1\r\n\t\t#endif\r\n\t\t\r\n\t\t#include \"HLSLSupport.cginc\"\r\n\t\t#define NB_THREADS_PER_GROUP 64\r\n\t\t#define VFX_USE_POSITION_CURRENT 1\r\n\t\t#define VFX_USE_SIZEX_CURRENT 1\r\n\t\t#define VFX_USE_COLOR_CURRENT 1\r\n\t\t#define VFX_USE_ALPHA_CURRENT 1\r\n\t\t#define VFX_USE_ALIVE_CURRENT 1\r\n\t\t#define VFX_USE_AXISX_CURRENT 1\r\n\t\t#define VFX_USE_AXISY_CURRENT 1\r\n\t\t#define VFX_USE_AXISZ_CURRENT 1\r\n\t\t#define VFX_USE_ANGLEX_CURRENT 1\r\n\t\t#define VFX_USE_ANGLEY_CURRENT 1\r\n\t\t#define VFX_USE_ANGLEZ_CURRENT 1\r\n\t\t#define VFX_USE_PIVOT_CURRENT 1\r\n\t\t\r\n\t\t\r\n\t\t#define VFX_LOCAL_SPACE 1\r\n\t\t\r\n\r\n\t\tTexture2D mainTexture;\r\n\t\tSamplerState samplermainTexture;\r\n\t\t\r\n\r\n\t\t\r\n\t\t#define VFX_NEEDS_COLOR_INTERPOLATOR (VFX_USE_COLOR_CURRENT || VFX_USE_ALPHA_CURRENT)\r\n\t\t#define IS_TRANSPARENT_PARTICLE (!IS_OPAQUE_PARTICLE)\r\n\t\t\r\n\t\tByteAddressBuffer attributeBuffer;\t\r\n\t\t\r\n\t\t#if VFX_HAS_INDIRECT_DRAW\r\n\t\tStructuredBuffer<uint> indirectBuffer;\t\r\n\t\t#endif\t\r\n\t\t\r\n\t\t#if USE_DEAD_LIST_COUNT\r\n\t\tByteAddressBuffer deadListCount;\r\n\t\t#endif\r\n\t\t\r\n\t\tCBUFFER_START(outputParams)\r\n\t\t\tfloat nbMax;\r\n\t\t\tfloat systemSeed;\r\n\t\tCBUFFER_END\r\n\t\t\r\n\t\tENDHLSL\r\n\t\t\r\n\r\n\t\t// Forward pass\r\n\t\tPass\r\n\t\t{\t\t\r\n\t\t\tTags { \"LightMode\"=\"ForwardBase\" }\r\n\t\t\t\r\n\t\t\tHLSLPROGRAM\r\n\t\t\t#pragma target 4.5\r\n\t\t\t\r\n\t\t\tstruct ps_input\r\n\t\t\t{\r\n\t\t\t\tfloat4 pos : SV_POSITION;\r\n\t\t\t\t#if USE_FLIPBOOK_INTERPOLATION\r\n\t\t\t\tfloat4 uv : TEXCOORD0;\r\n\t\t\t\t#else\r\n\t\t\t\tfloat2 uv : TEXCOORD0;\t\r\n\t\t\t\t#endif\r\n\t\t\t\t#if VFX_NEEDS_COLOR_INTERPOLATOR\r\n\t\t\t\tnointerpolation float4 color : COLOR0;\r\n\t\t\t\t#endif\r\n\t\t\t\t#if USE_SOFT_PARTICLE || USE_ALPHA_TEST || USE_FLIPBOOK_INTERPOLATION\r\n\t\t\t\t// x: inverse soft particles fade distance\r\n\t\t\t\t// y: alpha threshold\r\n\t\t\t\t// z: frame blending factor\r\n\t\t\t\tnointerpolation float3 builtInInterpolants : TEXCOORD1;\r\n\t\t\t\t#endif\r\n\t\t\t\t#if USE_SOFT_PARTICLE\r\n\t\t\t\tfloat4 projPos : TEXCOORD2;\t\t\r\n\t\t\t\t#endif\r\n\t\t\t};\r\n\t\t\t\r\n\t\t\tstruct ps_output\r\n\t\t\t{\r\n\t\t\t\tfloat4 color : SV_Target0;\r\n\t\t\t};\r\n\t\t\r\n\t\t#define VFX_VARYING_PS_INPUTS ps_input\r\n\t\t#define VFX_VARYING_POSCS pos\r\n\t\t#define VFX_VARYING_POSSS projPos\r\n\t\t#define VFX_VARYING_COLOR color.rgb\r\n\t\t#define VFX_VARYING_ALPHA color.a\r\n\t\t#define VFX_VARYING_INVSOFTPARTICLEFADEDISTANCE builtInInterpolants.x\r\n\t\t#define VFX_VARYING_ALPHATHRESHOLD builtInInterpolants.y\r\n\t\t#define VFX_VARYING_FRAMEBLEND builtInInterpolants.z\r\n\t\t#define VFX_VARYING_UV uv\r\n\t\t\t\t\r\n\t\t\t#if !(defined(VFX_VARYING_PS_INPUTS) && defined(VFX_VARYING_POSCS))\r\n\t\t\t#error VFX_VARYING_PS_INPUTS, VFX_VARYING_POSCS and VFX_VARYING_UV must be defined.\r\n\t\t\t#endif\r\n\t\t\t\r\n\t\t\t#include \"/VisualEffectGraph/Shaders/RenderPipeline/Legacy/VFXCommon.cginc\"\r\n\t\t\t#include \"VisualEffectGraph/Shaders/VFXCommon.cginc\"\r\n\t\t\t\r\n\r\n\t\t\tvoid SetAttribute_FA287C3A(inout float alpha, float Alpha) /*attribute:alpha Composition:Overwrite Source:Slot Random:Off channels:XYZ */\r\n\t\t\t{\r\n\t\t\t    alpha = Alpha;\r\n\t\t\t}\r\n\t\t\tvoid SetAttribute_CA95FE17(inout float3 color, float3 Color) /*attribute:color Composition:Overwrite Source:Slot Random:Off channels:XYZ */\r\n\t\t\t{\r\n\t\t\t    color = Color;\r\n\t\t\t}\r\n\t\t\tvoid Orient_1(inout float3 axisX, inout float3 axisY, inout float3 axisZ, float3 position) /*mode:FaceCameraPosition */\r\n\t\t\t{\r\n\t\t\t    \r\n\t\t\t    if (unity_OrthoParams.w == 1.0f) // Face plane for ortho\r\n\t\t\t    {\r\n\t\t\t        float3x3 viewRot = GetVFXToViewRotMatrix();\r\n\t\t\t        axisX = viewRot[0].xyz;\r\n\t\t\t        axisY = viewRot[1].xyz;\r\n\t\t\t        #if VFX_LOCAL_SPACE // Need to remove potential scale in local transform\r\n\t\t\t        axisX = normalize(axisX);\r\n\t\t\t        axisY = normalize(axisY);\r\n\t\t\t        axisZ = cross(axisX,axisY);\r\n\t\t\t        #else\r\n\t\t\t        axisZ = -viewRot[2].xyz;\r\n\t\t\t        #endif\r\n\t\t\t    }\r\n\t\t\t    else\r\n\t\t\t    {\r\n\t\t\t        axisZ = normalize(position - GetViewVFXPosition());\r\n\t\t\t        axisX = normalize(cross(GetVFXToViewRotMatrix()[1].xyz,axisZ));\r\n\t\t\t        axisY = cross(axisZ,axisX);\r\n\t\t\t    }\r\n\t\t\t    \r\n\t\t\t}\r\n\t\t\tvoid SubpixelAA(float3 position, inout float alpha, inout float sizeX)\r\n\t\t\t{\r\n\t\t\t    \r\n\t\t\t    float2 size = float2(sizeX,sizeX);\r\n\t\t\t    float clipPosW = TransformPositionVFXToClip(position).w;\r\n\t\t\t    float minSize = clipPosW / (0.5f * min(UNITY_MATRIX_P[0][0] * _ScreenParams.x,-UNITY_MATRIX_P[1][1] * _ScreenParams.y)); // max size in one pixel\r\n\t\t\t    float2 clampedSize = max(size,minSize);\r\n\t\t\t    float fade = (size.x * size.y) / (clampedSize.x * clampedSize.y);\r\n\t\t\t    alpha *= fade;\r\n\t\t\t    size = clampedSize;\r\n\t\t\t    sizeX = size.x;\r\n\t\t\t    \r\n\t\t\t}\r\n\t\t\t\r\n\r\n\t\t\t\r\n\t\t\t#pragma vertex vert\r\n\t\t\tVFX_VARYING_PS_INPUTS vert(uint id : SV_VertexID, uint instanceID : SV_InstanceID)\r\n\t\t\t{\r\n\t\t\t\tuint index = (id >> 2) + instanceID * 2048;\r\n\t\t\t\tVFX_VARYING_PS_INPUTS o = (VFX_VARYING_PS_INPUTS)0;\r\n\t\t\t\t\r\n\t\t\t\t\r\n\t\t\t\t\t\t#if VFX_HAS_INDIRECT_DRAW\r\n\t\t\t\t\t\t#if USE_DEAD_LIST_COUNT\r\n\t\t\t\t\t\t\tif (index >= asuint(nbMax) - deadListCount.Load(0))\r\n\t\t\t\t\t\t\t\treturn o;\r\n\t\t\t\t\t\t#endif\r\n\t\t\t\t\t\t\r\n\t\t\t\t\t\t\tindex = indirectBuffer[index];\r\n\t\t\t\t\t\t\tfloat3 position = asfloat(attributeBuffer.Load3((index * 0x4 + 0x1000) << 2));\r\n\t\t\t\t\t\t\tfloat sizeX = asfloat(attributeBuffer.Load((index * 0x1 + 0x5000) << 2));\r\n\t\t\t\t\t\t\tfloat3 color = float3(1,1,1);\r\n\t\t\t\t\t\t\tfloat alpha = (float)1;\r\n\t\t\t\t\t\t\tbool alive = (attributeBuffer.Load((index * 0x4 + 0x1003) << 2));\r\n\t\t\t\t\t\t\tfloat3 axisX = float3(1,0,0);\r\n\t\t\t\t\t\t\tfloat3 axisY = float3(0,1,0);\r\n\t\t\t\t\t\t\tfloat3 axisZ = float3(0,0,1);\r\n\t\t\t\t\t\t\tfloat angleX = (float)0;\r\n\t\t\t\t\t\t\tfloat angleY = (float)0;\r\n\t\t\t\t\t\t\tfloat angleZ = (float)0;\r\n\t\t\t\t\t\t\tfloat3 pivot = float3(0,0,0);\r\n\t\t\t\t\t\t\t\r\n\t\t\t\t\r\n\t\t\t\t\t\t#else\r\n\t\t\t\t\t\t\tif (index >= asuint(nbMax))\r\n\t\t\t\t\t\t\t\treturn o;\r\n\t\t\t\t\t\t\t\r\n\t\t\t\t\t\t\tbool alive = (attributeBuffer.Load((index * 0x4 + 0x1003) << 2));\r\n\t\t\t\t\t\t\t\r\n\t\t\t\t\r\n\t\t\t\t\t\t\tif (!alive)\r\n\t\t\t\t\t\t\t\treturn o;\r\n\t\t\t\t\t\t\t\r\n\t\t\t\t\t\t\tfloat3 position = asfloat(attributeBuffer.Load3((index * 0x4 + 0x1000) << 2));\r\n\t\t\t\t\t\t\tfloat sizeX = asfloat(attributeBuffer.Load((index * 0x1 + 0x5000) << 2));\r\n\t\t\t\t\t\t\tfloat3 color = float3(1,1,1);\r\n\t\t\t\t\t\t\tfloat alpha = (float)1;\r\n\t\t\t\t\t\t\tfloat3 axisX = float3(1,0,0);\r\n\t\t\t\t\t\t\tfloat3 axisY = float3(0,1,0);\r\n\t\t\t\t\t\t\tfloat3 axisZ = float3(0,0,1);\r\n\t\t\t\t\t\t\tfloat angleX = (float)0;\r\n\t\t\t\t\t\t\tfloat angleY = (float)0;\r\n\t\t\t\t\t\t\tfloat angleZ = (float)0;\r\n\t\t\t\t\t\t\tfloat3 pivot = float3(0,0,0);\r\n\t\t\t\t\t\t\t\r\n\t\t\t\t\r\n\t\t\t\t\t\t#endif\r\n\t\t\t\t\t\t\r\n\t\t\t\t{\r\n\t\t\t\t    SetAttribute_FA287C3A( /*inout */alpha, (float)0.3);\r\n\t\t\t\t}\r\n\t\t\t\t{\r\n\t\t\t\t    SetAttribute_CA95FE17( /*inout */color, float3(1,0.1,0.1));\r\n\t\t\t\t}\r\n\t\t\t\tOrient_1( /*inout */axisX,  /*inout */axisY,  /*inout */axisZ, position);\r\n\t\t\t\tSubpixelAA(position,  /*inout */alpha,  /*inout */sizeX);\r\n\t\t\t\t\r\n\r\n\t\t\t\t\r\n\t\t\t\tif (!alive)\r\n\t\t\t\t\treturn o;\r\n\t\t\t\t\r\n\t\t\t\to.VFX_VARYING_UV.x = float(id & 1);\r\n\t\t\t\to.VFX_VARYING_UV.y = float((id & 2) >> 1);\r\n\t\t\t\t\r\n\t\t\t\t\r\n\t\t\t\t\t\tfloat3 size = float3(sizeX,sizeX,sizeX);\r\n\t\t\t\t\t\t#if VFX_USE_SIZEY_CURRENT\r\n\t\t\t\t\t\tsize.y = sizeY;\r\n\t\t\t\t\t\t#endif\r\n\t\t\t\t\t\t#if VFX_USE_SIZEZ_CURRENT\r\n\t\t\t\t\t\tsize.z = sizeZ;\r\n\t\t\t\t\t\t#else\r\n\t\t\t\t\t\tsize.z = min(size.x,size.y);\r\n\t\t\t\t\t\t#endif\r\n\t\t\t\t\t\t\r\n\t\t\t\t\r\n\t\t\t\tfloat4x4 elementToVFX = GetElementToVFXMatrix(axisX,axisY,axisZ,float3(angleX,angleY,angleZ),pivot,size,position);\r\n\t\t\t\tfloat3 vPos = mul(elementToVFX,float4(o.VFX_VARYING_UV.xy * 2.0f - 1.0f,0.0f,1.0f)).xyz;\r\n\t\t\t\r\n\t\t\t\to.VFX_VARYING_POSCS = TransformPositionVFXToClip(vPos);\r\n\t\t\t\r\n\t\t\t\t\r\n\t\t\t\t\t\t#if VFX_USE_COLOR_CURRENT && defined(VFX_VARYING_COLOR)\r\n\t\t\t\t\t\to.VFX_VARYING_COLOR = color;\r\n\t\t\t\t\t\t#endif\r\n\t\t\t\t\t\t#if VFX_USE_ALPHA_CURRENT && defined(VFX_VARYING_ALPHA) \r\n\t\t\t\t\t\to.VFX_VARYING_ALPHA = alpha;\r\n\t\t\t\t\t\t#endif\r\n\t\t\t\t\t\t\r\n\t\t\t\t\t\t\r\n\t\t\t\t\t\t#if USE_SOFT_PARTICLE && defined(VFX_VARYING_INVSOFTPARTICLEFADEDISTANCE)\r\n\t\t\t\t\t\t\r\n\t\t\t\t\t\to.VFX_VARYING_INVSOFTPARTICLEFADEDISTANCE = invSoftParticlesFadeDistance;\r\n\t\t\t\t\t\t#endif\r\n\t\t\t\t\t\t\r\n\t\t\t\t\t\t#if (VFX_NEEDS_POSSS || USE_SOFT_PARTICLE) && defined(VFX_VARYING_POSSS) && defined(VFX_VARYING_POSCS)\r\n\t\t\t\t\t\to.VFX_VARYING_POSSS = VFXGetPOSSS(o.VFX_VARYING_POSCS);\r\n\t\t\t\t\t\t#endif\r\n\t\t\t\t\t\t\r\n\t\t\t\t\t\t#if USE_ALPHA_TEST && defined(VFX_VARYING_ALPHATHRESHOLD)\r\n\t\t\t\t\t\t\r\n\t\t\t\t\t\to.VFX_VARYING_ALPHATHRESHOLD = alphaThreshold;\r\n\t\t\t\t\t\t#endif\r\n\t\t\t\t\t\t\r\n\t\t\t\t\t\t#if USE_UV_SCALE_BIAS\r\n\t\t\t\t\t\t\r\n\t\t\t\t\t\t\r\n\t\t\t\t\t\to.VFX_VARYING_UV.xy = o.VFX_VARYING_UV.xy * uvScale + uvBias;\r\n\t\t\t\t\t\t#endif\r\n\t\t\t\t\t\t\r\n\t\t\t\t\t\t\r\n\t\t\t\t\r\n\t\t\t\t\r\n\t\t\t\t\t\t#if USE_FLIPBOOK\r\n\t\t\t\t\t\t\r\n\t\t\t\t\t\t\r\n\t\t\t\t\t\tVFXUVData uvData = GetUVData(flipBookSize, invFlipBookSize, o.VFX_VARYING_UV.xy, texIndex);\r\n\t\t\t\t\t\to.VFX_VARYING_UV.xy = uvData.uvs.xy;\r\n\t\t\t\t\t\t#if USE_FLIPBOOK_INTERPOLATION\r\n\t\t\t\t\t\to.VFX_VARYING_UV.zw = uvData.uvs.zw;\r\n\t\t\t\t\t\to.VFX_VARYING_FRAMEBLEND = uvData.blend;\r\n\t\t\t\t\t\t#endif\r\n\t\t\t\t\t\t#endif\r\n\t\t\t\t\t\t\r\n\t\t\t\r\n\t\t\t\t\r\n\t\t\t\r\n\t\t\t\treturn o;\r\n\t\t\t}\r\n\t\t\t\r\n\t\t\t\r\n\t\t\t\r\n\t\t\t\r\n\t\t\t#include \"VisualEffectGraph/Shaders/VFXCommonOutput.cginc\"\r\n\t\t\t\r\n\t\t\t\t\r\n\t\t\t#pragma fragment frag\r\n\t\t\tps_output frag(ps_input i)\r\n\t\t\t{\r\n\t\t\t\tps_output o = (ps_output)0;\r\n\t\t\t\to.color = VFXGetFragmentColor(i);\r\n\t\t\t\to.color *= VFXGetTextureColor(VFX_SAMPLER(mainTexture),i);\t\t\r\n\t\t\t\tVFXClipFragmentColor(o.color.a,i);\r\n\t\t\t\treturn o;\r\n\t\t\t}\r\n\t\t\tENDHLSL\r\n\t\t}\r\n\t\t\r\n\r\n\t\t\r\n\t}\r\n}\r\n"
-=======
     source: "Shader \"Hidden/VFX/ParticleQuads\"\r\n{\r\n\tSubShader\r\n\t{\t\r\n\t\tCull Off\r\n\t\t\r\n\t\tTags { \"Queue\"=\"Transparent\" \"IgnoreProjector\"=\"True\" \"RenderType\"=\"Transparent\" }\r\n\t\t\r\n\t\t\r\n\t\t\r\n\t\t\r\n\t\t\r\n\t\t\r\n\t\t\r\n\t\t\r\n\t\t\r\n\t\t\r\n\t\t\r\n\t\t\r\n\t\tBlend SrcAlpha One\r\n\t\tZTest LEqual\r\n\t\tZWrite Off\r\n\t\tCull Off\r\n\t\t\r\n\t\r\n\t\t\t\r\n\t\tHLSLINCLUDE\r\n\t\t#if !defined(VFX_WORLD_SPACE) && !defined(VFX_LOCAL_SPACE)\r\n\t\t#define VFX_LOCAL_SPACE 1\r\n\t\t#endif\r\n\t\t\r\n\t\t#include \"HLSLSupport.cginc\"\r\n\t\t#define NB_THREADS_PER_GROUP 64\r\n\t\t#define VFX_USE_POSITION_CURRENT 1\r\n\t\t#define VFX_USE_SIZEX_CURRENT 1\r\n\t\t#define VFX_USE_COLOR_CURRENT 1\r\n\t\t#define VFX_USE_ALPHA_CURRENT 1\r\n\t\t#define VFX_USE_ALIVE_CURRENT 1\r\n\t\t#define VFX_USE_AXISX_CURRENT 1\r\n\t\t#define VFX_USE_AXISY_CURRENT 1\r\n\t\t#define VFX_USE_AXISZ_CURRENT 1\r\n\t\t#define VFX_USE_ANGLEX_CURRENT 1\r\n\t\t#define VFX_USE_ANGLEY_CURRENT 1\r\n\t\t#define VFX_USE_ANGLEZ_CURRENT 1\r\n\t\t#define VFX_USE_PIVOT_CURRENT 1\r\n\t\t\r\n\t\t\r\n\t\t\r\n\t\t#define VFX_LOCAL_SPACE 1\r\n\t\t\r\n\r\n\t\tCBUFFER_START(parameters)\r\n\t\t    float3 Color_b;\r\n\t\t    float Alpha_a;\r\n\t\tCBUFFER_END\r\n\t\tTexture2D mainTexture;\r\n\t\tSamplerState samplermainTexture;\r\n\t\t\r\n\r\n\t\t\r\n\t\t#define VFX_NEEDS_COLOR_INTERPOLATOR (VFX_USE_COLOR_CURRENT || VFX_USE_ALPHA_CURRENT)\r\n\t\t#define IS_TRANSPARENT_PARTICLE (!IS_OPAQUE_PARTICLE)\r\n\t\t\r\n\t\tByteAddressBuffer attributeBuffer;\t\r\n\t\t\r\n\t\t#if VFX_HAS_INDIRECT_DRAW\r\n\t\tStructuredBuffer<uint> indirectBuffer;\t\r\n\t\t#endif\t\r\n\t\t\r\n\t\t#if USE_DEAD_LIST_COUNT\r\n\t\tByteAddressBuffer deadListCount;\r\n\t\t#endif\r\n\t\t\r\n\t\tCBUFFER_START(outputParams)\r\n\t\t\tfloat nbMax;\r\n\t\t\tfloat systemSeed;\r\n\t\tCBUFFER_END\r\n\t\t\r\n\t\tENDHLSL\r\n\t\t\r\n\r\n\t\t\r\n\t\t// Forward pass\r\n\t\tPass\r\n\t\t{\t\t\r\n\t\t\tTags { \"LightMode\"=\"ForwardOnly\" }\r\n\t\t\t\r\n\t\t\tHLSLPROGRAM\r\n\t\t\t#pragma target 4.5\r\n\t\t\t\r\n\t\t\tstruct ps_input\r\n\t\t\t{\r\n\t\t\t\tfloat4 pos : SV_POSITION;\r\n\t\t\t\t#if USE_FLIPBOOK_INTERPOLATION\r\n\t\t\t\tfloat4 uv : TEXCOORD0;\r\n\t\t\t\t#else\r\n\t\t\t\tfloat2 uv : TEXCOORD0;\t\r\n\t\t\t\t#endif\r\n\t\t\t\t#if VFX_NEEDS_COLOR_INTERPOLATOR\r\n\t\t\t\tnointerpolation float4 color : COLOR0;\r\n\t\t\t\t#endif\r\n\t\t\t\t#if USE_SOFT_PARTICLE || USE_ALPHA_TEST || USE_FLIPBOOK_INTERPOLATION\r\n\t\t\t\t// x: inverse soft particles fade distance\r\n\t\t\t\t// y: alpha threshold\r\n\t\t\t\t// z: frame blending factor\r\n\t\t\t\tnointerpolation float3 builtInInterpolants : TEXCOORD1;\r\n\t\t\t\t#endif\r\n\t\t\t\t#if USE_SOFT_PARTICLE\r\n\t\t\t\tfloat4 projPos : TEXCOORD2;\t\t\r\n\t\t\t\t#endif\r\n\t\t\t};\r\n\t\t\t\r\n\t\t\tstruct ps_output\r\n\t\t\t{\r\n\t\t\t\tfloat4 color : SV_Target0;\r\n\t\t\t};\r\n\t\t\r\n\t\t#define VFX_VARYING_PS_INPUTS ps_input\r\n\t\t#define VFX_VARYING_POSCS pos\r\n\t\t#define VFX_VARYING_POSSS projPos\r\n\t\t#define VFX_VARYING_COLOR color.rgb\r\n\t\t#define VFX_VARYING_ALPHA color.a\r\n\t\t#define VFX_VARYING_INVSOFTPARTICLEFADEDISTANCE builtInInterpolants.x\r\n\t\t#define VFX_VARYING_ALPHATHRESHOLD builtInInterpolants.y\r\n\t\t#define VFX_VARYING_FRAMEBLEND builtInInterpolants.z\r\n\t\t#define VFX_VARYING_UV uv\r\n\t\t\t\t\r\n\t\t\t#if !(defined(VFX_VARYING_PS_INPUTS) && defined(VFX_VARYING_POSCS))\r\n\t\t\t#error VFX_VARYING_PS_INPUTS, VFX_VARYING_POSCS and VFX_VARYING_UV must be defined.\r\n\t\t\t#endif\r\n\t\t\t\r\n\t\t\t#include \"Assets/VFXEditor/Shaders/RenderPipeline/HDRP/VFXCommon.cginc\"\r\n\t\t\t#include \"Assets/VFXEditor/Shaders/VFXCommon.cginc\"\r\n\t\t\t\r\n\r\n\t\t\tvoid SetAttribute_FA287C3A(inout float alpha, float Alpha) /*attribute:alpha Composition:Overwrite Source:Slot Random:Off channels:XYZ */\r\n\t\t\t{\r\n\t\t\t    alpha = Alpha;\r\n\t\t\t}\r\n\t\t\tvoid SetAttribute_CA95FE17(inout float3 color, float3 Color) /*attribute:color Composition:Overwrite Source:Slot Random:Off channels:XYZ */\r\n\t\t\t{\r\n\t\t\t    color = Color;\r\n\t\t\t}\r\n\t\t\tvoid Orient_1(inout float3 axisX, inout float3 axisY, inout float3 axisZ, float3 position) /*mode:FaceCameraPosition */\r\n\t\t\t{\r\n\t\t\t    \r\n\t\t\t    if (unity_OrthoParams.w == 1.0f) // Face plane for ortho\r\n\t\t\t    {\r\n\t\t\t        float3x3 viewRot = GetVFXToViewRotMatrix();\r\n\t\t\t        axisX = viewRot[0].xyz;\r\n\t\t\t        axisY = viewRot[1].xyz;\r\n\t\t\t        #if VFX_LOCAL_SPACE // Need to remove potential scale in local transform\r\n\t\t\t        axisX = normalize(axisX);\r\n\t\t\t        axisY = normalize(axisY);\r\n\t\t\t        axisZ = cross(axisX,axisY);\r\n\t\t\t        #else\r\n\t\t\t        axisZ = -viewRot[2].xyz;\r\n\t\t\t        #endif\r\n\t\t\t    }\r\n\t\t\t    else\r\n\t\t\t    {\r\n\t\t\t        axisZ = normalize(position - GetViewVFXPosition());\r\n\t\t\t        axisX = normalize(cross(GetVFXToViewRotMatrix()[1].xyz,axisZ));\r\n\t\t\t        axisY = cross(axisZ,axisX);\r\n\t\t\t    }\r\n\t\t\t    \r\n\t\t\t}\r\n\t\t\tvoid SubpixelAA(float3 position, inout float alpha, inout float sizeX)\r\n\t\t\t{\r\n\t\t\t    \r\n\t\t\t    float2 size = float2(sizeX,sizeX);\r\n\t\t\t    float clipPosW = TransformPositionVFXToClip(position).w;\r\n\t\t\t    float minSize = clipPosW / (0.5f * min(UNITY_MATRIX_P[0][0] * _ScreenParams.x,-UNITY_MATRIX_P[1][1] * _ScreenParams.y)); // max size in one pixel\r\n\t\t\t    float2 clampedSize = max(size,minSize);\r\n\t\t\t    float fade = (size.x * size.y) / (clampedSize.x * clampedSize.y);\r\n\t\t\t    alpha *= fade;\r\n\t\t\t    size = clampedSize;\r\n\t\t\t    sizeX = size.x;\r\n\t\t\t    \r\n\t\t\t}\r\n\t\t\t\r\n\r\n\t\t\t\r\n\t\t\t#pragma vertex vert\r\n\t\t\tVFX_VARYING_PS_INPUTS vert(uint id : SV_VertexID, uint instanceID : SV_InstanceID)\r\n\t\t\t{\r\n\t\t\t\tuint index = (id >> 2) + instanceID * 2048;\r\n\t\t\t\tVFX_VARYING_PS_INPUTS o = (VFX_VARYING_PS_INPUTS)0;\r\n\t\t\t\t\r\n\t\t\t\t\r\n\t\t\t\t\t\t#if VFX_HAS_INDIRECT_DRAW\r\n\t\t\t\t\t\t#if USE_DEAD_LIST_COUNT\r\n\t\t\t\t\t\t\tif (index >= asuint(nbMax) - deadListCount.Load(0))\r\n\t\t\t\t\t\t\t\treturn o;\r\n\t\t\t\t\t\t#endif\r\n\t\t\t\t\t\t\r\n\t\t\t\t\t\t\tindex = indirectBuffer[index];\r\n\t\t\t\t\t\t\tfloat3 position = asfloat(attributeBuffer.Load3((index * 0x4 + 0x1000) << 2));\r\n\t\t\t\t\t\t\tfloat sizeX = asfloat(attributeBuffer.Load((index * 0x1 + 0x5000) << 2));\r\n\t\t\t\t\t\t\tfloat3 color = float3(1,1,1);\r\n\t\t\t\t\t\t\tfloat alpha = (float)1;\r\n\t\t\t\t\t\t\tbool alive = (attributeBuffer.Load((index * 0x4 + 0x1003) << 2));\r\n\t\t\t\t\t\t\tfloat3 axisX = float3(1,0,0);\r\n\t\t\t\t\t\t\tfloat3 axisY = float3(0,1,0);\r\n\t\t\t\t\t\t\tfloat3 axisZ = float3(0,0,1);\r\n\t\t\t\t\t\t\tfloat angleX = (float)0;\r\n\t\t\t\t\t\t\tfloat angleY = (float)0;\r\n\t\t\t\t\t\t\tfloat angleZ = (float)0;\r\n\t\t\t\t\t\t\tfloat3 pivot = float3(0,0,0);\r\n\t\t\t\t\t\t\t\r\n\t\t\t\t\r\n\t\t\t\t\t\t#else\r\n\t\t\t\t\t\t\tif (index >= asuint(nbMax))\r\n\t\t\t\t\t\t\t\treturn o;\r\n\t\t\t\t\t\t\t\r\n\t\t\t\t\t\t\tbool alive = (attributeBuffer.Load((index * 0x4 + 0x1003) << 2));\r\n\t\t\t\t\t\t\t\r\n\t\t\t\t\r\n\t\t\t\t\t\t\tif (!alive)\r\n\t\t\t\t\t\t\t\treturn o;\r\n\t\t\t\t\t\t\t\r\n\t\t\t\t\t\t\tfloat3 position = asfloat(attributeBuffer.Load3((index * 0x4 + 0x1000) << 2));\r\n\t\t\t\t\t\t\tfloat sizeX = asfloat(attributeBuffer.Load((index * 0x1 + 0x5000) << 2));\r\n\t\t\t\t\t\t\tfloat3 color = float3(1,1,1);\r\n\t\t\t\t\t\t\tfloat alpha = (float)1;\r\n\t\t\t\t\t\t\tfloat3 axisX = float3(1,0,0);\r\n\t\t\t\t\t\t\tfloat3 axisY = float3(0,1,0);\r\n\t\t\t\t\t\t\tfloat3 axisZ = float3(0,0,1);\r\n\t\t\t\t\t\t\tfloat angleX = (float)0;\r\n\t\t\t\t\t\t\tfloat angleY = (float)0;\r\n\t\t\t\t\t\t\tfloat angleZ = (float)0;\r\n\t\t\t\t\t\t\tfloat3 pivot = float3(0,0,0);\r\n\t\t\t\t\t\t\t\r\n\t\t\t\t\r\n\t\t\t\t\t\t#endif\r\n\t\t\t\t\t\t\r\n\t\t\t\tSetAttribute_FA287C3A( /*inout */alpha, Alpha_a);\r\n\t\t\t\tSetAttribute_CA95FE17( /*inout */color, Color_b);\r\n\t\t\t\tOrient_1( /*inout */axisX,  /*inout */axisY,  /*inout */axisZ, position);\r\n\t\t\t\tSubpixelAA(position,  /*inout */alpha,  /*inout */sizeX);\r\n\t\t\t\t\r\n\r\n\t\t\t\t\r\n\t\t\t\tif (!alive)\r\n\t\t\t\t\treturn o;\r\n\t\t\t\t\r\n\t\t\t\to.VFX_VARYING_UV.x = float(id & 1);\r\n\t\t\t\to.VFX_VARYING_UV.y = float((id & 2) >> 1);\r\n\t\t\t\t\r\n\t\t\t\t\r\n\t\t\t\t\t\tfloat3 size = float3(sizeX,sizeX,sizeX);\r\n\t\t\t\t\t\t#if VFX_USE_SIZEY_CURRENT\r\n\t\t\t\t\t\tsize.y = sizeY;\r\n\t\t\t\t\t\t#endif\r\n\t\t\t\t\t\t#if VFX_USE_SIZEZ_CURRENT\r\n\t\t\t\t\t\tsize.z = sizeZ;\r\n\t\t\t\t\t\t#else\r\n\t\t\t\t\t\tsize.z = min(size.x,size.y);\r\n\t\t\t\t\t\t#endif\r\n\t\t\t\t\t\t\r\n\t\t\t\t\r\n\t\t\t\tconst float2 vOffsets = o.VFX_VARYING_UV.xy * 2.0f - 1.0f;\r\n\t\t\t\tconst float4x4 elementToVFX = GetElementToVFXMatrix(axisX,axisY,axisZ,float3(angleX,angleY,angleZ),pivot,size,position);\r\n\t\t\t\tconst float3 vPos = mul(elementToVFX,float4(vOffsets,0.0f,1.0f)).xyz;\r\n\t\t\t\r\n\t\t\t\to.VFX_VARYING_POSCS = TransformPositionVFXToClip(vPos);\r\n\t\t\t\r\n\t\t\t\t\r\n\t\t\t\t\t\t#if VFX_USE_COLOR_CURRENT && defined(VFX_VARYING_COLOR)\r\n\t\t\t\t\t\to.VFX_VARYING_COLOR = color;\r\n\t\t\t\t\t\t#endif\r\n\t\t\t\t\t\t#if VFX_USE_ALPHA_CURRENT && defined(VFX_VARYING_ALPHA) \r\n\t\t\t\t\t\to.VFX_VARYING_ALPHA = alpha;\r\n\t\t\t\t\t\t#endif\r\n\t\t\t\t\t\t\r\n\t\t\t\t\t\t\r\n\t\t\t\t\t\t#if USE_SOFT_PARTICLE && defined(VFX_VARYING_INVSOFTPARTICLEFADEDISTANCE)\r\n\t\t\t\t\t\t\r\n\t\t\t\t\t\to.VFX_VARYING_INVSOFTPARTICLEFADEDISTANCE = invSoftParticlesFadeDistance;\r\n\t\t\t\t\t\t#endif\r\n\t\t\t\t\t\t\r\n\t\t\t\t\t\t#if (VFX_NEEDS_POSSS || USE_SOFT_PARTICLE) && defined(VFX_VARYING_POSSS) && defined(VFX_VARYING_POSCS)\r\n\t\t\t\t\t\to.VFX_VARYING_POSSS = VFXGetPOSSS(o.VFX_VARYING_POSCS);\r\n\t\t\t\t\t\t#endif\r\n\t\t\t\t\t\t\r\n\t\t\t\t\t\t#if USE_ALPHA_TEST && defined(VFX_VARYING_ALPHATHRESHOLD)\r\n\t\t\t\t\t\t\r\n\t\t\t\t\t\to.VFX_VARYING_ALPHATHRESHOLD = alphaThreshold;\r\n\t\t\t\t\t\t#endif\r\n\t\t\t\t\t\t\r\n\t\t\t\t\t\t#if USE_UV_SCALE_BIAS\r\n\t\t\t\t\t\t\r\n\t\t\t\t\t\t\r\n\t\t\t\t\t\to.VFX_VARYING_UV.xy = o.VFX_VARYING_UV.xy * uvScale + uvBias;\r\n\t\t\t\t\t\t#endif\r\n\t\t\t\t\t\t\r\n\t\t\t\t\t\t\r\n\t\t\t\t\r\n\t\t\t\t\r\n\t\t\t\t\t\t#if USE_FLIPBOOK\r\n\t\t\t\t\t\t\r\n\t\t\t\t\t\t\r\n\t\t\t\t\t\tVFXUVData uvData = GetUVData(flipBookSize, invFlipBookSize, o.VFX_VARYING_UV.xy, texIndex);\r\n\t\t\t\t\t\to.VFX_VARYING_UV.xy = uvData.uvs.xy;\r\n\t\t\t\t\t\t#if USE_FLIPBOOK_INTERPOLATION\r\n\t\t\t\t\t\to.VFX_VARYING_UV.zw = uvData.uvs.zw;\r\n\t\t\t\t\t\to.VFX_VARYING_FRAMEBLEND = uvData.blend;\r\n\t\t\t\t\t\t#endif\r\n\t\t\t\t\t\t#endif\r\n\t\t\t\t\t\t\r\n\t\t\t\r\n\t\t\t\t\r\n\t\t\t\r\n\t\t\t\treturn o;\r\n\t\t\t}\r\n\t\t\t\r\n\t\t\t\r\n\t\t\t\r\n\t\t\t\r\n\t\t\t#include \"Assets/VFXEditor/Shaders/VFXCommonOutput.cginc\"\r\n\t\t\t\r\n\t\t\t\t\r\n\t\t\t#pragma fragment frag\r\n\t\t\tps_output frag(ps_input i)\r\n\t\t\t{\r\n\t\t\t\tps_output o = (ps_output)0;\r\n\t\t\t\to.color = VFXGetFragmentColor(i);\r\n\t\t\t\to.color *= VFXGetTextureColor(VFX_SAMPLER(mainTexture),i);\t\t\r\n\t\t\t\tVFXClipFragmentColor(o.color.a,i);\r\n\t\t\t\treturn o;\r\n\t\t\t}\r\n\t\t\tENDHLSL\r\n\t\t}\r\n\t\t\r\n\r\n\t\t\r\n\t}\r\n}\r\n"
->>>>>>> a3eabf5f
   - compute: 1
     name: Temp_compute_d_initialize_Runtime.compute
-    source: "#pragma kernel CSMain\r\n#include \"HLSLSupport.cginc\"\r\n#define NB_THREADS_PER_GROUP 64\r\n#define VFX_USE_LIFETIME_CURRENT 1\r\n#define VFX_USE_POSITION_CURRENT 1\r\n#define VFX_USE_SEED_CURRENT 1\r\n#define VFX_USE_SIZEX_CURRENT 1\r\n#define VFX_USE_VELOCITY_CURRENT 1\r\n#define VFX_USE_AGE_CURRENT 1\r\n#define VFX_USE_ALIVE_CURRENT 1\r\n#define VFX_LOCAL_SPACE 1\r\n\r\n\r\n\r\n#include \"VisualEffectGraph/Shaders/Common/VFXCommonCompute.cginc\"\r\n#include \"VisualEffectGraph/Shaders/VFXCommon.cginc\"\r\n\r\n\r\n\r\nRWByteAddressBuffer attributeBuffer;\r\nByteAddressBuffer sourceAttributeBuffer;\r\n\r\nCBUFFER_START(initParams)\r\n#if !VFX_USE_SPAWNER_FROM_GPU\r\n    uint nbSpawned;\t\t\t\t\t// Numbers of particle spawned\r\n    uint spawnIndex;\t\t\t\t// Index of the first particle spawned\r\n#else\r\n    uint offsetInAdditionalOutput;\r\n\tuint nbMax;\r\n#endif\r\n\tuint systemSeed;\r\nCBUFFER_END\r\n\r\n#if VFX_USE_ALIVE_CURRENT\r\nConsumeStructuredBuffer<uint> deadListIn;\r\nByteAddressBuffer deadListCount; // This is bad to use a SRV to fetch deadList count but Unity API currently prevent from copying to CB\r\n#endif\r\n\r\n#if VFX_USE_SPAWNER_FROM_GPU\r\nStructuredBuffer<uint> eventList;\r\nByteAddressBuffer inputAdditional;\r\n#endif\r\n\r\nvoid SetAttribute_2466D9DD(inout float lifetime, float Lifetime) /*attribute:lifetime Composition:Overwrite Source:Slot Random:Off channels:XYZ */\r\n{\r\n    lifetime = Lifetime;\r\n}\r\nvoid PositionAABox_18D(inout float3 position, inout uint seed, float3 Box_center, float3 Box_size) /*positionMode:Volume spawnMode:Randomized */\r\n{\r\n    position = Box_size * (RAND3 - 0.5f) + Box_center;\r\n}\r\nvoid SetAttribute_378150AB(inout float sizeX, inout uint seed, float Min, float Max) /*attribute:size Composition:Overwrite Source:Slot Random:Uniform channels:X */\r\n{\r\n    sizeX = lerp(Min.x,Max.x,RAND);\r\n}\r\n\r\n\r\n\r\n[numthreads(NB_THREADS_PER_GROUP,1,1)]\r\nvoid CSMain(uint3 id : SV_DispatchThreadID)\r\n{\r\n#if VFX_USE_SPAWNER_FROM_GPU\r\n    uint maxThreadId = inputAdditional.Load((offsetInAdditionalOutput * 2 + 0) << 2);\r\n    uint currentSpawnIndex = inputAdditional.Load((offsetInAdditionalOutput * 2 + 1) << 2) - maxThreadId;\r\n#else\r\n    uint maxThreadId = nbSpawned;\r\n    uint currentSpawnIndex = spawnIndex;\r\n#endif\r\n\r\n#if VFX_USE_ALIVE_CURRENT\r\n    maxThreadId = min(maxThreadId, deadListCount.Load(0x0));\r\n#elif VFX_USE_SPAWNER_FROM_GPU\r\n    maxThreadId = min(maxThreadId, nbMax); //otherwise, nbSpawned already clamped on CPU\r\n#endif\r\n\r\n    if (id.x < maxThreadId)\r\n    {\r\n#if VFX_USE_SPAWNER_FROM_GPU\r\n        int sourceIndex = eventList[id.x];\r\n#endif\r\n        uint particleIndex = id.x + currentSpawnIndex;\r\n\t\t\r\n#if !VFX_USE_SPAWNER_FROM_GPU\r\n        int sourceIndex = 0;\r\n        /*//Loop with 1 iteration generate a wrong IL Assembly (and actually, useless code)\r\n        uint currentSumSpawnCount = 0u;\r\n        for (sourceIndex=0; sourceIndex<1; sourceIndex++)\r\n        {\r\n            currentSumSpawnCount += uint(asfloat(sourceAttributeBuffer.Load((sourceIndex * 0x1 + 0x0) << 2)));\r\n            if (id.x < currentSumSpawnCount)\r\n            {\r\n                break;\r\n            }\r\n        }\r\n        */\r\n        \r\n\r\n#endif\r\n        float lifetime = (float)0;\r\n        float3 position = float3(0,0,0);\r\n        uint seed = (uint)0;\r\n        float sizeX = (float)0.1;\r\n        float3 velocity = float3(0,0,0);\r\n        float age = (float)0;\r\n        bool alive = (bool)true;\r\n        \r\n\r\n#if VFX_USE_PARTICLEID_CURRENT\r\n         particleId = particleIndex;\r\n#endif\r\n#if VFX_USE_SEED_CURRENT\r\n        seed = WangHash(particleIndex ^ systemSeed);\r\n#endif\r\n        \r\n        {\r\n            SetAttribute_2466D9DD( /*inout */lifetime, (float)1);\r\n        }\r\n        {\r\n            PositionAABox_18D( /*inout */position,  /*inout */seed, float3(3,1,0), float3(2,0.1,1));\r\n        }\r\n        {\r\n            SetAttribute_378150AB( /*inout */sizeX,  /*inout */seed, (float)0.02, (float)0.1);\r\n        }\r\n        \r\n\r\n\r\n#if VFX_USE_ALIVE_CURRENT\r\n        if (alive)\r\n        {\r\n            uint index = deadListIn.Consume();\r\n            attributeBuffer.Store((index * 0x1 + 0x0) << 2,asuint(lifetime));\r\n            attributeBuffer.Store3((index * 0x4 + 0x1000) << 2,asuint(position));\r\n            attributeBuffer.Store((index * 0x1 + 0x5000) << 2,asuint(sizeX));\r\n            attributeBuffer.Store3((index * 0x4 + 0x6000) << 2,asuint(velocity));\r\n            attributeBuffer.Store((index * 0x4 + 0x6003) << 2,asuint(age));\r\n            attributeBuffer.Store((index * 0x4 + 0x1003) << 2,uint(alive));\r\n            \r\n\r\n        }\r\n#else\r\n        uint index = particleIndex;\r\n        attributeBuffer.Store((index * 0x1 + 0x0) << 2,asuint(lifetime));\r\n        attributeBuffer.Store3((index * 0x4 + 0x1000) << 2,asuint(position));\r\n        attributeBuffer.Store((index * 0x1 + 0x5000) << 2,asuint(sizeX));\r\n        attributeBuffer.Store3((index * 0x4 + 0x6000) << 2,asuint(velocity));\r\n        attributeBuffer.Store((index * 0x4 + 0x6003) << 2,asuint(age));\r\n        attributeBuffer.Store((index * 0x4 + 0x1003) << 2,uint(alive));\r\n        \r\n\r\n#endif\r\n    }\r\n}"
+    source: "#pragma kernel CSMain\r\n#include \"HLSLSupport.cginc\"\r\n#define NB_THREADS_PER_GROUP 64\r\n#define VFX_USE_LIFETIME_CURRENT 1\r\n#define VFX_USE_POSITION_CURRENT 1\r\n#define VFX_USE_SEED_CURRENT 1\r\n#define VFX_USE_SIZEX_CURRENT 1\r\n#define VFX_USE_VELOCITY_CURRENT 1\r\n#define VFX_USE_AGE_CURRENT 1\r\n#define VFX_USE_ALIVE_CURRENT 1\r\n#define VFX_LOCAL_SPACE 1\r\n\r\n\r\nCBUFFER_START(parameters)\r\n    float3 Box_center_b;\r\n    float Lifetime_a;\r\n    float3 Box_size_b;\r\n    float Min_c;\r\n    float Max_c;\r\n    uint3 PADDING_0;\r\nCBUFFER_END\r\n\r\n\r\n#include \"Assets/VFXEditor/Shaders/Common/VFXCommonCompute.cginc\"\r\n#include \"Assets/VFXEditor/Shaders/VFXCommon.cginc\"\r\n\r\n\r\n\r\nRWByteAddressBuffer attributeBuffer;\r\nByteAddressBuffer sourceAttributeBuffer;\r\n\r\nCBUFFER_START(initParams)\r\n#if !VFX_USE_SPAWNER_FROM_GPU\r\n    uint nbSpawned;\t\t\t\t\t// Numbers of particle spawned\r\n    uint spawnIndex;\t\t\t\t// Index of the first particle spawned\r\n#else\r\n    uint offsetInAdditionalOutput;\r\n\tuint nbMax;\r\n#endif\r\n\tuint systemSeed;\r\nCBUFFER_END\r\n\r\n#if VFX_USE_ALIVE_CURRENT\r\nConsumeStructuredBuffer<uint> deadListIn;\r\nByteAddressBuffer deadListCount; // This is bad to use a SRV to fetch deadList count but Unity API currently prevent from copying to CB\r\n#endif\r\n\r\n#if VFX_USE_SPAWNER_FROM_GPU\r\nStructuredBuffer<uint> eventList;\r\nByteAddressBuffer inputAdditional;\r\n#endif\r\n\r\nvoid SetAttribute_2466D9DD(inout float lifetime, float Lifetime) /*attribute:lifetime Composition:Overwrite Source:Slot Random:Off channels:XYZ */\r\n{\r\n    lifetime = Lifetime;\r\n}\r\nvoid PositionAABox_18D(inout float3 position, inout uint seed, float3 Box_center, float3 Box_size) /*positionMode:Volume spawnMode:Randomized */\r\n{\r\n    position = Box_size * (RAND3 - 0.5f) + Box_center;\r\n}\r\nvoid SetAttribute_378150AB(inout float sizeX, inout uint seed, float Min, float Max) /*attribute:size Composition:Overwrite Source:Slot Random:Uniform channels:X */\r\n{\r\n    sizeX = lerp(Min.x,Max.x,RAND);\r\n}\r\n\r\n\r\n\r\n[numthreads(NB_THREADS_PER_GROUP,1,1)]\r\nvoid CSMain(uint3 id : SV_DispatchThreadID)\r\n{\r\n#if VFX_USE_SPAWNER_FROM_GPU\r\n    uint maxThreadId = inputAdditional.Load((offsetInAdditionalOutput * 2 + 0) << 2);\r\n    uint currentSpawnIndex = inputAdditional.Load((offsetInAdditionalOutput * 2 + 1) << 2) - maxThreadId;\r\n#else\r\n    uint maxThreadId = nbSpawned;\r\n    uint currentSpawnIndex = spawnIndex;\r\n#endif\r\n\r\n#if VFX_USE_ALIVE_CURRENT\r\n    maxThreadId = min(maxThreadId, deadListCount.Load(0x0));\r\n#elif VFX_USE_SPAWNER_FROM_GPU\r\n    maxThreadId = min(maxThreadId, nbMax); //otherwise, nbSpawned already clamped on CPU\r\n#endif\r\n\r\n    if (id.x < maxThreadId)\r\n    {\r\n#if VFX_USE_SPAWNER_FROM_GPU\r\n        int sourceIndex = eventList[id.x];\r\n#endif\r\n        uint particleIndex = id.x + currentSpawnIndex;\r\n\t\t\r\n#if !VFX_USE_SPAWNER_FROM_GPU\r\n        int sourceIndex = 0;\r\n        /*//Loop with 1 iteration generate a wrong IL Assembly (and actually, useless code)\r\n        uint currentSumSpawnCount = 0u;\r\n        for (sourceIndex=0; sourceIndex<1; sourceIndex++)\r\n        {\r\n            currentSumSpawnCount += uint(asfloat(sourceAttributeBuffer.Load((sourceIndex * 0x1 + 0x0) << 2)));\r\n            if (id.x < currentSumSpawnCount)\r\n            {\r\n                break;\r\n            }\r\n        }\r\n        */\r\n        \r\n\r\n#endif\r\n        float lifetime = (float)0;\r\n        float3 position = float3(0,0,0);\r\n        uint seed = (uint)0;\r\n        float sizeX = (float)0.1;\r\n        float3 velocity = float3(0,0,0);\r\n        float age = (float)0;\r\n        bool alive = (bool)true;\r\n        \r\n\r\n#if VFX_USE_PARTICLEID_CURRENT\r\n         particleId = particleIndex;\r\n#endif\r\n#if VFX_USE_SEED_CURRENT\r\n        seed = WangHash(particleIndex ^ systemSeed);\r\n#endif\r\n        \r\n        SetAttribute_2466D9DD( /*inout */lifetime, Lifetime_a);\r\n        PositionAABox_18D( /*inout */position,  /*inout */seed, Box_center_b, Box_size_b);\r\n        SetAttribute_378150AB( /*inout */sizeX,  /*inout */seed, Min_c, Max_c);\r\n        \r\n\r\n\r\n#if VFX_USE_ALIVE_CURRENT\r\n        if (alive)\r\n        {\r\n            uint index = deadListIn.Consume();\r\n            attributeBuffer.Store((index * 0x1 + 0x0) << 2,asuint(lifetime));\r\n            attributeBuffer.Store3((index * 0x4 + 0x1000) << 2,asuint(position));\r\n            attributeBuffer.Store((index * 0x1 + 0x5000) << 2,asuint(sizeX));\r\n            attributeBuffer.Store3((index * 0x4 + 0x6000) << 2,asuint(velocity));\r\n            attributeBuffer.Store((index * 0x4 + 0x6003) << 2,asuint(age));\r\n            attributeBuffer.Store((index * 0x4 + 0x1003) << 2,uint(alive));\r\n            \r\n\r\n        }\r\n#else\r\n        uint index = particleIndex;\r\n        attributeBuffer.Store((index * 0x1 + 0x0) << 2,asuint(lifetime));\r\n        attributeBuffer.Store3((index * 0x4 + 0x1000) << 2,asuint(position));\r\n        attributeBuffer.Store((index * 0x1 + 0x5000) << 2,asuint(sizeX));\r\n        attributeBuffer.Store3((index * 0x4 + 0x6000) << 2,asuint(velocity));\r\n        attributeBuffer.Store((index * 0x4 + 0x6003) << 2,asuint(age));\r\n        attributeBuffer.Store((index * 0x4 + 0x1003) << 2,uint(alive));\r\n        \r\n\r\n#endif\r\n    }\r\n}"
   - compute: 1
     name: Temp_compute_e_update_Runtime.compute
-    source: "#pragma kernel CSMain\r\n#include \"HLSLSupport.cginc\"\r\n#define NB_THREADS_PER_GROUP 64\r\n#define VFX_USE_LIFETIME_CURRENT 1\r\n#define VFX_USE_POSITION_CURRENT 1\r\n#define VFX_USE_SIZEX_CURRENT 1\r\n#define VFX_USE_VELOCITY_CURRENT 1\r\n#define VFX_USE_AGE_CURRENT 1\r\n#define VFX_USE_ALIVE_CURRENT 1\r\n#define VFX_LOCAL_SPACE 1\r\n\r\n\r\nCBUFFER_START(parameters)\r\n    float deltaTime_a;\r\n    uint3 PADDING_0;\r\nCBUFFER_END\r\n\r\n\r\n#include \"VisualEffectGraph/Shaders/Common/VFXCommonCompute.cginc\"\r\n#include \"VisualEffectGraph/Shaders/VFXCommon.cginc\"\r\n\r\n\r\n\r\nRWByteAddressBuffer attributeBuffer;\r\n\r\n#if VFX_USE_ALIVE_CURRENT\r\nAppendStructuredBuffer<uint> deadListOut;\r\n#endif\r\n\r\n#if VFX_HAS_INDIRECT_DRAW\r\nAppendStructuredBuffer<uint> indirectBuffer;\r\n#endif\r\n\r\nCBUFFER_START(updateParams)\r\n    uint nbMax;\r\n\tuint systemSeed;\r\nCBUFFER_END\r\n\r\nvoid Gravity(inout float3 velocity, float3 GravityVector, float deltaTime)\r\n{\r\n    velocity += GravityVector * deltaTime;\r\n}\r\nvoid CollisionPlane_18D(inout float3 position, inout float3 velocity, inout float age, float lifetime, float sizeX, float3 Plane_position, float3 Plane_normal, float Elasticity, float Friction, float LifetimeLoss, float deltaTime, float colliderSign, float radius, float4 plane) /*mode:Solid radiusMode:FromSize roughSurface:False */\r\n{\r\n    \r\n    float3 nextPos = position + velocity * deltaTime;\r\n    float3 n = plane.xyz; // plane.xyz is already multiplied by collider sign\r\n    float w = plane.w;\r\n    float distToPlane = dot(nextPos, n) - w - radius;\r\n    if (distToPlane < 0.0f)\r\n    {\r\n        position -= n * distToPlane;\r\n    \r\n        float projVelocity = dot(n, velocity);\r\n    \r\n        float3 normalVelocity = projVelocity * n;\r\n        float3 tangentVelocity = velocity - normalVelocity;\r\n    \r\n        if (projVelocity < 0)\r\n            velocity -= ((1 + Elasticity) * projVelocity) * n;\r\n        velocity -= Friction * tangentVelocity;\r\n    \r\n        age += (LifetimeLoss * lifetime);\r\n    \r\n    }\r\n}\r\nvoid EulerIntegration(inout float3 position, float3 velocity, float deltaTime)\r\n{\r\n    position += velocity * deltaTime;\r\n}\r\nvoid Age(inout float age, float deltaTime)\r\n{\r\n    age += deltaTime;\r\n}\r\nvoid Reap(float age, float lifetime, inout bool alive)\r\n{\r\n    if(age > lifetime) { alive = false; }\r\n}\r\n\r\n\r\n\r\n[numthreads(NB_THREADS_PER_GROUP,1,1)]\r\nvoid CSMain(uint3 id : SV_DispatchThreadID, uint3 groupId : SV_GroupThreadID)\r\n{\r\n    uint index = id.x;\r\n\tif (id.x < nbMax)\r\n\t{\r\n#if VFX_USE_ALIVE_CURRENT\r\n\t\tbool alive = (attributeBuffer.Load((index * 0x4 + 0x1003) << 2));\r\n\t\t\r\n\r\n\t\tif (alive)\r\n\t\t{\r\n\t\t\tfloat lifetime = asfloat(attributeBuffer.Load((index * 0x1 + 0x0) << 2));\r\n\t\t\tfloat3 position = asfloat(attributeBuffer.Load3((index * 0x4 + 0x1000) << 2));\r\n\t\t\tfloat sizeX = asfloat(attributeBuffer.Load((index * 0x1 + 0x5000) << 2));\r\n\t\t\tfloat3 velocity = asfloat(attributeBuffer.Load3((index * 0x4 + 0x6000) << 2));\r\n\t\t\tfloat age = asfloat(attributeBuffer.Load((index * 0x4 + 0x6003) << 2));\r\n\t\t\t\r\n\r\n\t\t\t\r\n#if VFX_USE_OLDPOSITION_CURRENT\r\n\t\t\toldPosition = position;\r\n#endif\r\n\t\t\t\r\n\t\t\t{\r\n\t\t\t    Gravity( /*inout */velocity, float3(0,-9.81,0), deltaTime_a);\r\n\t\t\t}\r\n\t\t\t{\r\n\t\t\t    float tmp_w = sizeX * (float)0.5;\r\n\t\t\t    CollisionPlane_18D( /*inout */position,  /*inout */velocity,  /*inout */age, lifetime, sizeX, float3(3,-1,0), float3(0.4472136,0.8944272,0), (float)0, (float)0, (float)0, deltaTime_a, (float)1, tmp_w, float4(0.4472136,0.8944272,0,0.4472135));\r\n\t\t\t}\r\n\t\t\tEulerIntegration( /*inout */position, velocity, deltaTime_a);\r\n\t\t\tAge( /*inout */age, deltaTime_a);\r\n\t\t\tReap(age, lifetime,  /*inout */alive);\r\n\t\t\t\r\n\r\n\t\t\tif (alive)\r\n\t\t\t{\r\n\t\t\t\tattributeBuffer.Store3((index * 0x4 + 0x1000) << 2,asuint(position));\r\n\t\t\t\tattributeBuffer.Store3((index * 0x4 + 0x6000) << 2,asuint(velocity));\r\n\t\t\t\tattributeBuffer.Store((index * 0x4 + 0x6003) << 2,asuint(age));\r\n\t\t\t\t\r\n\r\n#if VFX_HAS_INDIRECT_DRAW\r\n\t\t\t\tindirectBuffer.Append(index);\r\n#endif\r\n\t\t\t}\r\n\t\t\telse\r\n\t\t\t{\r\n\t\t\t\tattributeBuffer.Store((index * 0x4 + 0x1003) << 2,uint(alive));\r\n\t\t\t\t\r\n\r\n\t\t\t\tdeadListOut.Append(index);\r\n\t\t\t}\r\n\t\t}\r\n#else\r\n\t\tfloat lifetime = asfloat(attributeBuffer.Load((index * 0x1 + 0x0) << 2));\r\n\t\tfloat3 position = asfloat(attributeBuffer.Load3((index * 0x4 + 0x1000) << 2));\r\n\t\tfloat sizeX = asfloat(attributeBuffer.Load((index * 0x1 + 0x5000) << 2));\r\n\t\tfloat3 velocity = asfloat(attributeBuffer.Load3((index * 0x4 + 0x6000) << 2));\r\n\t\tfloat age = asfloat(attributeBuffer.Load((index * 0x4 + 0x6003) << 2));\r\n\t\tbool alive = (attributeBuffer.Load((index * 0x4 + 0x1003) << 2));\r\n\t\t\r\n\r\n\t\t\r\n#if VFX_USE_OLDPOSITION_CURRENT\r\n\t\toldPosition = position;\r\n#endif\r\n\t\t\r\n\t\t{\r\n\t\t    Gravity( /*inout */velocity, float3(0,-9.81,0), deltaTime_a);\r\n\t\t}\r\n\t\t{\r\n\t\t    float tmp_w = sizeX * (float)0.5;\r\n\t\t    CollisionPlane_18D( /*inout */position,  /*inout */velocity,  /*inout */age, lifetime, sizeX, float3(3,-1,0), float3(0.4472136,0.8944272,0), (float)0, (float)0, (float)0, deltaTime_a, (float)1, tmp_w, float4(0.4472136,0.8944272,0,0.4472135));\r\n\t\t}\r\n\t\tEulerIntegration( /*inout */position, velocity, deltaTime_a);\r\n\t\tAge( /*inout */age, deltaTime_a);\r\n\t\tReap(age, lifetime,  /*inout */alive);\r\n\t\t\r\n\r\n\t\tattributeBuffer.Store3((index * 0x4 + 0x1000) << 2,asuint(position));\r\n\t\tattributeBuffer.Store3((index * 0x4 + 0x6000) << 2,asuint(velocity));\r\n\t\tattributeBuffer.Store((index * 0x4 + 0x6003) << 2,asuint(age));\r\n\t\tattributeBuffer.Store((index * 0x4 + 0x1003) << 2,uint(alive));\r\n\t\t\r\n\r\n#if VFX_HAS_INDIRECT_DRAW\r\n\t\tindirectBuffer.Append(index);\r\n#endif\r\n#endif\r\n\t}\r\n}"
+    source: "#pragma kernel CSMain\r\n#include \"HLSLSupport.cginc\"\r\n#define NB_THREADS_PER_GROUP 64\r\n#define VFX_USE_LIFETIME_CURRENT 1\r\n#define VFX_USE_POSITION_CURRENT 1\r\n#define VFX_USE_SIZEX_CURRENT 1\r\n#define VFX_USE_VELOCITY_CURRENT 1\r\n#define VFX_USE_AGE_CURRENT 1\r\n#define VFX_USE_ALIVE_CURRENT 1\r\n#define VFX_LOCAL_SPACE 1\r\n\r\n\r\nCBUFFER_START(parameters)\r\n    float4 plane_b;\r\n    float3 GravityVector_a;\r\n    float deltaTime_a;\r\n    float3 Plane_position_b;\r\n    float Elasticity_b;\r\n    float3 Plane_normal_b;\r\n    float Friction_b;\r\n    float LifetimeLoss_b;\r\n    uint3 PADDING_0;\r\nCBUFFER_END\r\n\r\n\r\n#include \"Assets/VFXEditor/Shaders/Common/VFXCommonCompute.cginc\"\r\n#include \"Assets/VFXEditor/Shaders/VFXCommon.cginc\"\r\n\r\n\r\n\r\nRWByteAddressBuffer attributeBuffer;\r\n\r\n#if VFX_USE_ALIVE_CURRENT\r\nAppendStructuredBuffer<uint> deadListOut;\r\n#endif\r\n\r\n#if VFX_HAS_INDIRECT_DRAW\r\nAppendStructuredBuffer<uint> indirectBuffer;\r\n#endif\r\n\r\nCBUFFER_START(updateParams)\r\n    uint nbMax;\r\n\tuint systemSeed;\r\nCBUFFER_END\r\n\r\nvoid Gravity(inout float3 velocity, float3 GravityVector, float deltaTime)\r\n{\r\n    velocity += GravityVector * deltaTime;\r\n}\r\nvoid CollisionPlane_18D(inout float3 position, inout float3 velocity, inout float age, float lifetime, float sizeX, float3 Plane_position, float3 Plane_normal, float Elasticity, float Friction, float LifetimeLoss, float deltaTime, float colliderSign, float radius, float4 plane) /*mode:Solid radiusMode:FromSize roughSurface:False */\r\n{\r\n    \r\n    float3 nextPos = position + velocity * deltaTime;\r\n    float3 n = plane.xyz; // plane.xyz is already multiplied by collider sign\r\n    float w = plane.w;\r\n    float distToPlane = dot(nextPos, n) - w - radius;\r\n    if (distToPlane < 0.0f)\r\n    {\r\n        position -= n * distToPlane;\r\n    \r\n        float projVelocity = dot(n, velocity);\r\n    \r\n        float3 normalVelocity = projVelocity * n;\r\n        float3 tangentVelocity = velocity - normalVelocity;\r\n    \r\n        if (projVelocity < 0)\r\n            velocity -= ((1 + Elasticity) * projVelocity) * n;\r\n        velocity -= Friction * tangentVelocity;\r\n    \r\n        age += (LifetimeLoss * lifetime);\r\n    \r\n    }\r\n}\r\nvoid EulerIntegration(inout float3 position, float3 velocity, float deltaTime)\r\n{\r\n    position += velocity * deltaTime;\r\n}\r\nvoid Age(inout float age, float deltaTime)\r\n{\r\n    age += deltaTime;\r\n}\r\nvoid Reap(float age, float lifetime, inout bool alive)\r\n{\r\n    if(age > lifetime) { alive = false; }\r\n}\r\n\r\n\r\n\r\n[numthreads(NB_THREADS_PER_GROUP,1,1)]\r\nvoid CSMain(uint3 id : SV_DispatchThreadID, uint3 groupId : SV_GroupThreadID)\r\n{\r\n    uint index = id.x;\r\n\tif (id.x < nbMax)\r\n\t{\r\n#if VFX_USE_ALIVE_CURRENT\r\n\t\tbool alive = (attributeBuffer.Load((index * 0x4 + 0x1003) << 2));\r\n\t\t\r\n\r\n\t\tif (alive)\r\n\t\t{\r\n\t\t\tfloat lifetime = asfloat(attributeBuffer.Load((index * 0x1 + 0x0) << 2));\r\n\t\t\tfloat3 position = asfloat(attributeBuffer.Load3((index * 0x4 + 0x1000) << 2));\r\n\t\t\tfloat sizeX = asfloat(attributeBuffer.Load((index * 0x1 + 0x5000) << 2));\r\n\t\t\tfloat3 velocity = asfloat(attributeBuffer.Load3((index * 0x4 + 0x6000) << 2));\r\n\t\t\tfloat age = asfloat(attributeBuffer.Load((index * 0x4 + 0x6003) << 2));\r\n\t\t\t\r\n\r\n\t\t\t\r\n#if VFX_USE_OLDPOSITION_CURRENT\r\n\t\t\toldPosition = position;\r\n#endif\r\n\t\t\t\r\n\t\t\tGravity( /*inout */velocity, GravityVector_a, deltaTime_a);\r\n\t\t\t{\r\n\t\t\t    float tmp_ba = sizeX * (float)0.5;\r\n\t\t\t    CollisionPlane_18D( /*inout */position,  /*inout */velocity,  /*inout */age, lifetime, sizeX, Plane_position_b, Plane_normal_b, Elasticity_b, Friction_b, LifetimeLoss_b, deltaTime_a, (float)1, tmp_ba, plane_b);\r\n\t\t\t}\r\n\t\t\tEulerIntegration( /*inout */position, velocity, deltaTime_a);\r\n\t\t\tAge( /*inout */age, deltaTime_a);\r\n\t\t\tReap(age, lifetime,  /*inout */alive);\r\n\t\t\t\r\n\r\n\t\t\tif (alive)\r\n\t\t\t{\r\n\t\t\t\tattributeBuffer.Store3((index * 0x4 + 0x1000) << 2,asuint(position));\r\n\t\t\t\tattributeBuffer.Store3((index * 0x4 + 0x6000) << 2,asuint(velocity));\r\n\t\t\t\tattributeBuffer.Store((index * 0x4 + 0x6003) << 2,asuint(age));\r\n\t\t\t\t\r\n\r\n#if VFX_HAS_INDIRECT_DRAW\r\n\t\t\t\tindirectBuffer.Append(index);\r\n#endif\r\n\t\t\t}\r\n\t\t\telse\r\n\t\t\t{\r\n\t\t\t\tattributeBuffer.Store((index * 0x4 + 0x1003) << 2,uint(alive));\r\n\t\t\t\t\r\n\r\n\t\t\t\tdeadListOut.Append(index);\r\n\t\t\t}\r\n\t\t}\r\n#else\r\n\t\tfloat lifetime = asfloat(attributeBuffer.Load((index * 0x1 + 0x0) << 2));\r\n\t\tfloat3 position = asfloat(attributeBuffer.Load3((index * 0x4 + 0x1000) << 2));\r\n\t\tfloat sizeX = asfloat(attributeBuffer.Load((index * 0x1 + 0x5000) << 2));\r\n\t\tfloat3 velocity = asfloat(attributeBuffer.Load3((index * 0x4 + 0x6000) << 2));\r\n\t\tfloat age = asfloat(attributeBuffer.Load((index * 0x4 + 0x6003) << 2));\r\n\t\tbool alive = (attributeBuffer.Load((index * 0x4 + 0x1003) << 2));\r\n\t\t\r\n\r\n\t\t\r\n#if VFX_USE_OLDPOSITION_CURRENT\r\n\t\toldPosition = position;\r\n#endif\r\n\t\t\r\n\t\tGravity( /*inout */velocity, GravityVector_a, deltaTime_a);\r\n\t\t{\r\n\t\t    float tmp_ba = sizeX * (float)0.5;\r\n\t\t    CollisionPlane_18D( /*inout */position,  /*inout */velocity,  /*inout */age, lifetime, sizeX, Plane_position_b, Plane_normal_b, Elasticity_b, Friction_b, LifetimeLoss_b, deltaTime_a, (float)1, tmp_ba, plane_b);\r\n\t\t}\r\n\t\tEulerIntegration( /*inout */position, velocity, deltaTime_a);\r\n\t\tAge( /*inout */age, deltaTime_a);\r\n\t\tReap(age, lifetime,  /*inout */alive);\r\n\t\t\r\n\r\n\t\tattributeBuffer.Store3((index * 0x4 + 0x1000) << 2,asuint(position));\r\n\t\tattributeBuffer.Store3((index * 0x4 + 0x6000) << 2,asuint(velocity));\r\n\t\tattributeBuffer.Store((index * 0x4 + 0x6003) << 2,asuint(age));\r\n\t\tattributeBuffer.Store((index * 0x4 + 0x1003) << 2,uint(alive));\r\n\t\t\r\n\r\n#if VFX_HAS_INDIRECT_DRAW\r\n\t\tindirectBuffer.Append(index);\r\n#endif\r\n#endif\r\n\t}\r\n}"
   - compute: 0
     name: Temp_shader_f_quad output_Runtime.shader
-<<<<<<< HEAD
-    source: "Shader \"Hidden/VFX/ParticleQuads\"\r\n{\r\n\tSubShader\r\n\t{\t\r\n\t\tCull Off\r\n\t\t\r\n\t\tTags { \"Queue\"=\"Transparent\" \"IgnoreProjector\"=\"True\" \"RenderType\"=\"Transparent\" }\r\n\t\t\r\n\t\t\r\n\t\t\r\n\t\t\r\n\t\t\r\n\t\t\r\n\t\t\r\n\t\t\r\n\t\t\r\n\t\t\r\n\t\t\r\n\t\t\r\n\t\tBlend SrcAlpha One\r\n\t\tZTest LEqual\r\n\t\tZWrite Off\r\n\t\tCull Off\r\n\t\t\r\n\t\r\n\t\t\t\r\n\t\tHLSLINCLUDE\r\n\t\t#if !defined(VFX_WORLD_SPACE) && !defined(VFX_LOCAL_SPACE)\r\n\t\t#define VFX_LOCAL_SPACE 1\r\n\t\t#endif\r\n\t\t\r\n\t\t#include \"HLSLSupport.cginc\"\r\n\t\t#define NB_THREADS_PER_GROUP 64\r\n\t\t#define VFX_USE_POSITION_CURRENT 1\r\n\t\t#define VFX_USE_SIZEX_CURRENT 1\r\n\t\t#define VFX_USE_COLOR_CURRENT 1\r\n\t\t#define VFX_USE_ALPHA_CURRENT 1\r\n\t\t#define VFX_USE_ALIVE_CURRENT 1\r\n\t\t#define VFX_USE_AXISX_CURRENT 1\r\n\t\t#define VFX_USE_AXISY_CURRENT 1\r\n\t\t#define VFX_USE_AXISZ_CURRENT 1\r\n\t\t#define VFX_USE_ANGLEX_CURRENT 1\r\n\t\t#define VFX_USE_ANGLEY_CURRENT 1\r\n\t\t#define VFX_USE_ANGLEZ_CURRENT 1\r\n\t\t#define VFX_USE_PIVOT_CURRENT 1\r\n\t\t\r\n\t\t\r\n\t\t#define VFX_LOCAL_SPACE 1\r\n\t\t\r\n\r\n\t\tTexture2D mainTexture;\r\n\t\tSamplerState samplermainTexture;\r\n\t\t\r\n\r\n\t\t\r\n\t\t#define VFX_NEEDS_COLOR_INTERPOLATOR (VFX_USE_COLOR_CURRENT || VFX_USE_ALPHA_CURRENT)\r\n\t\t#define IS_TRANSPARENT_PARTICLE (!IS_OPAQUE_PARTICLE)\r\n\t\t\r\n\t\tByteAddressBuffer attributeBuffer;\t\r\n\t\t\r\n\t\t#if VFX_HAS_INDIRECT_DRAW\r\n\t\tStructuredBuffer<uint> indirectBuffer;\t\r\n\t\t#endif\t\r\n\t\t\r\n\t\t#if USE_DEAD_LIST_COUNT\r\n\t\tByteAddressBuffer deadListCount;\r\n\t\t#endif\r\n\t\t\r\n\t\tCBUFFER_START(outputParams)\r\n\t\t\tfloat nbMax;\r\n\t\t\tfloat systemSeed;\r\n\t\tCBUFFER_END\r\n\t\t\r\n\t\tENDHLSL\r\n\t\t\r\n\r\n\t\t// Forward pass\r\n\t\tPass\r\n\t\t{\t\t\r\n\t\t\tTags { \"LightMode\"=\"ForwardBase\" }\r\n\t\t\t\r\n\t\t\tHLSLPROGRAM\r\n\t\t\t#pragma target 4.5\r\n\t\t\t\r\n\t\t\tstruct ps_input\r\n\t\t\t{\r\n\t\t\t\tfloat4 pos : SV_POSITION;\r\n\t\t\t\t#if USE_FLIPBOOK_INTERPOLATION\r\n\t\t\t\tfloat4 uv : TEXCOORD0;\r\n\t\t\t\t#else\r\n\t\t\t\tfloat2 uv : TEXCOORD0;\t\r\n\t\t\t\t#endif\r\n\t\t\t\t#if VFX_NEEDS_COLOR_INTERPOLATOR\r\n\t\t\t\tnointerpolation float4 color : COLOR0;\r\n\t\t\t\t#endif\r\n\t\t\t\t#if USE_SOFT_PARTICLE || USE_ALPHA_TEST || USE_FLIPBOOK_INTERPOLATION\r\n\t\t\t\t// x: inverse soft particles fade distance\r\n\t\t\t\t// y: alpha threshold\r\n\t\t\t\t// z: frame blending factor\r\n\t\t\t\tnointerpolation float3 builtInInterpolants : TEXCOORD1;\r\n\t\t\t\t#endif\r\n\t\t\t\t#if USE_SOFT_PARTICLE\r\n\t\t\t\tfloat4 projPos : TEXCOORD2;\t\t\r\n\t\t\t\t#endif\r\n\t\t\t};\r\n\t\t\t\r\n\t\t\tstruct ps_output\r\n\t\t\t{\r\n\t\t\t\tfloat4 color : SV_Target0;\r\n\t\t\t};\r\n\t\t\r\n\t\t#define VFX_VARYING_PS_INPUTS ps_input\r\n\t\t#define VFX_VARYING_POSCS pos\r\n\t\t#define VFX_VARYING_POSSS projPos\r\n\t\t#define VFX_VARYING_COLOR color.rgb\r\n\t\t#define VFX_VARYING_ALPHA color.a\r\n\t\t#define VFX_VARYING_INVSOFTPARTICLEFADEDISTANCE builtInInterpolants.x\r\n\t\t#define VFX_VARYING_ALPHATHRESHOLD builtInInterpolants.y\r\n\t\t#define VFX_VARYING_FRAMEBLEND builtInInterpolants.z\r\n\t\t#define VFX_VARYING_UV uv\r\n\t\t\t\t\r\n\t\t\t#if !(defined(VFX_VARYING_PS_INPUTS) && defined(VFX_VARYING_POSCS))\r\n\t\t\t#error VFX_VARYING_PS_INPUTS, VFX_VARYING_POSCS and VFX_VARYING_UV must be defined.\r\n\t\t\t#endif\r\n\t\t\t\r\n\t\t\t#include \"/VisualEffectGraph/Shaders/RenderPipeline/Legacy/VFXCommon.cginc\"\r\n\t\t\t#include \"VisualEffectGraph/Shaders/VFXCommon.cginc\"\r\n\t\t\t\r\n\r\n\t\t\tvoid SetAttribute_FA287C3A(inout float alpha, float Alpha) /*attribute:alpha Composition:Overwrite Source:Slot Random:Off channels:XYZ */\r\n\t\t\t{\r\n\t\t\t    alpha = Alpha;\r\n\t\t\t}\r\n\t\t\tvoid SetAttribute_CA95FE17(inout float3 color, float3 Color) /*attribute:color Composition:Overwrite Source:Slot Random:Off channels:XYZ */\r\n\t\t\t{\r\n\t\t\t    color = Color;\r\n\t\t\t}\r\n\t\t\tvoid Orient_1(inout float3 axisX, inout float3 axisY, inout float3 axisZ, float3 position) /*mode:FaceCameraPosition */\r\n\t\t\t{\r\n\t\t\t    \r\n\t\t\t    if (unity_OrthoParams.w == 1.0f) // Face plane for ortho\r\n\t\t\t    {\r\n\t\t\t        float3x3 viewRot = GetVFXToViewRotMatrix();\r\n\t\t\t        axisX = viewRot[0].xyz;\r\n\t\t\t        axisY = viewRot[1].xyz;\r\n\t\t\t        #if VFX_LOCAL_SPACE // Need to remove potential scale in local transform\r\n\t\t\t        axisX = normalize(axisX);\r\n\t\t\t        axisY = normalize(axisY);\r\n\t\t\t        axisZ = cross(axisX,axisY);\r\n\t\t\t        #else\r\n\t\t\t        axisZ = -viewRot[2].xyz;\r\n\t\t\t        #endif\r\n\t\t\t    }\r\n\t\t\t    else\r\n\t\t\t    {\r\n\t\t\t        axisZ = normalize(position - GetViewVFXPosition());\r\n\t\t\t        axisX = normalize(cross(GetVFXToViewRotMatrix()[1].xyz,axisZ));\r\n\t\t\t        axisY = cross(axisZ,axisX);\r\n\t\t\t    }\r\n\t\t\t    \r\n\t\t\t}\r\n\t\t\tvoid SubpixelAA(float3 position, inout float alpha, inout float sizeX)\r\n\t\t\t{\r\n\t\t\t    \r\n\t\t\t    float2 size = float2(sizeX,sizeX);\r\n\t\t\t    float clipPosW = TransformPositionVFXToClip(position).w;\r\n\t\t\t    float minSize = clipPosW / (0.5f * min(UNITY_MATRIX_P[0][0] * _ScreenParams.x,-UNITY_MATRIX_P[1][1] * _ScreenParams.y)); // max size in one pixel\r\n\t\t\t    float2 clampedSize = max(size,minSize);\r\n\t\t\t    float fade = (size.x * size.y) / (clampedSize.x * clampedSize.y);\r\n\t\t\t    alpha *= fade;\r\n\t\t\t    size = clampedSize;\r\n\t\t\t    sizeX = size.x;\r\n\t\t\t    \r\n\t\t\t}\r\n\t\t\t\r\n\r\n\t\t\t\r\n\t\t\t#pragma vertex vert\r\n\t\t\tVFX_VARYING_PS_INPUTS vert(uint id : SV_VertexID, uint instanceID : SV_InstanceID)\r\n\t\t\t{\r\n\t\t\t\tuint index = (id >> 2) + instanceID * 2048;\r\n\t\t\t\tVFX_VARYING_PS_INPUTS o = (VFX_VARYING_PS_INPUTS)0;\r\n\t\t\t\t\r\n\t\t\t\t\r\n\t\t\t\t\t\t#if VFX_HAS_INDIRECT_DRAW\r\n\t\t\t\t\t\t#if USE_DEAD_LIST_COUNT\r\n\t\t\t\t\t\t\tif (index >= asuint(nbMax) - deadListCount.Load(0))\r\n\t\t\t\t\t\t\t\treturn o;\r\n\t\t\t\t\t\t#endif\r\n\t\t\t\t\t\t\r\n\t\t\t\t\t\t\tindex = indirectBuffer[index];\r\n\t\t\t\t\t\t\tfloat3 position = asfloat(attributeBuffer.Load3((index * 0x4 + 0x1000) << 2));\r\n\t\t\t\t\t\t\tfloat sizeX = asfloat(attributeBuffer.Load((index * 0x1 + 0x5000) << 2));\r\n\t\t\t\t\t\t\tfloat3 color = float3(1,1,1);\r\n\t\t\t\t\t\t\tfloat alpha = (float)1;\r\n\t\t\t\t\t\t\tbool alive = (attributeBuffer.Load((index * 0x4 + 0x1003) << 2));\r\n\t\t\t\t\t\t\tfloat3 axisX = float3(1,0,0);\r\n\t\t\t\t\t\t\tfloat3 axisY = float3(0,1,0);\r\n\t\t\t\t\t\t\tfloat3 axisZ = float3(0,0,1);\r\n\t\t\t\t\t\t\tfloat angleX = (float)0;\r\n\t\t\t\t\t\t\tfloat angleY = (float)0;\r\n\t\t\t\t\t\t\tfloat angleZ = (float)0;\r\n\t\t\t\t\t\t\tfloat3 pivot = float3(0,0,0);\r\n\t\t\t\t\t\t\t\r\n\t\t\t\t\r\n\t\t\t\t\t\t#else\r\n\t\t\t\t\t\t\tif (index >= asuint(nbMax))\r\n\t\t\t\t\t\t\t\treturn o;\r\n\t\t\t\t\t\t\t\r\n\t\t\t\t\t\t\tbool alive = (attributeBuffer.Load((index * 0x4 + 0x1003) << 2));\r\n\t\t\t\t\t\t\t\r\n\t\t\t\t\r\n\t\t\t\t\t\t\tif (!alive)\r\n\t\t\t\t\t\t\t\treturn o;\r\n\t\t\t\t\t\t\t\r\n\t\t\t\t\t\t\tfloat3 position = asfloat(attributeBuffer.Load3((index * 0x4 + 0x1000) << 2));\r\n\t\t\t\t\t\t\tfloat sizeX = asfloat(attributeBuffer.Load((index * 0x1 + 0x5000) << 2));\r\n\t\t\t\t\t\t\tfloat3 color = float3(1,1,1);\r\n\t\t\t\t\t\t\tfloat alpha = (float)1;\r\n\t\t\t\t\t\t\tfloat3 axisX = float3(1,0,0);\r\n\t\t\t\t\t\t\tfloat3 axisY = float3(0,1,0);\r\n\t\t\t\t\t\t\tfloat3 axisZ = float3(0,0,1);\r\n\t\t\t\t\t\t\tfloat angleX = (float)0;\r\n\t\t\t\t\t\t\tfloat angleY = (float)0;\r\n\t\t\t\t\t\t\tfloat angleZ = (float)0;\r\n\t\t\t\t\t\t\tfloat3 pivot = float3(0,0,0);\r\n\t\t\t\t\t\t\t\r\n\t\t\t\t\r\n\t\t\t\t\t\t#endif\r\n\t\t\t\t\t\t\r\n\t\t\t\t{\r\n\t\t\t\t    SetAttribute_FA287C3A( /*inout */alpha, (float)0.3);\r\n\t\t\t\t}\r\n\t\t\t\t{\r\n\t\t\t\t    SetAttribute_CA95FE17( /*inout */color, float3(0.1,0.1,1));\r\n\t\t\t\t}\r\n\t\t\t\tOrient_1( /*inout */axisX,  /*inout */axisY,  /*inout */axisZ, position);\r\n\t\t\t\tSubpixelAA(position,  /*inout */alpha,  /*inout */sizeX);\r\n\t\t\t\t\r\n\r\n\t\t\t\t\r\n\t\t\t\tif (!alive)\r\n\t\t\t\t\treturn o;\r\n\t\t\t\t\r\n\t\t\t\to.VFX_VARYING_UV.x = float(id & 1);\r\n\t\t\t\to.VFX_VARYING_UV.y = float((id & 2) >> 1);\r\n\t\t\t\t\r\n\t\t\t\t\r\n\t\t\t\t\t\tfloat3 size = float3(sizeX,sizeX,sizeX);\r\n\t\t\t\t\t\t#if VFX_USE_SIZEY_CURRENT\r\n\t\t\t\t\t\tsize.y = sizeY;\r\n\t\t\t\t\t\t#endif\r\n\t\t\t\t\t\t#if VFX_USE_SIZEZ_CURRENT\r\n\t\t\t\t\t\tsize.z = sizeZ;\r\n\t\t\t\t\t\t#else\r\n\t\t\t\t\t\tsize.z = min(size.x,size.y);\r\n\t\t\t\t\t\t#endif\r\n\t\t\t\t\t\t\r\n\t\t\t\t\r\n\t\t\t\tfloat4x4 elementToVFX = GetElementToVFXMatrix(axisX,axisY,axisZ,float3(angleX,angleY,angleZ),pivot,size,position);\r\n\t\t\t\tfloat3 vPos = mul(elementToVFX,float4(o.VFX_VARYING_UV.xy * 2.0f - 1.0f,0.0f,1.0f)).xyz;\r\n\t\t\t\r\n\t\t\t\to.VFX_VARYING_POSCS = TransformPositionVFXToClip(vPos);\r\n\t\t\t\r\n\t\t\t\t\r\n\t\t\t\t\t\t#if VFX_USE_COLOR_CURRENT && defined(VFX_VARYING_COLOR)\r\n\t\t\t\t\t\to.VFX_VARYING_COLOR = color;\r\n\t\t\t\t\t\t#endif\r\n\t\t\t\t\t\t#if VFX_USE_ALPHA_CURRENT && defined(VFX_VARYING_ALPHA) \r\n\t\t\t\t\t\to.VFX_VARYING_ALPHA = alpha;\r\n\t\t\t\t\t\t#endif\r\n\t\t\t\t\t\t\r\n\t\t\t\t\t\t\r\n\t\t\t\t\t\t#if USE_SOFT_PARTICLE && defined(VFX_VARYING_INVSOFTPARTICLEFADEDISTANCE)\r\n\t\t\t\t\t\t\r\n\t\t\t\t\t\to.VFX_VARYING_INVSOFTPARTICLEFADEDISTANCE = invSoftParticlesFadeDistance;\r\n\t\t\t\t\t\t#endif\r\n\t\t\t\t\t\t\r\n\t\t\t\t\t\t#if (VFX_NEEDS_POSSS || USE_SOFT_PARTICLE) && defined(VFX_VARYING_POSSS) && defined(VFX_VARYING_POSCS)\r\n\t\t\t\t\t\to.VFX_VARYING_POSSS = VFXGetPOSSS(o.VFX_VARYING_POSCS);\r\n\t\t\t\t\t\t#endif\r\n\t\t\t\t\t\t\r\n\t\t\t\t\t\t#if USE_ALPHA_TEST && defined(VFX_VARYING_ALPHATHRESHOLD)\r\n\t\t\t\t\t\t\r\n\t\t\t\t\t\to.VFX_VARYING_ALPHATHRESHOLD = alphaThreshold;\r\n\t\t\t\t\t\t#endif\r\n\t\t\t\t\t\t\r\n\t\t\t\t\t\t#if USE_UV_SCALE_BIAS\r\n\t\t\t\t\t\t\r\n\t\t\t\t\t\t\r\n\t\t\t\t\t\to.VFX_VARYING_UV.xy = o.VFX_VARYING_UV.xy * uvScale + uvBias;\r\n\t\t\t\t\t\t#endif\r\n\t\t\t\t\t\t\r\n\t\t\t\t\t\t\r\n\t\t\t\t\r\n\t\t\t\t\r\n\t\t\t\t\t\t#if USE_FLIPBOOK\r\n\t\t\t\t\t\t\r\n\t\t\t\t\t\t\r\n\t\t\t\t\t\tVFXUVData uvData = GetUVData(flipBookSize, invFlipBookSize, o.VFX_VARYING_UV.xy, texIndex);\r\n\t\t\t\t\t\to.VFX_VARYING_UV.xy = uvData.uvs.xy;\r\n\t\t\t\t\t\t#if USE_FLIPBOOK_INTERPOLATION\r\n\t\t\t\t\t\to.VFX_VARYING_UV.zw = uvData.uvs.zw;\r\n\t\t\t\t\t\to.VFX_VARYING_FRAMEBLEND = uvData.blend;\r\n\t\t\t\t\t\t#endif\r\n\t\t\t\t\t\t#endif\r\n\t\t\t\t\t\t\r\n\t\t\t\r\n\t\t\t\t\r\n\t\t\t\r\n\t\t\t\treturn o;\r\n\t\t\t}\r\n\t\t\t\r\n\t\t\t\r\n\t\t\t\r\n\t\t\t\r\n\t\t\t#include \"VisualEffectGraph/Shaders/VFXCommonOutput.cginc\"\r\n\t\t\t\r\n\t\t\t\t\r\n\t\t\t#pragma fragment frag\r\n\t\t\tps_output frag(ps_input i)\r\n\t\t\t{\r\n\t\t\t\tps_output o = (ps_output)0;\r\n\t\t\t\to.color = VFXGetFragmentColor(i);\r\n\t\t\t\to.color *= VFXGetTextureColor(VFX_SAMPLER(mainTexture),i);\t\t\r\n\t\t\t\tVFXClipFragmentColor(o.color.a,i);\r\n\t\t\t\treturn o;\r\n\t\t\t}\r\n\t\t\tENDHLSL\r\n\t\t}\r\n\t\t\r\n\r\n\t\t\r\n\t}\r\n}\r\n"
-=======
     source: "Shader \"Hidden/VFX/ParticleQuads\"\r\n{\r\n\tSubShader\r\n\t{\t\r\n\t\tCull Off\r\n\t\t\r\n\t\tTags { \"Queue\"=\"Transparent\" \"IgnoreProjector\"=\"True\" \"RenderType\"=\"Transparent\" }\r\n\t\t\r\n\t\t\r\n\t\t\r\n\t\t\r\n\t\t\r\n\t\t\r\n\t\t\r\n\t\t\r\n\t\t\r\n\t\t\r\n\t\t\r\n\t\t\r\n\t\tBlend SrcAlpha One\r\n\t\tZTest LEqual\r\n\t\tZWrite Off\r\n\t\tCull Off\r\n\t\t\r\n\t\r\n\t\t\t\r\n\t\tHLSLINCLUDE\r\n\t\t#if !defined(VFX_WORLD_SPACE) && !defined(VFX_LOCAL_SPACE)\r\n\t\t#define VFX_LOCAL_SPACE 1\r\n\t\t#endif\r\n\t\t\r\n\t\t#include \"HLSLSupport.cginc\"\r\n\t\t#define NB_THREADS_PER_GROUP 64\r\n\t\t#define VFX_USE_POSITION_CURRENT 1\r\n\t\t#define VFX_USE_SIZEX_CURRENT 1\r\n\t\t#define VFX_USE_COLOR_CURRENT 1\r\n\t\t#define VFX_USE_ALPHA_CURRENT 1\r\n\t\t#define VFX_USE_ALIVE_CURRENT 1\r\n\t\t#define VFX_USE_AXISX_CURRENT 1\r\n\t\t#define VFX_USE_AXISY_CURRENT 1\r\n\t\t#define VFX_USE_AXISZ_CURRENT 1\r\n\t\t#define VFX_USE_ANGLEX_CURRENT 1\r\n\t\t#define VFX_USE_ANGLEY_CURRENT 1\r\n\t\t#define VFX_USE_ANGLEZ_CURRENT 1\r\n\t\t#define VFX_USE_PIVOT_CURRENT 1\r\n\t\t\r\n\t\t\r\n\t\t\r\n\t\t#define VFX_LOCAL_SPACE 1\r\n\t\t\r\n\r\n\t\tCBUFFER_START(parameters)\r\n\t\t    float3 Color_b;\r\n\t\t    float Alpha_a;\r\n\t\tCBUFFER_END\r\n\t\tTexture2D mainTexture;\r\n\t\tSamplerState samplermainTexture;\r\n\t\t\r\n\r\n\t\t\r\n\t\t#define VFX_NEEDS_COLOR_INTERPOLATOR (VFX_USE_COLOR_CURRENT || VFX_USE_ALPHA_CURRENT)\r\n\t\t#define IS_TRANSPARENT_PARTICLE (!IS_OPAQUE_PARTICLE)\r\n\t\t\r\n\t\tByteAddressBuffer attributeBuffer;\t\r\n\t\t\r\n\t\t#if VFX_HAS_INDIRECT_DRAW\r\n\t\tStructuredBuffer<uint> indirectBuffer;\t\r\n\t\t#endif\t\r\n\t\t\r\n\t\t#if USE_DEAD_LIST_COUNT\r\n\t\tByteAddressBuffer deadListCount;\r\n\t\t#endif\r\n\t\t\r\n\t\tCBUFFER_START(outputParams)\r\n\t\t\tfloat nbMax;\r\n\t\t\tfloat systemSeed;\r\n\t\tCBUFFER_END\r\n\t\t\r\n\t\tENDHLSL\r\n\t\t\r\n\r\n\t\t\r\n\t\t// Forward pass\r\n\t\tPass\r\n\t\t{\t\t\r\n\t\t\tTags { \"LightMode\"=\"ForwardOnly\" }\r\n\t\t\t\r\n\t\t\tHLSLPROGRAM\r\n\t\t\t#pragma target 4.5\r\n\t\t\t\r\n\t\t\tstruct ps_input\r\n\t\t\t{\r\n\t\t\t\tfloat4 pos : SV_POSITION;\r\n\t\t\t\t#if USE_FLIPBOOK_INTERPOLATION\r\n\t\t\t\tfloat4 uv : TEXCOORD0;\r\n\t\t\t\t#else\r\n\t\t\t\tfloat2 uv : TEXCOORD0;\t\r\n\t\t\t\t#endif\r\n\t\t\t\t#if VFX_NEEDS_COLOR_INTERPOLATOR\r\n\t\t\t\tnointerpolation float4 color : COLOR0;\r\n\t\t\t\t#endif\r\n\t\t\t\t#if USE_SOFT_PARTICLE || USE_ALPHA_TEST || USE_FLIPBOOK_INTERPOLATION\r\n\t\t\t\t// x: inverse soft particles fade distance\r\n\t\t\t\t// y: alpha threshold\r\n\t\t\t\t// z: frame blending factor\r\n\t\t\t\tnointerpolation float3 builtInInterpolants : TEXCOORD1;\r\n\t\t\t\t#endif\r\n\t\t\t\t#if USE_SOFT_PARTICLE\r\n\t\t\t\tfloat4 projPos : TEXCOORD2;\t\t\r\n\t\t\t\t#endif\r\n\t\t\t};\r\n\t\t\t\r\n\t\t\tstruct ps_output\r\n\t\t\t{\r\n\t\t\t\tfloat4 color : SV_Target0;\r\n\t\t\t};\r\n\t\t\r\n\t\t#define VFX_VARYING_PS_INPUTS ps_input\r\n\t\t#define VFX_VARYING_POSCS pos\r\n\t\t#define VFX_VARYING_POSSS projPos\r\n\t\t#define VFX_VARYING_COLOR color.rgb\r\n\t\t#define VFX_VARYING_ALPHA color.a\r\n\t\t#define VFX_VARYING_INVSOFTPARTICLEFADEDISTANCE builtInInterpolants.x\r\n\t\t#define VFX_VARYING_ALPHATHRESHOLD builtInInterpolants.y\r\n\t\t#define VFX_VARYING_FRAMEBLEND builtInInterpolants.z\r\n\t\t#define VFX_VARYING_UV uv\r\n\t\t\t\t\r\n\t\t\t#if !(defined(VFX_VARYING_PS_INPUTS) && defined(VFX_VARYING_POSCS))\r\n\t\t\t#error VFX_VARYING_PS_INPUTS, VFX_VARYING_POSCS and VFX_VARYING_UV must be defined.\r\n\t\t\t#endif\r\n\t\t\t\r\n\t\t\t#include \"Assets/VFXEditor/Shaders/RenderPipeline/HDRP/VFXCommon.cginc\"\r\n\t\t\t#include \"Assets/VFXEditor/Shaders/VFXCommon.cginc\"\r\n\t\t\t\r\n\r\n\t\t\tvoid SetAttribute_FA287C3A(inout float alpha, float Alpha) /*attribute:alpha Composition:Overwrite Source:Slot Random:Off channels:XYZ */\r\n\t\t\t{\r\n\t\t\t    alpha = Alpha;\r\n\t\t\t}\r\n\t\t\tvoid SetAttribute_CA95FE17(inout float3 color, float3 Color) /*attribute:color Composition:Overwrite Source:Slot Random:Off channels:XYZ */\r\n\t\t\t{\r\n\t\t\t    color = Color;\r\n\t\t\t}\r\n\t\t\tvoid Orient_1(inout float3 axisX, inout float3 axisY, inout float3 axisZ, float3 position) /*mode:FaceCameraPosition */\r\n\t\t\t{\r\n\t\t\t    \r\n\t\t\t    if (unity_OrthoParams.w == 1.0f) // Face plane for ortho\r\n\t\t\t    {\r\n\t\t\t        float3x3 viewRot = GetVFXToViewRotMatrix();\r\n\t\t\t        axisX = viewRot[0].xyz;\r\n\t\t\t        axisY = viewRot[1].xyz;\r\n\t\t\t        #if VFX_LOCAL_SPACE // Need to remove potential scale in local transform\r\n\t\t\t        axisX = normalize(axisX);\r\n\t\t\t        axisY = normalize(axisY);\r\n\t\t\t        axisZ = cross(axisX,axisY);\r\n\t\t\t        #else\r\n\t\t\t        axisZ = -viewRot[2].xyz;\r\n\t\t\t        #endif\r\n\t\t\t    }\r\n\t\t\t    else\r\n\t\t\t    {\r\n\t\t\t        axisZ = normalize(position - GetViewVFXPosition());\r\n\t\t\t        axisX = normalize(cross(GetVFXToViewRotMatrix()[1].xyz,axisZ));\r\n\t\t\t        axisY = cross(axisZ,axisX);\r\n\t\t\t    }\r\n\t\t\t    \r\n\t\t\t}\r\n\t\t\tvoid SubpixelAA(float3 position, inout float alpha, inout float sizeX)\r\n\t\t\t{\r\n\t\t\t    \r\n\t\t\t    float2 size = float2(sizeX,sizeX);\r\n\t\t\t    float clipPosW = TransformPositionVFXToClip(position).w;\r\n\t\t\t    float minSize = clipPosW / (0.5f * min(UNITY_MATRIX_P[0][0] * _ScreenParams.x,-UNITY_MATRIX_P[1][1] * _ScreenParams.y)); // max size in one pixel\r\n\t\t\t    float2 clampedSize = max(size,minSize);\r\n\t\t\t    float fade = (size.x * size.y) / (clampedSize.x * clampedSize.y);\r\n\t\t\t    alpha *= fade;\r\n\t\t\t    size = clampedSize;\r\n\t\t\t    sizeX = size.x;\r\n\t\t\t    \r\n\t\t\t}\r\n\t\t\t\r\n\r\n\t\t\t\r\n\t\t\t#pragma vertex vert\r\n\t\t\tVFX_VARYING_PS_INPUTS vert(uint id : SV_VertexID, uint instanceID : SV_InstanceID)\r\n\t\t\t{\r\n\t\t\t\tuint index = (id >> 2) + instanceID * 2048;\r\n\t\t\t\tVFX_VARYING_PS_INPUTS o = (VFX_VARYING_PS_INPUTS)0;\r\n\t\t\t\t\r\n\t\t\t\t\r\n\t\t\t\t\t\t#if VFX_HAS_INDIRECT_DRAW\r\n\t\t\t\t\t\t#if USE_DEAD_LIST_COUNT\r\n\t\t\t\t\t\t\tif (index >= asuint(nbMax) - deadListCount.Load(0))\r\n\t\t\t\t\t\t\t\treturn o;\r\n\t\t\t\t\t\t#endif\r\n\t\t\t\t\t\t\r\n\t\t\t\t\t\t\tindex = indirectBuffer[index];\r\n\t\t\t\t\t\t\tfloat3 position = asfloat(attributeBuffer.Load3((index * 0x4 + 0x1000) << 2));\r\n\t\t\t\t\t\t\tfloat sizeX = asfloat(attributeBuffer.Load((index * 0x1 + 0x5000) << 2));\r\n\t\t\t\t\t\t\tfloat3 color = float3(1,1,1);\r\n\t\t\t\t\t\t\tfloat alpha = (float)1;\r\n\t\t\t\t\t\t\tbool alive = (attributeBuffer.Load((index * 0x4 + 0x1003) << 2));\r\n\t\t\t\t\t\t\tfloat3 axisX = float3(1,0,0);\r\n\t\t\t\t\t\t\tfloat3 axisY = float3(0,1,0);\r\n\t\t\t\t\t\t\tfloat3 axisZ = float3(0,0,1);\r\n\t\t\t\t\t\t\tfloat angleX = (float)0;\r\n\t\t\t\t\t\t\tfloat angleY = (float)0;\r\n\t\t\t\t\t\t\tfloat angleZ = (float)0;\r\n\t\t\t\t\t\t\tfloat3 pivot = float3(0,0,0);\r\n\t\t\t\t\t\t\t\r\n\t\t\t\t\r\n\t\t\t\t\t\t#else\r\n\t\t\t\t\t\t\tif (index >= asuint(nbMax))\r\n\t\t\t\t\t\t\t\treturn o;\r\n\t\t\t\t\t\t\t\r\n\t\t\t\t\t\t\tbool alive = (attributeBuffer.Load((index * 0x4 + 0x1003) << 2));\r\n\t\t\t\t\t\t\t\r\n\t\t\t\t\r\n\t\t\t\t\t\t\tif (!alive)\r\n\t\t\t\t\t\t\t\treturn o;\r\n\t\t\t\t\t\t\t\r\n\t\t\t\t\t\t\tfloat3 position = asfloat(attributeBuffer.Load3((index * 0x4 + 0x1000) << 2));\r\n\t\t\t\t\t\t\tfloat sizeX = asfloat(attributeBuffer.Load((index * 0x1 + 0x5000) << 2));\r\n\t\t\t\t\t\t\tfloat3 color = float3(1,1,1);\r\n\t\t\t\t\t\t\tfloat alpha = (float)1;\r\n\t\t\t\t\t\t\tfloat3 axisX = float3(1,0,0);\r\n\t\t\t\t\t\t\tfloat3 axisY = float3(0,1,0);\r\n\t\t\t\t\t\t\tfloat3 axisZ = float3(0,0,1);\r\n\t\t\t\t\t\t\tfloat angleX = (float)0;\r\n\t\t\t\t\t\t\tfloat angleY = (float)0;\r\n\t\t\t\t\t\t\tfloat angleZ = (float)0;\r\n\t\t\t\t\t\t\tfloat3 pivot = float3(0,0,0);\r\n\t\t\t\t\t\t\t\r\n\t\t\t\t\r\n\t\t\t\t\t\t#endif\r\n\t\t\t\t\t\t\r\n\t\t\t\tSetAttribute_FA287C3A( /*inout */alpha, Alpha_a);\r\n\t\t\t\tSetAttribute_CA95FE17( /*inout */color, Color_b);\r\n\t\t\t\tOrient_1( /*inout */axisX,  /*inout */axisY,  /*inout */axisZ, position);\r\n\t\t\t\tSubpixelAA(position,  /*inout */alpha,  /*inout */sizeX);\r\n\t\t\t\t\r\n\r\n\t\t\t\t\r\n\t\t\t\tif (!alive)\r\n\t\t\t\t\treturn o;\r\n\t\t\t\t\r\n\t\t\t\to.VFX_VARYING_UV.x = float(id & 1);\r\n\t\t\t\to.VFX_VARYING_UV.y = float((id & 2) >> 1);\r\n\t\t\t\t\r\n\t\t\t\t\r\n\t\t\t\t\t\tfloat3 size = float3(sizeX,sizeX,sizeX);\r\n\t\t\t\t\t\t#if VFX_USE_SIZEY_CURRENT\r\n\t\t\t\t\t\tsize.y = sizeY;\r\n\t\t\t\t\t\t#endif\r\n\t\t\t\t\t\t#if VFX_USE_SIZEZ_CURRENT\r\n\t\t\t\t\t\tsize.z = sizeZ;\r\n\t\t\t\t\t\t#else\r\n\t\t\t\t\t\tsize.z = min(size.x,size.y);\r\n\t\t\t\t\t\t#endif\r\n\t\t\t\t\t\t\r\n\t\t\t\t\r\n\t\t\t\tconst float2 vOffsets = o.VFX_VARYING_UV.xy * 2.0f - 1.0f;\r\n\t\t\t\tconst float4x4 elementToVFX = GetElementToVFXMatrix(axisX,axisY,axisZ,float3(angleX,angleY,angleZ),pivot,size,position);\r\n\t\t\t\tconst float3 vPos = mul(elementToVFX,float4(vOffsets,0.0f,1.0f)).xyz;\r\n\t\t\t\r\n\t\t\t\to.VFX_VARYING_POSCS = TransformPositionVFXToClip(vPos);\r\n\t\t\t\r\n\t\t\t\t\r\n\t\t\t\t\t\t#if VFX_USE_COLOR_CURRENT && defined(VFX_VARYING_COLOR)\r\n\t\t\t\t\t\to.VFX_VARYING_COLOR = color;\r\n\t\t\t\t\t\t#endif\r\n\t\t\t\t\t\t#if VFX_USE_ALPHA_CURRENT && defined(VFX_VARYING_ALPHA) \r\n\t\t\t\t\t\to.VFX_VARYING_ALPHA = alpha;\r\n\t\t\t\t\t\t#endif\r\n\t\t\t\t\t\t\r\n\t\t\t\t\t\t\r\n\t\t\t\t\t\t#if USE_SOFT_PARTICLE && defined(VFX_VARYING_INVSOFTPARTICLEFADEDISTANCE)\r\n\t\t\t\t\t\t\r\n\t\t\t\t\t\to.VFX_VARYING_INVSOFTPARTICLEFADEDISTANCE = invSoftParticlesFadeDistance;\r\n\t\t\t\t\t\t#endif\r\n\t\t\t\t\t\t\r\n\t\t\t\t\t\t#if (VFX_NEEDS_POSSS || USE_SOFT_PARTICLE) && defined(VFX_VARYING_POSSS) && defined(VFX_VARYING_POSCS)\r\n\t\t\t\t\t\to.VFX_VARYING_POSSS = VFXGetPOSSS(o.VFX_VARYING_POSCS);\r\n\t\t\t\t\t\t#endif\r\n\t\t\t\t\t\t\r\n\t\t\t\t\t\t#if USE_ALPHA_TEST && defined(VFX_VARYING_ALPHATHRESHOLD)\r\n\t\t\t\t\t\t\r\n\t\t\t\t\t\to.VFX_VARYING_ALPHATHRESHOLD = alphaThreshold;\r\n\t\t\t\t\t\t#endif\r\n\t\t\t\t\t\t\r\n\t\t\t\t\t\t#if USE_UV_SCALE_BIAS\r\n\t\t\t\t\t\t\r\n\t\t\t\t\t\t\r\n\t\t\t\t\t\to.VFX_VARYING_UV.xy = o.VFX_VARYING_UV.xy * uvScale + uvBias;\r\n\t\t\t\t\t\t#endif\r\n\t\t\t\t\t\t\r\n\t\t\t\t\t\t\r\n\t\t\t\t\r\n\t\t\t\t\r\n\t\t\t\t\t\t#if USE_FLIPBOOK\r\n\t\t\t\t\t\t\r\n\t\t\t\t\t\t\r\n\t\t\t\t\t\tVFXUVData uvData = GetUVData(flipBookSize, invFlipBookSize, o.VFX_VARYING_UV.xy, texIndex);\r\n\t\t\t\t\t\to.VFX_VARYING_UV.xy = uvData.uvs.xy;\r\n\t\t\t\t\t\t#if USE_FLIPBOOK_INTERPOLATION\r\n\t\t\t\t\t\to.VFX_VARYING_UV.zw = uvData.uvs.zw;\r\n\t\t\t\t\t\to.VFX_VARYING_FRAMEBLEND = uvData.blend;\r\n\t\t\t\t\t\t#endif\r\n\t\t\t\t\t\t#endif\r\n\t\t\t\t\t\t\r\n\t\t\t\r\n\t\t\t\t\r\n\t\t\t\r\n\t\t\t\treturn o;\r\n\t\t\t}\r\n\t\t\t\r\n\t\t\t\r\n\t\t\t\r\n\t\t\t\r\n\t\t\t#include \"Assets/VFXEditor/Shaders/VFXCommonOutput.cginc\"\r\n\t\t\t\r\n\t\t\t\t\r\n\t\t\t#pragma fragment frag\r\n\t\t\tps_output frag(ps_input i)\r\n\t\t\t{\r\n\t\t\t\tps_output o = (ps_output)0;\r\n\t\t\t\to.color = VFXGetFragmentColor(i);\r\n\t\t\t\to.color *= VFXGetTextureColor(VFX_SAMPLER(mainTexture),i);\t\t\r\n\t\t\t\tVFXClipFragmentColor(o.color.a,i);\r\n\t\t\t\treturn o;\r\n\t\t\t}\r\n\t\t\tENDHLSL\r\n\t\t}\r\n\t\t\r\n\r\n\t\t\r\n\t}\r\n}\r\n"
->>>>>>> a3eabf5f
   - compute: 1
     name: Temp_compute_g_initialize_Runtime.compute
-    source: "#pragma kernel CSMain\r\n#include \"HLSLSupport.cginc\"\r\n#define NB_THREADS_PER_GROUP 64\r\n#define VFX_USE_LIFETIME_CURRENT 1\r\n#define VFX_USE_POSITION_CURRENT 1\r\n#define VFX_USE_SEED_CURRENT 1\r\n#define VFX_USE_SIZEX_CURRENT 1\r\n#define VFX_USE_VELOCITY_CURRENT 1\r\n#define VFX_USE_AGE_CURRENT 1\r\n#define VFX_USE_ALIVE_CURRENT 1\r\n#define VFX_LOCAL_SPACE 1\r\n\r\n\r\n\r\n#include \"VisualEffectGraph/Shaders/Common/VFXCommonCompute.cginc\"\r\n#include \"VisualEffectGraph/Shaders/VFXCommon.cginc\"\r\n\r\n\r\n\r\nRWByteAddressBuffer attributeBuffer;\r\nByteAddressBuffer sourceAttributeBuffer;\r\n\r\nCBUFFER_START(initParams)\r\n#if !VFX_USE_SPAWNER_FROM_GPU\r\n    uint nbSpawned;\t\t\t\t\t// Numbers of particle spawned\r\n    uint spawnIndex;\t\t\t\t// Index of the first particle spawned\r\n#else\r\n    uint offsetInAdditionalOutput;\r\n\tuint nbMax;\r\n#endif\r\n\tuint systemSeed;\r\nCBUFFER_END\r\n\r\n#if VFX_USE_ALIVE_CURRENT\r\nConsumeStructuredBuffer<uint> deadListIn;\r\nByteAddressBuffer deadListCount; // This is bad to use a SRV to fetch deadList count but Unity API currently prevent from copying to CB\r\n#endif\r\n\r\n#if VFX_USE_SPAWNER_FROM_GPU\r\nStructuredBuffer<uint> eventList;\r\nByteAddressBuffer inputAdditional;\r\n#endif\r\n\r\nvoid SetAttribute_2466D9DD(inout float lifetime, float Lifetime) /*attribute:lifetime Composition:Overwrite Source:Slot Random:Off channels:XYZ */\r\n{\r\n    lifetime = Lifetime;\r\n}\r\nvoid PositionAABox_18D(inout float3 position, inout uint seed, float3 Box_center, float3 Box_size) /*positionMode:Volume spawnMode:Randomized */\r\n{\r\n    position = Box_size * (RAND3 - 0.5f) + Box_center;\r\n}\r\nvoid SetAttribute_378150AB(inout float sizeX, inout uint seed, float Min, float Max) /*attribute:size Composition:Overwrite Source:Slot Random:Uniform channels:X */\r\n{\r\n    sizeX = lerp(Min.x,Max.x,RAND);\r\n}\r\n\r\n\r\n\r\n[numthreads(NB_THREADS_PER_GROUP,1,1)]\r\nvoid CSMain(uint3 id : SV_DispatchThreadID)\r\n{\r\n#if VFX_USE_SPAWNER_FROM_GPU\r\n    uint maxThreadId = inputAdditional.Load((offsetInAdditionalOutput * 2 + 0) << 2);\r\n    uint currentSpawnIndex = inputAdditional.Load((offsetInAdditionalOutput * 2 + 1) << 2) - maxThreadId;\r\n#else\r\n    uint maxThreadId = nbSpawned;\r\n    uint currentSpawnIndex = spawnIndex;\r\n#endif\r\n\r\n#if VFX_USE_ALIVE_CURRENT\r\n    maxThreadId = min(maxThreadId, deadListCount.Load(0x0));\r\n#elif VFX_USE_SPAWNER_FROM_GPU\r\n    maxThreadId = min(maxThreadId, nbMax); //otherwise, nbSpawned already clamped on CPU\r\n#endif\r\n\r\n    if (id.x < maxThreadId)\r\n    {\r\n#if VFX_USE_SPAWNER_FROM_GPU\r\n        int sourceIndex = eventList[id.x];\r\n#endif\r\n        uint particleIndex = id.x + currentSpawnIndex;\r\n\t\t\r\n#if !VFX_USE_SPAWNER_FROM_GPU\r\n        int sourceIndex = 0;\r\n        /*//Loop with 1 iteration generate a wrong IL Assembly (and actually, useless code)\r\n        uint currentSumSpawnCount = 0u;\r\n        for (sourceIndex=0; sourceIndex<1; sourceIndex++)\r\n        {\r\n            currentSumSpawnCount += uint(asfloat(sourceAttributeBuffer.Load((sourceIndex * 0x1 + 0x0) << 2)));\r\n            if (id.x < currentSumSpawnCount)\r\n            {\r\n                break;\r\n            }\r\n        }\r\n        */\r\n        \r\n\r\n#endif\r\n        float lifetime = (float)0;\r\n        float3 position = float3(0,0,0);\r\n        uint seed = (uint)0;\r\n        float sizeX = (float)0.1;\r\n        float3 velocity = float3(0,0,0);\r\n        float age = (float)0;\r\n        bool alive = (bool)true;\r\n        \r\n\r\n#if VFX_USE_PARTICLEID_CURRENT\r\n         particleId = particleIndex;\r\n#endif\r\n#if VFX_USE_SEED_CURRENT\r\n        seed = WangHash(particleIndex ^ systemSeed);\r\n#endif\r\n        \r\n        {\r\n            SetAttribute_2466D9DD( /*inout */lifetime, (float)1);\r\n        }\r\n        {\r\n            PositionAABox_18D( /*inout */position,  /*inout */seed, float3(6,1,0), float3(2,0.1,1));\r\n        }\r\n        {\r\n            SetAttribute_378150AB( /*inout */sizeX,  /*inout */seed, (float)0.02, (float)0.1);\r\n        }\r\n        \r\n\r\n\r\n#if VFX_USE_ALIVE_CURRENT\r\n        if (alive)\r\n        {\r\n            uint index = deadListIn.Consume();\r\n            attributeBuffer.Store((index * 0x1 + 0x0) << 2,asuint(lifetime));\r\n            attributeBuffer.Store3((index * 0x4 + 0x1000) << 2,asuint(position));\r\n            attributeBuffer.Store((index * 0x1 + 0x5000) << 2,asuint(sizeX));\r\n            attributeBuffer.Store3((index * 0x4 + 0x6000) << 2,asuint(velocity));\r\n            attributeBuffer.Store((index * 0x4 + 0x6003) << 2,asuint(age));\r\n            attributeBuffer.Store((index * 0x4 + 0x1003) << 2,uint(alive));\r\n            \r\n\r\n        }\r\n#else\r\n        uint index = particleIndex;\r\n        attributeBuffer.Store((index * 0x1 + 0x0) << 2,asuint(lifetime));\r\n        attributeBuffer.Store3((index * 0x4 + 0x1000) << 2,asuint(position));\r\n        attributeBuffer.Store((index * 0x1 + 0x5000) << 2,asuint(sizeX));\r\n        attributeBuffer.Store3((index * 0x4 + 0x6000) << 2,asuint(velocity));\r\n        attributeBuffer.Store((index * 0x4 + 0x6003) << 2,asuint(age));\r\n        attributeBuffer.Store((index * 0x4 + 0x1003) << 2,uint(alive));\r\n        \r\n\r\n#endif\r\n    }\r\n}"
+    source: "#pragma kernel CSMain\r\n#include \"HLSLSupport.cginc\"\r\n#define NB_THREADS_PER_GROUP 64\r\n#define VFX_USE_LIFETIME_CURRENT 1\r\n#define VFX_USE_POSITION_CURRENT 1\r\n#define VFX_USE_SEED_CURRENT 1\r\n#define VFX_USE_SIZEX_CURRENT 1\r\n#define VFX_USE_VELOCITY_CURRENT 1\r\n#define VFX_USE_AGE_CURRENT 1\r\n#define VFX_USE_ALIVE_CURRENT 1\r\n#define VFX_LOCAL_SPACE 1\r\n\r\n\r\nCBUFFER_START(parameters)\r\n    float3 Box_center_b;\r\n    float Lifetime_a;\r\n    float3 Box_size_b;\r\n    float Min_c;\r\n    float Max_c;\r\n    uint3 PADDING_0;\r\nCBUFFER_END\r\n\r\n\r\n#include \"Assets/VFXEditor/Shaders/Common/VFXCommonCompute.cginc\"\r\n#include \"Assets/VFXEditor/Shaders/VFXCommon.cginc\"\r\n\r\n\r\n\r\nRWByteAddressBuffer attributeBuffer;\r\nByteAddressBuffer sourceAttributeBuffer;\r\n\r\nCBUFFER_START(initParams)\r\n#if !VFX_USE_SPAWNER_FROM_GPU\r\n    uint nbSpawned;\t\t\t\t\t// Numbers of particle spawned\r\n    uint spawnIndex;\t\t\t\t// Index of the first particle spawned\r\n#else\r\n    uint offsetInAdditionalOutput;\r\n\tuint nbMax;\r\n#endif\r\n\tuint systemSeed;\r\nCBUFFER_END\r\n\r\n#if VFX_USE_ALIVE_CURRENT\r\nConsumeStructuredBuffer<uint> deadListIn;\r\nByteAddressBuffer deadListCount; // This is bad to use a SRV to fetch deadList count but Unity API currently prevent from copying to CB\r\n#endif\r\n\r\n#if VFX_USE_SPAWNER_FROM_GPU\r\nStructuredBuffer<uint> eventList;\r\nByteAddressBuffer inputAdditional;\r\n#endif\r\n\r\nvoid SetAttribute_2466D9DD(inout float lifetime, float Lifetime) /*attribute:lifetime Composition:Overwrite Source:Slot Random:Off channels:XYZ */\r\n{\r\n    lifetime = Lifetime;\r\n}\r\nvoid PositionAABox_18D(inout float3 position, inout uint seed, float3 Box_center, float3 Box_size) /*positionMode:Volume spawnMode:Randomized */\r\n{\r\n    position = Box_size * (RAND3 - 0.5f) + Box_center;\r\n}\r\nvoid SetAttribute_378150AB(inout float sizeX, inout uint seed, float Min, float Max) /*attribute:size Composition:Overwrite Source:Slot Random:Uniform channels:X */\r\n{\r\n    sizeX = lerp(Min.x,Max.x,RAND);\r\n}\r\n\r\n\r\n\r\n[numthreads(NB_THREADS_PER_GROUP,1,1)]\r\nvoid CSMain(uint3 id : SV_DispatchThreadID)\r\n{\r\n#if VFX_USE_SPAWNER_FROM_GPU\r\n    uint maxThreadId = inputAdditional.Load((offsetInAdditionalOutput * 2 + 0) << 2);\r\n    uint currentSpawnIndex = inputAdditional.Load((offsetInAdditionalOutput * 2 + 1) << 2) - maxThreadId;\r\n#else\r\n    uint maxThreadId = nbSpawned;\r\n    uint currentSpawnIndex = spawnIndex;\r\n#endif\r\n\r\n#if VFX_USE_ALIVE_CURRENT\r\n    maxThreadId = min(maxThreadId, deadListCount.Load(0x0));\r\n#elif VFX_USE_SPAWNER_FROM_GPU\r\n    maxThreadId = min(maxThreadId, nbMax); //otherwise, nbSpawned already clamped on CPU\r\n#endif\r\n\r\n    if (id.x < maxThreadId)\r\n    {\r\n#if VFX_USE_SPAWNER_FROM_GPU\r\n        int sourceIndex = eventList[id.x];\r\n#endif\r\n        uint particleIndex = id.x + currentSpawnIndex;\r\n\t\t\r\n#if !VFX_USE_SPAWNER_FROM_GPU\r\n        int sourceIndex = 0;\r\n        /*//Loop with 1 iteration generate a wrong IL Assembly (and actually, useless code)\r\n        uint currentSumSpawnCount = 0u;\r\n        for (sourceIndex=0; sourceIndex<1; sourceIndex++)\r\n        {\r\n            currentSumSpawnCount += uint(asfloat(sourceAttributeBuffer.Load((sourceIndex * 0x1 + 0x0) << 2)));\r\n            if (id.x < currentSumSpawnCount)\r\n            {\r\n                break;\r\n            }\r\n        }\r\n        */\r\n        \r\n\r\n#endif\r\n        float lifetime = (float)0;\r\n        float3 position = float3(0,0,0);\r\n        uint seed = (uint)0;\r\n        float sizeX = (float)0.1;\r\n        float3 velocity = float3(0,0,0);\r\n        float age = (float)0;\r\n        bool alive = (bool)true;\r\n        \r\n\r\n#if VFX_USE_PARTICLEID_CURRENT\r\n         particleId = particleIndex;\r\n#endif\r\n#if VFX_USE_SEED_CURRENT\r\n        seed = WangHash(particleIndex ^ systemSeed);\r\n#endif\r\n        \r\n        SetAttribute_2466D9DD( /*inout */lifetime, Lifetime_a);\r\n        PositionAABox_18D( /*inout */position,  /*inout */seed, Box_center_b, Box_size_b);\r\n        SetAttribute_378150AB( /*inout */sizeX,  /*inout */seed, Min_c, Max_c);\r\n        \r\n\r\n\r\n#if VFX_USE_ALIVE_CURRENT\r\n        if (alive)\r\n        {\r\n            uint index = deadListIn.Consume();\r\n            attributeBuffer.Store((index * 0x1 + 0x0) << 2,asuint(lifetime));\r\n            attributeBuffer.Store3((index * 0x4 + 0x1000) << 2,asuint(position));\r\n            attributeBuffer.Store((index * 0x1 + 0x5000) << 2,asuint(sizeX));\r\n            attributeBuffer.Store3((index * 0x4 + 0x6000) << 2,asuint(velocity));\r\n            attributeBuffer.Store((index * 0x4 + 0x6003) << 2,asuint(age));\r\n            attributeBuffer.Store((index * 0x4 + 0x1003) << 2,uint(alive));\r\n            \r\n\r\n        }\r\n#else\r\n        uint index = particleIndex;\r\n        attributeBuffer.Store((index * 0x1 + 0x0) << 2,asuint(lifetime));\r\n        attributeBuffer.Store3((index * 0x4 + 0x1000) << 2,asuint(position));\r\n        attributeBuffer.Store((index * 0x1 + 0x5000) << 2,asuint(sizeX));\r\n        attributeBuffer.Store3((index * 0x4 + 0x6000) << 2,asuint(velocity));\r\n        attributeBuffer.Store((index * 0x4 + 0x6003) << 2,asuint(age));\r\n        attributeBuffer.Store((index * 0x4 + 0x1003) << 2,uint(alive));\r\n        \r\n\r\n#endif\r\n    }\r\n}"
   - compute: 1
     name: Temp_compute_h_update_Runtime.compute
-    source: "#pragma kernel CSMain\r\n#include \"HLSLSupport.cginc\"\r\n#define NB_THREADS_PER_GROUP 64\r\n#define VFX_USE_LIFETIME_CURRENT 1\r\n#define VFX_USE_POSITION_CURRENT 1\r\n#define VFX_USE_SIZEX_CURRENT 1\r\n#define VFX_USE_VELOCITY_CURRENT 1\r\n#define VFX_USE_AGE_CURRENT 1\r\n#define VFX_USE_ALIVE_CURRENT 1\r\n#define VFX_LOCAL_SPACE 1\r\n\r\n\r\nCBUFFER_START(parameters)\r\n    float deltaTime_a;\r\n    uint3 PADDING_0;\r\nCBUFFER_END\r\n\r\n\r\n#include \"VisualEffectGraph/Shaders/Common/VFXCommonCompute.cginc\"\r\n#include \"VisualEffectGraph/Shaders/VFXCommon.cginc\"\r\n\r\n\r\n\r\nRWByteAddressBuffer attributeBuffer;\r\n\r\n#if VFX_USE_ALIVE_CURRENT\r\nAppendStructuredBuffer<uint> deadListOut;\r\n#endif\r\n\r\n#if VFX_HAS_INDIRECT_DRAW\r\nAppendStructuredBuffer<uint> indirectBuffer;\r\n#endif\r\n\r\nCBUFFER_START(updateParams)\r\n    uint nbMax;\r\n\tuint systemSeed;\r\nCBUFFER_END\r\n\r\nvoid Gravity(inout float3 velocity, float3 GravityVector, float deltaTime)\r\n{\r\n    velocity += GravityVector * deltaTime;\r\n}\r\nvoid CollisionPlane_18D(inout float3 position, inout float3 velocity, inout float age, float lifetime, float sizeX, float3 Plane_position, float3 Plane_normal, float Elasticity, float Friction, float LifetimeLoss, float deltaTime, float colliderSign, float radius, float4 plane) /*mode:Solid radiusMode:FromSize roughSurface:False */\r\n{\r\n    \r\n    float3 nextPos = position + velocity * deltaTime;\r\n    float3 n = plane.xyz; // plane.xyz is already multiplied by collider sign\r\n    float w = plane.w;\r\n    float distToPlane = dot(nextPos, n) - w - radius;\r\n    if (distToPlane < 0.0f)\r\n    {\r\n        position -= n * distToPlane;\r\n    \r\n        float projVelocity = dot(n, velocity);\r\n    \r\n        float3 normalVelocity = projVelocity * n;\r\n        float3 tangentVelocity = velocity - normalVelocity;\r\n    \r\n        if (projVelocity < 0)\r\n            velocity -= ((1 + Elasticity) * projVelocity) * n;\r\n        velocity -= Friction * tangentVelocity;\r\n    \r\n        age += (LifetimeLoss * lifetime);\r\n    \r\n    }\r\n}\r\nvoid EulerIntegration(inout float3 position, float3 velocity, float deltaTime)\r\n{\r\n    position += velocity * deltaTime;\r\n}\r\nvoid Age(inout float age, float deltaTime)\r\n{\r\n    age += deltaTime;\r\n}\r\nvoid Reap(float age, float lifetime, inout bool alive)\r\n{\r\n    if(age > lifetime) { alive = false; }\r\n}\r\n\r\n\r\n\r\n[numthreads(NB_THREADS_PER_GROUP,1,1)]\r\nvoid CSMain(uint3 id : SV_DispatchThreadID, uint3 groupId : SV_GroupThreadID)\r\n{\r\n    uint index = id.x;\r\n\tif (id.x < nbMax)\r\n\t{\r\n#if VFX_USE_ALIVE_CURRENT\r\n\t\tbool alive = (attributeBuffer.Load((index * 0x4 + 0x1003) << 2));\r\n\t\t\r\n\r\n\t\tif (alive)\r\n\t\t{\r\n\t\t\tfloat lifetime = asfloat(attributeBuffer.Load((index * 0x1 + 0x0) << 2));\r\n\t\t\tfloat3 position = asfloat(attributeBuffer.Load3((index * 0x4 + 0x1000) << 2));\r\n\t\t\tfloat sizeX = asfloat(attributeBuffer.Load((index * 0x1 + 0x5000) << 2));\r\n\t\t\tfloat3 velocity = asfloat(attributeBuffer.Load3((index * 0x4 + 0x6000) << 2));\r\n\t\t\tfloat age = asfloat(attributeBuffer.Load((index * 0x4 + 0x6003) << 2));\r\n\t\t\t\r\n\r\n\t\t\t\r\n#if VFX_USE_OLDPOSITION_CURRENT\r\n\t\t\toldPosition = position;\r\n#endif\r\n\t\t\t\r\n\t\t\t{\r\n\t\t\t    Gravity( /*inout */velocity, float3(0,-9.81,0), deltaTime_a);\r\n\t\t\t}\r\n\t\t\t{\r\n\t\t\t    float tmp_y = sizeX * (float)0.5;\r\n\t\t\t    CollisionPlane_18D( /*inout */position,  /*inout */velocity,  /*inout */age, lifetime, sizeX, float3(6,-1,0), float3(0.4472136,0.8944272,0), (float)0.8, (float)0.2, (float)0, deltaTime_a, (float)1, tmp_y, float4(0.4472136,0.8944272,0,1.788854));\r\n\t\t\t}\r\n\t\t\tEulerIntegration( /*inout */position, velocity, deltaTime_a);\r\n\t\t\tAge( /*inout */age, deltaTime_a);\r\n\t\t\tReap(age, lifetime,  /*inout */alive);\r\n\t\t\t\r\n\r\n\t\t\tif (alive)\r\n\t\t\t{\r\n\t\t\t\tattributeBuffer.Store3((index * 0x4 + 0x1000) << 2,asuint(position));\r\n\t\t\t\tattributeBuffer.Store3((index * 0x4 + 0x6000) << 2,asuint(velocity));\r\n\t\t\t\tattributeBuffer.Store((index * 0x4 + 0x6003) << 2,asuint(age));\r\n\t\t\t\t\r\n\r\n#if VFX_HAS_INDIRECT_DRAW\r\n\t\t\t\tindirectBuffer.Append(index);\r\n#endif\r\n\t\t\t}\r\n\t\t\telse\r\n\t\t\t{\r\n\t\t\t\tattributeBuffer.Store((index * 0x4 + 0x1003) << 2,uint(alive));\r\n\t\t\t\t\r\n\r\n\t\t\t\tdeadListOut.Append(index);\r\n\t\t\t}\r\n\t\t}\r\n#else\r\n\t\tfloat lifetime = asfloat(attributeBuffer.Load((index * 0x1 + 0x0) << 2));\r\n\t\tfloat3 position = asfloat(attributeBuffer.Load3((index * 0x4 + 0x1000) << 2));\r\n\t\tfloat sizeX = asfloat(attributeBuffer.Load((index * 0x1 + 0x5000) << 2));\r\n\t\tfloat3 velocity = asfloat(attributeBuffer.Load3((index * 0x4 + 0x6000) << 2));\r\n\t\tfloat age = asfloat(attributeBuffer.Load((index * 0x4 + 0x6003) << 2));\r\n\t\tbool alive = (attributeBuffer.Load((index * 0x4 + 0x1003) << 2));\r\n\t\t\r\n\r\n\t\t\r\n#if VFX_USE_OLDPOSITION_CURRENT\r\n\t\toldPosition = position;\r\n#endif\r\n\t\t\r\n\t\t{\r\n\t\t    Gravity( /*inout */velocity, float3(0,-9.81,0), deltaTime_a);\r\n\t\t}\r\n\t\t{\r\n\t\t    float tmp_y = sizeX * (float)0.5;\r\n\t\t    CollisionPlane_18D( /*inout */position,  /*inout */velocity,  /*inout */age, lifetime, sizeX, float3(6,-1,0), float3(0.4472136,0.8944272,0), (float)0.8, (float)0.2, (float)0, deltaTime_a, (float)1, tmp_y, float4(0.4472136,0.8944272,0,1.788854));\r\n\t\t}\r\n\t\tEulerIntegration( /*inout */position, velocity, deltaTime_a);\r\n\t\tAge( /*inout */age, deltaTime_a);\r\n\t\tReap(age, lifetime,  /*inout */alive);\r\n\t\t\r\n\r\n\t\tattributeBuffer.Store3((index * 0x4 + 0x1000) << 2,asuint(position));\r\n\t\tattributeBuffer.Store3((index * 0x4 + 0x6000) << 2,asuint(velocity));\r\n\t\tattributeBuffer.Store((index * 0x4 + 0x6003) << 2,asuint(age));\r\n\t\tattributeBuffer.Store((index * 0x4 + 0x1003) << 2,uint(alive));\r\n\t\t\r\n\r\n#if VFX_HAS_INDIRECT_DRAW\r\n\t\tindirectBuffer.Append(index);\r\n#endif\r\n#endif\r\n\t}\r\n}"
+    source: "#pragma kernel CSMain\r\n#include \"HLSLSupport.cginc\"\r\n#define NB_THREADS_PER_GROUP 64\r\n#define VFX_USE_LIFETIME_CURRENT 1\r\n#define VFX_USE_POSITION_CURRENT 1\r\n#define VFX_USE_SIZEX_CURRENT 1\r\n#define VFX_USE_VELOCITY_CURRENT 1\r\n#define VFX_USE_AGE_CURRENT 1\r\n#define VFX_USE_ALIVE_CURRENT 1\r\n#define VFX_LOCAL_SPACE 1\r\n\r\n\r\nCBUFFER_START(parameters)\r\n    float4 plane_b;\r\n    float3 GravityVector_a;\r\n    float deltaTime_a;\r\n    float3 Plane_position_b;\r\n    float Elasticity_b;\r\n    float3 Plane_normal_b;\r\n    float Friction_b;\r\n    float LifetimeLoss_b;\r\n    uint3 PADDING_0;\r\nCBUFFER_END\r\n\r\n\r\n#include \"Assets/VFXEditor/Shaders/Common/VFXCommonCompute.cginc\"\r\n#include \"Assets/VFXEditor/Shaders/VFXCommon.cginc\"\r\n\r\n\r\n\r\nRWByteAddressBuffer attributeBuffer;\r\n\r\n#if VFX_USE_ALIVE_CURRENT\r\nAppendStructuredBuffer<uint> deadListOut;\r\n#endif\r\n\r\n#if VFX_HAS_INDIRECT_DRAW\r\nAppendStructuredBuffer<uint> indirectBuffer;\r\n#endif\r\n\r\nCBUFFER_START(updateParams)\r\n    uint nbMax;\r\n\tuint systemSeed;\r\nCBUFFER_END\r\n\r\nvoid Gravity(inout float3 velocity, float3 GravityVector, float deltaTime)\r\n{\r\n    velocity += GravityVector * deltaTime;\r\n}\r\nvoid CollisionPlane_18D(inout float3 position, inout float3 velocity, inout float age, float lifetime, float sizeX, float3 Plane_position, float3 Plane_normal, float Elasticity, float Friction, float LifetimeLoss, float deltaTime, float colliderSign, float radius, float4 plane) /*mode:Solid radiusMode:FromSize roughSurface:False */\r\n{\r\n    \r\n    float3 nextPos = position + velocity * deltaTime;\r\n    float3 n = plane.xyz; // plane.xyz is already multiplied by collider sign\r\n    float w = plane.w;\r\n    float distToPlane = dot(nextPos, n) - w - radius;\r\n    if (distToPlane < 0.0f)\r\n    {\r\n        position -= n * distToPlane;\r\n    \r\n        float projVelocity = dot(n, velocity);\r\n    \r\n        float3 normalVelocity = projVelocity * n;\r\n        float3 tangentVelocity = velocity - normalVelocity;\r\n    \r\n        if (projVelocity < 0)\r\n            velocity -= ((1 + Elasticity) * projVelocity) * n;\r\n        velocity -= Friction * tangentVelocity;\r\n    \r\n        age += (LifetimeLoss * lifetime);\r\n    \r\n    }\r\n}\r\nvoid EulerIntegration(inout float3 position, float3 velocity, float deltaTime)\r\n{\r\n    position += velocity * deltaTime;\r\n}\r\nvoid Age(inout float age, float deltaTime)\r\n{\r\n    age += deltaTime;\r\n}\r\nvoid Reap(float age, float lifetime, inout bool alive)\r\n{\r\n    if(age > lifetime) { alive = false; }\r\n}\r\n\r\n\r\n\r\n[numthreads(NB_THREADS_PER_GROUP,1,1)]\r\nvoid CSMain(uint3 id : SV_DispatchThreadID, uint3 groupId : SV_GroupThreadID)\r\n{\r\n    uint index = id.x;\r\n\tif (id.x < nbMax)\r\n\t{\r\n#if VFX_USE_ALIVE_CURRENT\r\n\t\tbool alive = (attributeBuffer.Load((index * 0x4 + 0x1003) << 2));\r\n\t\t\r\n\r\n\t\tif (alive)\r\n\t\t{\r\n\t\t\tfloat lifetime = asfloat(attributeBuffer.Load((index * 0x1 + 0x0) << 2));\r\n\t\t\tfloat3 position = asfloat(attributeBuffer.Load3((index * 0x4 + 0x1000) << 2));\r\n\t\t\tfloat sizeX = asfloat(attributeBuffer.Load((index * 0x1 + 0x5000) << 2));\r\n\t\t\tfloat3 velocity = asfloat(attributeBuffer.Load3((index * 0x4 + 0x6000) << 2));\r\n\t\t\tfloat age = asfloat(attributeBuffer.Load((index * 0x4 + 0x6003) << 2));\r\n\t\t\t\r\n\r\n\t\t\t\r\n#if VFX_USE_OLDPOSITION_CURRENT\r\n\t\t\toldPosition = position;\r\n#endif\r\n\t\t\t\r\n\t\t\tGravity( /*inout */velocity, GravityVector_a, deltaTime_a);\r\n\t\t\t{\r\n\t\t\t    float tmp_ba = sizeX * (float)0.5;\r\n\t\t\t    CollisionPlane_18D( /*inout */position,  /*inout */velocity,  /*inout */age, lifetime, sizeX, Plane_position_b, Plane_normal_b, Elasticity_b, Friction_b, LifetimeLoss_b, deltaTime_a, (float)1, tmp_ba, plane_b);\r\n\t\t\t}\r\n\t\t\tEulerIntegration( /*inout */position, velocity, deltaTime_a);\r\n\t\t\tAge( /*inout */age, deltaTime_a);\r\n\t\t\tReap(age, lifetime,  /*inout */alive);\r\n\t\t\t\r\n\r\n\t\t\tif (alive)\r\n\t\t\t{\r\n\t\t\t\tattributeBuffer.Store3((index * 0x4 + 0x1000) << 2,asuint(position));\r\n\t\t\t\tattributeBuffer.Store3((index * 0x4 + 0x6000) << 2,asuint(velocity));\r\n\t\t\t\tattributeBuffer.Store((index * 0x4 + 0x6003) << 2,asuint(age));\r\n\t\t\t\t\r\n\r\n#if VFX_HAS_INDIRECT_DRAW\r\n\t\t\t\tindirectBuffer.Append(index);\r\n#endif\r\n\t\t\t}\r\n\t\t\telse\r\n\t\t\t{\r\n\t\t\t\tattributeBuffer.Store((index * 0x4 + 0x1003) << 2,uint(alive));\r\n\t\t\t\t\r\n\r\n\t\t\t\tdeadListOut.Append(index);\r\n\t\t\t}\r\n\t\t}\r\n#else\r\n\t\tfloat lifetime = asfloat(attributeBuffer.Load((index * 0x1 + 0x0) << 2));\r\n\t\tfloat3 position = asfloat(attributeBuffer.Load3((index * 0x4 + 0x1000) << 2));\r\n\t\tfloat sizeX = asfloat(attributeBuffer.Load((index * 0x1 + 0x5000) << 2));\r\n\t\tfloat3 velocity = asfloat(attributeBuffer.Load3((index * 0x4 + 0x6000) << 2));\r\n\t\tfloat age = asfloat(attributeBuffer.Load((index * 0x4 + 0x6003) << 2));\r\n\t\tbool alive = (attributeBuffer.Load((index * 0x4 + 0x1003) << 2));\r\n\t\t\r\n\r\n\t\t\r\n#if VFX_USE_OLDPOSITION_CURRENT\r\n\t\toldPosition = position;\r\n#endif\r\n\t\t\r\n\t\tGravity( /*inout */velocity, GravityVector_a, deltaTime_a);\r\n\t\t{\r\n\t\t    float tmp_ba = sizeX * (float)0.5;\r\n\t\t    CollisionPlane_18D( /*inout */position,  /*inout */velocity,  /*inout */age, lifetime, sizeX, Plane_position_b, Plane_normal_b, Elasticity_b, Friction_b, LifetimeLoss_b, deltaTime_a, (float)1, tmp_ba, plane_b);\r\n\t\t}\r\n\t\tEulerIntegration( /*inout */position, velocity, deltaTime_a);\r\n\t\tAge( /*inout */age, deltaTime_a);\r\n\t\tReap(age, lifetime,  /*inout */alive);\r\n\t\t\r\n\r\n\t\tattributeBuffer.Store3((index * 0x4 + 0x1000) << 2,asuint(position));\r\n\t\tattributeBuffer.Store3((index * 0x4 + 0x6000) << 2,asuint(velocity));\r\n\t\tattributeBuffer.Store((index * 0x4 + 0x6003) << 2,asuint(age));\r\n\t\tattributeBuffer.Store((index * 0x4 + 0x1003) << 2,uint(alive));\r\n\t\t\r\n\r\n#if VFX_HAS_INDIRECT_DRAW\r\n\t\tindirectBuffer.Append(index);\r\n#endif\r\n#endif\r\n\t}\r\n}"
   - compute: 0
     name: Temp_shader_i_quad output_Runtime.shader
-<<<<<<< HEAD
-    source: "Shader \"Hidden/VFX/ParticleQuads\"\r\n{\r\n\tSubShader\r\n\t{\t\r\n\t\tCull Off\r\n\t\t\r\n\t\tTags { \"Queue\"=\"Transparent\" \"IgnoreProjector\"=\"True\" \"RenderType\"=\"Transparent\" }\r\n\t\t\r\n\t\t\r\n\t\t\r\n\t\t\r\n\t\t\r\n\t\t\r\n\t\t\r\n\t\t\r\n\t\t\r\n\t\t\r\n\t\t\r\n\t\t\r\n\t\tBlend SrcAlpha One\r\n\t\tZTest LEqual\r\n\t\tZWrite Off\r\n\t\tCull Off\r\n\t\t\r\n\t\r\n\t\t\t\r\n\t\tHLSLINCLUDE\r\n\t\t#if !defined(VFX_WORLD_SPACE) && !defined(VFX_LOCAL_SPACE)\r\n\t\t#define VFX_LOCAL_SPACE 1\r\n\t\t#endif\r\n\t\t\r\n\t\t#include \"HLSLSupport.cginc\"\r\n\t\t#define NB_THREADS_PER_GROUP 64\r\n\t\t#define VFX_USE_POSITION_CURRENT 1\r\n\t\t#define VFX_USE_SIZEX_CURRENT 1\r\n\t\t#define VFX_USE_COLOR_CURRENT 1\r\n\t\t#define VFX_USE_ALPHA_CURRENT 1\r\n\t\t#define VFX_USE_ALIVE_CURRENT 1\r\n\t\t#define VFX_USE_AXISX_CURRENT 1\r\n\t\t#define VFX_USE_AXISY_CURRENT 1\r\n\t\t#define VFX_USE_AXISZ_CURRENT 1\r\n\t\t#define VFX_USE_ANGLEX_CURRENT 1\r\n\t\t#define VFX_USE_ANGLEY_CURRENT 1\r\n\t\t#define VFX_USE_ANGLEZ_CURRENT 1\r\n\t\t#define VFX_USE_PIVOT_CURRENT 1\r\n\t\t\r\n\t\t\r\n\t\t#define VFX_LOCAL_SPACE 1\r\n\t\t\r\n\r\n\t\tTexture2D mainTexture;\r\n\t\tSamplerState samplermainTexture;\r\n\t\t\r\n\r\n\t\t\r\n\t\t#define VFX_NEEDS_COLOR_INTERPOLATOR (VFX_USE_COLOR_CURRENT || VFX_USE_ALPHA_CURRENT)\r\n\t\t#define IS_TRANSPARENT_PARTICLE (!IS_OPAQUE_PARTICLE)\r\n\t\t\r\n\t\tByteAddressBuffer attributeBuffer;\t\r\n\t\t\r\n\t\t#if VFX_HAS_INDIRECT_DRAW\r\n\t\tStructuredBuffer<uint> indirectBuffer;\t\r\n\t\t#endif\t\r\n\t\t\r\n\t\t#if USE_DEAD_LIST_COUNT\r\n\t\tByteAddressBuffer deadListCount;\r\n\t\t#endif\r\n\t\t\r\n\t\tCBUFFER_START(outputParams)\r\n\t\t\tfloat nbMax;\r\n\t\t\tfloat systemSeed;\r\n\t\tCBUFFER_END\r\n\t\t\r\n\t\tENDHLSL\r\n\t\t\r\n\r\n\t\t// Forward pass\r\n\t\tPass\r\n\t\t{\t\t\r\n\t\t\tTags { \"LightMode\"=\"ForwardBase\" }\r\n\t\t\t\r\n\t\t\tHLSLPROGRAM\r\n\t\t\t#pragma target 4.5\r\n\t\t\t\r\n\t\t\tstruct ps_input\r\n\t\t\t{\r\n\t\t\t\tfloat4 pos : SV_POSITION;\r\n\t\t\t\t#if USE_FLIPBOOK_INTERPOLATION\r\n\t\t\t\tfloat4 uv : TEXCOORD0;\r\n\t\t\t\t#else\r\n\t\t\t\tfloat2 uv : TEXCOORD0;\t\r\n\t\t\t\t#endif\r\n\t\t\t\t#if VFX_NEEDS_COLOR_INTERPOLATOR\r\n\t\t\t\tnointerpolation float4 color : COLOR0;\r\n\t\t\t\t#endif\r\n\t\t\t\t#if USE_SOFT_PARTICLE || USE_ALPHA_TEST || USE_FLIPBOOK_INTERPOLATION\r\n\t\t\t\t// x: inverse soft particles fade distance\r\n\t\t\t\t// y: alpha threshold\r\n\t\t\t\t// z: frame blending factor\r\n\t\t\t\tnointerpolation float3 builtInInterpolants : TEXCOORD1;\r\n\t\t\t\t#endif\r\n\t\t\t\t#if USE_SOFT_PARTICLE\r\n\t\t\t\tfloat4 projPos : TEXCOORD2;\t\t\r\n\t\t\t\t#endif\r\n\t\t\t};\r\n\t\t\t\r\n\t\t\tstruct ps_output\r\n\t\t\t{\r\n\t\t\t\tfloat4 color : SV_Target0;\r\n\t\t\t};\r\n\t\t\r\n\t\t#define VFX_VARYING_PS_INPUTS ps_input\r\n\t\t#define VFX_VARYING_POSCS pos\r\n\t\t#define VFX_VARYING_POSSS projPos\r\n\t\t#define VFX_VARYING_COLOR color.rgb\r\n\t\t#define VFX_VARYING_ALPHA color.a\r\n\t\t#define VFX_VARYING_INVSOFTPARTICLEFADEDISTANCE builtInInterpolants.x\r\n\t\t#define VFX_VARYING_ALPHATHRESHOLD builtInInterpolants.y\r\n\t\t#define VFX_VARYING_FRAMEBLEND builtInInterpolants.z\r\n\t\t#define VFX_VARYING_UV uv\r\n\t\t\t\t\r\n\t\t\t#if !(defined(VFX_VARYING_PS_INPUTS) && defined(VFX_VARYING_POSCS))\r\n\t\t\t#error VFX_VARYING_PS_INPUTS, VFX_VARYING_POSCS and VFX_VARYING_UV must be defined.\r\n\t\t\t#endif\r\n\t\t\t\r\n\t\t\t#include \"/VisualEffectGraph/Shaders/RenderPipeline/Legacy/VFXCommon.cginc\"\r\n\t\t\t#include \"VisualEffectGraph/Shaders/VFXCommon.cginc\"\r\n\t\t\t\r\n\r\n\t\t\tvoid SetAttribute_FA287C3A(inout float alpha, float Alpha) /*attribute:alpha Composition:Overwrite Source:Slot Random:Off channels:XYZ */\r\n\t\t\t{\r\n\t\t\t    alpha = Alpha;\r\n\t\t\t}\r\n\t\t\tvoid SetAttribute_CA95FE17(inout float3 color, float3 Color) /*attribute:color Composition:Overwrite Source:Slot Random:Off channels:XYZ */\r\n\t\t\t{\r\n\t\t\t    color = Color;\r\n\t\t\t}\r\n\t\t\tvoid Orient_1(inout float3 axisX, inout float3 axisY, inout float3 axisZ, float3 position) /*mode:FaceCameraPosition */\r\n\t\t\t{\r\n\t\t\t    \r\n\t\t\t    if (unity_OrthoParams.w == 1.0f) // Face plane for ortho\r\n\t\t\t    {\r\n\t\t\t        float3x3 viewRot = GetVFXToViewRotMatrix();\r\n\t\t\t        axisX = viewRot[0].xyz;\r\n\t\t\t        axisY = viewRot[1].xyz;\r\n\t\t\t        #if VFX_LOCAL_SPACE // Need to remove potential scale in local transform\r\n\t\t\t        axisX = normalize(axisX);\r\n\t\t\t        axisY = normalize(axisY);\r\n\t\t\t        axisZ = cross(axisX,axisY);\r\n\t\t\t        #else\r\n\t\t\t        axisZ = -viewRot[2].xyz;\r\n\t\t\t        #endif\r\n\t\t\t    }\r\n\t\t\t    else\r\n\t\t\t    {\r\n\t\t\t        axisZ = normalize(position - GetViewVFXPosition());\r\n\t\t\t        axisX = normalize(cross(GetVFXToViewRotMatrix()[1].xyz,axisZ));\r\n\t\t\t        axisY = cross(axisZ,axisX);\r\n\t\t\t    }\r\n\t\t\t    \r\n\t\t\t}\r\n\t\t\tvoid SubpixelAA(float3 position, inout float alpha, inout float sizeX)\r\n\t\t\t{\r\n\t\t\t    \r\n\t\t\t    float2 size = float2(sizeX,sizeX);\r\n\t\t\t    float clipPosW = TransformPositionVFXToClip(position).w;\r\n\t\t\t    float minSize = clipPosW / (0.5f * min(UNITY_MATRIX_P[0][0] * _ScreenParams.x,-UNITY_MATRIX_P[1][1] * _ScreenParams.y)); // max size in one pixel\r\n\t\t\t    float2 clampedSize = max(size,minSize);\r\n\t\t\t    float fade = (size.x * size.y) / (clampedSize.x * clampedSize.y);\r\n\t\t\t    alpha *= fade;\r\n\t\t\t    size = clampedSize;\r\n\t\t\t    sizeX = size.x;\r\n\t\t\t    \r\n\t\t\t}\r\n\t\t\t\r\n\r\n\t\t\t\r\n\t\t\t#pragma vertex vert\r\n\t\t\tVFX_VARYING_PS_INPUTS vert(uint id : SV_VertexID, uint instanceID : SV_InstanceID)\r\n\t\t\t{\r\n\t\t\t\tuint index = (id >> 2) + instanceID * 2048;\r\n\t\t\t\tVFX_VARYING_PS_INPUTS o = (VFX_VARYING_PS_INPUTS)0;\r\n\t\t\t\t\r\n\t\t\t\t\r\n\t\t\t\t\t\t#if VFX_HAS_INDIRECT_DRAW\r\n\t\t\t\t\t\t#if USE_DEAD_LIST_COUNT\r\n\t\t\t\t\t\t\tif (index >= asuint(nbMax) - deadListCount.Load(0))\r\n\t\t\t\t\t\t\t\treturn o;\r\n\t\t\t\t\t\t#endif\r\n\t\t\t\t\t\t\r\n\t\t\t\t\t\t\tindex = indirectBuffer[index];\r\n\t\t\t\t\t\t\tfloat3 position = asfloat(attributeBuffer.Load3((index * 0x4 + 0x1000) << 2));\r\n\t\t\t\t\t\t\tfloat sizeX = asfloat(attributeBuffer.Load((index * 0x1 + 0x5000) << 2));\r\n\t\t\t\t\t\t\tfloat3 color = float3(1,1,1);\r\n\t\t\t\t\t\t\tfloat alpha = (float)1;\r\n\t\t\t\t\t\t\tbool alive = (attributeBuffer.Load((index * 0x4 + 0x1003) << 2));\r\n\t\t\t\t\t\t\tfloat3 axisX = float3(1,0,0);\r\n\t\t\t\t\t\t\tfloat3 axisY = float3(0,1,0);\r\n\t\t\t\t\t\t\tfloat3 axisZ = float3(0,0,1);\r\n\t\t\t\t\t\t\tfloat angleX = (float)0;\r\n\t\t\t\t\t\t\tfloat angleY = (float)0;\r\n\t\t\t\t\t\t\tfloat angleZ = (float)0;\r\n\t\t\t\t\t\t\tfloat3 pivot = float3(0,0,0);\r\n\t\t\t\t\t\t\t\r\n\t\t\t\t\r\n\t\t\t\t\t\t#else\r\n\t\t\t\t\t\t\tif (index >= asuint(nbMax))\r\n\t\t\t\t\t\t\t\treturn o;\r\n\t\t\t\t\t\t\t\r\n\t\t\t\t\t\t\tbool alive = (attributeBuffer.Load((index * 0x4 + 0x1003) << 2));\r\n\t\t\t\t\t\t\t\r\n\t\t\t\t\r\n\t\t\t\t\t\t\tif (!alive)\r\n\t\t\t\t\t\t\t\treturn o;\r\n\t\t\t\t\t\t\t\r\n\t\t\t\t\t\t\tfloat3 position = asfloat(attributeBuffer.Load3((index * 0x4 + 0x1000) << 2));\r\n\t\t\t\t\t\t\tfloat sizeX = asfloat(attributeBuffer.Load((index * 0x1 + 0x5000) << 2));\r\n\t\t\t\t\t\t\tfloat3 color = float3(1,1,1);\r\n\t\t\t\t\t\t\tfloat alpha = (float)1;\r\n\t\t\t\t\t\t\tfloat3 axisX = float3(1,0,0);\r\n\t\t\t\t\t\t\tfloat3 axisY = float3(0,1,0);\r\n\t\t\t\t\t\t\tfloat3 axisZ = float3(0,0,1);\r\n\t\t\t\t\t\t\tfloat angleX = (float)0;\r\n\t\t\t\t\t\t\tfloat angleY = (float)0;\r\n\t\t\t\t\t\t\tfloat angleZ = (float)0;\r\n\t\t\t\t\t\t\tfloat3 pivot = float3(0,0,0);\r\n\t\t\t\t\t\t\t\r\n\t\t\t\t\r\n\t\t\t\t\t\t#endif\r\n\t\t\t\t\t\t\r\n\t\t\t\t{\r\n\t\t\t\t    SetAttribute_FA287C3A( /*inout */alpha, (float)0.3);\r\n\t\t\t\t}\r\n\t\t\t\t{\r\n\t\t\t\t    SetAttribute_CA95FE17( /*inout */color, float3(0.1019608,1,0.1019608));\r\n\t\t\t\t}\r\n\t\t\t\tOrient_1( /*inout */axisX,  /*inout */axisY,  /*inout */axisZ, position);\r\n\t\t\t\tSubpixelAA(position,  /*inout */alpha,  /*inout */sizeX);\r\n\t\t\t\t\r\n\r\n\t\t\t\t\r\n\t\t\t\tif (!alive)\r\n\t\t\t\t\treturn o;\r\n\t\t\t\t\r\n\t\t\t\to.VFX_VARYING_UV.x = float(id & 1);\r\n\t\t\t\to.VFX_VARYING_UV.y = float((id & 2) >> 1);\r\n\t\t\t\t\r\n\t\t\t\t\r\n\t\t\t\t\t\tfloat3 size = float3(sizeX,sizeX,sizeX);\r\n\t\t\t\t\t\t#if VFX_USE_SIZEY_CURRENT\r\n\t\t\t\t\t\tsize.y = sizeY;\r\n\t\t\t\t\t\t#endif\r\n\t\t\t\t\t\t#if VFX_USE_SIZEZ_CURRENT\r\n\t\t\t\t\t\tsize.z = sizeZ;\r\n\t\t\t\t\t\t#else\r\n\t\t\t\t\t\tsize.z = min(size.x,size.y);\r\n\t\t\t\t\t\t#endif\r\n\t\t\t\t\t\t\r\n\t\t\t\t\r\n\t\t\t\tfloat4x4 elementToVFX = GetElementToVFXMatrix(axisX,axisY,axisZ,float3(angleX,angleY,angleZ),pivot,size,position);\r\n\t\t\t\tfloat3 vPos = mul(elementToVFX,float4(o.VFX_VARYING_UV.xy * 2.0f - 1.0f,0.0f,1.0f)).xyz;\r\n\t\t\t\r\n\t\t\t\to.VFX_VARYING_POSCS = TransformPositionVFXToClip(vPos);\r\n\t\t\t\r\n\t\t\t\t\r\n\t\t\t\t\t\t#if VFX_USE_COLOR_CURRENT && defined(VFX_VARYING_COLOR)\r\n\t\t\t\t\t\to.VFX_VARYING_COLOR = color;\r\n\t\t\t\t\t\t#endif\r\n\t\t\t\t\t\t#if VFX_USE_ALPHA_CURRENT && defined(VFX_VARYING_ALPHA) \r\n\t\t\t\t\t\to.VFX_VARYING_ALPHA = alpha;\r\n\t\t\t\t\t\t#endif\r\n\t\t\t\t\t\t\r\n\t\t\t\t\t\t\r\n\t\t\t\t\t\t#if USE_SOFT_PARTICLE && defined(VFX_VARYING_INVSOFTPARTICLEFADEDISTANCE)\r\n\t\t\t\t\t\t\r\n\t\t\t\t\t\to.VFX_VARYING_INVSOFTPARTICLEFADEDISTANCE = invSoftParticlesFadeDistance;\r\n\t\t\t\t\t\t#endif\r\n\t\t\t\t\t\t\r\n\t\t\t\t\t\t#if (VFX_NEEDS_POSSS || USE_SOFT_PARTICLE) && defined(VFX_VARYING_POSSS) && defined(VFX_VARYING_POSCS)\r\n\t\t\t\t\t\to.VFX_VARYING_POSSS = VFXGetPOSSS(o.VFX_VARYING_POSCS);\r\n\t\t\t\t\t\t#endif\r\n\t\t\t\t\t\t\r\n\t\t\t\t\t\t#if USE_ALPHA_TEST && defined(VFX_VARYING_ALPHATHRESHOLD)\r\n\t\t\t\t\t\t\r\n\t\t\t\t\t\to.VFX_VARYING_ALPHATHRESHOLD = alphaThreshold;\r\n\t\t\t\t\t\t#endif\r\n\t\t\t\t\t\t\r\n\t\t\t\t\t\t#if USE_UV_SCALE_BIAS\r\n\t\t\t\t\t\t\r\n\t\t\t\t\t\t\r\n\t\t\t\t\t\to.VFX_VARYING_UV.xy = o.VFX_VARYING_UV.xy * uvScale + uvBias;\r\n\t\t\t\t\t\t#endif\r\n\t\t\t\t\t\t\r\n\t\t\t\t\t\t\r\n\t\t\t\t\r\n\t\t\t\t\r\n\t\t\t\t\t\t#if USE_FLIPBOOK\r\n\t\t\t\t\t\t\r\n\t\t\t\t\t\t\r\n\t\t\t\t\t\tVFXUVData uvData = GetUVData(flipBookSize, invFlipBookSize, o.VFX_VARYING_UV.xy, texIndex);\r\n\t\t\t\t\t\to.VFX_VARYING_UV.xy = uvData.uvs.xy;\r\n\t\t\t\t\t\t#if USE_FLIPBOOK_INTERPOLATION\r\n\t\t\t\t\t\to.VFX_VARYING_UV.zw = uvData.uvs.zw;\r\n\t\t\t\t\t\to.VFX_VARYING_FRAMEBLEND = uvData.blend;\r\n\t\t\t\t\t\t#endif\r\n\t\t\t\t\t\t#endif\r\n\t\t\t\t\t\t\r\n\t\t\t\r\n\t\t\t\t\r\n\t\t\t\r\n\t\t\t\treturn o;\r\n\t\t\t}\r\n\t\t\t\r\n\t\t\t\r\n\t\t\t\r\n\t\t\t\r\n\t\t\t#include \"VisualEffectGraph/Shaders/VFXCommonOutput.cginc\"\r\n\t\t\t\r\n\t\t\t\t\r\n\t\t\t#pragma fragment frag\r\n\t\t\tps_output frag(ps_input i)\r\n\t\t\t{\r\n\t\t\t\tps_output o = (ps_output)0;\r\n\t\t\t\to.color = VFXGetFragmentColor(i);\r\n\t\t\t\to.color *= VFXGetTextureColor(VFX_SAMPLER(mainTexture),i);\t\t\r\n\t\t\t\tVFXClipFragmentColor(o.color.a,i);\r\n\t\t\t\treturn o;\r\n\t\t\t}\r\n\t\t\tENDHLSL\r\n\t\t}\r\n\t\t\r\n\r\n\t\t\r\n\t}\r\n}\r\n"
-=======
     source: "Shader \"Hidden/VFX/ParticleQuads\"\r\n{\r\n\tSubShader\r\n\t{\t\r\n\t\tCull Off\r\n\t\t\r\n\t\tTags { \"Queue\"=\"Transparent\" \"IgnoreProjector\"=\"True\" \"RenderType\"=\"Transparent\" }\r\n\t\t\r\n\t\t\r\n\t\t\r\n\t\t\r\n\t\t\r\n\t\t\r\n\t\t\r\n\t\t\r\n\t\t\r\n\t\t\r\n\t\t\r\n\t\t\r\n\t\tBlend SrcAlpha One\r\n\t\tZTest LEqual\r\n\t\tZWrite Off\r\n\t\tCull Off\r\n\t\t\r\n\t\r\n\t\t\t\r\n\t\tHLSLINCLUDE\r\n\t\t#if !defined(VFX_WORLD_SPACE) && !defined(VFX_LOCAL_SPACE)\r\n\t\t#define VFX_LOCAL_SPACE 1\r\n\t\t#endif\r\n\t\t\r\n\t\t#include \"HLSLSupport.cginc\"\r\n\t\t#define NB_THREADS_PER_GROUP 64\r\n\t\t#define VFX_USE_POSITION_CURRENT 1\r\n\t\t#define VFX_USE_SIZEX_CURRENT 1\r\n\t\t#define VFX_USE_COLOR_CURRENT 1\r\n\t\t#define VFX_USE_ALPHA_CURRENT 1\r\n\t\t#define VFX_USE_ALIVE_CURRENT 1\r\n\t\t#define VFX_USE_AXISX_CURRENT 1\r\n\t\t#define VFX_USE_AXISY_CURRENT 1\r\n\t\t#define VFX_USE_AXISZ_CURRENT 1\r\n\t\t#define VFX_USE_ANGLEX_CURRENT 1\r\n\t\t#define VFX_USE_ANGLEY_CURRENT 1\r\n\t\t#define VFX_USE_ANGLEZ_CURRENT 1\r\n\t\t#define VFX_USE_PIVOT_CURRENT 1\r\n\t\t\r\n\t\t\r\n\t\t\r\n\t\t#define VFX_LOCAL_SPACE 1\r\n\t\t\r\n\r\n\t\tCBUFFER_START(parameters)\r\n\t\t    float3 Color_b;\r\n\t\t    float Alpha_a;\r\n\t\tCBUFFER_END\r\n\t\tTexture2D mainTexture;\r\n\t\tSamplerState samplermainTexture;\r\n\t\t\r\n\r\n\t\t\r\n\t\t#define VFX_NEEDS_COLOR_INTERPOLATOR (VFX_USE_COLOR_CURRENT || VFX_USE_ALPHA_CURRENT)\r\n\t\t#define IS_TRANSPARENT_PARTICLE (!IS_OPAQUE_PARTICLE)\r\n\t\t\r\n\t\tByteAddressBuffer attributeBuffer;\t\r\n\t\t\r\n\t\t#if VFX_HAS_INDIRECT_DRAW\r\n\t\tStructuredBuffer<uint> indirectBuffer;\t\r\n\t\t#endif\t\r\n\t\t\r\n\t\t#if USE_DEAD_LIST_COUNT\r\n\t\tByteAddressBuffer deadListCount;\r\n\t\t#endif\r\n\t\t\r\n\t\tCBUFFER_START(outputParams)\r\n\t\t\tfloat nbMax;\r\n\t\t\tfloat systemSeed;\r\n\t\tCBUFFER_END\r\n\t\t\r\n\t\tENDHLSL\r\n\t\t\r\n\r\n\t\t\r\n\t\t// Forward pass\r\n\t\tPass\r\n\t\t{\t\t\r\n\t\t\tTags { \"LightMode\"=\"ForwardOnly\" }\r\n\t\t\t\r\n\t\t\tHLSLPROGRAM\r\n\t\t\t#pragma target 4.5\r\n\t\t\t\r\n\t\t\tstruct ps_input\r\n\t\t\t{\r\n\t\t\t\tfloat4 pos : SV_POSITION;\r\n\t\t\t\t#if USE_FLIPBOOK_INTERPOLATION\r\n\t\t\t\tfloat4 uv : TEXCOORD0;\r\n\t\t\t\t#else\r\n\t\t\t\tfloat2 uv : TEXCOORD0;\t\r\n\t\t\t\t#endif\r\n\t\t\t\t#if VFX_NEEDS_COLOR_INTERPOLATOR\r\n\t\t\t\tnointerpolation float4 color : COLOR0;\r\n\t\t\t\t#endif\r\n\t\t\t\t#if USE_SOFT_PARTICLE || USE_ALPHA_TEST || USE_FLIPBOOK_INTERPOLATION\r\n\t\t\t\t// x: inverse soft particles fade distance\r\n\t\t\t\t// y: alpha threshold\r\n\t\t\t\t// z: frame blending factor\r\n\t\t\t\tnointerpolation float3 builtInInterpolants : TEXCOORD1;\r\n\t\t\t\t#endif\r\n\t\t\t\t#if USE_SOFT_PARTICLE\r\n\t\t\t\tfloat4 projPos : TEXCOORD2;\t\t\r\n\t\t\t\t#endif\r\n\t\t\t};\r\n\t\t\t\r\n\t\t\tstruct ps_output\r\n\t\t\t{\r\n\t\t\t\tfloat4 color : SV_Target0;\r\n\t\t\t};\r\n\t\t\r\n\t\t#define VFX_VARYING_PS_INPUTS ps_input\r\n\t\t#define VFX_VARYING_POSCS pos\r\n\t\t#define VFX_VARYING_POSSS projPos\r\n\t\t#define VFX_VARYING_COLOR color.rgb\r\n\t\t#define VFX_VARYING_ALPHA color.a\r\n\t\t#define VFX_VARYING_INVSOFTPARTICLEFADEDISTANCE builtInInterpolants.x\r\n\t\t#define VFX_VARYING_ALPHATHRESHOLD builtInInterpolants.y\r\n\t\t#define VFX_VARYING_FRAMEBLEND builtInInterpolants.z\r\n\t\t#define VFX_VARYING_UV uv\r\n\t\t\t\t\r\n\t\t\t#if !(defined(VFX_VARYING_PS_INPUTS) && defined(VFX_VARYING_POSCS))\r\n\t\t\t#error VFX_VARYING_PS_INPUTS, VFX_VARYING_POSCS and VFX_VARYING_UV must be defined.\r\n\t\t\t#endif\r\n\t\t\t\r\n\t\t\t#include \"Assets/VFXEditor/Shaders/RenderPipeline/HDRP/VFXCommon.cginc\"\r\n\t\t\t#include \"Assets/VFXEditor/Shaders/VFXCommon.cginc\"\r\n\t\t\t\r\n\r\n\t\t\tvoid SetAttribute_FA287C3A(inout float alpha, float Alpha) /*attribute:alpha Composition:Overwrite Source:Slot Random:Off channels:XYZ */\r\n\t\t\t{\r\n\t\t\t    alpha = Alpha;\r\n\t\t\t}\r\n\t\t\tvoid SetAttribute_CA95FE17(inout float3 color, float3 Color) /*attribute:color Composition:Overwrite Source:Slot Random:Off channels:XYZ */\r\n\t\t\t{\r\n\t\t\t    color = Color;\r\n\t\t\t}\r\n\t\t\tvoid Orient_1(inout float3 axisX, inout float3 axisY, inout float3 axisZ, float3 position) /*mode:FaceCameraPosition */\r\n\t\t\t{\r\n\t\t\t    \r\n\t\t\t    if (unity_OrthoParams.w == 1.0f) // Face plane for ortho\r\n\t\t\t    {\r\n\t\t\t        float3x3 viewRot = GetVFXToViewRotMatrix();\r\n\t\t\t        axisX = viewRot[0].xyz;\r\n\t\t\t        axisY = viewRot[1].xyz;\r\n\t\t\t        #if VFX_LOCAL_SPACE // Need to remove potential scale in local transform\r\n\t\t\t        axisX = normalize(axisX);\r\n\t\t\t        axisY = normalize(axisY);\r\n\t\t\t        axisZ = cross(axisX,axisY);\r\n\t\t\t        #else\r\n\t\t\t        axisZ = -viewRot[2].xyz;\r\n\t\t\t        #endif\r\n\t\t\t    }\r\n\t\t\t    else\r\n\t\t\t    {\r\n\t\t\t        axisZ = normalize(position - GetViewVFXPosition());\r\n\t\t\t        axisX = normalize(cross(GetVFXToViewRotMatrix()[1].xyz,axisZ));\r\n\t\t\t        axisY = cross(axisZ,axisX);\r\n\t\t\t    }\r\n\t\t\t    \r\n\t\t\t}\r\n\t\t\tvoid SubpixelAA(float3 position, inout float alpha, inout float sizeX)\r\n\t\t\t{\r\n\t\t\t    \r\n\t\t\t    float2 size = float2(sizeX,sizeX);\r\n\t\t\t    float clipPosW = TransformPositionVFXToClip(position).w;\r\n\t\t\t    float minSize = clipPosW / (0.5f * min(UNITY_MATRIX_P[0][0] * _ScreenParams.x,-UNITY_MATRIX_P[1][1] * _ScreenParams.y)); // max size in one pixel\r\n\t\t\t    float2 clampedSize = max(size,minSize);\r\n\t\t\t    float fade = (size.x * size.y) / (clampedSize.x * clampedSize.y);\r\n\t\t\t    alpha *= fade;\r\n\t\t\t    size = clampedSize;\r\n\t\t\t    sizeX = size.x;\r\n\t\t\t    \r\n\t\t\t}\r\n\t\t\t\r\n\r\n\t\t\t\r\n\t\t\t#pragma vertex vert\r\n\t\t\tVFX_VARYING_PS_INPUTS vert(uint id : SV_VertexID, uint instanceID : SV_InstanceID)\r\n\t\t\t{\r\n\t\t\t\tuint index = (id >> 2) + instanceID * 2048;\r\n\t\t\t\tVFX_VARYING_PS_INPUTS o = (VFX_VARYING_PS_INPUTS)0;\r\n\t\t\t\t\r\n\t\t\t\t\r\n\t\t\t\t\t\t#if VFX_HAS_INDIRECT_DRAW\r\n\t\t\t\t\t\t#if USE_DEAD_LIST_COUNT\r\n\t\t\t\t\t\t\tif (index >= asuint(nbMax) - deadListCount.Load(0))\r\n\t\t\t\t\t\t\t\treturn o;\r\n\t\t\t\t\t\t#endif\r\n\t\t\t\t\t\t\r\n\t\t\t\t\t\t\tindex = indirectBuffer[index];\r\n\t\t\t\t\t\t\tfloat3 position = asfloat(attributeBuffer.Load3((index * 0x4 + 0x1000) << 2));\r\n\t\t\t\t\t\t\tfloat sizeX = asfloat(attributeBuffer.Load((index * 0x1 + 0x5000) << 2));\r\n\t\t\t\t\t\t\tfloat3 color = float3(1,1,1);\r\n\t\t\t\t\t\t\tfloat alpha = (float)1;\r\n\t\t\t\t\t\t\tbool alive = (attributeBuffer.Load((index * 0x4 + 0x1003) << 2));\r\n\t\t\t\t\t\t\tfloat3 axisX = float3(1,0,0);\r\n\t\t\t\t\t\t\tfloat3 axisY = float3(0,1,0);\r\n\t\t\t\t\t\t\tfloat3 axisZ = float3(0,0,1);\r\n\t\t\t\t\t\t\tfloat angleX = (float)0;\r\n\t\t\t\t\t\t\tfloat angleY = (float)0;\r\n\t\t\t\t\t\t\tfloat angleZ = (float)0;\r\n\t\t\t\t\t\t\tfloat3 pivot = float3(0,0,0);\r\n\t\t\t\t\t\t\t\r\n\t\t\t\t\r\n\t\t\t\t\t\t#else\r\n\t\t\t\t\t\t\tif (index >= asuint(nbMax))\r\n\t\t\t\t\t\t\t\treturn o;\r\n\t\t\t\t\t\t\t\r\n\t\t\t\t\t\t\tbool alive = (attributeBuffer.Load((index * 0x4 + 0x1003) << 2));\r\n\t\t\t\t\t\t\t\r\n\t\t\t\t\r\n\t\t\t\t\t\t\tif (!alive)\r\n\t\t\t\t\t\t\t\treturn o;\r\n\t\t\t\t\t\t\t\r\n\t\t\t\t\t\t\tfloat3 position = asfloat(attributeBuffer.Load3((index * 0x4 + 0x1000) << 2));\r\n\t\t\t\t\t\t\tfloat sizeX = asfloat(attributeBuffer.Load((index * 0x1 + 0x5000) << 2));\r\n\t\t\t\t\t\t\tfloat3 color = float3(1,1,1);\r\n\t\t\t\t\t\t\tfloat alpha = (float)1;\r\n\t\t\t\t\t\t\tfloat3 axisX = float3(1,0,0);\r\n\t\t\t\t\t\t\tfloat3 axisY = float3(0,1,0);\r\n\t\t\t\t\t\t\tfloat3 axisZ = float3(0,0,1);\r\n\t\t\t\t\t\t\tfloat angleX = (float)0;\r\n\t\t\t\t\t\t\tfloat angleY = (float)0;\r\n\t\t\t\t\t\t\tfloat angleZ = (float)0;\r\n\t\t\t\t\t\t\tfloat3 pivot = float3(0,0,0);\r\n\t\t\t\t\t\t\t\r\n\t\t\t\t\r\n\t\t\t\t\t\t#endif\r\n\t\t\t\t\t\t\r\n\t\t\t\tSetAttribute_FA287C3A( /*inout */alpha, Alpha_a);\r\n\t\t\t\tSetAttribute_CA95FE17( /*inout */color, Color_b);\r\n\t\t\t\tOrient_1( /*inout */axisX,  /*inout */axisY,  /*inout */axisZ, position);\r\n\t\t\t\tSubpixelAA(position,  /*inout */alpha,  /*inout */sizeX);\r\n\t\t\t\t\r\n\r\n\t\t\t\t\r\n\t\t\t\tif (!alive)\r\n\t\t\t\t\treturn o;\r\n\t\t\t\t\r\n\t\t\t\to.VFX_VARYING_UV.x = float(id & 1);\r\n\t\t\t\to.VFX_VARYING_UV.y = float((id & 2) >> 1);\r\n\t\t\t\t\r\n\t\t\t\t\r\n\t\t\t\t\t\tfloat3 size = float3(sizeX,sizeX,sizeX);\r\n\t\t\t\t\t\t#if VFX_USE_SIZEY_CURRENT\r\n\t\t\t\t\t\tsize.y = sizeY;\r\n\t\t\t\t\t\t#endif\r\n\t\t\t\t\t\t#if VFX_USE_SIZEZ_CURRENT\r\n\t\t\t\t\t\tsize.z = sizeZ;\r\n\t\t\t\t\t\t#else\r\n\t\t\t\t\t\tsize.z = min(size.x,size.y);\r\n\t\t\t\t\t\t#endif\r\n\t\t\t\t\t\t\r\n\t\t\t\t\r\n\t\t\t\tconst float2 vOffsets = o.VFX_VARYING_UV.xy * 2.0f - 1.0f;\r\n\t\t\t\tconst float4x4 elementToVFX = GetElementToVFXMatrix(axisX,axisY,axisZ,float3(angleX,angleY,angleZ),pivot,size,position);\r\n\t\t\t\tconst float3 vPos = mul(elementToVFX,float4(vOffsets,0.0f,1.0f)).xyz;\r\n\t\t\t\r\n\t\t\t\to.VFX_VARYING_POSCS = TransformPositionVFXToClip(vPos);\r\n\t\t\t\r\n\t\t\t\t\r\n\t\t\t\t\t\t#if VFX_USE_COLOR_CURRENT && defined(VFX_VARYING_COLOR)\r\n\t\t\t\t\t\to.VFX_VARYING_COLOR = color;\r\n\t\t\t\t\t\t#endif\r\n\t\t\t\t\t\t#if VFX_USE_ALPHA_CURRENT && defined(VFX_VARYING_ALPHA) \r\n\t\t\t\t\t\to.VFX_VARYING_ALPHA = alpha;\r\n\t\t\t\t\t\t#endif\r\n\t\t\t\t\t\t\r\n\t\t\t\t\t\t\r\n\t\t\t\t\t\t#if USE_SOFT_PARTICLE && defined(VFX_VARYING_INVSOFTPARTICLEFADEDISTANCE)\r\n\t\t\t\t\t\t\r\n\t\t\t\t\t\to.VFX_VARYING_INVSOFTPARTICLEFADEDISTANCE = invSoftParticlesFadeDistance;\r\n\t\t\t\t\t\t#endif\r\n\t\t\t\t\t\t\r\n\t\t\t\t\t\t#if (VFX_NEEDS_POSSS || USE_SOFT_PARTICLE) && defined(VFX_VARYING_POSSS) && defined(VFX_VARYING_POSCS)\r\n\t\t\t\t\t\to.VFX_VARYING_POSSS = VFXGetPOSSS(o.VFX_VARYING_POSCS);\r\n\t\t\t\t\t\t#endif\r\n\t\t\t\t\t\t\r\n\t\t\t\t\t\t#if USE_ALPHA_TEST && defined(VFX_VARYING_ALPHATHRESHOLD)\r\n\t\t\t\t\t\t\r\n\t\t\t\t\t\to.VFX_VARYING_ALPHATHRESHOLD = alphaThreshold;\r\n\t\t\t\t\t\t#endif\r\n\t\t\t\t\t\t\r\n\t\t\t\t\t\t#if USE_UV_SCALE_BIAS\r\n\t\t\t\t\t\t\r\n\t\t\t\t\t\t\r\n\t\t\t\t\t\to.VFX_VARYING_UV.xy = o.VFX_VARYING_UV.xy * uvScale + uvBias;\r\n\t\t\t\t\t\t#endif\r\n\t\t\t\t\t\t\r\n\t\t\t\t\t\t\r\n\t\t\t\t\r\n\t\t\t\t\r\n\t\t\t\t\t\t#if USE_FLIPBOOK\r\n\t\t\t\t\t\t\r\n\t\t\t\t\t\t\r\n\t\t\t\t\t\tVFXUVData uvData = GetUVData(flipBookSize, invFlipBookSize, o.VFX_VARYING_UV.xy, texIndex);\r\n\t\t\t\t\t\to.VFX_VARYING_UV.xy = uvData.uvs.xy;\r\n\t\t\t\t\t\t#if USE_FLIPBOOK_INTERPOLATION\r\n\t\t\t\t\t\to.VFX_VARYING_UV.zw = uvData.uvs.zw;\r\n\t\t\t\t\t\to.VFX_VARYING_FRAMEBLEND = uvData.blend;\r\n\t\t\t\t\t\t#endif\r\n\t\t\t\t\t\t#endif\r\n\t\t\t\t\t\t\r\n\t\t\t\r\n\t\t\t\t\r\n\t\t\t\r\n\t\t\t\treturn o;\r\n\t\t\t}\r\n\t\t\t\r\n\t\t\t\r\n\t\t\t\r\n\t\t\t\r\n\t\t\t#include \"Assets/VFXEditor/Shaders/VFXCommonOutput.cginc\"\r\n\t\t\t\r\n\t\t\t\t\r\n\t\t\t#pragma fragment frag\r\n\t\t\tps_output frag(ps_input i)\r\n\t\t\t{\r\n\t\t\t\tps_output o = (ps_output)0;\r\n\t\t\t\to.color = VFXGetFragmentColor(i);\r\n\t\t\t\to.color *= VFXGetTextureColor(VFX_SAMPLER(mainTexture),i);\t\t\r\n\t\t\t\tVFXClipFragmentColor(o.color.a,i);\r\n\t\t\t\treturn o;\r\n\t\t\t}\r\n\t\t\tENDHLSL\r\n\t\t}\r\n\t\t\r\n\r\n\t\t\r\n\t}\r\n}\r\n"
->>>>>>> a3eabf5f
   - compute: 1
     name: Temp_compute_j_initialize_Runtime.compute
-    source: "#pragma kernel CSMain\r\n#include \"HLSLSupport.cginc\"\r\n#define NB_THREADS_PER_GROUP 64\r\n#define VFX_USE_LIFETIME_CURRENT 1\r\n#define VFX_USE_POSITION_CURRENT 1\r\n#define VFX_USE_SEED_CURRENT 1\r\n#define VFX_USE_SIZEX_CURRENT 1\r\n#define VFX_USE_VELOCITY_CURRENT 1\r\n#define VFX_USE_AGE_CURRENT 1\r\n#define VFX_USE_ALIVE_CURRENT 1\r\n#define VFX_LOCAL_SPACE 1\r\n\r\n\r\n\r\n#include \"VisualEffectGraph/Shaders/Common/VFXCommonCompute.cginc\"\r\n#include \"VisualEffectGraph/Shaders/VFXCommon.cginc\"\r\n\r\n\r\n\r\nRWByteAddressBuffer attributeBuffer;\r\nByteAddressBuffer sourceAttributeBuffer;\r\n\r\nCBUFFER_START(initParams)\r\n#if !VFX_USE_SPAWNER_FROM_GPU\r\n    uint nbSpawned;\t\t\t\t\t// Numbers of particle spawned\r\n    uint spawnIndex;\t\t\t\t// Index of the first particle spawned\r\n#else\r\n    uint offsetInAdditionalOutput;\r\n\tuint nbMax;\r\n#endif\r\n\tuint systemSeed;\r\nCBUFFER_END\r\n\r\n#if VFX_USE_ALIVE_CURRENT\r\nConsumeStructuredBuffer<uint> deadListIn;\r\nByteAddressBuffer deadListCount; // This is bad to use a SRV to fetch deadList count but Unity API currently prevent from copying to CB\r\n#endif\r\n\r\n#if VFX_USE_SPAWNER_FROM_GPU\r\nStructuredBuffer<uint> eventList;\r\nByteAddressBuffer inputAdditional;\r\n#endif\r\n\r\nvoid SetAttribute_2466D9DD(inout float lifetime, float Lifetime) /*attribute:lifetime Composition:Overwrite Source:Slot Random:Off channels:XYZ */\r\n{\r\n    lifetime = Lifetime;\r\n}\r\nvoid PositionAABox_18D(inout float3 position, inout uint seed, float3 Box_center, float3 Box_size) /*positionMode:Volume spawnMode:Randomized */\r\n{\r\n    position = Box_size * (RAND3 - 0.5f) + Box_center;\r\n}\r\nvoid SetAttribute_378150AB(inout float sizeX, inout uint seed, float Min, float Max) /*attribute:size Composition:Overwrite Source:Slot Random:Uniform channels:X */\r\n{\r\n    sizeX = lerp(Min.x,Max.x,RAND);\r\n}\r\n\r\n\r\n\r\n[numthreads(NB_THREADS_PER_GROUP,1,1)]\r\nvoid CSMain(uint3 id : SV_DispatchThreadID)\r\n{\r\n#if VFX_USE_SPAWNER_FROM_GPU\r\n    uint maxThreadId = inputAdditional.Load((offsetInAdditionalOutput * 2 + 0) << 2);\r\n    uint currentSpawnIndex = inputAdditional.Load((offsetInAdditionalOutput * 2 + 1) << 2) - maxThreadId;\r\n#else\r\n    uint maxThreadId = nbSpawned;\r\n    uint currentSpawnIndex = spawnIndex;\r\n#endif\r\n\r\n#if VFX_USE_ALIVE_CURRENT\r\n    maxThreadId = min(maxThreadId, deadListCount.Load(0x0));\r\n#elif VFX_USE_SPAWNER_FROM_GPU\r\n    maxThreadId = min(maxThreadId, nbMax); //otherwise, nbSpawned already clamped on CPU\r\n#endif\r\n\r\n    if (id.x < maxThreadId)\r\n    {\r\n#if VFX_USE_SPAWNER_FROM_GPU\r\n        int sourceIndex = eventList[id.x];\r\n#endif\r\n        uint particleIndex = id.x + currentSpawnIndex;\r\n\t\t\r\n#if !VFX_USE_SPAWNER_FROM_GPU\r\n        int sourceIndex = 0;\r\n        /*//Loop with 1 iteration generate a wrong IL Assembly (and actually, useless code)\r\n        uint currentSumSpawnCount = 0u;\r\n        for (sourceIndex=0; sourceIndex<1; sourceIndex++)\r\n        {\r\n            currentSumSpawnCount += uint(asfloat(sourceAttributeBuffer.Load((sourceIndex * 0x1 + 0x0) << 2)));\r\n            if (id.x < currentSumSpawnCount)\r\n            {\r\n                break;\r\n            }\r\n        }\r\n        */\r\n        \r\n\r\n#endif\r\n        float lifetime = (float)0;\r\n        float3 position = float3(0,0,0);\r\n        uint seed = (uint)0;\r\n        float sizeX = (float)0.1;\r\n        float3 velocity = float3(0,0,0);\r\n        float age = (float)0;\r\n        bool alive = (bool)true;\r\n        \r\n\r\n#if VFX_USE_PARTICLEID_CURRENT\r\n         particleId = particleIndex;\r\n#endif\r\n#if VFX_USE_SEED_CURRENT\r\n        seed = WangHash(particleIndex ^ systemSeed);\r\n#endif\r\n        \r\n        {\r\n            SetAttribute_2466D9DD( /*inout */lifetime, (float)1);\r\n        }\r\n        {\r\n            PositionAABox_18D( /*inout */position,  /*inout */seed, float3(9,1,0), float3(2,0.1,1));\r\n        }\r\n        {\r\n            SetAttribute_378150AB( /*inout */sizeX,  /*inout */seed, (float)0.02, (float)0.1);\r\n        }\r\n        \r\n\r\n\r\n#if VFX_USE_ALIVE_CURRENT\r\n        if (alive)\r\n        {\r\n            uint index = deadListIn.Consume();\r\n            attributeBuffer.Store((index * 0x1 + 0x0) << 2,asuint(lifetime));\r\n            attributeBuffer.Store3((index * 0x4 + 0x1000) << 2,asuint(position));\r\n            attributeBuffer.Store((index * 0x8 + 0x5003) << 2,asuint(seed));\r\n            attributeBuffer.Store((index * 0x1 + 0xD000) << 2,asuint(sizeX));\r\n            attributeBuffer.Store3((index * 0x8 + 0x5000) << 2,asuint(velocity));\r\n            attributeBuffer.Store((index * 0x8 + 0x5004) << 2,asuint(age));\r\n            attributeBuffer.Store((index * 0x4 + 0x1003) << 2,uint(alive));\r\n            \r\n\r\n        }\r\n#else\r\n        uint index = particleIndex;\r\n        attributeBuffer.Store((index * 0x1 + 0x0) << 2,asuint(lifetime));\r\n        attributeBuffer.Store3((index * 0x4 + 0x1000) << 2,asuint(position));\r\n        attributeBuffer.Store((index * 0x8 + 0x5003) << 2,asuint(seed));\r\n        attributeBuffer.Store((index * 0x1 + 0xD000) << 2,asuint(sizeX));\r\n        attributeBuffer.Store3((index * 0x8 + 0x5000) << 2,asuint(velocity));\r\n        attributeBuffer.Store((index * 0x8 + 0x5004) << 2,asuint(age));\r\n        attributeBuffer.Store((index * 0x4 + 0x1003) << 2,uint(alive));\r\n        \r\n\r\n#endif\r\n    }\r\n}"
+    source: "#pragma kernel CSMain\r\n#include \"HLSLSupport.cginc\"\r\n#define NB_THREADS_PER_GROUP 64\r\n#define VFX_USE_LIFETIME_CURRENT 1\r\n#define VFX_USE_POSITION_CURRENT 1\r\n#define VFX_USE_SEED_CURRENT 1\r\n#define VFX_USE_SIZEX_CURRENT 1\r\n#define VFX_USE_VELOCITY_CURRENT 1\r\n#define VFX_USE_AGE_CURRENT 1\r\n#define VFX_USE_ALIVE_CURRENT 1\r\n#define VFX_LOCAL_SPACE 1\r\n\r\n\r\nCBUFFER_START(parameters)\r\n    float3 Box_center_b;\r\n    float Lifetime_a;\r\n    float3 Box_size_b;\r\n    float Min_c;\r\n    float Max_c;\r\n    uint3 PADDING_0;\r\nCBUFFER_END\r\n\r\n\r\n#include \"Assets/VFXEditor/Shaders/Common/VFXCommonCompute.cginc\"\r\n#include \"Assets/VFXEditor/Shaders/VFXCommon.cginc\"\r\n\r\n\r\n\r\nRWByteAddressBuffer attributeBuffer;\r\nByteAddressBuffer sourceAttributeBuffer;\r\n\r\nCBUFFER_START(initParams)\r\n#if !VFX_USE_SPAWNER_FROM_GPU\r\n    uint nbSpawned;\t\t\t\t\t// Numbers of particle spawned\r\n    uint spawnIndex;\t\t\t\t// Index of the first particle spawned\r\n#else\r\n    uint offsetInAdditionalOutput;\r\n\tuint nbMax;\r\n#endif\r\n\tuint systemSeed;\r\nCBUFFER_END\r\n\r\n#if VFX_USE_ALIVE_CURRENT\r\nConsumeStructuredBuffer<uint> deadListIn;\r\nByteAddressBuffer deadListCount; // This is bad to use a SRV to fetch deadList count but Unity API currently prevent from copying to CB\r\n#endif\r\n\r\n#if VFX_USE_SPAWNER_FROM_GPU\r\nStructuredBuffer<uint> eventList;\r\nByteAddressBuffer inputAdditional;\r\n#endif\r\n\r\nvoid SetAttribute_2466D9DD(inout float lifetime, float Lifetime) /*attribute:lifetime Composition:Overwrite Source:Slot Random:Off channels:XYZ */\r\n{\r\n    lifetime = Lifetime;\r\n}\r\nvoid PositionAABox_18D(inout float3 position, inout uint seed, float3 Box_center, float3 Box_size) /*positionMode:Volume spawnMode:Randomized */\r\n{\r\n    position = Box_size * (RAND3 - 0.5f) + Box_center;\r\n}\r\nvoid SetAttribute_378150AB(inout float sizeX, inout uint seed, float Min, float Max) /*attribute:size Composition:Overwrite Source:Slot Random:Uniform channels:X */\r\n{\r\n    sizeX = lerp(Min.x,Max.x,RAND);\r\n}\r\n\r\n\r\n\r\n[numthreads(NB_THREADS_PER_GROUP,1,1)]\r\nvoid CSMain(uint3 id : SV_DispatchThreadID)\r\n{\r\n#if VFX_USE_SPAWNER_FROM_GPU\r\n    uint maxThreadId = inputAdditional.Load((offsetInAdditionalOutput * 2 + 0) << 2);\r\n    uint currentSpawnIndex = inputAdditional.Load((offsetInAdditionalOutput * 2 + 1) << 2) - maxThreadId;\r\n#else\r\n    uint maxThreadId = nbSpawned;\r\n    uint currentSpawnIndex = spawnIndex;\r\n#endif\r\n\r\n#if VFX_USE_ALIVE_CURRENT\r\n    maxThreadId = min(maxThreadId, deadListCount.Load(0x0));\r\n#elif VFX_USE_SPAWNER_FROM_GPU\r\n    maxThreadId = min(maxThreadId, nbMax); //otherwise, nbSpawned already clamped on CPU\r\n#endif\r\n\r\n    if (id.x < maxThreadId)\r\n    {\r\n#if VFX_USE_SPAWNER_FROM_GPU\r\n        int sourceIndex = eventList[id.x];\r\n#endif\r\n        uint particleIndex = id.x + currentSpawnIndex;\r\n\t\t\r\n#if !VFX_USE_SPAWNER_FROM_GPU\r\n        int sourceIndex = 0;\r\n        /*//Loop with 1 iteration generate a wrong IL Assembly (and actually, useless code)\r\n        uint currentSumSpawnCount = 0u;\r\n        for (sourceIndex=0; sourceIndex<1; sourceIndex++)\r\n        {\r\n            currentSumSpawnCount += uint(asfloat(sourceAttributeBuffer.Load((sourceIndex * 0x1 + 0x0) << 2)));\r\n            if (id.x < currentSumSpawnCount)\r\n            {\r\n                break;\r\n            }\r\n        }\r\n        */\r\n        \r\n\r\n#endif\r\n        float lifetime = (float)0;\r\n        float3 position = float3(0,0,0);\r\n        uint seed = (uint)0;\r\n        float sizeX = (float)0.1;\r\n        float3 velocity = float3(0,0,0);\r\n        float age = (float)0;\r\n        bool alive = (bool)true;\r\n        \r\n\r\n#if VFX_USE_PARTICLEID_CURRENT\r\n         particleId = particleIndex;\r\n#endif\r\n#if VFX_USE_SEED_CURRENT\r\n        seed = WangHash(particleIndex ^ systemSeed);\r\n#endif\r\n        \r\n        SetAttribute_2466D9DD( /*inout */lifetime, Lifetime_a);\r\n        PositionAABox_18D( /*inout */position,  /*inout */seed, Box_center_b, Box_size_b);\r\n        SetAttribute_378150AB( /*inout */sizeX,  /*inout */seed, Min_c, Max_c);\r\n        \r\n\r\n\r\n#if VFX_USE_ALIVE_CURRENT\r\n        if (alive)\r\n        {\r\n            uint index = deadListIn.Consume();\r\n            attributeBuffer.Store((index * 0x1 + 0x0) << 2,asuint(lifetime));\r\n            attributeBuffer.Store3((index * 0x4 + 0x1000) << 2,asuint(position));\r\n            attributeBuffer.Store((index * 0x8 + 0x5003) << 2,asuint(seed));\r\n            attributeBuffer.Store((index * 0x1 + 0xD000) << 2,asuint(sizeX));\r\n            attributeBuffer.Store3((index * 0x8 + 0x5000) << 2,asuint(velocity));\r\n            attributeBuffer.Store((index * 0x8 + 0x5004) << 2,asuint(age));\r\n            attributeBuffer.Store((index * 0x4 + 0x1003) << 2,uint(alive));\r\n            \r\n\r\n        }\r\n#else\r\n        uint index = particleIndex;\r\n        attributeBuffer.Store((index * 0x1 + 0x0) << 2,asuint(lifetime));\r\n        attributeBuffer.Store3((index * 0x4 + 0x1000) << 2,asuint(position));\r\n        attributeBuffer.Store((index * 0x8 + 0x5003) << 2,asuint(seed));\r\n        attributeBuffer.Store((index * 0x1 + 0xD000) << 2,asuint(sizeX));\r\n        attributeBuffer.Store3((index * 0x8 + 0x5000) << 2,asuint(velocity));\r\n        attributeBuffer.Store((index * 0x8 + 0x5004) << 2,asuint(age));\r\n        attributeBuffer.Store((index * 0x4 + 0x1003) << 2,uint(alive));\r\n        \r\n\r\n#endif\r\n    }\r\n}"
   - compute: 1
     name: Temp_compute_k_update_Runtime.compute
-    source: "#pragma kernel CSMain\r\n#include \"HLSLSupport.cginc\"\r\n#define NB_THREADS_PER_GROUP 64\r\n#define VFX_USE_LIFETIME_CURRENT 1\r\n#define VFX_USE_POSITION_CURRENT 1\r\n#define VFX_USE_SEED_CURRENT 1\r\n#define VFX_USE_SIZEX_CURRENT 1\r\n#define VFX_USE_VELOCITY_CURRENT 1\r\n#define VFX_USE_AGE_CURRENT 1\r\n#define VFX_USE_ALIVE_CURRENT 1\r\n#define VFX_LOCAL_SPACE 1\r\n\r\n\r\nCBUFFER_START(parameters)\r\n    float deltaTime_a;\r\n    uint3 PADDING_0;\r\nCBUFFER_END\r\n\r\n\r\n#include \"VisualEffectGraph/Shaders/Common/VFXCommonCompute.cginc\"\r\n#include \"VisualEffectGraph/Shaders/VFXCommon.cginc\"\r\n\r\n\r\n\r\nRWByteAddressBuffer attributeBuffer;\r\n\r\n#if VFX_USE_ALIVE_CURRENT\r\nAppendStructuredBuffer<uint> deadListOut;\r\n#endif\r\n\r\n#if VFX_HAS_INDIRECT_DRAW\r\nAppendStructuredBuffer<uint> indirectBuffer;\r\n#endif\r\n\r\nCBUFFER_START(updateParams)\r\n    uint nbMax;\r\n\tuint systemSeed;\r\nCBUFFER_END\r\n\r\nvoid Gravity(inout float3 velocity, float3 GravityVector, float deltaTime)\r\n{\r\n    velocity += GravityVector * deltaTime;\r\n}\r\nvoid CollisionPlane_18C(inout float3 position, inout float3 velocity, inout float age, float lifetime, inout uint seed, float sizeX, float3 Plane_position, float3 Plane_normal, float Elasticity, float Friction, float LifetimeLoss, float Roughness, float deltaTime, float colliderSign, float radius, float4 plane) /*mode:Solid radiusMode:FromSize roughSurface:True */\r\n{\r\n    \r\n    float3 nextPos = position + velocity * deltaTime;\r\n    float3 n = plane.xyz; // plane.xyz is already multiplied by collider sign\r\n    float w = plane.w;\r\n    float distToPlane = dot(nextPos, n) - w - radius;\r\n    if (distToPlane < 0.0f)\r\n    {\r\n        position -= n * distToPlane;\r\n    \r\n        float3 randomNormal = normalize(RAND3 * 2.0f - 1.0f);\r\n        randomNormal = (dot(randomNormal, n) < 0.0f) ? -randomNormal : randomNormal;    // random normal on hemisphere, relative to the normal\r\n        n = normalize(lerp(n, randomNormal, Roughness));\r\n    \r\n        float projVelocity = dot(n, velocity);\r\n    \r\n        float3 normalVelocity = projVelocity * n;\r\n        float3 tangentVelocity = velocity - normalVelocity;\r\n    \r\n        if (projVelocity < 0)\r\n            velocity -= ((1 + Elasticity) * projVelocity) * n;\r\n        velocity -= Friction * tangentVelocity;\r\n    \r\n        age += (LifetimeLoss * lifetime);\r\n    \r\n    }\r\n}\r\nvoid EulerIntegration(inout float3 position, float3 velocity, float deltaTime)\r\n{\r\n    position += velocity * deltaTime;\r\n}\r\nvoid Age(inout float age, float deltaTime)\r\n{\r\n    age += deltaTime;\r\n}\r\nvoid Reap(float age, float lifetime, inout bool alive)\r\n{\r\n    if(age > lifetime) { alive = false; }\r\n}\r\n\r\n\r\n\r\n[numthreads(NB_THREADS_PER_GROUP,1,1)]\r\nvoid CSMain(uint3 id : SV_DispatchThreadID, uint3 groupId : SV_GroupThreadID)\r\n{\r\n    uint index = id.x;\r\n\tif (id.x < nbMax)\r\n\t{\r\n#if VFX_USE_ALIVE_CURRENT\r\n\t\tbool alive = (attributeBuffer.Load((index * 0x4 + 0x1003) << 2));\r\n\t\t\r\n\r\n\t\tif (alive)\r\n\t\t{\r\n\t\t\tfloat lifetime = asfloat(attributeBuffer.Load((index * 0x1 + 0x0) << 2));\r\n\t\t\tfloat3 position = asfloat(attributeBuffer.Load3((index * 0x4 + 0x1000) << 2));\r\n\t\t\tuint seed = (attributeBuffer.Load((index * 0x8 + 0x5003) << 2));\r\n\t\t\tfloat sizeX = asfloat(attributeBuffer.Load((index * 0x1 + 0xD000) << 2));\r\n\t\t\tfloat3 velocity = asfloat(attributeBuffer.Load3((index * 0x8 + 0x5000) << 2));\r\n\t\t\tfloat age = asfloat(attributeBuffer.Load((index * 0x8 + 0x5004) << 2));\r\n\t\t\t\r\n\r\n\t\t\t\r\n#if VFX_USE_OLDPOSITION_CURRENT\r\n\t\t\toldPosition = position;\r\n#endif\r\n\t\t\t\r\n\t\t\t{\r\n\t\t\t    Gravity( /*inout */velocity, float3(0,-9.81,0), deltaTime_a);\r\n\t\t\t}\r\n\t\t\t{\r\n\t\t\t    float tmp_w = sizeX * (float)0.5;\r\n\t\t\t    CollisionPlane_18C( /*inout */position,  /*inout */velocity,  /*inout */age, lifetime,  /*inout */seed, sizeX, float3(9,-1,0), float3(0.4472136,0.8944272,0), (float)0.5, (float)0, (float)0, (float)0.5, deltaTime_a, (float)1, tmp_w, float4(0.4472136,0.8944272,0,3.130495));\r\n\t\t\t}\r\n\t\t\tEulerIntegration( /*inout */position, velocity, deltaTime_a);\r\n\t\t\tAge( /*inout */age, deltaTime_a);\r\n\t\t\tReap(age, lifetime,  /*inout */alive);\r\n\t\t\t\r\n\r\n\t\t\tif (alive)\r\n\t\t\t{\r\n\t\t\t\tattributeBuffer.Store3((index * 0x4 + 0x1000) << 2,asuint(position));\r\n\t\t\t\tattributeBuffer.Store((index * 0x8 + 0x5003) << 2,asuint(seed));\r\n\t\t\t\tattributeBuffer.Store3((index * 0x8 + 0x5000) << 2,asuint(velocity));\r\n\t\t\t\tattributeBuffer.Store((index * 0x8 + 0x5004) << 2,asuint(age));\r\n\t\t\t\t\r\n\r\n#if VFX_HAS_INDIRECT_DRAW\r\n\t\t\t\tindirectBuffer.Append(index);\r\n#endif\r\n\t\t\t}\r\n\t\t\telse\r\n\t\t\t{\r\n\t\t\t\tattributeBuffer.Store((index * 0x4 + 0x1003) << 2,uint(alive));\r\n\t\t\t\t\r\n\r\n\t\t\t\tdeadListOut.Append(index);\r\n\t\t\t}\r\n\t\t}\r\n#else\r\n\t\tfloat lifetime = asfloat(attributeBuffer.Load((index * 0x1 + 0x0) << 2));\r\n\t\tfloat3 position = asfloat(attributeBuffer.Load3((index * 0x4 + 0x1000) << 2));\r\n\t\tuint seed = (attributeBuffer.Load((index * 0x8 + 0x5003) << 2));\r\n\t\tfloat sizeX = asfloat(attributeBuffer.Load((index * 0x1 + 0xD000) << 2));\r\n\t\tfloat3 velocity = asfloat(attributeBuffer.Load3((index * 0x8 + 0x5000) << 2));\r\n\t\tfloat age = asfloat(attributeBuffer.Load((index * 0x8 + 0x5004) << 2));\r\n\t\tbool alive = (attributeBuffer.Load((index * 0x4 + 0x1003) << 2));\r\n\t\t\r\n\r\n\t\t\r\n#if VFX_USE_OLDPOSITION_CURRENT\r\n\t\toldPosition = position;\r\n#endif\r\n\t\t\r\n\t\t{\r\n\t\t    Gravity( /*inout */velocity, float3(0,-9.81,0), deltaTime_a);\r\n\t\t}\r\n\t\t{\r\n\t\t    float tmp_w = sizeX * (float)0.5;\r\n\t\t    CollisionPlane_18C( /*inout */position,  /*inout */velocity,  /*inout */age, lifetime,  /*inout */seed, sizeX, float3(9,-1,0), float3(0.4472136,0.8944272,0), (float)0.5, (float)0, (float)0, (float)0.5, deltaTime_a, (float)1, tmp_w, float4(0.4472136,0.8944272,0,3.130495));\r\n\t\t}\r\n\t\tEulerIntegration( /*inout */position, velocity, deltaTime_a);\r\n\t\tAge( /*inout */age, deltaTime_a);\r\n\t\tReap(age, lifetime,  /*inout */alive);\r\n\t\t\r\n\r\n\t\tattributeBuffer.Store3((index * 0x4 + 0x1000) << 2,asuint(position));\r\n\t\tattributeBuffer.Store((index * 0x8 + 0x5003) << 2,asuint(seed));\r\n\t\tattributeBuffer.Store3((index * 0x8 + 0x5000) << 2,asuint(velocity));\r\n\t\tattributeBuffer.Store((index * 0x8 + 0x5004) << 2,asuint(age));\r\n\t\tattributeBuffer.Store((index * 0x4 + 0x1003) << 2,uint(alive));\r\n\t\t\r\n\r\n#if VFX_HAS_INDIRECT_DRAW\r\n\t\tindirectBuffer.Append(index);\r\n#endif\r\n#endif\r\n\t}\r\n}"
+    source: "#pragma kernel CSMain\r\n#include \"HLSLSupport.cginc\"\r\n#define NB_THREADS_PER_GROUP 64\r\n#define VFX_USE_LIFETIME_CURRENT 1\r\n#define VFX_USE_POSITION_CURRENT 1\r\n#define VFX_USE_SEED_CURRENT 1\r\n#define VFX_USE_SIZEX_CURRENT 1\r\n#define VFX_USE_VELOCITY_CURRENT 1\r\n#define VFX_USE_AGE_CURRENT 1\r\n#define VFX_USE_ALIVE_CURRENT 1\r\n#define VFX_LOCAL_SPACE 1\r\n\r\n\r\nCBUFFER_START(parameters)\r\n    float4 plane_b;\r\n    float3 GravityVector_a;\r\n    float deltaTime_a;\r\n    float3 Plane_position_b;\r\n    float Elasticity_b;\r\n    float3 Plane_normal_b;\r\n    float Friction_b;\r\n    float LifetimeLoss_b;\r\n    float Roughness_b;\r\n    uint2 PADDING_0;\r\nCBUFFER_END\r\n\r\n\r\n#include \"Assets/VFXEditor/Shaders/Common/VFXCommonCompute.cginc\"\r\n#include \"Assets/VFXEditor/Shaders/VFXCommon.cginc\"\r\n\r\n\r\n\r\nRWByteAddressBuffer attributeBuffer;\r\n\r\n#if VFX_USE_ALIVE_CURRENT\r\nAppendStructuredBuffer<uint> deadListOut;\r\n#endif\r\n\r\n#if VFX_HAS_INDIRECT_DRAW\r\nAppendStructuredBuffer<uint> indirectBuffer;\r\n#endif\r\n\r\nCBUFFER_START(updateParams)\r\n    uint nbMax;\r\n\tuint systemSeed;\r\nCBUFFER_END\r\n\r\nvoid Gravity(inout float3 velocity, float3 GravityVector, float deltaTime)\r\n{\r\n    velocity += GravityVector * deltaTime;\r\n}\r\nvoid CollisionPlane_18C(inout float3 position, inout float3 velocity, inout float age, float lifetime, inout uint seed, float sizeX, float3 Plane_position, float3 Plane_normal, float Elasticity, float Friction, float LifetimeLoss, float Roughness, float deltaTime, float colliderSign, float radius, float4 plane) /*mode:Solid radiusMode:FromSize roughSurface:True */\r\n{\r\n    \r\n    float3 nextPos = position + velocity * deltaTime;\r\n    float3 n = plane.xyz; // plane.xyz is already multiplied by collider sign\r\n    float w = plane.w;\r\n    float distToPlane = dot(nextPos, n) - w - radius;\r\n    if (distToPlane < 0.0f)\r\n    {\r\n        position -= n * distToPlane;\r\n    \r\n        float3 randomNormal = normalize(RAND3 * 2.0f - 1.0f);\r\n        randomNormal = (dot(randomNormal, n) < 0.0f) ? -randomNormal : randomNormal;    // random normal on hemisphere, relative to the normal\r\n        n = normalize(lerp(n, randomNormal, Roughness));\r\n    \r\n        float projVelocity = dot(n, velocity);\r\n    \r\n        float3 normalVelocity = projVelocity * n;\r\n        float3 tangentVelocity = velocity - normalVelocity;\r\n    \r\n        if (projVelocity < 0)\r\n            velocity -= ((1 + Elasticity) * projVelocity) * n;\r\n        velocity -= Friction * tangentVelocity;\r\n    \r\n        age += (LifetimeLoss * lifetime);\r\n    \r\n    }\r\n}\r\nvoid EulerIntegration(inout float3 position, float3 velocity, float deltaTime)\r\n{\r\n    position += velocity * deltaTime;\r\n}\r\nvoid Age(inout float age, float deltaTime)\r\n{\r\n    age += deltaTime;\r\n}\r\nvoid Reap(float age, float lifetime, inout bool alive)\r\n{\r\n    if(age > lifetime) { alive = false; }\r\n}\r\n\r\n\r\n\r\n[numthreads(NB_THREADS_PER_GROUP,1,1)]\r\nvoid CSMain(uint3 id : SV_DispatchThreadID, uint3 groupId : SV_GroupThreadID)\r\n{\r\n    uint index = id.x;\r\n\tif (id.x < nbMax)\r\n\t{\r\n#if VFX_USE_ALIVE_CURRENT\r\n\t\tbool alive = (attributeBuffer.Load((index * 0x4 + 0x1003) << 2));\r\n\t\t\r\n\r\n\t\tif (alive)\r\n\t\t{\r\n\t\t\tfloat lifetime = asfloat(attributeBuffer.Load((index * 0x1 + 0x0) << 2));\r\n\t\t\tfloat3 position = asfloat(attributeBuffer.Load3((index * 0x4 + 0x1000) << 2));\r\n\t\t\tuint seed = (attributeBuffer.Load((index * 0x8 + 0x5003) << 2));\r\n\t\t\tfloat sizeX = asfloat(attributeBuffer.Load((index * 0x1 + 0xD000) << 2));\r\n\t\t\tfloat3 velocity = asfloat(attributeBuffer.Load3((index * 0x8 + 0x5000) << 2));\r\n\t\t\tfloat age = asfloat(attributeBuffer.Load((index * 0x8 + 0x5004) << 2));\r\n\t\t\t\r\n\r\n\t\t\t\r\n#if VFX_USE_OLDPOSITION_CURRENT\r\n\t\t\toldPosition = position;\r\n#endif\r\n\t\t\t\r\n\t\t\tGravity( /*inout */velocity, GravityVector_a, deltaTime_a);\r\n\t\t\t{\r\n\t\t\t    float tmp_bb = sizeX * (float)0.5;\r\n\t\t\t    CollisionPlane_18C( /*inout */position,  /*inout */velocity,  /*inout */age, lifetime,  /*inout */seed, sizeX, Plane_position_b, Plane_normal_b, Elasticity_b, Friction_b, LifetimeLoss_b, Roughness_b, deltaTime_a, (float)1, tmp_bb, plane_b);\r\n\t\t\t}\r\n\t\t\tEulerIntegration( /*inout */position, velocity, deltaTime_a);\r\n\t\t\tAge( /*inout */age, deltaTime_a);\r\n\t\t\tReap(age, lifetime,  /*inout */alive);\r\n\t\t\t\r\n\r\n\t\t\tif (alive)\r\n\t\t\t{\r\n\t\t\t\tattributeBuffer.Store3((index * 0x4 + 0x1000) << 2,asuint(position));\r\n\t\t\t\tattributeBuffer.Store((index * 0x8 + 0x5003) << 2,asuint(seed));\r\n\t\t\t\tattributeBuffer.Store3((index * 0x8 + 0x5000) << 2,asuint(velocity));\r\n\t\t\t\tattributeBuffer.Store((index * 0x8 + 0x5004) << 2,asuint(age));\r\n\t\t\t\t\r\n\r\n#if VFX_HAS_INDIRECT_DRAW\r\n\t\t\t\tindirectBuffer.Append(index);\r\n#endif\r\n\t\t\t}\r\n\t\t\telse\r\n\t\t\t{\r\n\t\t\t\tattributeBuffer.Store((index * 0x4 + 0x1003) << 2,uint(alive));\r\n\t\t\t\t\r\n\r\n\t\t\t\tdeadListOut.Append(index);\r\n\t\t\t}\r\n\t\t}\r\n#else\r\n\t\tfloat lifetime = asfloat(attributeBuffer.Load((index * 0x1 + 0x0) << 2));\r\n\t\tfloat3 position = asfloat(attributeBuffer.Load3((index * 0x4 + 0x1000) << 2));\r\n\t\tuint seed = (attributeBuffer.Load((index * 0x8 + 0x5003) << 2));\r\n\t\tfloat sizeX = asfloat(attributeBuffer.Load((index * 0x1 + 0xD000) << 2));\r\n\t\tfloat3 velocity = asfloat(attributeBuffer.Load3((index * 0x8 + 0x5000) << 2));\r\n\t\tfloat age = asfloat(attributeBuffer.Load((index * 0x8 + 0x5004) << 2));\r\n\t\tbool alive = (attributeBuffer.Load((index * 0x4 + 0x1003) << 2));\r\n\t\t\r\n\r\n\t\t\r\n#if VFX_USE_OLDPOSITION_CURRENT\r\n\t\toldPosition = position;\r\n#endif\r\n\t\t\r\n\t\tGravity( /*inout */velocity, GravityVector_a, deltaTime_a);\r\n\t\t{\r\n\t\t    float tmp_bb = sizeX * (float)0.5;\r\n\t\t    CollisionPlane_18C( /*inout */position,  /*inout */velocity,  /*inout */age, lifetime,  /*inout */seed, sizeX, Plane_position_b, Plane_normal_b, Elasticity_b, Friction_b, LifetimeLoss_b, Roughness_b, deltaTime_a, (float)1, tmp_bb, plane_b);\r\n\t\t}\r\n\t\tEulerIntegration( /*inout */position, velocity, deltaTime_a);\r\n\t\tAge( /*inout */age, deltaTime_a);\r\n\t\tReap(age, lifetime,  /*inout */alive);\r\n\t\t\r\n\r\n\t\tattributeBuffer.Store3((index * 0x4 + 0x1000) << 2,asuint(position));\r\n\t\tattributeBuffer.Store((index * 0x8 + 0x5003) << 2,asuint(seed));\r\n\t\tattributeBuffer.Store3((index * 0x8 + 0x5000) << 2,asuint(velocity));\r\n\t\tattributeBuffer.Store((index * 0x8 + 0x5004) << 2,asuint(age));\r\n\t\tattributeBuffer.Store((index * 0x4 + 0x1003) << 2,uint(alive));\r\n\t\t\r\n\r\n#if VFX_HAS_INDIRECT_DRAW\r\n\t\tindirectBuffer.Append(index);\r\n#endif\r\n#endif\r\n\t}\r\n}"
   - compute: 0
     name: Temp_shader_l_quad output_Runtime.shader
-<<<<<<< HEAD
-    source: "Shader \"Hidden/VFX/ParticleQuads\"\r\n{\r\n\tSubShader\r\n\t{\t\r\n\t\tCull Off\r\n\t\t\r\n\t\tTags { \"Queue\"=\"Transparent\" \"IgnoreProjector\"=\"True\" \"RenderType\"=\"Transparent\" }\r\n\t\t\r\n\t\t\r\n\t\t\r\n\t\t\r\n\t\t\r\n\t\t\r\n\t\t\r\n\t\t\r\n\t\t\r\n\t\t\r\n\t\t\r\n\t\t\r\n\t\tBlend SrcAlpha One\r\n\t\tZTest LEqual\r\n\t\tZWrite Off\r\n\t\tCull Off\r\n\t\t\r\n\t\r\n\t\t\t\r\n\t\tHLSLINCLUDE\r\n\t\t#if !defined(VFX_WORLD_SPACE) && !defined(VFX_LOCAL_SPACE)\r\n\t\t#define VFX_LOCAL_SPACE 1\r\n\t\t#endif\r\n\t\t\r\n\t\t#include \"HLSLSupport.cginc\"\r\n\t\t#define NB_THREADS_PER_GROUP 64\r\n\t\t#define VFX_USE_POSITION_CURRENT 1\r\n\t\t#define VFX_USE_SIZEX_CURRENT 1\r\n\t\t#define VFX_USE_COLOR_CURRENT 1\r\n\t\t#define VFX_USE_ALPHA_CURRENT 1\r\n\t\t#define VFX_USE_ALIVE_CURRENT 1\r\n\t\t#define VFX_USE_AXISX_CURRENT 1\r\n\t\t#define VFX_USE_AXISY_CURRENT 1\r\n\t\t#define VFX_USE_AXISZ_CURRENT 1\r\n\t\t#define VFX_USE_ANGLEX_CURRENT 1\r\n\t\t#define VFX_USE_ANGLEY_CURRENT 1\r\n\t\t#define VFX_USE_ANGLEZ_CURRENT 1\r\n\t\t#define VFX_USE_PIVOT_CURRENT 1\r\n\t\t\r\n\t\t\r\n\t\t#define VFX_LOCAL_SPACE 1\r\n\t\t\r\n\r\n\t\tTexture2D mainTexture;\r\n\t\tSamplerState samplermainTexture;\r\n\t\t\r\n\r\n\t\t\r\n\t\t#define VFX_NEEDS_COLOR_INTERPOLATOR (VFX_USE_COLOR_CURRENT || VFX_USE_ALPHA_CURRENT)\r\n\t\t#define IS_TRANSPARENT_PARTICLE (!IS_OPAQUE_PARTICLE)\r\n\t\t\r\n\t\tByteAddressBuffer attributeBuffer;\t\r\n\t\t\r\n\t\t#if VFX_HAS_INDIRECT_DRAW\r\n\t\tStructuredBuffer<uint> indirectBuffer;\t\r\n\t\t#endif\t\r\n\t\t\r\n\t\t#if USE_DEAD_LIST_COUNT\r\n\t\tByteAddressBuffer deadListCount;\r\n\t\t#endif\r\n\t\t\r\n\t\tCBUFFER_START(outputParams)\r\n\t\t\tfloat nbMax;\r\n\t\t\tfloat systemSeed;\r\n\t\tCBUFFER_END\r\n\t\t\r\n\t\tENDHLSL\r\n\t\t\r\n\r\n\t\t// Forward pass\r\n\t\tPass\r\n\t\t{\t\t\r\n\t\t\tTags { \"LightMode\"=\"ForwardBase\" }\r\n\t\t\t\r\n\t\t\tHLSLPROGRAM\r\n\t\t\t#pragma target 4.5\r\n\t\t\t\r\n\t\t\tstruct ps_input\r\n\t\t\t{\r\n\t\t\t\tfloat4 pos : SV_POSITION;\r\n\t\t\t\t#if USE_FLIPBOOK_INTERPOLATION\r\n\t\t\t\tfloat4 uv : TEXCOORD0;\r\n\t\t\t\t#else\r\n\t\t\t\tfloat2 uv : TEXCOORD0;\t\r\n\t\t\t\t#endif\r\n\t\t\t\t#if VFX_NEEDS_COLOR_INTERPOLATOR\r\n\t\t\t\tnointerpolation float4 color : COLOR0;\r\n\t\t\t\t#endif\r\n\t\t\t\t#if USE_SOFT_PARTICLE || USE_ALPHA_TEST || USE_FLIPBOOK_INTERPOLATION\r\n\t\t\t\t// x: inverse soft particles fade distance\r\n\t\t\t\t// y: alpha threshold\r\n\t\t\t\t// z: frame blending factor\r\n\t\t\t\tnointerpolation float3 builtInInterpolants : TEXCOORD1;\r\n\t\t\t\t#endif\r\n\t\t\t\t#if USE_SOFT_PARTICLE\r\n\t\t\t\tfloat4 projPos : TEXCOORD2;\t\t\r\n\t\t\t\t#endif\r\n\t\t\t};\r\n\t\t\t\r\n\t\t\tstruct ps_output\r\n\t\t\t{\r\n\t\t\t\tfloat4 color : SV_Target0;\r\n\t\t\t};\r\n\t\t\r\n\t\t#define VFX_VARYING_PS_INPUTS ps_input\r\n\t\t#define VFX_VARYING_POSCS pos\r\n\t\t#define VFX_VARYING_POSSS projPos\r\n\t\t#define VFX_VARYING_COLOR color.rgb\r\n\t\t#define VFX_VARYING_ALPHA color.a\r\n\t\t#define VFX_VARYING_INVSOFTPARTICLEFADEDISTANCE builtInInterpolants.x\r\n\t\t#define VFX_VARYING_ALPHATHRESHOLD builtInInterpolants.y\r\n\t\t#define VFX_VARYING_FRAMEBLEND builtInInterpolants.z\r\n\t\t#define VFX_VARYING_UV uv\r\n\t\t\t\t\r\n\t\t\t#if !(defined(VFX_VARYING_PS_INPUTS) && defined(VFX_VARYING_POSCS))\r\n\t\t\t#error VFX_VARYING_PS_INPUTS, VFX_VARYING_POSCS and VFX_VARYING_UV must be defined.\r\n\t\t\t#endif\r\n\t\t\t\r\n\t\t\t#include \"/VisualEffectGraph/Shaders/RenderPipeline/Legacy/VFXCommon.cginc\"\r\n\t\t\t#include \"VisualEffectGraph/Shaders/VFXCommon.cginc\"\r\n\t\t\t\r\n\r\n\t\t\tvoid SetAttribute_FA287C3A(inout float alpha, float Alpha) /*attribute:alpha Composition:Overwrite Source:Slot Random:Off channels:XYZ */\r\n\t\t\t{\r\n\t\t\t    alpha = Alpha;\r\n\t\t\t}\r\n\t\t\tvoid SetAttribute_CA95FE17(inout float3 color, float3 Color) /*attribute:color Composition:Overwrite Source:Slot Random:Off channels:XYZ */\r\n\t\t\t{\r\n\t\t\t    color = Color;\r\n\t\t\t}\r\n\t\t\tvoid Orient_1(inout float3 axisX, inout float3 axisY, inout float3 axisZ, float3 position) /*mode:FaceCameraPosition */\r\n\t\t\t{\r\n\t\t\t    \r\n\t\t\t    if (unity_OrthoParams.w == 1.0f) // Face plane for ortho\r\n\t\t\t    {\r\n\t\t\t        float3x3 viewRot = GetVFXToViewRotMatrix();\r\n\t\t\t        axisX = viewRot[0].xyz;\r\n\t\t\t        axisY = viewRot[1].xyz;\r\n\t\t\t        #if VFX_LOCAL_SPACE // Need to remove potential scale in local transform\r\n\t\t\t        axisX = normalize(axisX);\r\n\t\t\t        axisY = normalize(axisY);\r\n\t\t\t        axisZ = cross(axisX,axisY);\r\n\t\t\t        #else\r\n\t\t\t        axisZ = -viewRot[2].xyz;\r\n\t\t\t        #endif\r\n\t\t\t    }\r\n\t\t\t    else\r\n\t\t\t    {\r\n\t\t\t        axisZ = normalize(position - GetViewVFXPosition());\r\n\t\t\t        axisX = normalize(cross(GetVFXToViewRotMatrix()[1].xyz,axisZ));\r\n\t\t\t        axisY = cross(axisZ,axisX);\r\n\t\t\t    }\r\n\t\t\t    \r\n\t\t\t}\r\n\t\t\tvoid SubpixelAA(float3 position, inout float alpha, inout float sizeX)\r\n\t\t\t{\r\n\t\t\t    \r\n\t\t\t    float2 size = float2(sizeX,sizeX);\r\n\t\t\t    float clipPosW = TransformPositionVFXToClip(position).w;\r\n\t\t\t    float minSize = clipPosW / (0.5f * min(UNITY_MATRIX_P[0][0] * _ScreenParams.x,-UNITY_MATRIX_P[1][1] * _ScreenParams.y)); // max size in one pixel\r\n\t\t\t    float2 clampedSize = max(size,minSize);\r\n\t\t\t    float fade = (size.x * size.y) / (clampedSize.x * clampedSize.y);\r\n\t\t\t    alpha *= fade;\r\n\t\t\t    size = clampedSize;\r\n\t\t\t    sizeX = size.x;\r\n\t\t\t    \r\n\t\t\t}\r\n\t\t\t\r\n\r\n\t\t\t\r\n\t\t\t#pragma vertex vert\r\n\t\t\tVFX_VARYING_PS_INPUTS vert(uint id : SV_VertexID, uint instanceID : SV_InstanceID)\r\n\t\t\t{\r\n\t\t\t\tuint index = (id >> 2) + instanceID * 2048;\r\n\t\t\t\tVFX_VARYING_PS_INPUTS o = (VFX_VARYING_PS_INPUTS)0;\r\n\t\t\t\t\r\n\t\t\t\t\r\n\t\t\t\t\t\t#if VFX_HAS_INDIRECT_DRAW\r\n\t\t\t\t\t\t#if USE_DEAD_LIST_COUNT\r\n\t\t\t\t\t\t\tif (index >= asuint(nbMax) - deadListCount.Load(0))\r\n\t\t\t\t\t\t\t\treturn o;\r\n\t\t\t\t\t\t#endif\r\n\t\t\t\t\t\t\r\n\t\t\t\t\t\t\tindex = indirectBuffer[index];\r\n\t\t\t\t\t\t\tfloat3 position = asfloat(attributeBuffer.Load3((index * 0x4 + 0x1000) << 2));\r\n\t\t\t\t\t\t\tfloat sizeX = asfloat(attributeBuffer.Load((index * 0x1 + 0xD000) << 2));\r\n\t\t\t\t\t\t\tfloat3 color = float3(1,1,1);\r\n\t\t\t\t\t\t\tfloat alpha = (float)1;\r\n\t\t\t\t\t\t\tbool alive = (attributeBuffer.Load((index * 0x4 + 0x1003) << 2));\r\n\t\t\t\t\t\t\tfloat3 axisX = float3(1,0,0);\r\n\t\t\t\t\t\t\tfloat3 axisY = float3(0,1,0);\r\n\t\t\t\t\t\t\tfloat3 axisZ = float3(0,0,1);\r\n\t\t\t\t\t\t\tfloat angleX = (float)0;\r\n\t\t\t\t\t\t\tfloat angleY = (float)0;\r\n\t\t\t\t\t\t\tfloat angleZ = (float)0;\r\n\t\t\t\t\t\t\tfloat3 pivot = float3(0,0,0);\r\n\t\t\t\t\t\t\t\r\n\t\t\t\t\r\n\t\t\t\t\t\t#else\r\n\t\t\t\t\t\t\tif (index >= asuint(nbMax))\r\n\t\t\t\t\t\t\t\treturn o;\r\n\t\t\t\t\t\t\t\r\n\t\t\t\t\t\t\tbool alive = (attributeBuffer.Load((index * 0x4 + 0x1003) << 2));\r\n\t\t\t\t\t\t\t\r\n\t\t\t\t\r\n\t\t\t\t\t\t\tif (!alive)\r\n\t\t\t\t\t\t\t\treturn o;\r\n\t\t\t\t\t\t\t\r\n\t\t\t\t\t\t\tfloat3 position = asfloat(attributeBuffer.Load3((index * 0x4 + 0x1000) << 2));\r\n\t\t\t\t\t\t\tfloat sizeX = asfloat(attributeBuffer.Load((index * 0x1 + 0xD000) << 2));\r\n\t\t\t\t\t\t\tfloat3 color = float3(1,1,1);\r\n\t\t\t\t\t\t\tfloat alpha = (float)1;\r\n\t\t\t\t\t\t\tfloat3 axisX = float3(1,0,0);\r\n\t\t\t\t\t\t\tfloat3 axisY = float3(0,1,0);\r\n\t\t\t\t\t\t\tfloat3 axisZ = float3(0,0,1);\r\n\t\t\t\t\t\t\tfloat angleX = (float)0;\r\n\t\t\t\t\t\t\tfloat angleY = (float)0;\r\n\t\t\t\t\t\t\tfloat angleZ = (float)0;\r\n\t\t\t\t\t\t\tfloat3 pivot = float3(0,0,0);\r\n\t\t\t\t\t\t\t\r\n\t\t\t\t\r\n\t\t\t\t\t\t#endif\r\n\t\t\t\t\t\t\r\n\t\t\t\t{\r\n\t\t\t\t    SetAttribute_FA287C3A( /*inout */alpha, (float)0.3);\r\n\t\t\t\t}\r\n\t\t\t\t{\r\n\t\t\t\t    SetAttribute_CA95FE17( /*inout */color, float3(1,1,0.1019608));\r\n\t\t\t\t}\r\n\t\t\t\tOrient_1( /*inout */axisX,  /*inout */axisY,  /*inout */axisZ, position);\r\n\t\t\t\tSubpixelAA(position,  /*inout */alpha,  /*inout */sizeX);\r\n\t\t\t\t\r\n\r\n\t\t\t\t\r\n\t\t\t\tif (!alive)\r\n\t\t\t\t\treturn o;\r\n\t\t\t\t\r\n\t\t\t\to.VFX_VARYING_UV.x = float(id & 1);\r\n\t\t\t\to.VFX_VARYING_UV.y = float((id & 2) >> 1);\r\n\t\t\t\t\r\n\t\t\t\t\r\n\t\t\t\t\t\tfloat3 size = float3(sizeX,sizeX,sizeX);\r\n\t\t\t\t\t\t#if VFX_USE_SIZEY_CURRENT\r\n\t\t\t\t\t\tsize.y = sizeY;\r\n\t\t\t\t\t\t#endif\r\n\t\t\t\t\t\t#if VFX_USE_SIZEZ_CURRENT\r\n\t\t\t\t\t\tsize.z = sizeZ;\r\n\t\t\t\t\t\t#else\r\n\t\t\t\t\t\tsize.z = min(size.x,size.y);\r\n\t\t\t\t\t\t#endif\r\n\t\t\t\t\t\t\r\n\t\t\t\t\r\n\t\t\t\tfloat4x4 elementToVFX = GetElementToVFXMatrix(axisX,axisY,axisZ,float3(angleX,angleY,angleZ),pivot,size,position);\r\n\t\t\t\tfloat3 vPos = mul(elementToVFX,float4(o.VFX_VARYING_UV.xy * 2.0f - 1.0f,0.0f,1.0f)).xyz;\r\n\t\t\t\r\n\t\t\t\to.VFX_VARYING_POSCS = TransformPositionVFXToClip(vPos);\r\n\t\t\t\r\n\t\t\t\t\r\n\t\t\t\t\t\t#if VFX_USE_COLOR_CURRENT && defined(VFX_VARYING_COLOR)\r\n\t\t\t\t\t\to.VFX_VARYING_COLOR = color;\r\n\t\t\t\t\t\t#endif\r\n\t\t\t\t\t\t#if VFX_USE_ALPHA_CURRENT && defined(VFX_VARYING_ALPHA) \r\n\t\t\t\t\t\to.VFX_VARYING_ALPHA = alpha;\r\n\t\t\t\t\t\t#endif\r\n\t\t\t\t\t\t\r\n\t\t\t\t\t\t\r\n\t\t\t\t\t\t#if USE_SOFT_PARTICLE && defined(VFX_VARYING_INVSOFTPARTICLEFADEDISTANCE)\r\n\t\t\t\t\t\t\r\n\t\t\t\t\t\to.VFX_VARYING_INVSOFTPARTICLEFADEDISTANCE = invSoftParticlesFadeDistance;\r\n\t\t\t\t\t\t#endif\r\n\t\t\t\t\t\t\r\n\t\t\t\t\t\t#if (VFX_NEEDS_POSSS || USE_SOFT_PARTICLE) && defined(VFX_VARYING_POSSS) && defined(VFX_VARYING_POSCS)\r\n\t\t\t\t\t\to.VFX_VARYING_POSSS = VFXGetPOSSS(o.VFX_VARYING_POSCS);\r\n\t\t\t\t\t\t#endif\r\n\t\t\t\t\t\t\r\n\t\t\t\t\t\t#if USE_ALPHA_TEST && defined(VFX_VARYING_ALPHATHRESHOLD)\r\n\t\t\t\t\t\t\r\n\t\t\t\t\t\to.VFX_VARYING_ALPHATHRESHOLD = alphaThreshold;\r\n\t\t\t\t\t\t#endif\r\n\t\t\t\t\t\t\r\n\t\t\t\t\t\t#if USE_UV_SCALE_BIAS\r\n\t\t\t\t\t\t\r\n\t\t\t\t\t\t\r\n\t\t\t\t\t\to.VFX_VARYING_UV.xy = o.VFX_VARYING_UV.xy * uvScale + uvBias;\r\n\t\t\t\t\t\t#endif\r\n\t\t\t\t\t\t\r\n\t\t\t\t\t\t\r\n\t\t\t\t\r\n\t\t\t\t\r\n\t\t\t\t\t\t#if USE_FLIPBOOK\r\n\t\t\t\t\t\t\r\n\t\t\t\t\t\t\r\n\t\t\t\t\t\tVFXUVData uvData = GetUVData(flipBookSize, invFlipBookSize, o.VFX_VARYING_UV.xy, texIndex);\r\n\t\t\t\t\t\to.VFX_VARYING_UV.xy = uvData.uvs.xy;\r\n\t\t\t\t\t\t#if USE_FLIPBOOK_INTERPOLATION\r\n\t\t\t\t\t\to.VFX_VARYING_UV.zw = uvData.uvs.zw;\r\n\t\t\t\t\t\to.VFX_VARYING_FRAMEBLEND = uvData.blend;\r\n\t\t\t\t\t\t#endif\r\n\t\t\t\t\t\t#endif\r\n\t\t\t\t\t\t\r\n\t\t\t\r\n\t\t\t\t\r\n\t\t\t\r\n\t\t\t\treturn o;\r\n\t\t\t}\r\n\t\t\t\r\n\t\t\t\r\n\t\t\t\r\n\t\t\t\r\n\t\t\t#include \"VisualEffectGraph/Shaders/VFXCommonOutput.cginc\"\r\n\t\t\t\r\n\t\t\t\t\r\n\t\t\t#pragma fragment frag\r\n\t\t\tps_output frag(ps_input i)\r\n\t\t\t{\r\n\t\t\t\tps_output o = (ps_output)0;\r\n\t\t\t\to.color = VFXGetFragmentColor(i);\r\n\t\t\t\to.color *= VFXGetTextureColor(VFX_SAMPLER(mainTexture),i);\t\t\r\n\t\t\t\tVFXClipFragmentColor(o.color.a,i);\r\n\t\t\t\treturn o;\r\n\t\t\t}\r\n\t\t\tENDHLSL\r\n\t\t}\r\n\t\t\r\n\r\n\t\t\r\n\t}\r\n}\r\n"
-=======
     source: "Shader \"Hidden/VFX/ParticleQuads\"\r\n{\r\n\tSubShader\r\n\t{\t\r\n\t\tCull Off\r\n\t\t\r\n\t\tTags { \"Queue\"=\"Transparent\" \"IgnoreProjector\"=\"True\" \"RenderType\"=\"Transparent\" }\r\n\t\t\r\n\t\t\r\n\t\t\r\n\t\t\r\n\t\t\r\n\t\t\r\n\t\t\r\n\t\t\r\n\t\t\r\n\t\t\r\n\t\t\r\n\t\t\r\n\t\tBlend SrcAlpha One\r\n\t\tZTest LEqual\r\n\t\tZWrite Off\r\n\t\tCull Off\r\n\t\t\r\n\t\r\n\t\t\t\r\n\t\tHLSLINCLUDE\r\n\t\t#if !defined(VFX_WORLD_SPACE) && !defined(VFX_LOCAL_SPACE)\r\n\t\t#define VFX_LOCAL_SPACE 1\r\n\t\t#endif\r\n\t\t\r\n\t\t#include \"HLSLSupport.cginc\"\r\n\t\t#define NB_THREADS_PER_GROUP 64\r\n\t\t#define VFX_USE_POSITION_CURRENT 1\r\n\t\t#define VFX_USE_SIZEX_CURRENT 1\r\n\t\t#define VFX_USE_COLOR_CURRENT 1\r\n\t\t#define VFX_USE_ALPHA_CURRENT 1\r\n\t\t#define VFX_USE_ALIVE_CURRENT 1\r\n\t\t#define VFX_USE_AXISX_CURRENT 1\r\n\t\t#define VFX_USE_AXISY_CURRENT 1\r\n\t\t#define VFX_USE_AXISZ_CURRENT 1\r\n\t\t#define VFX_USE_ANGLEX_CURRENT 1\r\n\t\t#define VFX_USE_ANGLEY_CURRENT 1\r\n\t\t#define VFX_USE_ANGLEZ_CURRENT 1\r\n\t\t#define VFX_USE_PIVOT_CURRENT 1\r\n\t\t\r\n\t\t\r\n\t\t\r\n\t\t#define VFX_LOCAL_SPACE 1\r\n\t\t\r\n\r\n\t\tCBUFFER_START(parameters)\r\n\t\t    float3 Color_b;\r\n\t\t    float Alpha_a;\r\n\t\tCBUFFER_END\r\n\t\tTexture2D mainTexture;\r\n\t\tSamplerState samplermainTexture;\r\n\t\t\r\n\r\n\t\t\r\n\t\t#define VFX_NEEDS_COLOR_INTERPOLATOR (VFX_USE_COLOR_CURRENT || VFX_USE_ALPHA_CURRENT)\r\n\t\t#define IS_TRANSPARENT_PARTICLE (!IS_OPAQUE_PARTICLE)\r\n\t\t\r\n\t\tByteAddressBuffer attributeBuffer;\t\r\n\t\t\r\n\t\t#if VFX_HAS_INDIRECT_DRAW\r\n\t\tStructuredBuffer<uint> indirectBuffer;\t\r\n\t\t#endif\t\r\n\t\t\r\n\t\t#if USE_DEAD_LIST_COUNT\r\n\t\tByteAddressBuffer deadListCount;\r\n\t\t#endif\r\n\t\t\r\n\t\tCBUFFER_START(outputParams)\r\n\t\t\tfloat nbMax;\r\n\t\t\tfloat systemSeed;\r\n\t\tCBUFFER_END\r\n\t\t\r\n\t\tENDHLSL\r\n\t\t\r\n\r\n\t\t\r\n\t\t// Forward pass\r\n\t\tPass\r\n\t\t{\t\t\r\n\t\t\tTags { \"LightMode\"=\"ForwardOnly\" }\r\n\t\t\t\r\n\t\t\tHLSLPROGRAM\r\n\t\t\t#pragma target 4.5\r\n\t\t\t\r\n\t\t\tstruct ps_input\r\n\t\t\t{\r\n\t\t\t\tfloat4 pos : SV_POSITION;\r\n\t\t\t\t#if USE_FLIPBOOK_INTERPOLATION\r\n\t\t\t\tfloat4 uv : TEXCOORD0;\r\n\t\t\t\t#else\r\n\t\t\t\tfloat2 uv : TEXCOORD0;\t\r\n\t\t\t\t#endif\r\n\t\t\t\t#if VFX_NEEDS_COLOR_INTERPOLATOR\r\n\t\t\t\tnointerpolation float4 color : COLOR0;\r\n\t\t\t\t#endif\r\n\t\t\t\t#if USE_SOFT_PARTICLE || USE_ALPHA_TEST || USE_FLIPBOOK_INTERPOLATION\r\n\t\t\t\t// x: inverse soft particles fade distance\r\n\t\t\t\t// y: alpha threshold\r\n\t\t\t\t// z: frame blending factor\r\n\t\t\t\tnointerpolation float3 builtInInterpolants : TEXCOORD1;\r\n\t\t\t\t#endif\r\n\t\t\t\t#if USE_SOFT_PARTICLE\r\n\t\t\t\tfloat4 projPos : TEXCOORD2;\t\t\r\n\t\t\t\t#endif\r\n\t\t\t};\r\n\t\t\t\r\n\t\t\tstruct ps_output\r\n\t\t\t{\r\n\t\t\t\tfloat4 color : SV_Target0;\r\n\t\t\t};\r\n\t\t\r\n\t\t#define VFX_VARYING_PS_INPUTS ps_input\r\n\t\t#define VFX_VARYING_POSCS pos\r\n\t\t#define VFX_VARYING_POSSS projPos\r\n\t\t#define VFX_VARYING_COLOR color.rgb\r\n\t\t#define VFX_VARYING_ALPHA color.a\r\n\t\t#define VFX_VARYING_INVSOFTPARTICLEFADEDISTANCE builtInInterpolants.x\r\n\t\t#define VFX_VARYING_ALPHATHRESHOLD builtInInterpolants.y\r\n\t\t#define VFX_VARYING_FRAMEBLEND builtInInterpolants.z\r\n\t\t#define VFX_VARYING_UV uv\r\n\t\t\t\t\r\n\t\t\t#if !(defined(VFX_VARYING_PS_INPUTS) && defined(VFX_VARYING_POSCS))\r\n\t\t\t#error VFX_VARYING_PS_INPUTS, VFX_VARYING_POSCS and VFX_VARYING_UV must be defined.\r\n\t\t\t#endif\r\n\t\t\t\r\n\t\t\t#include \"Assets/VFXEditor/Shaders/RenderPipeline/HDRP/VFXCommon.cginc\"\r\n\t\t\t#include \"Assets/VFXEditor/Shaders/VFXCommon.cginc\"\r\n\t\t\t\r\n\r\n\t\t\tvoid SetAttribute_FA287C3A(inout float alpha, float Alpha) /*attribute:alpha Composition:Overwrite Source:Slot Random:Off channels:XYZ */\r\n\t\t\t{\r\n\t\t\t    alpha = Alpha;\r\n\t\t\t}\r\n\t\t\tvoid SetAttribute_CA95FE17(inout float3 color, float3 Color) /*attribute:color Composition:Overwrite Source:Slot Random:Off channels:XYZ */\r\n\t\t\t{\r\n\t\t\t    color = Color;\r\n\t\t\t}\r\n\t\t\tvoid Orient_1(inout float3 axisX, inout float3 axisY, inout float3 axisZ, float3 position) /*mode:FaceCameraPosition */\r\n\t\t\t{\r\n\t\t\t    \r\n\t\t\t    if (unity_OrthoParams.w == 1.0f) // Face plane for ortho\r\n\t\t\t    {\r\n\t\t\t        float3x3 viewRot = GetVFXToViewRotMatrix();\r\n\t\t\t        axisX = viewRot[0].xyz;\r\n\t\t\t        axisY = viewRot[1].xyz;\r\n\t\t\t        #if VFX_LOCAL_SPACE // Need to remove potential scale in local transform\r\n\t\t\t        axisX = normalize(axisX);\r\n\t\t\t        axisY = normalize(axisY);\r\n\t\t\t        axisZ = cross(axisX,axisY);\r\n\t\t\t        #else\r\n\t\t\t        axisZ = -viewRot[2].xyz;\r\n\t\t\t        #endif\r\n\t\t\t    }\r\n\t\t\t    else\r\n\t\t\t    {\r\n\t\t\t        axisZ = normalize(position - GetViewVFXPosition());\r\n\t\t\t        axisX = normalize(cross(GetVFXToViewRotMatrix()[1].xyz,axisZ));\r\n\t\t\t        axisY = cross(axisZ,axisX);\r\n\t\t\t    }\r\n\t\t\t    \r\n\t\t\t}\r\n\t\t\tvoid SubpixelAA(float3 position, inout float alpha, inout float sizeX)\r\n\t\t\t{\r\n\t\t\t    \r\n\t\t\t    float2 size = float2(sizeX,sizeX);\r\n\t\t\t    float clipPosW = TransformPositionVFXToClip(position).w;\r\n\t\t\t    float minSize = clipPosW / (0.5f * min(UNITY_MATRIX_P[0][0] * _ScreenParams.x,-UNITY_MATRIX_P[1][1] * _ScreenParams.y)); // max size in one pixel\r\n\t\t\t    float2 clampedSize = max(size,minSize);\r\n\t\t\t    float fade = (size.x * size.y) / (clampedSize.x * clampedSize.y);\r\n\t\t\t    alpha *= fade;\r\n\t\t\t    size = clampedSize;\r\n\t\t\t    sizeX = size.x;\r\n\t\t\t    \r\n\t\t\t}\r\n\t\t\t\r\n\r\n\t\t\t\r\n\t\t\t#pragma vertex vert\r\n\t\t\tVFX_VARYING_PS_INPUTS vert(uint id : SV_VertexID, uint instanceID : SV_InstanceID)\r\n\t\t\t{\r\n\t\t\t\tuint index = (id >> 2) + instanceID * 2048;\r\n\t\t\t\tVFX_VARYING_PS_INPUTS o = (VFX_VARYING_PS_INPUTS)0;\r\n\t\t\t\t\r\n\t\t\t\t\r\n\t\t\t\t\t\t#if VFX_HAS_INDIRECT_DRAW\r\n\t\t\t\t\t\t#if USE_DEAD_LIST_COUNT\r\n\t\t\t\t\t\t\tif (index >= asuint(nbMax) - deadListCount.Load(0))\r\n\t\t\t\t\t\t\t\treturn o;\r\n\t\t\t\t\t\t#endif\r\n\t\t\t\t\t\t\r\n\t\t\t\t\t\t\tindex = indirectBuffer[index];\r\n\t\t\t\t\t\t\tfloat3 position = asfloat(attributeBuffer.Load3((index * 0x4 + 0x1000) << 2));\r\n\t\t\t\t\t\t\tfloat sizeX = asfloat(attributeBuffer.Load((index * 0x1 + 0xD000) << 2));\r\n\t\t\t\t\t\t\tfloat3 color = float3(1,1,1);\r\n\t\t\t\t\t\t\tfloat alpha = (float)1;\r\n\t\t\t\t\t\t\tbool alive = (attributeBuffer.Load((index * 0x4 + 0x1003) << 2));\r\n\t\t\t\t\t\t\tfloat3 axisX = float3(1,0,0);\r\n\t\t\t\t\t\t\tfloat3 axisY = float3(0,1,0);\r\n\t\t\t\t\t\t\tfloat3 axisZ = float3(0,0,1);\r\n\t\t\t\t\t\t\tfloat angleX = (float)0;\r\n\t\t\t\t\t\t\tfloat angleY = (float)0;\r\n\t\t\t\t\t\t\tfloat angleZ = (float)0;\r\n\t\t\t\t\t\t\tfloat3 pivot = float3(0,0,0);\r\n\t\t\t\t\t\t\t\r\n\t\t\t\t\r\n\t\t\t\t\t\t#else\r\n\t\t\t\t\t\t\tif (index >= asuint(nbMax))\r\n\t\t\t\t\t\t\t\treturn o;\r\n\t\t\t\t\t\t\t\r\n\t\t\t\t\t\t\tbool alive = (attributeBuffer.Load((index * 0x4 + 0x1003) << 2));\r\n\t\t\t\t\t\t\t\r\n\t\t\t\t\r\n\t\t\t\t\t\t\tif (!alive)\r\n\t\t\t\t\t\t\t\treturn o;\r\n\t\t\t\t\t\t\t\r\n\t\t\t\t\t\t\tfloat3 position = asfloat(attributeBuffer.Load3((index * 0x4 + 0x1000) << 2));\r\n\t\t\t\t\t\t\tfloat sizeX = asfloat(attributeBuffer.Load((index * 0x1 + 0xD000) << 2));\r\n\t\t\t\t\t\t\tfloat3 color = float3(1,1,1);\r\n\t\t\t\t\t\t\tfloat alpha = (float)1;\r\n\t\t\t\t\t\t\tfloat3 axisX = float3(1,0,0);\r\n\t\t\t\t\t\t\tfloat3 axisY = float3(0,1,0);\r\n\t\t\t\t\t\t\tfloat3 axisZ = float3(0,0,1);\r\n\t\t\t\t\t\t\tfloat angleX = (float)0;\r\n\t\t\t\t\t\t\tfloat angleY = (float)0;\r\n\t\t\t\t\t\t\tfloat angleZ = (float)0;\r\n\t\t\t\t\t\t\tfloat3 pivot = float3(0,0,0);\r\n\t\t\t\t\t\t\t\r\n\t\t\t\t\r\n\t\t\t\t\t\t#endif\r\n\t\t\t\t\t\t\r\n\t\t\t\tSetAttribute_FA287C3A( /*inout */alpha, Alpha_a);\r\n\t\t\t\tSetAttribute_CA95FE17( /*inout */color, Color_b);\r\n\t\t\t\tOrient_1( /*inout */axisX,  /*inout */axisY,  /*inout */axisZ, position);\r\n\t\t\t\tSubpixelAA(position,  /*inout */alpha,  /*inout */sizeX);\r\n\t\t\t\t\r\n\r\n\t\t\t\t\r\n\t\t\t\tif (!alive)\r\n\t\t\t\t\treturn o;\r\n\t\t\t\t\r\n\t\t\t\to.VFX_VARYING_UV.x = float(id & 1);\r\n\t\t\t\to.VFX_VARYING_UV.y = float((id & 2) >> 1);\r\n\t\t\t\t\r\n\t\t\t\t\r\n\t\t\t\t\t\tfloat3 size = float3(sizeX,sizeX,sizeX);\r\n\t\t\t\t\t\t#if VFX_USE_SIZEY_CURRENT\r\n\t\t\t\t\t\tsize.y = sizeY;\r\n\t\t\t\t\t\t#endif\r\n\t\t\t\t\t\t#if VFX_USE_SIZEZ_CURRENT\r\n\t\t\t\t\t\tsize.z = sizeZ;\r\n\t\t\t\t\t\t#else\r\n\t\t\t\t\t\tsize.z = min(size.x,size.y);\r\n\t\t\t\t\t\t#endif\r\n\t\t\t\t\t\t\r\n\t\t\t\t\r\n\t\t\t\tconst float2 vOffsets = o.VFX_VARYING_UV.xy * 2.0f - 1.0f;\r\n\t\t\t\tconst float4x4 elementToVFX = GetElementToVFXMatrix(axisX,axisY,axisZ,float3(angleX,angleY,angleZ),pivot,size,position);\r\n\t\t\t\tconst float3 vPos = mul(elementToVFX,float4(vOffsets,0.0f,1.0f)).xyz;\r\n\t\t\t\r\n\t\t\t\to.VFX_VARYING_POSCS = TransformPositionVFXToClip(vPos);\r\n\t\t\t\r\n\t\t\t\t\r\n\t\t\t\t\t\t#if VFX_USE_COLOR_CURRENT && defined(VFX_VARYING_COLOR)\r\n\t\t\t\t\t\to.VFX_VARYING_COLOR = color;\r\n\t\t\t\t\t\t#endif\r\n\t\t\t\t\t\t#if VFX_USE_ALPHA_CURRENT && defined(VFX_VARYING_ALPHA) \r\n\t\t\t\t\t\to.VFX_VARYING_ALPHA = alpha;\r\n\t\t\t\t\t\t#endif\r\n\t\t\t\t\t\t\r\n\t\t\t\t\t\t\r\n\t\t\t\t\t\t#if USE_SOFT_PARTICLE && defined(VFX_VARYING_INVSOFTPARTICLEFADEDISTANCE)\r\n\t\t\t\t\t\t\r\n\t\t\t\t\t\to.VFX_VARYING_INVSOFTPARTICLEFADEDISTANCE = invSoftParticlesFadeDistance;\r\n\t\t\t\t\t\t#endif\r\n\t\t\t\t\t\t\r\n\t\t\t\t\t\t#if (VFX_NEEDS_POSSS || USE_SOFT_PARTICLE) && defined(VFX_VARYING_POSSS) && defined(VFX_VARYING_POSCS)\r\n\t\t\t\t\t\to.VFX_VARYING_POSSS = VFXGetPOSSS(o.VFX_VARYING_POSCS);\r\n\t\t\t\t\t\t#endif\r\n\t\t\t\t\t\t\r\n\t\t\t\t\t\t#if USE_ALPHA_TEST && defined(VFX_VARYING_ALPHATHRESHOLD)\r\n\t\t\t\t\t\t\r\n\t\t\t\t\t\to.VFX_VARYING_ALPHATHRESHOLD = alphaThreshold;\r\n\t\t\t\t\t\t#endif\r\n\t\t\t\t\t\t\r\n\t\t\t\t\t\t#if USE_UV_SCALE_BIAS\r\n\t\t\t\t\t\t\r\n\t\t\t\t\t\t\r\n\t\t\t\t\t\to.VFX_VARYING_UV.xy = o.VFX_VARYING_UV.xy * uvScale + uvBias;\r\n\t\t\t\t\t\t#endif\r\n\t\t\t\t\t\t\r\n\t\t\t\t\t\t\r\n\t\t\t\t\r\n\t\t\t\t\r\n\t\t\t\t\t\t#if USE_FLIPBOOK\r\n\t\t\t\t\t\t\r\n\t\t\t\t\t\t\r\n\t\t\t\t\t\tVFXUVData uvData = GetUVData(flipBookSize, invFlipBookSize, o.VFX_VARYING_UV.xy, texIndex);\r\n\t\t\t\t\t\to.VFX_VARYING_UV.xy = uvData.uvs.xy;\r\n\t\t\t\t\t\t#if USE_FLIPBOOK_INTERPOLATION\r\n\t\t\t\t\t\to.VFX_VARYING_UV.zw = uvData.uvs.zw;\r\n\t\t\t\t\t\to.VFX_VARYING_FRAMEBLEND = uvData.blend;\r\n\t\t\t\t\t\t#endif\r\n\t\t\t\t\t\t#endif\r\n\t\t\t\t\t\t\r\n\t\t\t\r\n\t\t\t\t\r\n\t\t\t\r\n\t\t\t\treturn o;\r\n\t\t\t}\r\n\t\t\t\r\n\t\t\t\r\n\t\t\t\r\n\t\t\t\r\n\t\t\t#include \"Assets/VFXEditor/Shaders/VFXCommonOutput.cginc\"\r\n\t\t\t\r\n\t\t\t\t\r\n\t\t\t#pragma fragment frag\r\n\t\t\tps_output frag(ps_input i)\r\n\t\t\t{\r\n\t\t\t\tps_output o = (ps_output)0;\r\n\t\t\t\to.color = VFXGetFragmentColor(i);\r\n\t\t\t\to.color *= VFXGetTextureColor(VFX_SAMPLER(mainTexture),i);\t\t\r\n\t\t\t\tVFXClipFragmentColor(o.color.a,i);\r\n\t\t\t\treturn o;\r\n\t\t\t}\r\n\t\t\tENDHLSL\r\n\t\t}\r\n\t\t\r\n\r\n\t\t\r\n\t}\r\n}\r\n"
->>>>>>> a3eabf5f
   m_Infos:
     m_Expressions:
       m_Expressions:
@@ -210,221 +194,1487 @@
         data[0]: -1
         data[1]: -1
         data[2]: -1
+        data[3]: 1
+      - op: 1
+        valueIndex: 2
+        data[0]: -1
+        data[1]: -1
+        data[2]: -1
+        data[3]: 1
+      - op: 1
+        valueIndex: 3
+        data[0]: -1
+        data[1]: -1
+        data[2]: -1
+        data[3]: 1
+      - op: 1
+        valueIndex: 4
+        data[0]: -1
+        data[1]: -1
+        data[2]: -1
+        data[3]: 1
+      - op: 1
+        valueIndex: 5
+        data[0]: -1
+        data[1]: -1
+        data[2]: -1
+        data[3]: 1
+      - op: 1
+        valueIndex: 6
+        data[0]: -1
+        data[1]: -1
+        data[2]: -1
+        data[3]: 1
+      - op: 1
+        valueIndex: 7
+        data[0]: -1
+        data[1]: -1
+        data[2]: -1
+        data[3]: 1
+      - op: 1
+        valueIndex: 8
+        data[0]: -1
+        data[1]: -1
+        data[2]: -1
+        data[3]: 1
+      - op: 1
+        valueIndex: 9
+        data[0]: -1
+        data[1]: -1
+        data[2]: -1
+        data[3]: 1
+      - op: 1
+        valueIndex: 10
+        data[0]: -1
+        data[1]: -1
+        data[2]: -1
+        data[3]: 1
+      - op: 1
+        valueIndex: 11
+        data[0]: -1
+        data[1]: -1
+        data[2]: -1
+        data[3]: 1
+      - op: 3
+        valueIndex: 12
+        data[0]: 5
+        data[1]: 4
+        data[2]: 3
+        data[3]: -1
+      - op: 3
+        valueIndex: 15
+        data[0]: 0
+        data[1]: 1
+        data[2]: 2
+        data[3]: -1
+      - op: 3
+        valueIndex: 18
+        data[0]: 6
+        data[1]: 7
+        data[2]: 8
+        data[3]: -1
+      - op: 3
+        valueIndex: 21
+        data[0]: 11
+        data[1]: 10
+        data[2]: 9
+        data[3]: -1
+      - op: 21
+        valueIndex: 24
+        data[0]: 13
+        data[1]: 13
+        data[2]: -1
         data[3]: 3
-      - op: 1
-        valueIndex: 4
-        data[0]: -1
-        data[1]: -1
+      - op: 21
+        valueIndex: 27
+        data[0]: 14
+        data[1]: 14
         data[2]: -1
         data[3]: 3
-      - op: 1
-        valueIndex: 7
-        data[0]: -1
-        data[1]: -1
+      - op: 21
+        valueIndex: 30
+        data[0]: 12
+        data[1]: 12
         data[2]: -1
         data[3]: 3
-      - op: 1
-        valueIndex: 10
-        data[0]: -1
-        data[1]: -1
-        data[2]: -1
-        data[3]: 4
-      - op: 1
-        valueIndex: 14
-        data[0]: -1
-        data[1]: -1
-        data[2]: -1
-        data[3]: 1
-      - op: 1
-        valueIndex: 15
-        data[0]: -1
-        data[1]: -1
-        data[2]: -1
-        data[3]: 4
-      - op: 1
-        valueIndex: 19
+      - op: 21
+        valueIndex: 33
+        data[0]: 15
+        data[1]: 15
+        data[2]: -1
+        data[3]: 3
+      - op: 5
+        valueIndex: 36
+        data[0]: 16
+        data[1]: -1
+        data[2]: 1
+        data[3]: 3
+      - op: 5
+        valueIndex: 37
+        data[0]: 18
+        data[1]: -1
+        data[2]: 1
+        data[3]: 3
+      - op: 5
+        valueIndex: 38
+        data[0]: 18
+        data[1]: -1
+        data[2]: 2
+        data[3]: 3
+      - op: 5
+        valueIndex: 39
+        data[0]: 19
+        data[1]: -1
+        data[2]: 2
+        data[3]: 3
+      - op: 5
+        valueIndex: 40
+        data[0]: 17
+        data[1]: -1
+        data[2]: 1
+        data[3]: 3
+      - op: 5
+        valueIndex: 41
+        data[0]: 16
+        data[1]: -1
+        data[2]: 2
+        data[3]: 3
+      - op: 5
+        valueIndex: 42
+        data[0]: 19
+        data[1]: -1
+        data[2]: 1
+        data[3]: 3
+      - op: 5
+        valueIndex: 43
+        data[0]: 17
+        data[1]: -1
+        data[2]: 2
+        data[3]: 3
+      - op: 23
+        valueIndex: 44
+        data[0]: 22
+        data[1]: 21
+        data[2]: -1
+        data[3]: 1
+      - op: 23
+        valueIndex: 45
+        data[0]: 25
+        data[1]: 20
+        data[2]: -1
+        data[3]: 1
+      - op: 5
+        valueIndex: 46
+        data[0]: 16
+        data[1]: -1
+        data[2]: 0
+        data[3]: 3
+      - op: 23
+        valueIndex: 47
+        data[0]: 27
+        data[1]: 24
+        data[2]: -1
+        data[3]: 1
+      - op: 23
+        valueIndex: 48
+        data[0]: 23
+        data[1]: 26
+        data[2]: -1
+        data[3]: 1
+      - op: 5
+        valueIndex: 49
+        data[0]: 19
+        data[1]: -1
+        data[2]: 0
+        data[3]: 3
+      - op: 5
+        valueIndex: 50
+        data[0]: 17
+        data[1]: -1
+        data[2]: 0
+        data[3]: 3
+      - op: 5
+        valueIndex: 51
+        data[0]: 18
+        data[1]: -1
+        data[2]: 0
+        data[3]: 3
+      - op: 23
+        valueIndex: 52
+        data[0]: 32
+        data[1]: 33
+        data[2]: -1
+        data[3]: 1
+      - op: 23
+        valueIndex: 53
+        data[0]: 29
+        data[1]: 30
+        data[2]: -1
+        data[3]: 1
+      - op: 1
+        valueIndex: 54
+        data[0]: -1
+        data[1]: -1
+        data[2]: -1
+        data[3]: 1
+      - op: 23
+        valueIndex: 55
+        data[0]: 31
+        data[1]: 34
+        data[2]: -1
+        data[3]: 1
+      - op: 23
+        valueIndex: 56
+        data[0]: 28
+        data[1]: 35
+        data[2]: -1
+        data[3]: 1
+      - op: 27
+        valueIndex: 57
+        data[0]: 36
+        data[1]: 38
+        data[2]: -1
+        data[3]: 1
+      - op: 1
+        valueIndex: 58
+        data[0]: -1
+        data[1]: -1
+        data[2]: -1
+        data[3]: 1
+      - op: 27
+        valueIndex: 59
+        data[0]: 37
+        data[1]: 38
+        data[2]: -1
+        data[3]: 1
+      - op: 27
+        valueIndex: 60
+        data[0]: 39
+        data[1]: 38
+        data[2]: -1
+        data[3]: 1
+      - op: 27
+        valueIndex: 61
+        data[0]: 40
+        data[1]: 38
+        data[2]: -1
+        data[3]: 1
+      - op: 22
+        valueIndex: 62
+        data[0]: 42
+        data[1]: 43
+        data[2]: -1
+        data[3]: 1
+      - op: 22
+        valueIndex: 63
+        data[0]: 42
+        data[1]: 41
+        data[2]: -1
+        data[3]: 1
+      - op: 22
+        valueIndex: 64
+        data[0]: 42
+        data[1]: 44
+        data[2]: -1
+        data[3]: 1
+      - op: 22
+        valueIndex: 65
+        data[0]: 42
+        data[1]: 45
+        data[2]: -1
+        data[3]: 1
+      - op: 1
+        valueIndex: 66
+        data[0]: -1
+        data[1]: -1
+        data[2]: -1
+        data[3]: 1
+      - op: 1
+        valueIndex: 67
+        data[0]: -1
+        data[1]: -1
+        data[2]: -1
+        data[3]: 1
+      - op: 1
+        valueIndex: 68
+        data[0]: -1
+        data[1]: -1
+        data[2]: -1
+        data[3]: 1
+      - op: 1
+        valueIndex: 69
+        data[0]: -1
+        data[1]: -1
+        data[2]: -1
+        data[3]: 1
+      - op: 3
+        valueIndex: 70
+        data[0]: 49
+        data[1]: 49
+        data[2]: 49
+        data[3]: -1
+      - op: 1
+        valueIndex: 73
+        data[0]: -1
+        data[1]: -1
+        data[2]: -1
+        data[3]: 1
+      - op: 1
+        valueIndex: 74
+        data[0]: -1
+        data[1]: -1
+        data[2]: -1
+        data[3]: 1
+      - op: 1
+        valueIndex: 75
+        data[0]: -1
+        data[1]: -1
+        data[2]: -1
+        data[3]: 1
+      - op: 1
+        valueIndex: 76
+        data[0]: -1
+        data[1]: -1
+        data[2]: -1
+        data[3]: 1
+      - op: 3
+        valueIndex: 77
+        data[0]: 48
+        data[1]: 48
+        data[2]: 48
+        data[3]: -1
+      - op: 1
+        valueIndex: 80
+        data[0]: -1
+        data[1]: -1
+        data[2]: -1
+        data[3]: 1
+      - op: 3
+        valueIndex: 81
+        data[0]: 47
+        data[1]: 47
+        data[2]: 47
+        data[3]: -1
+      - op: 3
+        valueIndex: 84
+        data[0]: 46
+        data[1]: 46
+        data[2]: 46
+        data[3]: -1
+      - op: 1
+        valueIndex: 87
+        data[0]: -1
+        data[1]: -1
+        data[2]: -1
+        data[3]: 1
+      - op: 1
+        valueIndex: 88
+        data[0]: -1
+        data[1]: -1
+        data[2]: -1
+        data[3]: 1
+      - op: 1
+        valueIndex: 89
+        data[0]: -1
+        data[1]: -1
+        data[2]: -1
+        data[3]: 1
+      - op: 3
+        valueIndex: 90
+        data[0]: 64
+        data[1]: 65
+        data[2]: 63
+        data[3]: -1
+      - op: 21
+        valueIndex: 93
+        data[0]: 12
+        data[1]: 54
+        data[2]: -1
+        data[3]: 3
+      - op: 21
+        valueIndex: 96
+        data[0]: 13
+        data[1]: 62
+        data[2]: -1
+        data[3]: 3
+      - op: 21
+        valueIndex: 99
+        data[0]: 14
+        data[1]: 59
+        data[2]: -1
+        data[3]: 3
+      - op: 3
+        valueIndex: 102
+        data[0]: 52
+        data[1]: 60
+        data[2]: 53
+        data[3]: -1
+      - op: 3
+        valueIndex: 105
+        data[0]: 55
+        data[1]: 51
+        data[2]: 56
+        data[3]: -1
+      - op: 21
+        valueIndex: 108
+        data[0]: 15
+        data[1]: 61
+        data[2]: -1
+        data[3]: 3
+      - op: 3
+        valueIndex: 111
+        data[0]: 58
+        data[1]: 57
+        data[2]: 50
+        data[3]: -1
+      - op: 21
+        valueIndex: 114
+        data[0]: 66
+        data[1]: 68
+        data[2]: -1
+        data[3]: 3
+      - op: 21
+        valueIndex: 117
+        data[0]: 70
+        data[1]: 69
+        data[2]: -1
+        data[3]: 3
+      - op: 21
+        valueIndex: 120
+        data[0]: 73
+        data[1]: 67
+        data[2]: -1
+        data[3]: 3
+      - op: 21
+        valueIndex: 123
+        data[0]: 71
+        data[1]: 72
+        data[2]: -1
+        data[3]: 3
+      - op: 5
+        valueIndex: 126
+        data[0]: 76
+        data[1]: -1
+        data[2]: 2
+        data[3]: 3
+      - op: 5
+        valueIndex: 127
+        data[0]: 76
+        data[1]: -1
+        data[2]: 1
+        data[3]: 3
+      - op: 5
+        valueIndex: 128
+        data[0]: 75
+        data[1]: -1
+        data[2]: 2
+        data[3]: 3
+      - op: 5
+        valueIndex: 129
+        data[0]: 75
+        data[1]: -1
+        data[2]: 1
+        data[3]: 3
+      - op: 5
+        valueIndex: 130
+        data[0]: 77
+        data[1]: -1
+        data[2]: 1
+        data[3]: 3
+      - op: 5
+        valueIndex: 131
+        data[0]: 74
+        data[1]: -1
+        data[2]: 2
+        data[3]: 3
+      - op: 5
+        valueIndex: 132
+        data[0]: 77
+        data[1]: -1
+        data[2]: 2
+        data[3]: 3
+      - op: 5
+        valueIndex: 133
+        data[0]: 74
+        data[1]: -1
+        data[2]: 1
+        data[3]: 3
+      - op: 1
+        valueIndex: 134
+        data[0]: -1
+        data[1]: -1
+        data[2]: -1
+        data[3]: 1
+      - op: 23
+        valueIndex: 135
+        data[0]: 80
+        data[1]: 81
+        data[2]: -1
+        data[3]: 1
+      - op: 1
+        valueIndex: 136
+        data[0]: -1
+        data[1]: -1
+        data[2]: -1
+        data[3]: 1
+      - op: 5
+        valueIndex: 137
+        data[0]: 76
+        data[1]: -1
+        data[2]: 0
+        data[3]: 3
+      - op: 5
+        valueIndex: 138
+        data[0]: 75
+        data[1]: -1
+        data[2]: 0
+        data[3]: 3
+      - op: 23
+        valueIndex: 139
+        data[0]: 78
+        data[1]: 79
+        data[2]: -1
+        data[3]: 1
+      - op: 1
+        valueIndex: 140
+        data[0]: -1
+        data[1]: -1
+        data[2]: -1
+        data[3]: 1
+      - op: 5
+        valueIndex: 141
+        data[0]: 74
+        data[1]: -1
+        data[2]: 0
+        data[3]: 3
+      - op: 1
+        valueIndex: 142
+        data[0]: -1
+        data[1]: -1
+        data[2]: -1
+        data[3]: 1
+      - op: 23
+        valueIndex: 143
+        data[0]: 84
+        data[1]: 82
+        data[2]: -1
+        data[3]: 1
+      - op: 23
+        valueIndex: 144
+        data[0]: 83
+        data[1]: 85
+        data[2]: -1
+        data[3]: 1
+      - op: 1
+        valueIndex: 145
+        data[0]: -1
+        data[1]: -1
+        data[2]: -1
+        data[3]: 1
+      - op: 1
+        valueIndex: 146
+        data[0]: -1
+        data[1]: -1
+        data[2]: -1
+        data[3]: 1
+      - op: 5
+        valueIndex: 147
+        data[0]: 77
+        data[1]: -1
+        data[2]: 0
+        data[3]: 3
+      - op: 1
+        valueIndex: 148
+        data[0]: -1
+        data[1]: -1
+        data[2]: -1
+        data[3]: 1
+      - op: 1
+        valueIndex: 149
+        data[0]: -1
+        data[1]: -1
+        data[2]: -1
+        data[3]: 1
+      - op: 1
+        valueIndex: 150
+        data[0]: -1
+        data[1]: -1
+        data[2]: -1
+        data[3]: 1
+      - op: 1
+        valueIndex: 151
+        data[0]: -1
+        data[1]: -1
+        data[2]: -1
+        data[3]: 1
+      - op: 1
+        valueIndex: 152
+        data[0]: -1
+        data[1]: -1
+        data[2]: -1
+        data[3]: 1
+      - op: 1
+        valueIndex: 153
+        data[0]: -1
+        data[1]: -1
+        data[2]: -1
+        data[3]: 1
+      - op: 1
+        valueIndex: 154
+        data[0]: -1
+        data[1]: -1
+        data[2]: -1
+        data[3]: 1
+      - op: 1
+        valueIndex: 155
+        data[0]: -1
+        data[1]: -1
+        data[2]: -1
+        data[3]: 1
+      - op: 1
+        valueIndex: 156
+        data[0]: -1
+        data[1]: -1
+        data[2]: -1
+        data[3]: 1
+      - op: 1
+        valueIndex: 157
+        data[0]: -1
+        data[1]: -1
+        data[2]: -1
+        data[3]: 1
+      - op: 1
+        valueIndex: 158
+        data[0]: -1
+        data[1]: -1
+        data[2]: -1
+        data[3]: 1
+      - op: 26
+        valueIndex: 159
+        data[0]: 98
+        data[1]: 88
+        data[2]: -1
+        data[3]: 1
+      - op: 26
+        valueIndex: 160
+        data[0]: 92
+        data[1]: 88
+        data[2]: -1
+        data[3]: 1
+      - op: 1
+        valueIndex: 161
+        data[0]: -1
+        data[1]: -1
+        data[2]: -1
+        data[3]: 1
+      - op: 1
+        valueIndex: 162
+        data[0]: -1
+        data[1]: -1
+        data[2]: -1
+        data[3]: 1
+      - op: 1
+        valueIndex: 163
+        data[0]: -1
+        data[1]: -1
+        data[2]: -1
+        data[3]: 1
+      - op: 1
+        valueIndex: 164
+        data[0]: -1
+        data[1]: -1
+        data[2]: -1
+        data[3]: 1
+      - op: 1
+        valueIndex: 165
+        data[0]: -1
+        data[1]: -1
+        data[2]: -1
+        data[3]: 1
+      - op: 1
+        valueIndex: 166
+        data[0]: -1
+        data[1]: -1
+        data[2]: -1
+        data[3]: 1
+      - op: 1
+        valueIndex: 167
+        data[0]: -1
+        data[1]: -1
+        data[2]: -1
+        data[3]: 1
+      - op: 23
+        valueIndex: 168
+        data[0]: 91
+        data[1]: 89
+        data[2]: -1
+        data[3]: 1
+      - op: 5
+        valueIndex: 169
+        data[0]: 67
+        data[1]: -1
+        data[2]: 0
+        data[3]: 3
+      - op: 5
+        valueIndex: 170
+        data[0]: 67
+        data[1]: -1
+        data[2]: 1
+        data[3]: 3
+      - op: 5
+        valueIndex: 171
+        data[0]: 67
+        data[1]: -1
+        data[2]: 2
+        data[3]: 3
+      - op: 5
+        valueIndex: 172
+        data[0]: 72
+        data[1]: -1
+        data[2]: 1
+        data[3]: 3
+      - op: 5
+        valueIndex: 173
+        data[0]: 72
+        data[1]: -1
+        data[2]: 2
+        data[3]: 3
+      - op: 23
+        valueIndex: 174
+        data[0]: 95
+        data[1]: 99
+        data[2]: -1
+        data[3]: 1
+      - op: 5
+        valueIndex: 175
+        data[0]: 72
+        data[1]: -1
+        data[2]: 0
+        data[3]: 3
+      - op: 1
+        valueIndex: 176
+        data[0]: -1
+        data[1]: -1
+        data[2]: -1
+        data[3]: 1
+      - op: 1
+        valueIndex: 177
+        data[0]: -1
+        data[1]: -1
+        data[2]: -1
+        data[3]: 1
+      - op: 26
+        valueIndex: 178
+        data[0]: 97
+        data[1]: 88
+        data[2]: -1
+        data[3]: 1
+      - op: 1
+        valueIndex: 179
+        data[0]: -1
+        data[1]: -1
+        data[2]: -1
+        data[3]: 1
+      - op: 1
+        valueIndex: 180
+        data[0]: -1
+        data[1]: -1
+        data[2]: -1
+        data[3]: 1
+      - op: 1
+        valueIndex: 181
+        data[0]: -1
+        data[1]: -1
+        data[2]: -1
+        data[3]: 1
+      - op: 1
+        valueIndex: 182
+        data[0]: -1
+        data[1]: -1
+        data[2]: -1
+        data[3]: 1
+      - op: 1
+        valueIndex: 183
+        data[0]: -1
+        data[1]: -1
+        data[2]: -1
+        data[3]: 1
+      - op: 1
+        valueIndex: 184
+        data[0]: -1
+        data[1]: -1
+        data[2]: -1
+        data[3]: 1
+      - op: 1
+        valueIndex: 185
+        data[0]: -1
+        data[1]: -1
+        data[2]: -1
+        data[3]: 1
+      - op: 5
+        valueIndex: 186
+        data[0]: 68
+        data[1]: -1
+        data[2]: 2
+        data[3]: 3
+      - op: 23
+        valueIndex: 187
+        data[0]: 96
+        data[1]: 93
+        data[2]: -1
+        data[3]: 1
+      - op: 1
+        valueIndex: 188
+        data[0]: -1
+        data[1]: -1
+        data[2]: -1
+        data[3]: 1
+      - op: 5
+        valueIndex: 189
+        data[0]: 68
+        data[1]: -1
+        data[2]: 1
+        data[3]: 3
+      - op: 26
+        valueIndex: 190
+        data[0]: 94
+        data[1]: 88
+        data[2]: -1
+        data[3]: 1
+      - op: 1
+        valueIndex: 191
+        data[0]: -1
+        data[1]: -1
+        data[2]: -1
+        data[3]: 1
+      - op: 5
+        valueIndex: 192
+        data[0]: 68
+        data[1]: -1
+        data[2]: 0
+        data[3]: 3
+      - op: 1
+        valueIndex: 193
+        data[0]: -1
+        data[1]: -1
+        data[2]: -1
+        data[3]: 1
+      - op: 1
+        valueIndex: 194
+        data[0]: -1
+        data[1]: -1
+        data[2]: -1
+        data[3]: 1
+      - op: 1
+        valueIndex: 195
+        data[0]: -1
+        data[1]: -1
+        data[2]: -1
+        data[3]: 1
+      - op: 1
+        valueIndex: 196
+        data[0]: -1
+        data[1]: -1
+        data[2]: -1
+        data[3]: 1
+      - op: 1
+        valueIndex: 197
+        data[0]: -1
+        data[1]: -1
+        data[2]: -1
+        data[3]: 1
+      - op: 1
+        valueIndex: 198
+        data[0]: -1
+        data[1]: -1
+        data[2]: -1
+        data[3]: 1
+      - op: 1
+        valueIndex: 199
+        data[0]: -1
+        data[1]: -1
+        data[2]: -1
+        data[3]: 1
+      - op: 1
+        valueIndex: 200
+        data[0]: -1
+        data[1]: -1
+        data[2]: -1
+        data[3]: 1
+      - op: 1
+        valueIndex: 201
+        data[0]: -1
+        data[1]: -1
+        data[2]: -1
+        data[3]: 1
+      - op: 1
+        valueIndex: 202
+        data[0]: -1
+        data[1]: -1
+        data[2]: -1
+        data[3]: 1
+      - op: 1
+        valueIndex: 203
+        data[0]: -1
+        data[1]: -1
+        data[2]: -1
+        data[3]: 1
+      - op: 1
+        valueIndex: 204
+        data[0]: -1
+        data[1]: -1
+        data[2]: -1
+        data[3]: 1
+      - op: 1
+        valueIndex: 205
+        data[0]: -1
+        data[1]: -1
+        data[2]: -1
+        data[3]: 1
+      - op: 1
+        valueIndex: 206
+        data[0]: -1
+        data[1]: -1
+        data[2]: -1
+        data[3]: 1
+      - op: 1
+        valueIndex: 207
+        data[0]: -1
+        data[1]: -1
+        data[2]: -1
+        data[3]: 1
+      - op: 1
+        valueIndex: 208
+        data[0]: -1
+        data[1]: -1
+        data[2]: -1
+        data[3]: 1
+      - op: 1
+        valueIndex: 209
+        data[0]: -1
+        data[1]: -1
+        data[2]: -1
+        data[3]: 1
+      - op: 1
+        valueIndex: 210
+        data[0]: -1
+        data[1]: -1
+        data[2]: -1
+        data[3]: 1
+      - op: 1
+        valueIndex: 211
+        data[0]: -1
+        data[1]: -1
+        data[2]: -1
+        data[3]: 1
+      - op: 1
+        valueIndex: 212
+        data[0]: -1
+        data[1]: -1
+        data[2]: -1
+        data[3]: 1
+      - op: 1
+        valueIndex: 213
+        data[0]: -1
+        data[1]: -1
+        data[2]: -1
+        data[3]: 1
+      - op: 1
+        valueIndex: 214
+        data[0]: -1
+        data[1]: -1
+        data[2]: -1
+        data[3]: 1
+      - op: 1
+        valueIndex: 215
+        data[0]: -1
+        data[1]: -1
+        data[2]: -1
+        data[3]: 1
+      - op: 26
+        valueIndex: 216
+        data[0]: 86
+        data[1]: 88
+        data[2]: -1
+        data[3]: 1
+      - op: 1
+        valueIndex: 217
+        data[0]: -1
+        data[1]: -1
+        data[2]: -1
+        data[3]: 1
+      - op: 1
+        valueIndex: 218
+        data[0]: -1
+        data[1]: -1
+        data[2]: -1
+        data[3]: 1
+      - op: 1
+        valueIndex: 219
+        data[0]: -1
+        data[1]: -1
+        data[2]: -1
+        data[3]: 1
+      - op: 1
+        valueIndex: 220
+        data[0]: -1
+        data[1]: -1
+        data[2]: -1
+        data[3]: 1
+      - op: 1
+        valueIndex: 221
+        data[0]: -1
+        data[1]: -1
+        data[2]: -1
+        data[3]: 1
+      - op: 5
+        valueIndex: 222
+        data[0]: 69
+        data[1]: -1
+        data[2]: 2
+        data[3]: 3
+      - op: 1
+        valueIndex: 223
+        data[0]: -1
+        data[1]: -1
+        data[2]: -1
+        data[3]: 1
+      - op: 23
+        valueIndex: 224
+        data[0]: 87
+        data[1]: 90
+        data[2]: -1
+        data[3]: 1
+      - op: 1
+        valueIndex: 225
+        data[0]: -1
+        data[1]: -1
+        data[2]: -1
+        data[3]: 1
+      - op: 5
+        valueIndex: 226
+        data[0]: 69
+        data[1]: -1
+        data[2]: 0
+        data[3]: 3
+      - op: 5
+        valueIndex: 227
+        data[0]: 69
+        data[1]: -1
+        data[2]: 1
+        data[3]: 3
+      - op: 1
+        valueIndex: 228
+        data[0]: -1
+        data[1]: -1
+        data[2]: -1
+        data[3]: 1
+      - op: 1
+        valueIndex: 229
+        data[0]: -1
+        data[1]: -1
+        data[2]: -1
+        data[3]: 1
+      - op: 1
+        valueIndex: 230
+        data[0]: -1
+        data[1]: -1
+        data[2]: -1
+        data[3]: 1
+      - op: 1
+        valueIndex: 231
+        data[0]: -1
+        data[1]: -1
+        data[2]: -1
+        data[3]: 1
+      - op: 1
+        valueIndex: 232
+        data[0]: -1
+        data[1]: -1
+        data[2]: -1
+        data[3]: 1
+      - op: 1
+        valueIndex: 233
+        data[0]: -1
+        data[1]: -1
+        data[2]: -1
+        data[3]: 1
+      - op: 1
+        valueIndex: 234
+        data[0]: -1
+        data[1]: -1
+        data[2]: -1
+        data[3]: 1
+      - op: 4
+        valueIndex: 235
+        data[0]: 121
+        data[1]: 122
+        data[2]: 123
+        data[3]: 120
+      - op: 3
+        valueIndex: 239
+        data[0]: 64
+        data[1]: 154
+        data[2]: 63
+        data[3]: -1
+      - op: 1
+        valueIndex: 242
+        data[0]: -1
+        data[1]: -1
+        data[2]: -1
+        data[3]: 1
+      - op: 3
+        valueIndex: 243
+        data[0]: 117
+        data[1]: 118
+        data[2]: 119
+        data[3]: -1
+      - op: 1
+        valueIndex: 246
         data[0]: -1
         data[1]: -1
         data[2]: -1
         data[3]: 7
-      - op: 1
-        valueIndex: 21
-        data[0]: -1
-        data[1]: -1
-        data[2]: -1
-        data[3]: 3
-      - op: 1
-        valueIndex: 24
-        data[0]: -1
-        data[1]: -1
-        data[2]: -1
-        data[3]: 3
-      - op: 1
-        valueIndex: 27
-        data[0]: -1
-        data[1]: -1
-        data[2]: -1
-        data[3]: 3
-      - op: 1
-        valueIndex: 30
-        data[0]: -1
-        data[1]: -1
-        data[2]: -1
-        data[3]: 3
-      - op: 1
-        valueIndex: 33
-        data[0]: -1
-        data[1]: -1
-        data[2]: -1
-        data[3]: 3
-      - op: 1
-        valueIndex: 36
-        data[0]: -1
-        data[1]: -1
-        data[2]: -1
-        data[3]: 4
-      - op: 1
-        valueIndex: 40
-        data[0]: -1
-        data[1]: -1
-        data[2]: -1
-        data[3]: 3
-      - op: 1
-        valueIndex: 43
-        data[0]: -1
-        data[1]: -1
-        data[2]: -1
-        data[3]: 1
-      - op: 1
-        valueIndex: 44
-        data[0]: -1
-        data[1]: -1
-        data[2]: -1
-        data[3]: 3
-      - op: 1
-        valueIndex: 47
-        data[0]: -1
-        data[1]: -1
-        data[2]: -1
-        data[3]: 4
-      - op: 1
-        valueIndex: 51
-        data[0]: -1
-        data[1]: -1
-        data[2]: -1
-        data[3]: 1
-      - op: 1
-        valueIndex: 52
-        data[0]: -1
-        data[1]: -1
-        data[2]: -1
-        data[3]: 3
-      - op: 1
-        valueIndex: 55
-        data[0]: -1
-        data[1]: -1
-        data[2]: -1
-        data[3]: 3
-      - op: 1
-        valueIndex: 58
-        data[0]: -1
-        data[1]: -1
-        data[2]: -1
-        data[3]: 3
-      - op: 1
-        valueIndex: 61
-        data[0]: -1
-        data[1]: -1
-        data[2]: -1
-        data[3]: 3
-      - op: 1
-        valueIndex: 64
-        data[0]: -1
-        data[1]: -1
-        data[2]: -1
-        data[3]: 3
-      - op: 1
-        valueIndex: 67
-        data[0]: -1
-        data[1]: -1
-        data[2]: -1
-        data[3]: 3
-      - op: 1
-        valueIndex: 70
-        data[0]: -1
-        data[1]: -1
-        data[2]: -1
-        data[3]: 1
-      - op: 1
-        valueIndex: 71
-        data[0]: -1
-        data[1]: -1
-        data[2]: -1
-        data[3]: 3
-      - op: 1
-        valueIndex: 74
-        data[0]: -1
-        data[1]: -1
-        data[2]: -1
-        data[3]: 3
-      - op: 1
-        valueIndex: 77
-        data[0]: -1
-        data[1]: -1
-        data[2]: -1
-        data[3]: 1
-      - op: 1
-        valueIndex: 78
-        data[0]: -1
-        data[1]: -1
-        data[2]: -1
-        data[3]: 3
+      - op: 26
+        valueIndex: 248
+        data[0]: 175
+        data[1]: 88
+        data[2]: -1
+        data[3]: 1
+      - op: 3
+        valueIndex: 249
+        data[0]: 64
+        data[1]: 177
+        data[2]: 63
+        data[3]: -1
+      - op: 3
+        valueIndex: 252
+        data[0]: 155
+        data[1]: 158
+        data[2]: 156
+        data[3]: -1
+      - op: 1
+        valueIndex: 255
+        data[0]: -1
+        data[1]: -1
+        data[2]: -1
+        data[3]: 1
+      - op: 3
+        valueIndex: 256
+        data[0]: 140
+        data[1]: 143
+        data[2]: 161
+        data[3]: -1
+      - op: 3
+        valueIndex: 259
+        data[0]: 182
+        data[1]: 147
+        data[2]: 145
+        data[3]: -1
+      - op: 3
+        valueIndex: 262
+        data[0]: 52
+        data[1]: 170
+        data[2]: 53
+        data[3]: -1
+      - op: 26
+        valueIndex: 265
+        data[0]: 113
+        data[1]: 88
+        data[2]: -1
+        data[3]: 1
+      - op: 26
+        valueIndex: 266
+        data[0]: 110
+        data[1]: 88
+        data[2]: -1
+        data[3]: 1
+      - op: 3
+        valueIndex: 267
+        data[0]: 58
+        data[1]: 160
+        data[2]: 50
+        data[3]: -1
+      - op: 3
+        valueIndex: 270
+        data[0]: 55
+        data[1]: 148
+        data[2]: 56
+        data[3]: -1
+      - op: 25
+        valueIndex: 273
+        data[0]: 112
+        data[1]: 42
+        data[2]: -1
+        data[3]: 1
+      - op: 3
+        valueIndex: 274
+        data[0]: 165
+        data[1]: 164
+        data[2]: 163
+        data[3]: -1
+      - op: 25
+        valueIndex: 277
+        data[0]: 111
+        data[1]: 42
+        data[2]: -1
+        data[3]: 1
+      - op: 3
+        valueIndex: 278
+        data[0]: 173
+        data[1]: 169
+        data[2]: 167
+        data[3]: -1
+      - op: 1
+        valueIndex: 281
+        data[0]: -1
+        data[1]: -1
+        data[2]: -1
+        data[3]: 1
+      - op: 1
+        valueIndex: 282
+        data[0]: -1
+        data[1]: -1
+        data[2]: -1
+        data[3]: 1
+      - op: 3
+        valueIndex: 283
+        data[0]: 181
+        data[1]: 184
+        data[2]: 185
+        data[3]: -1
+      - op: 26
+        valueIndex: 286
+        data[0]: 172
+        data[1]: 88
+        data[2]: -1
+        data[3]: 1
+      - op: 26
+        valueIndex: 287
+        data[0]: 171
+        data[1]: 88
+        data[2]: -1
+        data[3]: 1
+      - op: 26
+        valueIndex: 288
+        data[0]: 128
+        data[1]: 88
+        data[2]: -1
+        data[3]: 1
+      - op: 1
+        valueIndex: 289
+        data[0]: -1
+        data[1]: -1
+        data[2]: -1
+        data[3]: 7
+      - op: 1
+        valueIndex: 291
+        data[0]: -1
+        data[1]: -1
+        data[2]: -1
+        data[3]: 1
+      - op: 3
+        valueIndex: 292
+        data[0]: 166
+        data[1]: 180
+        data[2]: 183
+        data[3]: -1
+      - op: 3
+        valueIndex: 295
+        data[0]: 52
+        data[1]: 146
+        data[2]: 53
+        data[3]: -1
+      - op: 25
+        valueIndex: 298
+        data[0]: 168
+        data[1]: 42
+        data[2]: -1
+        data[3]: 1
+      - op: 1
+        valueIndex: 299
+        data[0]: -1
+        data[1]: -1
+        data[2]: -1
+        data[3]: 1
+      - op: 3
+        valueIndex: 300
+        data[0]: 55
+        data[1]: 106
+        data[2]: 56
+        data[3]: -1
+      - op: 1
+        valueIndex: 303
+        data[0]: -1
+        data[1]: -1
+        data[2]: -1
+        data[3]: 7
+      - op: 3
+        valueIndex: 305
+        data[0]: 104
+        data[1]: 103
+        data[2]: 102
+        data[3]: -1
+      - op: 1
+        valueIndex: 308
+        data[0]: -1
+        data[1]: -1
+        data[2]: -1
+        data[3]: 1
+      - op: 1
+        valueIndex: 309
+        data[0]: -1
+        data[1]: -1
+        data[2]: -1
+        data[3]: 1
+      - op: 3
+        valueIndex: 310
+        data[0]: 108
+        data[1]: 109
+        data[2]: 107
+        data[3]: -1
+      - op: 1
+        valueIndex: 313
+        data[0]: -1
+        data[1]: -1
+        data[2]: -1
+        data[3]: 1
+      - op: 3
+        valueIndex: 314
+        data[0]: 101
+        data[1]: 105
+        data[2]: 100
+        data[3]: -1
+      - op: 4
+        valueIndex: 317
+        data[0]: 178
+        data[1]: 179
+        data[2]: 174
+        data[3]: 176
+      - op: 3
+        valueIndex: 321
+        data[0]: 131
+        data[1]: 132
+        data[2]: 133
+        data[3]: -1
       - op: 6
-        valueIndex: 81
+        valueIndex: 324
         data[0]: -1
         data[1]: -1
         data[2]: -1
         data[3]: -1
-      - op: 1
-        valueIndex: 82
-        data[0]: -1
-        data[1]: -1
-        data[2]: -1
-        data[3]: 1
-      - op: 1
-        valueIndex: 83
-        data[0]: -1
-        data[1]: -1
-        data[2]: -1
-        data[3]: 3
-      - op: 1
-        valueIndex: 86
-        data[0]: -1
-        data[1]: -1
-        data[2]: -1
-        data[3]: 3
-      - op: 1
-        valueIndex: 89
-        data[0]: -1
-        data[1]: -1
-        data[2]: -1
-        data[3]: 3
-      - op: 1
-        valueIndex: 92
-        data[0]: -1
-        data[1]: -1
-        data[2]: -1
-        data[3]: 3
-      - op: 1
-        valueIndex: 95
-        data[0]: -1
-        data[1]: -1
-        data[2]: -1
-        data[3]: 1
-      - op: 1
-        valueIndex: 96
-        data[0]: -1
-        data[1]: -1
+      - op: 26
+        valueIndex: 325
+        data[0]: 162
+        data[1]: 88
+        data[2]: -1
+        data[3]: 1
+      - op: 1
+        valueIndex: 326
+        data[0]: -1
+        data[1]: -1
+        data[2]: -1
+        data[3]: 1
+      - op: 3
+        valueIndex: 327
+        data[0]: 58
+        data[1]: 134
+        data[2]: 50
+        data[3]: -1
+      - op: 3
+        valueIndex: 330
+        data[0]: 157
+        data[1]: 152
+        data[2]: 153
+        data[3]: -1
+      - op: 1
+        valueIndex: 333
+        data[0]: -1
+        data[1]: -1
+        data[2]: -1
+        data[3]: 1
+      - op: 3
+        valueIndex: 334
+        data[0]: 114
+        data[1]: 115
+        data[2]: 116
+        data[3]: -1
+      - op: 1
+        valueIndex: 337
+        data[0]: -1
+        data[1]: -1
+        data[2]: -1
+        data[3]: 1
+      - op: 1
+        valueIndex: 338
+        data[0]: -1
+        data[1]: -1
+        data[2]: -1
+        data[3]: 1
+      - op: 1
+        valueIndex: 339
+        data[0]: -1
+        data[1]: -1
+        data[2]: -1
+        data[3]: 7
+      - op: 3
+        valueIndex: 341
+        data[0]: 149
+        data[1]: 150
+        data[2]: 151
+        data[3]: -1
+      - op: 1
+        valueIndex: 344
+        data[0]: -1
+        data[1]: -1
+        data[2]: -1
+        data[3]: 1
+      - op: 4
+        valueIndex: 345
+        data[0]: 127
+        data[1]: 124
+        data[2]: 125
+        data[3]: 126
+      - op: 26
+        valueIndex: 349
+        data[0]: 129
+        data[1]: 88
+        data[2]: -1
+        data[3]: 1
+      - op: 25
+        valueIndex: 350
+        data[0]: 130
+        data[1]: 42
+        data[2]: -1
+        data[3]: 1
+      - op: 3
+        valueIndex: 351
+        data[0]: 135
+        data[1]: 136
+        data[2]: 137
+        data[3]: -1
+      - op: 26
+        valueIndex: 354
+        data[0]: 159
+        data[1]: 88
+        data[2]: -1
+        data[3]: 1
+      - op: 1
+        valueIndex: 355
+        data[0]: -1
+        data[1]: -1
+        data[2]: -1
+        data[3]: 1
+      - op: 4
+        valueIndex: 356
+        data[0]: 144
+        data[1]: 141
+        data[2]: 138
+        data[3]: 139
+      - op: 25
+        valueIndex: 360
+        data[0]: 142
+        data[1]: 42
         data[2]: -1
         data[3]: 1
       m_NeedsLocalToWorld: 0
@@ -434,82 +1684,236 @@
         m_Array:
         - m_ExpressionIndex: 0
           m_Value: 0.5
+        - m_ExpressionIndex: 1
+          m_Value: 1
+        - m_ExpressionIndex: 2
+          m_Value: 0
+        - m_ExpressionIndex: 3
+          m_Value: 0
+        - m_ExpressionIndex: 4
+          m_Value: 1
         - m_ExpressionIndex: 5
+          m_Value: 0.5
+        - m_ExpressionIndex: 6
+          m_Value: 0.5
+        - m_ExpressionIndex: 7
+          m_Value: 1
+        - m_ExpressionIndex: 8
+          m_Value: 0
+        - m_ExpressionIndex: 9
+          m_Value: 0
+        - m_ExpressionIndex: 10
+          m_Value: 1
+        - m_ExpressionIndex: 11
+          m_Value: 0.5
+        - m_ExpressionIndex: 38
+          m_Value: 0.5
+        - m_ExpressionIndex: 42
+          m_Value: 1
+        - m_ExpressionIndex: 50
+          m_Value: 0
+        - m_ExpressionIndex: 51
+          m_Value: -1
+        - m_ExpressionIndex: 52
+          m_Value: 3
+        - m_ExpressionIndex: 53
+          m_Value: 0
+        - m_ExpressionIndex: 55
+          m_Value: 6
+        - m_ExpressionIndex: 56
+          m_Value: 0
+        - m_ExpressionIndex: 57
+          m_Value: -1
+        - m_ExpressionIndex: 58
+          m_Value: 9
+        - m_ExpressionIndex: 60
+          m_Value: -1
+        - m_ExpressionIndex: 63
+          m_Value: 0
+        - m_ExpressionIndex: 64
+          m_Value: 0
+        - m_ExpressionIndex: 65
+          m_Value: -1
+        - m_ExpressionIndex: 86
+          m_Value: 0
+        - m_ExpressionIndex: 88
+          m_Value: 0
+        - m_ExpressionIndex: 92
+          m_Value: 0.5
+        - m_ExpressionIndex: 94
+          m_Value: 0
+        - m_ExpressionIndex: 97
+          m_Value: 0
+        - m_ExpressionIndex: 98
+          m_Value: 0
+        - m_ExpressionIndex: 100
+          m_Value: 1
+        - m_ExpressionIndex: 101
+          m_Value: 2
+        - m_ExpressionIndex: 102
+          m_Value: 1
+        - m_ExpressionIndex: 103
+          m_Value: 0.1
+        - m_ExpressionIndex: 104
+          m_Value: 0.1
+        - m_ExpressionIndex: 105
+          m_Value: 0.1
+        - m_ExpressionIndex: 106
+          m_Value: 1
+        - m_ExpressionIndex: 107
+          m_Value: 0
+        - m_ExpressionIndex: 108
+          m_Value: 0
+        - m_ExpressionIndex: 109
+          m_Value: -9.81
+        - m_ExpressionIndex: 110
+          m_Value: 0
+        - m_ExpressionIndex: 113
+          m_Value: 0.5
+        - m_ExpressionIndex: 114
+          m_Value: 0
+        - m_ExpressionIndex: 115
+          m_Value: -9.81
+        - m_ExpressionIndex: 116
+          m_Value: 0
+        - m_ExpressionIndex: 117
+          m_Value: 1
+        - m_ExpressionIndex: 118
+          m_Value: 1
+        - m_ExpressionIndex: 119
+          m_Value: 0.101960786
+        - m_ExpressionIndex: 128
+          m_Value: 0.8
+        - m_ExpressionIndex: 129
+          m_Value: 0.2
+        - m_ExpressionIndex: 131
+          m_Value: 2
+        - m_ExpressionIndex: 132
+          m_Value: 0.1
+        - m_ExpressionIndex: 133
+          m_Value: 1
+        - m_ExpressionIndex: 134
+          m_Value: 1
+        - m_ExpressionIndex: 135
+          m_Value: 0.101960786
+        - m_ExpressionIndex: 136
+          m_Value: 1
+        - m_ExpressionIndex: 137
+          m_Value: 0.101960786
+        - m_ExpressionIndex: 140
+          m_Value: 5
+        - m_ExpressionIndex: 143
+          m_Value: 3
+        - m_ExpressionIndex: 145
+          m_Value: 2
+        - m_ExpressionIndex: 146
+          m_Value: 1
+        - m_ExpressionIndex: 147
+          m_Value: 4
+        - m_ExpressionIndex: 148
+          m_Value: 0
+        - m_ExpressionIndex: 149
+          m_Value: 1
+        - m_ExpressionIndex: 150
+          m_Value: 0.1
+        - m_ExpressionIndex: 151
+          m_Value: 0.1
+        - m_ExpressionIndex: 152
+          m_Value: -9.81
+        - m_ExpressionIndex: 153
+          m_Value: 0
+        - m_ExpressionIndex: 154
+          m_Value: 1
+        - m_ExpressionIndex: 155
+          m_Value: 2
+        - m_ExpressionIndex: 156
+          m_Value: 1
+        - m_ExpressionIndex: 157
+          m_Value: 0
+        - m_ExpressionIndex: 158
+          m_Value: 0.1
+        - m_ExpressionIndex: 159
+          m_Value: 1
+        - m_ExpressionIndex: 160
+          m_Value: 0
+        - m_ExpressionIndex: 161
+          m_Value: 2
+        - m_ExpressionIndex: 162
+          m_Value: 0
+        - m_ExpressionIndex: 163
+          m_Value: 4
+        - m_ExpressionIndex: 164
+          m_Value: 4
+        - m_ExpressionIndex: 165
+          m_Value: 5
+        - m_ExpressionIndex: 166
+          m_Value: 2
+        - m_ExpressionIndex: 167
+          m_Value: 2
+        - m_ExpressionIndex: 169
+          m_Value: 3
+        - m_ExpressionIndex: 170
+          m_Value: 0
+        - m_ExpressionIndex: 171
+          m_Value: 0
+        - m_ExpressionIndex: 172
+          m_Value: 0
+        - m_ExpressionIndex: 173
+          m_Value: 2
+        - m_ExpressionIndex: 175
+          m_Value: 4096
+        - m_ExpressionIndex: 177
+          m_Value: 0
+        - m_ExpressionIndex: 180
+          m_Value: 0.1
+        - m_ExpressionIndex: 181
+          m_Value: 0
+        - m_ExpressionIndex: 182
+          m_Value: 4
+        - m_ExpressionIndex: 183
+          m_Value: 1
+        - m_ExpressionIndex: 184
+          m_Value: -9.81
+        - m_ExpressionIndex: 185
+          m_Value: 0
+        - m_ExpressionIndex: 186
+          m_Value: 0.02
+        - m_ExpressionIndex: 189
+          m_Value: 1
+        - m_ExpressionIndex: 195
           m_Value: 0.3
-        - m_ExpressionIndex: 15
-          m_Value: 0.8
-        - m_ExpressionIndex: 18
-          m_Value: 0.2
-        - m_ExpressionIndex: 25
-          m_Value: 4096
-        - m_ExpressionIndex: 28
+        - m_ExpressionIndex: 207
+          m_Value: 0.1
+        - m_ExpressionIndex: 208
+          m_Value: 0.02
+        - m_ExpressionIndex: 214
           m_Value: 1
-        - m_ExpressionIndex: 31
-          m_Value: 0
-        - m_ExpressionIndex: 36
+        - m_ExpressionIndex: 218
+          m_Value: 1
+        - m_ExpressionIndex: 222
+          m_Value: 0.3
+        - m_ExpressionIndex: 223
           m_Value: 0.1
-        - m_ExpressionIndex: 37
+        - m_ExpressionIndex: 225
           m_Value: 0.02
+        - m_ExpressionIndex: 231
+          m_Value: 1
+        - m_ExpressionIndex: 234
+          m_Value: 0.1
+        - m_ExpressionIndex: 236
+          m_Value: 0.02
+        - m_ExpressionIndex: 237
+          m_Value: 0.1
+        - m_ExpressionIndex: 240
+          m_Value: 0.3
+        - m_ExpressionIndex: 246
+          m_Value: 0.3
       m_Vector2f:
         m_Array: []
       m_Vector3f:
-        m_Array:
-        - m_ExpressionIndex: 1
-          m_Value: {x: 3, y: -1, z: 0}
-        - m_ExpressionIndex: 2
-          m_Value: {x: 3, y: 1, z: 0}
-        - m_ExpressionIndex: 3
-          m_Value: {x: 0.1, y: 0.1, z: 1}
-        - m_ExpressionIndex: 8
-          m_Value: {x: 1, y: 0.1, z: 0.1}
-        - m_ExpressionIndex: 9
-          m_Value: {x: 6, y: 1, z: 0}
-        - m_ExpressionIndex: 10
-          m_Value: {x: 9, y: -1, z: 0}
-        - m_ExpressionIndex: 11
-          m_Value: {x: 9, y: 1, z: 0}
-        - m_ExpressionIndex: 12
-          m_Value: {x: 1, y: 1, z: 0.101960786}
-        - m_ExpressionIndex: 14
-          m_Value: {x: 0.101960786, y: 1, z: 0.101960786}
-        - m_ExpressionIndex: 16
-          m_Value: {x: 6, y: -1, z: 0}
-        - m_ExpressionIndex: 19
-          m_Value: {x: 5, y: 3, z: 2}
-        - m_ExpressionIndex: 20
-          m_Value: {x: 6, y: 0, z: 0}
-        - m_ExpressionIndex: 21
-          m_Value: {x: 5, y: 4, z: 4}
-        - m_ExpressionIndex: 22
-          m_Value: {x: 9, y: 0, z: 0}
-        - m_ExpressionIndex: 23
-          m_Value: {x: 4, y: 4, z: 2}
-        - m_ExpressionIndex: 24
-          m_Value: {x: 0, y: 0, z: 0}
-        - m_ExpressionIndex: 26
-          m_Value: {x: 3, y: 0, z: 0}
-        - m_ExpressionIndex: 27
-          m_Value: {x: 2, y: 3, z: 2}
-        - m_ExpressionIndex: 29
-          m_Value: {x: 0, y: -1, z: 0}
-        - m_ExpressionIndex: 32
-          m_Value: {x: 0.4472136, y: 0.8944272, z: 0}
-        - m_ExpressionIndex: 33
-          m_Value: {x: 0, y: -9.81, z: 0}
-        - m_ExpressionIndex: 34
-          m_Value: {x: 2, y: 0.1, z: 1}
-        - m_ExpressionIndex: 35
-          m_Value: {x: 0, y: 1, z: 0}
+        m_Array: []
       m_Vector4f:
-        m_Array:
-        - m_ExpressionIndex: 4
-          m_Value: {x: 0.4472136, y: 0.8944272, z: 0, w: 0.44721353}
-        - m_ExpressionIndex: 6
-          m_Value: {x: 0.4472136, y: 0.8944272, z: 0, w: -0.8944272}
-        - m_ExpressionIndex: 13
-          m_Value: {x: 0.4472136, y: 0.8944272, z: 0, w: 3.130495}
-        - m_ExpressionIndex: 17
-          m_Value: {x: 0.4472136, y: 0.8944272, z: 0, w: 1.7888542}
+        m_Array: []
       m_Uint:
         m_Array: []
       m_Int:
@@ -522,7 +1926,13 @@
         m_Array: []
       m_NamedObject:
         m_Array:
-        - m_ExpressionIndex: 7
+        - m_ExpressionIndex: 191
+          m_Value: {fileID: 2800000, guid: d01d8874889eebc4ab0cde7f2b3309de, type: 3}
+        - m_ExpressionIndex: 213
+          m_Value: {fileID: 2800000, guid: d01d8874889eebc4ab0cde7f2b3309de, type: 3}
+        - m_ExpressionIndex: 220
+          m_Value: {fileID: 2800000, guid: d01d8874889eebc4ab0cde7f2b3309de, type: 3}
+        - m_ExpressionIndex: 238
           m_Value: {fileID: 2800000, guid: d01d8874889eebc4ab0cde7f2b3309de, type: 3}
       m_Bool:
         m_Array: []
@@ -990,7 +2400,6 @@
       reflectionProbeUsage: 0
       lightProbeUsage: 0
     m_CullingFlags: 3
-    m_UpdateMode: 0
   m_Systems:
   - type: 0
     flags: 0
@@ -1005,7 +2414,7 @@
       buffers: []
       values:
       - nameId: Rate
-        index: 25
+        index: 192
       params: []
       shaderSourceIndex: -1
   - type: 1
@@ -1025,9 +2434,9 @@
       index: 1
     values:
     - nameId: bounds_center
-      index: 24
+      index: 193
     - nameId: bounds_size
-      index: 27
+      index: 206
     tasks:
     - type: 536870912
       buffers:
@@ -1039,12 +2448,22 @@
         index: 7
       - nameId: sourceAttributeBuffer
         index: 5
-      values: []
+      values:
+      - nameId: Lifetime_a
+        index: 189
+      - nameId: Box_center_b
+        index: 188
+      - nameId: Box_size_b
+        index: 194
+      - nameId: Min_c
+        index: 186
+      - nameId: Max_c
+        index: 234
       params:
       - nameId: bounds_center
-        index: 24
+        index: 193
       - nameId: bounds_size
-        index: 27
+        index: 206
       shaderSourceIndex: 0
     - type: 805306368
       buffers:
@@ -1053,8 +2472,22 @@
       - nameId: deadListOut
         index: 6
       values:
+      - nameId: GravityVector_a
+        index: 233
       - nameId: deltaTime_a
-        index: 30
+        index: 229
+      - nameId: Plane_position_b
+        index: 66
+      - nameId: Plane_normal_b
+        index: 68
+      - nameId: Elasticity_b
+        index: 230
+      - nameId: Friction_b
+        index: 245
+      - nameId: LifetimeLoss_b
+        index: 248
+      - nameId: plane_b
+        index: 247
       params: []
       shaderSourceIndex: 1
     - type: 1073741826
@@ -1062,8 +2495,12 @@
       - nameId: attributeBuffer
         index: 0
       values:
+      - nameId: Alpha_a
+        index: 240
+      - nameId: Color_b
+        index: 239
       - nameId: mainTexture
-        index: 7
+        index: 213
       params:
       - nameId: sortPriority
         index: 0
@@ -1085,9 +2522,9 @@
       index: 1
     values:
     - nameId: bounds_center
-      index: 26
+      index: 198
     - nameId: bounds_size
-      index: 23
+      index: 197
     tasks:
     - type: 536870912
       buffers:
@@ -1099,12 +2536,22 @@
         index: 11
       - nameId: sourceAttributeBuffer
         index: 9
-      values: []
+      values:
+      - nameId: Lifetime_a
+        index: 214
+      - nameId: Box_center_b
+        index: 216
+      - nameId: Box_size_b
+        index: 215
+      - nameId: Min_c
+        index: 208
+      - nameId: Max_c
+        index: 207
       params:
       - nameId: bounds_center
-        index: 26
+        index: 198
       - nameId: bounds_size
-        index: 23
+        index: 197
       shaderSourceIndex: 3
     - type: 805306368
       buffers:
@@ -1113,8 +2560,22 @@
       - nameId: deadListOut
         index: 10
       values:
+      - nameId: GravityVector_a
+        index: 209
       - nameId: deltaTime_a
-        index: 30
+        index: 229
+      - nameId: Plane_position_b
+        index: 70
+      - nameId: Plane_normal_b
+        index: 69
+      - nameId: Elasticity_b
+        index: 211
+      - nameId: Friction_b
+        index: 210
+      - nameId: LifetimeLoss_b
+        index: 217
+      - nameId: plane_b
+        index: 227
       params: []
       shaderSourceIndex: 4
     - type: 1073741826
@@ -1122,8 +2583,12 @@
       - nameId: attributeBuffer
         index: 1
       values:
+      - nameId: Alpha_a
+        index: 222
+      - nameId: Color_b
+        index: 221
       - nameId: mainTexture
-        index: 7
+        index: 220
       params:
       - nameId: sortPriority
         index: 0
@@ -1145,9 +2610,9 @@
       index: 1
     values:
     - nameId: bounds_center
-      index: 20
+      index: 202
     - nameId: bounds_size
-      index: 19
+      index: 196
     tasks:
     - type: 536870912
       buffers:
@@ -1159,12 +2624,22 @@
         index: 15
       - nameId: sourceAttributeBuffer
         index: 13
-      values: []
+      values:
+      - nameId: Lifetime_a
+        index: 218
+      - nameId: Box_center_b
+        index: 219
+      - nameId: Box_size_b
+        index: 226
+      - nameId: Min_c
+        index: 225
+      - nameId: Max_c
+        index: 223
       params:
       - nameId: bounds_center
-        index: 20
+        index: 202
       - nameId: bounds_size
-        index: 19
+        index: 196
       shaderSourceIndex: 6
     - type: 805306368
       buffers:
@@ -1173,8 +2648,22 @@
       - nameId: deadListOut
         index: 14
       values:
+      - nameId: GravityVector_a
+        index: 224
       - nameId: deltaTime_a
-        index: 30
+        index: 229
+      - nameId: Plane_position_b
+        index: 71
+      - nameId: Plane_normal_b
+        index: 72
+      - nameId: Elasticity_b
+        index: 212
+      - nameId: Friction_b
+        index: 242
+      - nameId: LifetimeLoss_b
+        index: 243
+      - nameId: plane_b
+        index: 241
       params: []
       shaderSourceIndex: 7
     - type: 1073741826
@@ -1182,8 +2671,12 @@
       - nameId: attributeBuffer
         index: 2
       values:
+      - nameId: Alpha_a
+        index: 246
+      - nameId: Color_b
+        index: 244
       - nameId: mainTexture
-        index: 7
+        index: 238
       params:
       - nameId: sortPriority
         index: 0
@@ -1205,9 +2698,9 @@
       index: 1
     values:
     - nameId: bounds_center
-      index: 22
+      index: 201
     - nameId: bounds_size
-      index: 21
+      index: 204
     tasks:
     - type: 536870912
       buffers:
@@ -1219,12 +2712,22 @@
         index: 19
       - nameId: sourceAttributeBuffer
         index: 17
-      values: []
+      values:
+      - nameId: Lifetime_a
+        index: 231
+      - nameId: Box_center_b
+        index: 232
+      - nameId: Box_size_b
+        index: 228
+      - nameId: Min_c
+        index: 236
+      - nameId: Max_c
+        index: 237
       params:
       - nameId: bounds_center
-        index: 22
+        index: 201
       - nameId: bounds_size
-        index: 21
+        index: 204
       shaderSourceIndex: 9
     - type: 805306368
       buffers:
@@ -1233,8 +2736,24 @@
       - nameId: deadListOut
         index: 18
       values:
+      - nameId: GravityVector_a
+        index: 235
       - nameId: deltaTime_a
-        index: 30
+        index: 229
+      - nameId: Plane_position_b
+        index: 73
+      - nameId: Plane_normal_b
+        index: 67
+      - nameId: Elasticity_b
+        index: 199
+      - nameId: Friction_b
+        index: 200
+      - nameId: LifetimeLoss_b
+        index: 205
+      - nameId: Roughness_b
+        index: 203
+      - nameId: plane_b
+        index: 187
       params: []
       shaderSourceIndex: 10
     - type: 1073741826
@@ -1242,8 +2761,12 @@
       - nameId: attributeBuffer
         index: 3
       values:
+      - nameId: Alpha_a
+        index: 195
+      - nameId: Color_b
+        index: 190
       - nameId: mainTexture
-        index: 7
+        index: 191
       params:
       - nameId: sortPriority
         index: 0
@@ -1335,13 +2858,13 @@
     m_Owner: {fileID: 8926484042661614574}
     m_Value:
       m_Type:
-        m_SerializableType: UnityEditor.VFX.AABox, Unity.VisualEffectGraph.Editor-testable, Version=0.0.0.0, Culture=neutral, PublicKeyToken=null
+        m_SerializableType: UnityEditor.VFX.AABox, Assembly-CSharp-Editor-testable, Version=0.0.0.0, Culture=neutral, PublicKeyToken=null
       m_SerializableObject: '{"center":{"x":0.0,"y":0.0,"z":0.0},"size":{"x":2.0,"y":3.0,"z":2.0}}'
     m_Space: 0
   m_Property:
     name: bounds
     m_serializedType:
-      m_SerializableType: UnityEditor.VFX.AABox, Unity.VisualEffectGraph.Editor-testable, Version=0.0.0.0, Culture=neutral, PublicKeyToken=null
+      m_SerializableType: UnityEditor.VFX.AABox, Assembly-CSharp-Editor-testable, Version=0.0.0.0, Culture=neutral, PublicKeyToken=null
     attributes: []
   m_Direction: 0
   m_LinkedSlots: []
@@ -1705,7 +3228,6 @@
   sortPriority: 0
   sort: 0
   indirectDraw: 0
-  castShadows: 0
   preRefraction: 0
   useGeometryShader: 0
 --- !u!114 &8926484042661614588
@@ -2210,7 +3732,7 @@
   m_OutputSlots:
   - {fileID: 8926484042661614742}
   m_Type:
-    m_SerializableType: UnityEditor.VFX.Position, Unity.VisualEffectGraph.Editor-testable, Version=0.0.0.0, Culture=neutral, PublicKeyToken=null
+    m_SerializableType: UnityEditor.VFX.Position, Assembly-CSharp-Editor-testable, Version=0.0.0.0, Culture=neutral, PublicKeyToken=null
 --- !u!114 &8926484042661614737
 MonoBehaviour:
   m_ObjectHideFlags: 0
@@ -2233,13 +3755,13 @@
     m_Owner: {fileID: 8926484042661614736}
     m_Value:
       m_Type:
-        m_SerializableType: UnityEditor.VFX.Position, Unity.VisualEffectGraph.Editor-testable, Version=0.0.0.0, Culture=neutral, PublicKeyToken=null
+        m_SerializableType: UnityEditor.VFX.Position, Assembly-CSharp-Editor-testable, Version=0.0.0.0, Culture=neutral, PublicKeyToken=null
       m_SerializableObject: '{"position":{"x":0.0,"y":0.0,"z":0.0}}'
     m_Space: 0
   m_Property:
     name: 
     m_serializedType:
-      m_SerializableType: UnityEditor.VFX.Position, Unity.VisualEffectGraph.Editor-testable, Version=0.0.0.0, Culture=neutral, PublicKeyToken=null
+      m_SerializableType: UnityEditor.VFX.Position, Assembly-CSharp-Editor-testable, Version=0.0.0.0, Culture=neutral, PublicKeyToken=null
     attributes: []
   m_Direction: 0
   m_LinkedSlots: []
@@ -2398,13 +3920,13 @@
     m_Owner: {fileID: 8926484042661614736}
     m_Value:
       m_Type:
-        m_SerializableType: UnityEditor.VFX.Position, Unity.VisualEffectGraph.Editor-testable, Version=0.0.0.0, Culture=neutral, PublicKeyToken=null
+        m_SerializableType: UnityEditor.VFX.Position, Assembly-CSharp-Editor-testable, Version=0.0.0.0, Culture=neutral, PublicKeyToken=null
       m_SerializableObject: '{"position":{"x":0.0,"y":0.0,"z":0.0}}'
     m_Space: 0
   m_Property:
     name: 
     m_serializedType:
-      m_SerializableType: UnityEditor.VFX.Position, Unity.VisualEffectGraph.Editor-testable, Version=0.0.0.0, Culture=neutral, PublicKeyToken=null
+      m_SerializableType: UnityEditor.VFX.Position, Assembly-CSharp-Editor-testable, Version=0.0.0.0, Culture=neutral, PublicKeyToken=null
     attributes: []
   m_Direction: 1
   m_LinkedSlots:
@@ -2758,13 +4280,13 @@
     m_Owner: {fileID: 8926484042661615747}
     m_Value:
       m_Type:
-        m_SerializableType: UnityEditor.VFX.Plane, Unity.VisualEffectGraph.Editor-testable, Version=0.0.0.0, Culture=neutral, PublicKeyToken=null
+        m_SerializableType: UnityEditor.VFX.Plane, Assembly-CSharp-Editor-testable, Version=0.0.0.0, Culture=neutral, PublicKeyToken=null
       m_SerializableObject: '{"position":{"x":0.0,"y":-1.0,"z":0.0},"normal":{"x":0.5,"y":1.0,"z":0.0}}'
     m_Space: 0
   m_Property:
     name: Plane
     m_serializedType:
-      m_SerializableType: UnityEditor.VFX.Plane, Unity.VisualEffectGraph.Editor-testable, Version=0.0.0.0, Culture=neutral, PublicKeyToken=null
+      m_SerializableType: UnityEditor.VFX.Plane, Assembly-CSharp-Editor-testable, Version=0.0.0.0, Culture=neutral, PublicKeyToken=null
     attributes:
     - m_Type: 3
       m_Min: -Infinity
@@ -3222,13 +4744,13 @@
     m_Owner: {fileID: 8926484042661615760}
     m_Value:
       m_Type:
-        m_SerializableType: UnityEditor.VFX.AABox, Unity.VisualEffectGraph.Editor-testable, Version=0.0.0.0, Culture=neutral, PublicKeyToken=null
+        m_SerializableType: UnityEditor.VFX.AABox, Assembly-CSharp-Editor-testable, Version=0.0.0.0, Culture=neutral, PublicKeyToken=null
       m_SerializableObject: '{"center":{"x":0.0,"y":1.0,"z":0.0},"size":{"x":2.0,"y":0.10000000149011612,"z":1.0}}'
     m_Space: 0
   m_Property:
     name: Box
     m_serializedType:
-      m_SerializableType: UnityEditor.VFX.AABox, Unity.VisualEffectGraph.Editor-testable, Version=0.0.0.0, Culture=neutral, PublicKeyToken=null
+      m_SerializableType: UnityEditor.VFX.AABox, Assembly-CSharp-Editor-testable, Version=0.0.0.0, Culture=neutral, PublicKeyToken=null
     attributes:
     - m_Type: 3
       m_Min: -Infinity
@@ -3638,13 +5160,13 @@
     m_Owner: {fileID: 8926484042661615779}
     m_Value:
       m_Type:
-        m_SerializableType: UnityEditor.VFX.AABox, Unity.VisualEffectGraph.Editor-testable, Version=0.0.0.0, Culture=neutral, PublicKeyToken=null
+        m_SerializableType: UnityEditor.VFX.AABox, Assembly-CSharp-Editor-testable, Version=0.0.0.0, Culture=neutral, PublicKeyToken=null
       m_SerializableObject: '{"center":{"x":0.0,"y":1.0,"z":0.0},"size":{"x":2.0,"y":0.10000000149011612,"z":1.0}}'
     m_Space: 0
   m_Property:
     name: Box
     m_serializedType:
-      m_SerializableType: UnityEditor.VFX.AABox, Unity.VisualEffectGraph.Editor-testable, Version=0.0.0.0, Culture=neutral, PublicKeyToken=null
+      m_SerializableType: UnityEditor.VFX.AABox, Assembly-CSharp-Editor-testable, Version=0.0.0.0, Culture=neutral, PublicKeyToken=null
     attributes:
     - m_Type: 3
       m_Min: -Infinity
@@ -4033,13 +5555,13 @@
     m_Owner: {fileID: 8926484042661615776}
     m_Value:
       m_Type:
-        m_SerializableType: UnityEditor.VFX.AABox, Unity.VisualEffectGraph.Editor-testable, Version=0.0.0.0, Culture=neutral, PublicKeyToken=null
+        m_SerializableType: UnityEditor.VFX.AABox, Assembly-CSharp-Editor-testable, Version=0.0.0.0, Culture=neutral, PublicKeyToken=null
       m_SerializableObject: '{"center":{"x":0.0,"y":0.0,"z":0.0},"size":{"x":4.0,"y":4.0,"z":2.0}}'
     m_Space: 0
   m_Property:
     name: bounds
     m_serializedType:
-      m_SerializableType: UnityEditor.VFX.AABox, Unity.VisualEffectGraph.Editor-testable, Version=0.0.0.0, Culture=neutral, PublicKeyToken=null
+      m_SerializableType: UnityEditor.VFX.AABox, Assembly-CSharp-Editor-testable, Version=0.0.0.0, Culture=neutral, PublicKeyToken=null
     attributes: []
   m_Direction: 0
   m_LinkedSlots: []
@@ -4566,13 +6088,13 @@
     m_Owner: {fileID: 8926484042661615808}
     m_Value:
       m_Type:
-        m_SerializableType: UnityEditor.VFX.Plane, Unity.VisualEffectGraph.Editor-testable, Version=0.0.0.0, Culture=neutral, PublicKeyToken=null
+        m_SerializableType: UnityEditor.VFX.Plane, Assembly-CSharp-Editor-testable, Version=0.0.0.0, Culture=neutral, PublicKeyToken=null
       m_SerializableObject: '{"position":{"x":0.0,"y":-1.0,"z":0.0},"normal":{"x":0.5,"y":1.0,"z":0.0}}'
     m_Space: 0
   m_Property:
     name: Plane
     m_serializedType:
-      m_SerializableType: UnityEditor.VFX.Plane, Unity.VisualEffectGraph.Editor-testable, Version=0.0.0.0, Culture=neutral, PublicKeyToken=null
+      m_SerializableType: UnityEditor.VFX.Plane, Assembly-CSharp-Editor-testable, Version=0.0.0.0, Culture=neutral, PublicKeyToken=null
     attributes:
     - m_Type: 3
       m_Min: -Infinity
@@ -5024,7 +6546,6 @@
   sortPriority: 0
   sort: 0
   indirectDraw: 0
-  castShadows: 0
   preRefraction: 0
   useGeometryShader: 0
 --- !u!114 &8926484042661615823
@@ -5332,7 +6853,7 @@
   m_OutputSlots:
   - {fileID: 8926484042661615840}
   m_Type:
-    m_SerializableType: UnityEditor.VFX.Position, Unity.VisualEffectGraph.Editor-testable, Version=0.0.0.0, Culture=neutral, PublicKeyToken=null
+    m_SerializableType: UnityEditor.VFX.Position, Assembly-CSharp-Editor-testable, Version=0.0.0.0, Culture=neutral, PublicKeyToken=null
 --- !u!114 &8926484042661615835
 MonoBehaviour:
   m_ObjectHideFlags: 0
@@ -5355,13 +6876,13 @@
     m_Owner: {fileID: 8926484042661615834}
     m_Value:
       m_Type:
-        m_SerializableType: UnityEditor.VFX.Position, Unity.VisualEffectGraph.Editor-testable, Version=0.0.0.0, Culture=neutral, PublicKeyToken=null
+        m_SerializableType: UnityEditor.VFX.Position, Assembly-CSharp-Editor-testable, Version=0.0.0.0, Culture=neutral, PublicKeyToken=null
       m_SerializableObject: '{"position":{"x":3.0,"y":0.0,"z":0.0}}'
     m_Space: 0
   m_Property:
     name: 
     m_serializedType:
-      m_SerializableType: UnityEditor.VFX.Position, Unity.VisualEffectGraph.Editor-testable, Version=0.0.0.0, Culture=neutral, PublicKeyToken=null
+      m_SerializableType: UnityEditor.VFX.Position, Assembly-CSharp-Editor-testable, Version=0.0.0.0, Culture=neutral, PublicKeyToken=null
     attributes: []
   m_Direction: 0
   m_LinkedSlots: []
@@ -5520,13 +7041,13 @@
     m_Owner: {fileID: 8926484042661615834}
     m_Value:
       m_Type:
-        m_SerializableType: UnityEditor.VFX.Position, Unity.VisualEffectGraph.Editor-testable, Version=0.0.0.0, Culture=neutral, PublicKeyToken=null
+        m_SerializableType: UnityEditor.VFX.Position, Assembly-CSharp-Editor-testable, Version=0.0.0.0, Culture=neutral, PublicKeyToken=null
       m_SerializableObject: '{"position":{"x":0.0,"y":0.0,"z":0.0}}'
     m_Space: 0
   m_Property:
     name: 
     m_serializedType:
-      m_SerializableType: UnityEditor.VFX.Position, Unity.VisualEffectGraph.Editor-testable, Version=0.0.0.0, Culture=neutral, PublicKeyToken=null
+      m_SerializableType: UnityEditor.VFX.Position, Assembly-CSharp-Editor-testable, Version=0.0.0.0, Culture=neutral, PublicKeyToken=null
     attributes: []
   m_Direction: 1
   m_LinkedSlots:
@@ -5800,13 +7321,13 @@
     m_Owner: {fileID: 8926484042661615848}
     m_Value:
       m_Type:
-        m_SerializableType: UnityEditor.VFX.AABox, Unity.VisualEffectGraph.Editor-testable, Version=0.0.0.0, Culture=neutral, PublicKeyToken=null
+        m_SerializableType: UnityEditor.VFX.AABox, Assembly-CSharp-Editor-testable, Version=0.0.0.0, Culture=neutral, PublicKeyToken=null
       m_SerializableObject: '{"center":{"x":0.0,"y":1.0,"z":0.0},"size":{"x":2.0,"y":0.10000000149011612,"z":1.0}}'
     m_Space: 0
   m_Property:
     name: Box
     m_serializedType:
-      m_SerializableType: UnityEditor.VFX.AABox, Unity.VisualEffectGraph.Editor-testable, Version=0.0.0.0, Culture=neutral, PublicKeyToken=null
+      m_SerializableType: UnityEditor.VFX.AABox, Assembly-CSharp-Editor-testable, Version=0.0.0.0, Culture=neutral, PublicKeyToken=null
     attributes:
     - m_Type: 3
       m_Min: -Infinity
@@ -6195,13 +7716,13 @@
     m_Owner: {fileID: 8926484042661615845}
     m_Value:
       m_Type:
-        m_SerializableType: UnityEditor.VFX.AABox, Unity.VisualEffectGraph.Editor-testable, Version=0.0.0.0, Culture=neutral, PublicKeyToken=null
+        m_SerializableType: UnityEditor.VFX.AABox, Assembly-CSharp-Editor-testable, Version=0.0.0.0, Culture=neutral, PublicKeyToken=null
       m_SerializableObject: '{"center":{"x":0.0,"y":0.0,"z":0.0},"size":{"x":5.0,"y":3.0,"z":2.0}}'
     m_Space: 0
   m_Property:
     name: bounds
     m_serializedType:
-      m_SerializableType: UnityEditor.VFX.AABox, Unity.VisualEffectGraph.Editor-testable, Version=0.0.0.0, Culture=neutral, PublicKeyToken=null
+      m_SerializableType: UnityEditor.VFX.AABox, Assembly-CSharp-Editor-testable, Version=0.0.0.0, Culture=neutral, PublicKeyToken=null
     attributes: []
   m_Direction: 0
   m_LinkedSlots: []
@@ -6728,13 +8249,13 @@
     m_Owner: {fileID: 8926484042661615877}
     m_Value:
       m_Type:
-        m_SerializableType: UnityEditor.VFX.Plane, Unity.VisualEffectGraph.Editor-testable, Version=0.0.0.0, Culture=neutral, PublicKeyToken=null
+        m_SerializableType: UnityEditor.VFX.Plane, Assembly-CSharp-Editor-testable, Version=0.0.0.0, Culture=neutral, PublicKeyToken=null
       m_SerializableObject: '{"position":{"x":0.0,"y":-1.0,"z":0.0},"normal":{"x":0.5,"y":1.0,"z":0.0}}'
     m_Space: 0
   m_Property:
     name: Plane
     m_serializedType:
-      m_SerializableType: UnityEditor.VFX.Plane, Unity.VisualEffectGraph.Editor-testable, Version=0.0.0.0, Culture=neutral, PublicKeyToken=null
+      m_SerializableType: UnityEditor.VFX.Plane, Assembly-CSharp-Editor-testable, Version=0.0.0.0, Culture=neutral, PublicKeyToken=null
     attributes:
     - m_Type: 3
       m_Min: -Infinity
@@ -7186,7 +8707,6 @@
   sortPriority: 0
   sort: 0
   indirectDraw: 0
-  castShadows: 0
   preRefraction: 0
   useGeometryShader: 0
 --- !u!114 &8926484042661615892
@@ -7494,7 +9014,7 @@
   m_OutputSlots:
   - {fileID: 8926484042661615909}
   m_Type:
-    m_SerializableType: UnityEditor.VFX.Position, Unity.VisualEffectGraph.Editor-testable, Version=0.0.0.0, Culture=neutral, PublicKeyToken=null
+    m_SerializableType: UnityEditor.VFX.Position, Assembly-CSharp-Editor-testable, Version=0.0.0.0, Culture=neutral, PublicKeyToken=null
 --- !u!114 &8926484042661615904
 MonoBehaviour:
   m_ObjectHideFlags: 0
@@ -7517,13 +9037,13 @@
     m_Owner: {fileID: 8926484042661615903}
     m_Value:
       m_Type:
-        m_SerializableType: UnityEditor.VFX.Position, Unity.VisualEffectGraph.Editor-testable, Version=0.0.0.0, Culture=neutral, PublicKeyToken=null
+        m_SerializableType: UnityEditor.VFX.Position, Assembly-CSharp-Editor-testable, Version=0.0.0.0, Culture=neutral, PublicKeyToken=null
       m_SerializableObject: '{"position":{"x":6.0,"y":0.0,"z":0.0}}'
     m_Space: 0
   m_Property:
     name: 
     m_serializedType:
-      m_SerializableType: UnityEditor.VFX.Position, Unity.VisualEffectGraph.Editor-testable, Version=0.0.0.0, Culture=neutral, PublicKeyToken=null
+      m_SerializableType: UnityEditor.VFX.Position, Assembly-CSharp-Editor-testable, Version=0.0.0.0, Culture=neutral, PublicKeyToken=null
     attributes: []
   m_Direction: 0
   m_LinkedSlots: []
@@ -7682,13 +9202,13 @@
     m_Owner: {fileID: 8926484042661615903}
     m_Value:
       m_Type:
-        m_SerializableType: UnityEditor.VFX.Position, Unity.VisualEffectGraph.Editor-testable, Version=0.0.0.0, Culture=neutral, PublicKeyToken=null
+        m_SerializableType: UnityEditor.VFX.Position, Assembly-CSharp-Editor-testable, Version=0.0.0.0, Culture=neutral, PublicKeyToken=null
       m_SerializableObject: '{"position":{"x":0.0,"y":0.0,"z":0.0}}'
     m_Space: 0
   m_Property:
     name: 
     m_serializedType:
-      m_SerializableType: UnityEditor.VFX.Position, Unity.VisualEffectGraph.Editor-testable, Version=0.0.0.0, Culture=neutral, PublicKeyToken=null
+      m_SerializableType: UnityEditor.VFX.Position, Assembly-CSharp-Editor-testable, Version=0.0.0.0, Culture=neutral, PublicKeyToken=null
     attributes: []
   m_Direction: 1
   m_LinkedSlots:
@@ -7962,13 +9482,13 @@
     m_Owner: {fileID: 8926484042661615917}
     m_Value:
       m_Type:
-        m_SerializableType: UnityEditor.VFX.AABox, Unity.VisualEffectGraph.Editor-testable, Version=0.0.0.0, Culture=neutral, PublicKeyToken=null
+        m_SerializableType: UnityEditor.VFX.AABox, Assembly-CSharp-Editor-testable, Version=0.0.0.0, Culture=neutral, PublicKeyToken=null
       m_SerializableObject: '{"center":{"x":0.0,"y":1.0,"z":0.0},"size":{"x":2.0,"y":0.10000000149011612,"z":1.0}}'
     m_Space: 0
   m_Property:
     name: Box
     m_serializedType:
-      m_SerializableType: UnityEditor.VFX.AABox, Unity.VisualEffectGraph.Editor-testable, Version=0.0.0.0, Culture=neutral, PublicKeyToken=null
+      m_SerializableType: UnityEditor.VFX.AABox, Assembly-CSharp-Editor-testable, Version=0.0.0.0, Culture=neutral, PublicKeyToken=null
     attributes:
     - m_Type: 3
       m_Min: -Infinity
@@ -8357,13 +9877,13 @@
     m_Owner: {fileID: 8926484042661615914}
     m_Value:
       m_Type:
-        m_SerializableType: UnityEditor.VFX.AABox, Unity.VisualEffectGraph.Editor-testable, Version=0.0.0.0, Culture=neutral, PublicKeyToken=null
+        m_SerializableType: UnityEditor.VFX.AABox, Assembly-CSharp-Editor-testable, Version=0.0.0.0, Culture=neutral, PublicKeyToken=null
       m_SerializableObject: '{"center":{"x":0.0,"y":0.0,"z":0.0},"size":{"x":5.0,"y":4.0,"z":4.0}}'
     m_Space: 0
   m_Property:
     name: bounds
     m_serializedType:
-      m_SerializableType: UnityEditor.VFX.AABox, Unity.VisualEffectGraph.Editor-testable, Version=0.0.0.0, Culture=neutral, PublicKeyToken=null
+      m_SerializableType: UnityEditor.VFX.AABox, Assembly-CSharp-Editor-testable, Version=0.0.0.0, Culture=neutral, PublicKeyToken=null
     attributes: []
   m_Direction: 0
   m_LinkedSlots: []
@@ -8891,13 +10411,13 @@
     m_Owner: {fileID: 8926484042661615946}
     m_Value:
       m_Type:
-        m_SerializableType: UnityEditor.VFX.Plane, Unity.VisualEffectGraph.Editor-testable, Version=0.0.0.0, Culture=neutral, PublicKeyToken=null
+        m_SerializableType: UnityEditor.VFX.Plane, Assembly-CSharp-Editor-testable, Version=0.0.0.0, Culture=neutral, PublicKeyToken=null
       m_SerializableObject: '{"position":{"x":0.0,"y":-1.0,"z":0.0},"normal":{"x":0.5,"y":1.0,"z":0.0}}'
     m_Space: 0
   m_Property:
     name: Plane
     m_serializedType:
-      m_SerializableType: UnityEditor.VFX.Plane, Unity.VisualEffectGraph.Editor-testable, Version=0.0.0.0, Culture=neutral, PublicKeyToken=null
+      m_SerializableType: UnityEditor.VFX.Plane, Assembly-CSharp-Editor-testable, Version=0.0.0.0, Culture=neutral, PublicKeyToken=null
     attributes:
     - m_Type: 3
       m_Min: -Infinity
@@ -9349,7 +10869,6 @@
   sortPriority: 0
   sort: 0
   indirectDraw: 0
-  castShadows: 0
   preRefraction: 0
   useGeometryShader: 0
 --- !u!114 &8926484042661615961
@@ -9657,7 +11176,7 @@
   m_OutputSlots:
   - {fileID: 8926484042661615978}
   m_Type:
-    m_SerializableType: UnityEditor.VFX.Position, Unity.VisualEffectGraph.Editor-testable, Version=0.0.0.0, Culture=neutral, PublicKeyToken=null
+    m_SerializableType: UnityEditor.VFX.Position, Assembly-CSharp-Editor-testable, Version=0.0.0.0, Culture=neutral, PublicKeyToken=null
 --- !u!114 &8926484042661615973
 MonoBehaviour:
   m_ObjectHideFlags: 0
@@ -9680,13 +11199,13 @@
     m_Owner: {fileID: 8926484042661615972}
     m_Value:
       m_Type:
-        m_SerializableType: UnityEditor.VFX.Position, Unity.VisualEffectGraph.Editor-testable, Version=0.0.0.0, Culture=neutral, PublicKeyToken=null
+        m_SerializableType: UnityEditor.VFX.Position, Assembly-CSharp-Editor-testable, Version=0.0.0.0, Culture=neutral, PublicKeyToken=null
       m_SerializableObject: '{"position":{"x":9.0,"y":0.0,"z":0.0}}'
     m_Space: 0
   m_Property:
     name: 
     m_serializedType:
-      m_SerializableType: UnityEditor.VFX.Position, Unity.VisualEffectGraph.Editor-testable, Version=0.0.0.0, Culture=neutral, PublicKeyToken=null
+      m_SerializableType: UnityEditor.VFX.Position, Assembly-CSharp-Editor-testable, Version=0.0.0.0, Culture=neutral, PublicKeyToken=null
     attributes: []
   m_Direction: 0
   m_LinkedSlots: []
@@ -9845,13 +11364,13 @@
     m_Owner: {fileID: 8926484042661615972}
     m_Value:
       m_Type:
-        m_SerializableType: UnityEditor.VFX.Position, Unity.VisualEffectGraph.Editor-testable, Version=0.0.0.0, Culture=neutral, PublicKeyToken=null
+        m_SerializableType: UnityEditor.VFX.Position, Assembly-CSharp-Editor-testable, Version=0.0.0.0, Culture=neutral, PublicKeyToken=null
       m_SerializableObject: '{"position":{"x":0.0,"y":0.0,"z":0.0}}'
     m_Space: 0
   m_Property:
     name: 
     m_serializedType:
-      m_SerializableType: UnityEditor.VFX.Position, Unity.VisualEffectGraph.Editor-testable, Version=0.0.0.0, Culture=neutral, PublicKeyToken=null
+      m_SerializableType: UnityEditor.VFX.Position, Assembly-CSharp-Editor-testable, Version=0.0.0.0, Culture=neutral, PublicKeyToken=null
     attributes: []
   m_Direction: 1
   m_LinkedSlots:
