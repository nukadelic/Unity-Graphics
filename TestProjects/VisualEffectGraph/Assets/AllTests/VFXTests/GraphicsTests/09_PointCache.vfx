%YAML 1.1
%TAG !u! tag:unity3d.com,2011:
--- !u!114 &114028524764829314
MonoBehaviour:
  m_ObjectHideFlags: 1
  m_CorrespondingSourceObject: {fileID: 0}
  m_PrefabInstance: {fileID: 0}
  m_PrefabAsset: {fileID: 0}
  m_GameObject: {fileID: 0}
  m_Enabled: 1
  m_EditorHideFlags: 0
  m_Script: {fileID: 11500000, guid: ac39bd03fca81b849929b9c966f1836a, type: 3}
  m_Name: VFXSlotFloat3
  m_EditorClassIdentifier: 
  m_Parent: {fileID: 0}
  m_Children:
  - {fileID: 114379202418848372}
  - {fileID: 114805995516068530}
  - {fileID: 114952660573433078}
  m_UIPosition: {x: 0, y: 0}
  m_UICollapsed: 1
  m_UISuperCollapsed: 0
  m_MasterSlot: {fileID: 114028524764829314}
  m_MasterData:
    m_Owner: {fileID: 114642522400985018}
    m_Value:
      m_Type:
        m_SerializableType: UnityEngine.Vector3, UnityEngine.CoreModule, Version=0.0.0.0,
          Culture=neutral, PublicKeyToken=null
      m_SerializableObject: '{"x":60.0,"y":60.0,"z":60.0}'
    m_Space: 2147483647
  m_Property:
    name: valueScale
    m_serializedType:
      m_SerializableType: UnityEngine.Vector3, UnityEngine.CoreModule, Version=0.0.0.0,
        Culture=neutral, PublicKeyToken=null
    attributes:
    - m_Type: 3
      m_Min: -Infinity
      m_Max: Infinity
      m_Tooltip: Scale Applied to the read Vector3 value
      m_Regex: 
      m_RegexMaxLength: 0
  m_Direction: 0
  m_LinkedSlots: []
--- !u!114 &114117888521045432
MonoBehaviour:
  m_ObjectHideFlags: 1
  m_CorrespondingSourceObject: {fileID: 0}
  m_PrefabInstance: {fileID: 0}
  m_PrefabAsset: {fileID: 0}
  m_GameObject: {fileID: 0}
  m_Enabled: 1
  m_EditorHideFlags: 0
  m_Script: {fileID: 11500000, guid: a971fa2e110a0ac42ac1d8dae408704b, type: 3}
  m_Name: SetAttribute
  m_EditorClassIdentifier: 
  m_Parent: {fileID: 114321880602176446}
  m_Children: []
  m_UIPosition: {x: 0, y: 383}
  m_UICollapsed: 0
  m_UISuperCollapsed: 0
  m_InputSlots:
  - {fileID: 114205726494821688}
  m_OutputSlots: []
  m_Disabled: 0
  attribute: size
  Composition: 0
  Source: 0
  Random: 0
  channels: 0
--- !u!114 &114136552869655284
MonoBehaviour:
  m_ObjectHideFlags: 1
  m_CorrespondingSourceObject: {fileID: 0}
  m_PrefabInstance: {fileID: 0}
  m_PrefabAsset: {fileID: 0}
  m_GameObject: {fileID: 0}
  m_Enabled: 1
  m_EditorHideFlags: 0
  m_Script: {fileID: 11500000, guid: f780aa281814f9842a7c076d436932e7, type: 3}
  m_Name: VFXSlotFloat
  m_EditorClassIdentifier: 
  m_Parent: {fileID: 114290819987711592}
  m_Children: []
  m_UIPosition: {x: 0, y: 0}
  m_UICollapsed: 1
  m_UISuperCollapsed: 0
  m_MasterSlot: {fileID: 114927758171556276}
  m_MasterData:
    m_Owner: {fileID: 0}
    m_Value:
      m_Type:
        m_SerializableType: 
      m_SerializableObject: 
    m_Space: 2147483647
  m_Property:
    name: y
    m_serializedType:
      m_SerializableType: System.Single, mscorlib, Version=4.0.0.0, Culture=neutral,
        PublicKeyToken=b77a5c561934e089
    attributes: []
  m_Direction: 0
  m_LinkedSlots: []
--- !u!114 &114159917597178010
MonoBehaviour:
  m_ObjectHideFlags: 1
  m_CorrespondingSourceObject: {fileID: 0}
  m_PrefabInstance: {fileID: 0}
  m_PrefabAsset: {fileID: 0}
  m_GameObject: {fileID: 0}
  m_Enabled: 1
  m_EditorHideFlags: 0
  m_Script: {fileID: 11500000, guid: f780aa281814f9842a7c076d436932e7, type: 3}
  m_Name: VFXSlotFloat
  m_EditorClassIdentifier: 
  m_Parent: {fileID: 114290819987711592}
  m_Children: []
  m_UIPosition: {x: 0, y: 0}
  m_UICollapsed: 1
  m_UISuperCollapsed: 0
  m_MasterSlot: {fileID: 114927758171556276}
  m_MasterData:
    m_Owner: {fileID: 0}
    m_Value:
      m_Type:
        m_SerializableType: 
      m_SerializableObject: 
    m_Space: 2147483647
  m_Property:
    name: x
    m_serializedType:
      m_SerializableType: System.Single, mscorlib, Version=4.0.0.0, Culture=neutral,
        PublicKeyToken=b77a5c561934e089
    attributes: []
  m_Direction: 0
  m_LinkedSlots: []
--- !u!114 &114187648305668510
MonoBehaviour:
  m_ObjectHideFlags: 1
  m_CorrespondingSourceObject: {fileID: 0}
  m_PrefabInstance: {fileID: 0}
  m_PrefabAsset: {fileID: 0}
  m_GameObject: {fileID: 0}
  m_Enabled: 1
  m_EditorHideFlags: 0
  m_Script: {fileID: 11500000, guid: a0b9e6b9139e58d4c957ec54595da7d3, type: 3}
  m_Name: VFXQuadOutput
  m_EditorClassIdentifier: 
  m_Parent: {fileID: 114433451267638588}
  m_Children:
  - {fileID: 114952978153034754}
  m_UIPosition: {x: 700, y: 1292}
  m_UICollapsed: 0
  m_UISuperCollapsed: 0
  m_InputSlots:
  - {fileID: 114342059691056788}
  m_OutputSlots: []
  m_Label: 
  m_Data: {fileID: 114801004405619848}
  m_InputFlowSlot:
  - link:
    - context: {fileID: 114707776818025978}
      slotIndex: 0
  m_OutputFlowSlot:
  - link: []
  blendMode: 1
  m_SubOutputs:
  - {fileID: 8926484042661614641}
  cullMode: 0
  zWriteMode: 0
  zTestMode: 0
  colorMappingMode: 0
  uvMode: 0
  useSoftParticle: 0
  sortPriority: 0
  sort: 0
  indirectDraw: 0
  castShadows: 0
  preRefraction: 0
  primitiveType: 1
  useGeometryShader: 0
--- !u!114 &114205726494821688
MonoBehaviour:
  m_ObjectHideFlags: 1
  m_CorrespondingSourceObject: {fileID: 0}
  m_PrefabInstance: {fileID: 0}
  m_PrefabAsset: {fileID: 0}
  m_GameObject: {fileID: 0}
  m_Enabled: 1
  m_EditorHideFlags: 0
  m_Script: {fileID: 11500000, guid: f780aa281814f9842a7c076d436932e7, type: 3}
  m_Name: VFXSlotFloat
  m_EditorClassIdentifier: 
  m_Parent: {fileID: 0}
  m_Children: []
  m_UIPosition: {x: 0, y: 0}
  m_UICollapsed: 1
  m_UISuperCollapsed: 0
  m_MasterSlot: {fileID: 114205726494821688}
  m_MasterData:
    m_Owner: {fileID: 114117888521045432}
    m_Value:
      m_Type:
        m_SerializableType: System.Single, mscorlib, Version=4.0.0.0, Culture=neutral,
          PublicKeyToken=b77a5c561934e089
      m_SerializableObject: 0.04
    m_Space: 2147483647
  m_Property:
    name: Size
    m_serializedType:
      m_SerializableType: System.Single, mscorlib, Version=4.0.0.0, Culture=neutral,
        PublicKeyToken=b77a5c561934e089
    attributes: []
  m_Direction: 0
  m_LinkedSlots: []
--- !u!114 &114216065280448452
MonoBehaviour:
  m_ObjectHideFlags: 1
  m_CorrespondingSourceObject: {fileID: 0}
  m_PrefabInstance: {fileID: 0}
  m_PrefabAsset: {fileID: 0}
  m_GameObject: {fileID: 0}
  m_Enabled: 1
  m_EditorHideFlags: 0
  m_Script: {fileID: 11500000, guid: e24f5c333a68a5241bf815a7478274fe, type: 3}
  m_Name: VFXOperatorPointCache
  m_EditorClassIdentifier: 
  m_Parent: {fileID: 114433451267638588}
  m_Children: []
  m_UIPosition: {x: 338, y: 457}
  m_UICollapsed: 0
  m_UISuperCollapsed: 0
  m_InputSlots: []
  m_OutputSlots:
  - {fileID: 8926484042661614632}
  - {fileID: 8926484042661614633}
  - {fileID: 8926484042661614634}
  - {fileID: 8926484042661614635}
  Asset: {fileID: 11400000, guid: 144c5ace10d5fda4dbbfc02babe3a48c, type: 3}
--- !u!114 &114290819987711592
MonoBehaviour:
  m_ObjectHideFlags: 1
  m_CorrespondingSourceObject: {fileID: 0}
  m_PrefabInstance: {fileID: 0}
  m_PrefabAsset: {fileID: 0}
  m_GameObject: {fileID: 0}
  m_Enabled: 1
  m_EditorHideFlags: 0
  m_Script: {fileID: 11500000, guid: ac39bd03fca81b849929b9c966f1836a, type: 3}
  m_Name: VFXSlotFloat3
  m_EditorClassIdentifier: 
  m_Parent: {fileID: 114927758171556276}
  m_Children:
  - {fileID: 114159917597178010}
  - {fileID: 114136552869655284}
  - {fileID: 114853315414069162}
  m_UIPosition: {x: 0, y: 0}
  m_UICollapsed: 1
  m_UISuperCollapsed: 0
  m_MasterSlot: {fileID: 114927758171556276}
  m_MasterData:
    m_Owner: {fileID: 0}
    m_Value:
      m_Type:
        m_SerializableType: 
      m_SerializableObject: 
    m_Space: 2147483647
  m_Property:
    name: center
    m_serializedType:
      m_SerializableType: UnityEngine.Vector3, UnityEngine.CoreModule, Version=0.0.0.0,
        Culture=neutral, PublicKeyToken=null
    attributes:
    - m_Type: 3
      m_Min: -Infinity
      m_Max: Infinity
      m_Tooltip: The centre of the box.
      m_Regex: 
      m_RegexMaxLength: 0
  m_Direction: 0
  m_LinkedSlots: []
--- !u!114 &114321880602176446
MonoBehaviour:
  m_ObjectHideFlags: 1
  m_CorrespondingSourceObject: {fileID: 0}
  m_PrefabInstance: {fileID: 0}
  m_PrefabAsset: {fileID: 0}
  m_GameObject: {fileID: 0}
  m_Enabled: 1
  m_EditorHideFlags: 0
  m_Script: {fileID: 11500000, guid: 9dfea48843f53fc438eabc12a3a30abc, type: 3}
  m_Name: VFXBasicInitialize
  m_EditorClassIdentifier: 
  m_Parent: {fileID: 114433451267638588}
  m_Children:
  - {fileID: 114642522400985018}
  - {fileID: 8926484042661614576}
  - {fileID: 8926484042661614588}
  - {fileID: 114117888521045432}
  - {fileID: 114636004868620708}
  m_UIPosition: {x: 694.5085, y: 230.45782}
  m_UICollapsed: 0
  m_UISuperCollapsed: 0
  m_InputSlots:
  - {fileID: 114927758171556276}
  m_OutputSlots: []
  m_Label: 
  m_Data: {fileID: 114801004405619848}
  m_InputFlowSlot:
  - link:
    - context: {fileID: 114847716074294422}
      slotIndex: 0
  m_OutputFlowSlot:
  - link:
    - context: {fileID: 114707776818025978}
      slotIndex: 0
--- !u!114 &114342059691056788
MonoBehaviour:
  m_ObjectHideFlags: 1
  m_CorrespondingSourceObject: {fileID: 0}
  m_PrefabInstance: {fileID: 0}
  m_PrefabAsset: {fileID: 0}
  m_GameObject: {fileID: 0}
  m_Enabled: 1
  m_EditorHideFlags: 0
  m_Script: {fileID: 11500000, guid: 70a331b1d86cc8d4aa106ccbe0da5852, type: 3}
  m_Name: VFXSlotTexture2D
  m_EditorClassIdentifier: 
  m_Parent: {fileID: 0}
  m_Children: []
  m_UIPosition: {x: 0, y: 0}
  m_UICollapsed: 1
  m_UISuperCollapsed: 0
  m_MasterSlot: {fileID: 114342059691056788}
  m_MasterData:
    m_Owner: {fileID: 114187648305668510}
    m_Value:
      m_Type:
        m_SerializableType: UnityEngine.Texture2D, UnityEngine.CoreModule, Version=0.0.0.0,
          Culture=neutral, PublicKeyToken=null
      m_SerializableObject: '{"obj":{"fileID":2800000,"guid":"5ceaa7e8c870050468a8ee450cec2fee","type":3}}'
    m_Space: 2147483647
  m_Property:
    name: mainTexture
    m_serializedType:
      m_SerializableType: UnityEngine.Texture2D, UnityEngine.CoreModule, Version=0.0.0.0,
        Culture=neutral, PublicKeyToken=null
    attributes: []
  m_Direction: 0
  m_LinkedSlots: []
--- !u!114 &114379202418848372
MonoBehaviour:
  m_ObjectHideFlags: 1
  m_CorrespondingSourceObject: {fileID: 0}
  m_PrefabInstance: {fileID: 0}
  m_PrefabAsset: {fileID: 0}
  m_GameObject: {fileID: 0}
  m_Enabled: 1
  m_EditorHideFlags: 0
  m_Script: {fileID: 11500000, guid: f780aa281814f9842a7c076d436932e7, type: 3}
  m_Name: VFXSlotFloat
  m_EditorClassIdentifier: 
  m_Parent: {fileID: 114028524764829314}
  m_Children: []
  m_UIPosition: {x: 0, y: 0}
  m_UICollapsed: 1
  m_UISuperCollapsed: 0
  m_MasterSlot: {fileID: 114028524764829314}
  m_MasterData:
    m_Owner: {fileID: 0}
    m_Value:
      m_Type:
        m_SerializableType: 
      m_SerializableObject: 
    m_Space: 2147483647
  m_Property:
    name: x
    m_serializedType:
      m_SerializableType: System.Single, mscorlib, Version=4.0.0.0, Culture=neutral,
        PublicKeyToken=b77a5c561934e089
    attributes: []
  m_Direction: 0
  m_LinkedSlots: []
--- !u!114 &114408545023506452
MonoBehaviour:
  m_ObjectHideFlags: 1
  m_CorrespondingSourceObject: {fileID: 0}
  m_PrefabInstance: {fileID: 0}
  m_PrefabAsset: {fileID: 0}
  m_GameObject: {fileID: 0}
  m_Enabled: 1
  m_EditorHideFlags: 0
  m_Script: {fileID: 11500000, guid: f780aa281814f9842a7c076d436932e7, type: 3}
  m_Name: VFXSlotFloat
  m_EditorClassIdentifier: 
  m_Parent: {fileID: 114786177095993632}
  m_Children: []
  m_UIPosition: {x: 0, y: 0}
  m_UICollapsed: 1
  m_UISuperCollapsed: 0
  m_MasterSlot: {fileID: 114786177095993632}
  m_MasterData:
    m_Owner: {fileID: 0}
    m_Value:
      m_Type:
        m_SerializableType: 
      m_SerializableObject: 
    m_Space: 2147483647
  m_Property:
    name: y
    m_serializedType:
      m_SerializableType: System.Single, mscorlib, Version=4.0.0.0, Culture=neutral,
        PublicKeyToken=b77a5c561934e089
    attributes: []
  m_Direction: 0
  m_LinkedSlots: []
--- !u!114 &114433451267638588
MonoBehaviour:
  m_ObjectHideFlags: 1
  m_CorrespondingSourceObject: {fileID: 0}
  m_PrefabInstance: {fileID: 0}
  m_PrefabAsset: {fileID: 0}
  m_GameObject: {fileID: 0}
  m_Enabled: 1
  m_EditorHideFlags: 0
  m_Script: {fileID: 11500000, guid: 7d4c867f6b72b714dbb5fd1780afe208, type: 3}
  m_Name: 09_PointCache
  m_EditorClassIdentifier: 
  m_Parent: {fileID: 0}
  m_Children:
  - {fileID: 114847716074294422}
  - {fileID: 114321880602176446}
  - {fileID: 114707776818025978}
  - {fileID: 114187648305668510}
  - {fileID: 114216065280448452}
  - {fileID: 8926484042661614593}
  - {fileID: 8926484042661614616}
  m_UIPosition: {x: 0, y: 0}
  m_UICollapsed: 1
  m_UISuperCollapsed: 0
  m_UIInfos: {fileID: 114536869109811212}
  m_ParameterInfo: []
  m_GraphVersion: 2
  m_saved: 1
  m_SubgraphDependencies: []
  m_CategoryPath: 
--- !u!114 &114487384224968284
MonoBehaviour:
  m_ObjectHideFlags: 1
  m_CorrespondingSourceObject: {fileID: 0}
  m_PrefabInstance: {fileID: 0}
  m_PrefabAsset: {fileID: 0}
  m_GameObject: {fileID: 0}
  m_Enabled: 1
  m_EditorHideFlags: 0
  m_Script: {fileID: 11500000, guid: f05c6884b705ce14d82ae720f0ec209f, type: 3}
  m_Name: VFXSpawnerConstantRate
  m_EditorClassIdentifier: 
  m_Parent: {fileID: 114847716074294422}
  m_Children: []
  m_UIPosition: {x: 0, y: 0}
  m_UICollapsed: 0
  m_UISuperCollapsed: 0
  m_InputSlots:
  - {fileID: 114749393444576686}
  m_OutputSlots: []
  m_Disabled: 0
--- !u!114 &114534226743950252
MonoBehaviour:
  m_ObjectHideFlags: 1
  m_CorrespondingSourceObject: {fileID: 0}
  m_PrefabInstance: {fileID: 0}
  m_PrefabAsset: {fileID: 0}
  m_GameObject: {fileID: 0}
  m_Enabled: 1
  m_EditorHideFlags: 0
  m_Script: {fileID: 11500000, guid: f780aa281814f9842a7c076d436932e7, type: 3}
  m_Name: VFXSlotFloat
  m_EditorClassIdentifier: 
  m_Parent: {fileID: 114870062077010408}
  m_Children: []
  m_UIPosition: {x: 0, y: 0}
  m_UICollapsed: 1
  m_UISuperCollapsed: 0
  m_MasterSlot: {fileID: 114927758171556276}
  m_MasterData:
    m_Owner: {fileID: 0}
    m_Value:
      m_Type:
        m_SerializableType: 
      m_SerializableObject: 
    m_Space: 2147483647
  m_Property:
    name: x
    m_serializedType:
      m_SerializableType: System.Single, mscorlib, Version=4.0.0.0, Culture=neutral,
        PublicKeyToken=b77a5c561934e089
    attributes: []
  m_Direction: 0
  m_LinkedSlots: []
--- !u!114 &114536869109811212
MonoBehaviour:
  m_ObjectHideFlags: 1
  m_CorrespondingSourceObject: {fileID: 0}
  m_PrefabInstance: {fileID: 0}
  m_PrefabAsset: {fileID: 0}
  m_GameObject: {fileID: 0}
  m_Enabled: 1
  m_EditorHideFlags: 0
  m_Script: {fileID: 11500000, guid: d01270efd3285ea4a9d6c555cb0a8027, type: 3}
  m_Name: VFXUI
  m_EditorClassIdentifier: 
  groupInfos: []
  stickyNoteInfos: []
  systemInfos: []
  categories: []
  uiBounds:
    serializedVersion: 2
    x: 74
    y: 42
    width: 1002
    height: 1522
--- !u!114 &114565706302944298
MonoBehaviour:
  m_ObjectHideFlags: 1
  m_CorrespondingSourceObject: {fileID: 0}
  m_PrefabInstance: {fileID: 0}
  m_PrefabAsset: {fileID: 0}
  m_GameObject: {fileID: 0}
  m_Enabled: 1
  m_EditorHideFlags: 0
  m_Script: {fileID: 11500000, guid: 70a331b1d86cc8d4aa106ccbe0da5852, type: 3}
  m_Name: VFXSlotTexture2D
  m_EditorClassIdentifier: 
  m_Parent: {fileID: 0}
  m_Children: []
  m_UIPosition: {x: 0, y: 0}
  m_UICollapsed: 1
  m_UISuperCollapsed: 0
  m_MasterSlot: {fileID: 114565706302944298}
  m_MasterData:
    m_Owner: {fileID: 114642522400985018}
    m_Value:
      m_Type:
        m_SerializableType: UnityEngine.Texture2D, UnityEngine.CoreModule, Version=0.0.0.0,
          Culture=neutral, PublicKeyToken=null
      m_SerializableObject: '{"obj":{"fileID":2800000,"guid":"1d8481de16af723418a688958c41224b","type":3}}'
    m_Space: 2147483647
  m_Property:
    name: attributeMap
    m_serializedType:
      m_SerializableType: UnityEngine.Texture2D, UnityEngine.CoreModule, Version=0.0.0.0,
        Culture=neutral, PublicKeyToken=null
    attributes:
    - m_Type: 3
      m_Min: -Infinity
      m_Max: Infinity
      m_Tooltip: AttributeMap texture to read attributes from
      m_Regex: 
      m_RegexMaxLength: 0
  m_Direction: 0
  m_LinkedSlots:
  - {fileID: 8926484042661614633}
--- !u!114 &114618104535194234
MonoBehaviour:
  m_ObjectHideFlags: 1
  m_CorrespondingSourceObject: {fileID: 0}
  m_PrefabInstance: {fileID: 0}
  m_PrefabAsset: {fileID: 0}
  m_GameObject: {fileID: 0}
  m_Enabled: 1
  m_EditorHideFlags: 0
  m_Script: {fileID: 11500000, guid: f780aa281814f9842a7c076d436932e7, type: 3}
  m_Name: VFXSlotFloat
  m_EditorClassIdentifier: 
  m_Parent: {fileID: 114786177095993632}
  m_Children: []
  m_UIPosition: {x: 0, y: 0}
  m_UICollapsed: 1
  m_UISuperCollapsed: 0
  m_MasterSlot: {fileID: 114786177095993632}
  m_MasterData:
    m_Owner: {fileID: 0}
    m_Value:
      m_Type:
        m_SerializableType: 
      m_SerializableObject: 
    m_Space: 2147483647
  m_Property:
    name: z
    m_serializedType:
      m_SerializableType: System.Single, mscorlib, Version=4.0.0.0, Culture=neutral,
        PublicKeyToken=b77a5c561934e089
    attributes: []
  m_Direction: 0
  m_LinkedSlots: []
--- !u!114 &114634634993445398
MonoBehaviour:
  m_ObjectHideFlags: 1
  m_CorrespondingSourceObject: {fileID: 0}
  m_PrefabInstance: {fileID: 0}
  m_PrefabAsset: {fileID: 0}
  m_GameObject: {fileID: 0}
  m_Enabled: 1
  m_EditorHideFlags: 0
  m_Script: {fileID: 11500000, guid: f780aa281814f9842a7c076d436932e7, type: 3}
  m_Name: VFXSlotFloat
  m_EditorClassIdentifier: 
  m_Parent: {fileID: 0}
  m_Children: []
  m_UIPosition: {x: 0, y: 0}
  m_UICollapsed: 1
  m_UISuperCollapsed: 0
  m_MasterSlot: {fileID: 114634634993445398}
  m_MasterData:
    m_Owner: {fileID: 114636004868620708}
    m_Value:
      m_Type:
        m_SerializableType: System.Single, mscorlib, Version=4.0.0.0, Culture=neutral,
          PublicKeyToken=b77a5c561934e089
      m_SerializableObject: 0.5
    m_Space: 2147483647
  m_Property:
    name: Lifetime
    m_serializedType:
      m_SerializableType: System.Single, mscorlib, Version=4.0.0.0, Culture=neutral,
        PublicKeyToken=b77a5c561934e089
    attributes: []
  m_Direction: 0
  m_LinkedSlots: []
--- !u!114 &114636004868620708
MonoBehaviour:
  m_ObjectHideFlags: 1
  m_CorrespondingSourceObject: {fileID: 0}
  m_PrefabInstance: {fileID: 0}
  m_PrefabAsset: {fileID: 0}
  m_GameObject: {fileID: 0}
  m_Enabled: 1
  m_EditorHideFlags: 0
  m_Script: {fileID: 11500000, guid: a971fa2e110a0ac42ac1d8dae408704b, type: 3}
  m_Name: SetAttribute
  m_EditorClassIdentifier: 
  m_Parent: {fileID: 114321880602176446}
  m_Children: []
  m_UIPosition: {x: 0, y: 0}
  m_UICollapsed: 0
  m_UISuperCollapsed: 0
  m_InputSlots:
  - {fileID: 114634634993445398}
  m_OutputSlots: []
  m_Disabled: 0
  attribute: lifetime
  Composition: 0
  Source: 0
  Random: 0
  channels: 6
--- !u!114 &114642522400985018
MonoBehaviour:
  m_ObjectHideFlags: 1
  m_CorrespondingSourceObject: {fileID: 0}
  m_PrefabInstance: {fileID: 0}
  m_PrefabAsset: {fileID: 0}
  m_GameObject: {fileID: 0}
  m_Enabled: 1
  m_EditorHideFlags: 0
  m_Script: {fileID: 11500000, guid: 60fff265f139e2a4194a44c2bac41757, type: 3}
  m_Name: AttributeFromMap
  m_EditorClassIdentifier: 
  m_Parent: {fileID: 114321880602176446}
  m_Children: []
  m_UIPosition: {x: 0, y: 4}
  m_UICollapsed: 0
  m_UISuperCollapsed: 0
  m_InputSlots:
  - {fileID: 114565706302944298}
  - {fileID: 114786177095993632}
  - {fileID: 114028524764829314}
  m_OutputSlots: []
  m_Disabled: 0
  attribute: position
  Composition: 0
  SampleMode: 2
  channels: 6
--- !u!114 &114683331596633594
MonoBehaviour:
  m_ObjectHideFlags: 1
  m_CorrespondingSourceObject: {fileID: 0}
  m_PrefabInstance: {fileID: 0}
  m_PrefabAsset: {fileID: 0}
  m_GameObject: {fileID: 0}
  m_Enabled: 1
  m_EditorHideFlags: 0
  m_Script: {fileID: 11500000, guid: f780aa281814f9842a7c076d436932e7, type: 3}
  m_Name: VFXSlotFloat
  m_EditorClassIdentifier: 
  m_Parent: {fileID: 114870062077010408}
  m_Children: []
  m_UIPosition: {x: 0, y: 0}
  m_UICollapsed: 1
  m_UISuperCollapsed: 0
  m_MasterSlot: {fileID: 114927758171556276}
  m_MasterData:
    m_Owner: {fileID: 0}
    m_Value:
      m_Type:
        m_SerializableType: 
      m_SerializableObject: 
    m_Space: 2147483647
  m_Property:
    name: z
    m_serializedType:
      m_SerializableType: System.Single, mscorlib, Version=4.0.0.0, Culture=neutral,
        PublicKeyToken=b77a5c561934e089
    attributes: []
  m_Direction: 0
  m_LinkedSlots: []
--- !u!114 &114707776818025978
MonoBehaviour:
  m_ObjectHideFlags: 1
  m_CorrespondingSourceObject: {fileID: 0}
  m_PrefabInstance: {fileID: 0}
  m_PrefabAsset: {fileID: 0}
  m_GameObject: {fileID: 0}
  m_Enabled: 1
  m_EditorHideFlags: 0
  m_Script: {fileID: 11500000, guid: 2dc095764ededfa4bb32fa602511ea4b, type: 3}
  m_Name: VFXBasicUpdate
  m_EditorClassIdentifier: 
  m_Parent: {fileID: 114433451267638588}
  m_Children: []
  m_UIPosition: {x: 698, y: 1040}
  m_UICollapsed: 0
  m_UISuperCollapsed: 0
  m_InputSlots: []
  m_OutputSlots: []
  m_Label: 
  m_Data: {fileID: 114801004405619848}
  m_InputFlowSlot:
  - link:
    - context: {fileID: 114321880602176446}
      slotIndex: 0
  m_OutputFlowSlot:
  - link:
    - context: {fileID: 114187648305668510}
      slotIndex: 0
  integration: 0
  angularIntegration: 0
  ageParticles: 1
  reapParticles: 1
--- !u!114 &114749393444576686
MonoBehaviour:
  m_ObjectHideFlags: 1
  m_CorrespondingSourceObject: {fileID: 0}
  m_PrefabInstance: {fileID: 0}
  m_PrefabAsset: {fileID: 0}
  m_GameObject: {fileID: 0}
  m_Enabled: 1
  m_EditorHideFlags: 0
  m_Script: {fileID: 11500000, guid: f780aa281814f9842a7c076d436932e7, type: 3}
  m_Name: VFXSlotFloat
  m_EditorClassIdentifier: 
  m_Parent: {fileID: 0}
  m_Children: []
  m_UIPosition: {x: 0, y: 0}
  m_UICollapsed: 1
  m_UISuperCollapsed: 0
  m_MasterSlot: {fileID: 114749393444576686}
  m_MasterData:
    m_Owner: {fileID: 114487384224968284}
    m_Value:
      m_Type:
        m_SerializableType: System.Single, mscorlib, Version=4.0.0.0, Culture=neutral,
          PublicKeyToken=b77a5c561934e089
      m_SerializableObject: 10000
    m_Space: 2147483647
  m_Property:
    name: Rate
    m_serializedType:
      m_SerializableType: System.Single, mscorlib, Version=4.0.0.0, Culture=neutral,
        PublicKeyToken=b77a5c561934e089
    attributes:
    - m_Type: 1
      m_Min: 0
      m_Max: Infinity
      m_Tooltip: 
      m_Regex: 
      m_RegexMaxLength: 0
    - m_Type: 3
      m_Min: -Infinity
      m_Max: Infinity
      m_Tooltip: Spawn Rate (in number per seconds)
      m_Regex: 
      m_RegexMaxLength: 0
  m_Direction: 0
  m_LinkedSlots:
  - {fileID: 8926484042661614632}
--- !u!114 &114786177095993632
MonoBehaviour:
  m_ObjectHideFlags: 1
  m_CorrespondingSourceObject: {fileID: 0}
  m_PrefabInstance: {fileID: 0}
  m_PrefabAsset: {fileID: 0}
  m_GameObject: {fileID: 0}
  m_Enabled: 1
  m_EditorHideFlags: 0
  m_Script: {fileID: 11500000, guid: ac39bd03fca81b849929b9c966f1836a, type: 3}
  m_Name: VFXSlotFloat3
  m_EditorClassIdentifier: 
  m_Parent: {fileID: 0}
  m_Children:
  - {fileID: 114877031688059774}
  - {fileID: 114408545023506452}
  - {fileID: 114618104535194234}
  m_UIPosition: {x: 0, y: 0}
  m_UICollapsed: 1
  m_UISuperCollapsed: 0
  m_MasterSlot: {fileID: 114786177095993632}
  m_MasterData:
    m_Owner: {fileID: 114642522400985018}
    m_Value:
      m_Type:
        m_SerializableType: UnityEngine.Vector3, UnityEngine.CoreModule, Version=0.0.0.0,
          Culture=neutral, PublicKeyToken=null
      m_SerializableObject: '{"x":0.0,"y":0.0,"z":0.0}'
    m_Space: 2147483647
  m_Property:
    name: valueBias
    m_serializedType:
      m_SerializableType: UnityEngine.Vector3, UnityEngine.CoreModule, Version=0.0.0.0,
        Culture=neutral, PublicKeyToken=null
    attributes:
    - m_Type: 3
      m_Min: -Infinity
      m_Max: Infinity
      m_Tooltip: Bias Applied to the read Vector3 value
      m_Regex: 
      m_RegexMaxLength: 0
  m_Direction: 0
  m_LinkedSlots: []
--- !u!114 &114801004405619848
MonoBehaviour:
  m_ObjectHideFlags: 1
  m_CorrespondingSourceObject: {fileID: 0}
  m_PrefabInstance: {fileID: 0}
  m_PrefabAsset: {fileID: 0}
  m_GameObject: {fileID: 0}
  m_Enabled: 1
  m_EditorHideFlags: 0
  m_Script: {fileID: 11500000, guid: d78581a96eae8bf4398c282eb0b098bd, type: 3}
  m_Name: VFXDataParticle
  m_EditorClassIdentifier: 
  m_Parent: {fileID: 114433451267638588}
  m_Children: []
  m_UIPosition: {x: 0, y: 0}
  m_UICollapsed: 1
  m_UISuperCollapsed: 0
  title: 
  m_Owners:
  - {fileID: 114321880602176446}
  - {fileID: 114707776818025978}
  - {fileID: 114187648305668510}
  m_Capacity: 4096
  m_Space: 0
--- !u!114 &114805995516068530
MonoBehaviour:
  m_ObjectHideFlags: 1
  m_CorrespondingSourceObject: {fileID: 0}
  m_PrefabInstance: {fileID: 0}
  m_PrefabAsset: {fileID: 0}
  m_GameObject: {fileID: 0}
  m_Enabled: 1
  m_EditorHideFlags: 0
  m_Script: {fileID: 11500000, guid: f780aa281814f9842a7c076d436932e7, type: 3}
  m_Name: VFXSlotFloat
  m_EditorClassIdentifier: 
  m_Parent: {fileID: 114028524764829314}
  m_Children: []
  m_UIPosition: {x: 0, y: 0}
  m_UICollapsed: 1
  m_UISuperCollapsed: 0
  m_MasterSlot: {fileID: 114028524764829314}
  m_MasterData:
    m_Owner: {fileID: 0}
    m_Value:
      m_Type:
        m_SerializableType: 
      m_SerializableObject: 
    m_Space: 2147483647
  m_Property:
    name: y
    m_serializedType:
      m_SerializableType: System.Single, mscorlib, Version=4.0.0.0, Culture=neutral,
        PublicKeyToken=b77a5c561934e089
    attributes: []
  m_Direction: 0
  m_LinkedSlots: []
--- !u!114 &114847716074294422
MonoBehaviour:
  m_ObjectHideFlags: 1
  m_CorrespondingSourceObject: {fileID: 0}
  m_PrefabInstance: {fileID: 0}
  m_PrefabAsset: {fileID: 0}
  m_GameObject: {fileID: 0}
  m_Enabled: 1
  m_EditorHideFlags: 0
  m_Script: {fileID: 11500000, guid: 73a13919d81fb7444849bae8b5c812a2, type: 3}
  m_Name: VFXBasicSpawner
  m_EditorClassIdentifier: 
  m_Parent: {fileID: 114433451267638588}
  m_Children:
  - {fileID: 114487384224968284}
  m_UIPosition: {x: 694.09375, y: 42.034046}
  m_UICollapsed: 0
  m_UISuperCollapsed: 0
  m_InputSlots: []
  m_OutputSlots: []
  m_Label: 
  m_Data: {fileID: 0}
  m_InputFlowSlot:
  - link: []
  - link: []
  m_OutputFlowSlot:
  - link:
    - context: {fileID: 114321880602176446}
      slotIndex: 0
--- !u!114 &114847802321603980
MonoBehaviour:
  m_ObjectHideFlags: 1
  m_CorrespondingSourceObject: {fileID: 0}
  m_PrefabInstance: {fileID: 0}
  m_PrefabAsset: {fileID: 0}
  m_GameObject: {fileID: 0}
  m_Enabled: 1
  m_EditorHideFlags: 0
  m_Script: {fileID: 11500000, guid: f780aa281814f9842a7c076d436932e7, type: 3}
  m_Name: VFXSlotFloat
  m_EditorClassIdentifier: 
  m_Parent: {fileID: 114870062077010408}
  m_Children: []
  m_UIPosition: {x: 0, y: 0}
  m_UICollapsed: 1
  m_UISuperCollapsed: 0
  m_MasterSlot: {fileID: 114927758171556276}
  m_MasterData:
    m_Owner: {fileID: 0}
    m_Value:
      m_Type:
        m_SerializableType: 
      m_SerializableObject: 
    m_Space: 2147483647
  m_Property:
    name: y
    m_serializedType:
      m_SerializableType: System.Single, mscorlib, Version=4.0.0.0, Culture=neutral,
        PublicKeyToken=b77a5c561934e089
    attributes: []
  m_Direction: 0
  m_LinkedSlots: []
--- !u!114 &114853315414069162
MonoBehaviour:
  m_ObjectHideFlags: 1
  m_CorrespondingSourceObject: {fileID: 0}
  m_PrefabInstance: {fileID: 0}
  m_PrefabAsset: {fileID: 0}
  m_GameObject: {fileID: 0}
  m_Enabled: 1
  m_EditorHideFlags: 0
  m_Script: {fileID: 11500000, guid: f780aa281814f9842a7c076d436932e7, type: 3}
  m_Name: VFXSlotFloat
  m_EditorClassIdentifier: 
  m_Parent: {fileID: 114290819987711592}
  m_Children: []
  m_UIPosition: {x: 0, y: 0}
  m_UICollapsed: 1
  m_UISuperCollapsed: 0
  m_MasterSlot: {fileID: 114927758171556276}
  m_MasterData:
    m_Owner: {fileID: 0}
    m_Value:
      m_Type:
        m_SerializableType: 
      m_SerializableObject: 
    m_Space: 2147483647
  m_Property:
    name: z
    m_serializedType:
      m_SerializableType: System.Single, mscorlib, Version=4.0.0.0, Culture=neutral,
        PublicKeyToken=b77a5c561934e089
    attributes: []
  m_Direction: 0
  m_LinkedSlots: []
--- !u!114 &114870062077010408
MonoBehaviour:
  m_ObjectHideFlags: 1
  m_CorrespondingSourceObject: {fileID: 0}
  m_PrefabInstance: {fileID: 0}
  m_PrefabAsset: {fileID: 0}
  m_GameObject: {fileID: 0}
  m_Enabled: 1
  m_EditorHideFlags: 0
  m_Script: {fileID: 11500000, guid: ac39bd03fca81b849929b9c966f1836a, type: 3}
  m_Name: VFXSlotFloat3
  m_EditorClassIdentifier: 
  m_Parent: {fileID: 114927758171556276}
  m_Children:
  - {fileID: 114534226743950252}
  - {fileID: 114847802321603980}
  - {fileID: 114683331596633594}
  m_UIPosition: {x: 0, y: 0}
  m_UICollapsed: 1
  m_UISuperCollapsed: 0
  m_MasterSlot: {fileID: 114927758171556276}
  m_MasterData:
    m_Owner: {fileID: 0}
    m_Value:
      m_Type:
        m_SerializableType: 
      m_SerializableObject: 
    m_Space: 2147483647
  m_Property:
    name: size
    m_serializedType:
      m_SerializableType: UnityEngine.Vector3, UnityEngine.CoreModule, Version=0.0.0.0,
        Culture=neutral, PublicKeyToken=null
    attributes:
    - m_Type: 3
      m_Min: -Infinity
      m_Max: Infinity
      m_Tooltip: The size of the box along each axis.
      m_Regex: 
      m_RegexMaxLength: 0
  m_Direction: 0
  m_LinkedSlots: []
--- !u!114 &114877031688059774
MonoBehaviour:
  m_ObjectHideFlags: 1
  m_CorrespondingSourceObject: {fileID: 0}
  m_PrefabInstance: {fileID: 0}
  m_PrefabAsset: {fileID: 0}
  m_GameObject: {fileID: 0}
  m_Enabled: 1
  m_EditorHideFlags: 0
  m_Script: {fileID: 11500000, guid: f780aa281814f9842a7c076d436932e7, type: 3}
  m_Name: VFXSlotFloat
  m_EditorClassIdentifier: 
  m_Parent: {fileID: 114786177095993632}
  m_Children: []
  m_UIPosition: {x: 0, y: 0}
  m_UICollapsed: 1
  m_UISuperCollapsed: 0
  m_MasterSlot: {fileID: 114786177095993632}
  m_MasterData:
    m_Owner: {fileID: 0}
    m_Value:
      m_Type:
        m_SerializableType: 
      m_SerializableObject: 
    m_Space: 2147483647
  m_Property:
    name: x
    m_serializedType:
      m_SerializableType: System.Single, mscorlib, Version=4.0.0.0, Culture=neutral,
        PublicKeyToken=b77a5c561934e089
    attributes: []
  m_Direction: 0
  m_LinkedSlots: []
--- !u!114 &114927758171556276
MonoBehaviour:
  m_ObjectHideFlags: 1
  m_CorrespondingSourceObject: {fileID: 0}
  m_PrefabInstance: {fileID: 0}
  m_PrefabAsset: {fileID: 0}
  m_GameObject: {fileID: 0}
  m_Enabled: 1
  m_EditorHideFlags: 0
  m_Script: {fileID: 11500000, guid: 1b605c022ee79394a8a776c0869b3f9a, type: 3}
  m_Name: VFXSlot
  m_EditorClassIdentifier: 
  m_Parent: {fileID: 0}
  m_Children:
  - {fileID: 114290819987711592}
  - {fileID: 114870062077010408}
  m_UIPosition: {x: 0, y: 0}
  m_UICollapsed: 0
  m_UISuperCollapsed: 0
  m_MasterSlot: {fileID: 114927758171556276}
  m_MasterData:
    m_Owner: {fileID: 114321880602176446}
    m_Value:
      m_Type:
        m_SerializableType: UnityEditor.VFX.AABox, Unity.VisualEffectGraph.Editor,
          Version=0.0.0.0, Culture=neutral, PublicKeyToken=null
      m_SerializableObject: '{"space":0,"center":{"x":0.0,"y":0.0,"z":0.0},"size":{"x":100.0,"y":100.0,"z":100.0}}'
    m_Space: 0
  m_Property:
    name: bounds
    m_serializedType:
      m_SerializableType: UnityEditor.VFX.AABox, Unity.VisualEffectGraph.Editor,
        Version=0.0.0.0, Culture=neutral, PublicKeyToken=null
    attributes: []
  m_Direction: 0
  m_LinkedSlots: []
--- !u!114 &114952660573433078
MonoBehaviour:
  m_ObjectHideFlags: 1
  m_CorrespondingSourceObject: {fileID: 0}
  m_PrefabInstance: {fileID: 0}
  m_PrefabAsset: {fileID: 0}
  m_GameObject: {fileID: 0}
  m_Enabled: 1
  m_EditorHideFlags: 0
  m_Script: {fileID: 11500000, guid: f780aa281814f9842a7c076d436932e7, type: 3}
  m_Name: VFXSlotFloat
  m_EditorClassIdentifier: 
  m_Parent: {fileID: 114028524764829314}
  m_Children: []
  m_UIPosition: {x: 0, y: 0}
  m_UICollapsed: 1
  m_UISuperCollapsed: 0
  m_MasterSlot: {fileID: 114028524764829314}
  m_MasterData:
    m_Owner: {fileID: 0}
    m_Value:
      m_Type:
        m_SerializableType: 
      m_SerializableObject: 
    m_Space: 2147483647
  m_Property:
    name: z
    m_serializedType:
      m_SerializableType: System.Single, mscorlib, Version=4.0.0.0, Culture=neutral,
        PublicKeyToken=b77a5c561934e089
    attributes: []
  m_Direction: 0
  m_LinkedSlots: []
--- !u!114 &114952978153034754
MonoBehaviour:
  m_ObjectHideFlags: 1
  m_CorrespondingSourceObject: {fileID: 0}
  m_PrefabInstance: {fileID: 0}
  m_PrefabAsset: {fileID: 0}
  m_GameObject: {fileID: 0}
  m_Enabled: 1
  m_EditorHideFlags: 0
  m_Script: {fileID: 11500000, guid: d16c6aeaef944094b9a1633041804207, type: 3}
  m_Name: Orient
  m_EditorClassIdentifier: 
  m_Parent: {fileID: 114187648305668510}
  m_Children: []
  m_UIPosition: {x: 0, y: 2}
  m_UICollapsed: 0
  m_UISuperCollapsed: 0
  m_InputSlots: []
  m_OutputSlots: []
  m_Disabled: 0
  mode: 0
--- !u!2058629511 &8926484042661614550
VisualEffectResource:
  m_ObjectHideFlags: 0
  m_CorrespondingSourceObject: {fileID: 0}
  m_PrefabInstance: {fileID: 0}
  m_PrefabAsset: {fileID: 0}
  m_Name: 09_PointCache
  m_Graph: {fileID: 114433451267638588}
<<<<<<< HEAD
  m_ShaderSources: []
=======
  m_ShaderSources:
  - compute: 1
    name: '[System 1]Initialize'
    source: "#pragma kernel CSMain\n#define NB_THREADS_PER_GROUP 64\n#define VFX_USE_POSITION_CURRENT
      1\n#define VFX_USE_PARTICLEID_CURRENT 1\n#define VFX_USE_COLOR_CURRENT 1\n#define
      VFX_USE_SIZE_CURRENT 1\n#define VFX_USE_LIFETIME_CURRENT 1\n#define VFX_USE_ALIVE_CURRENT
      1\n#define VFX_USE_AGE_CURRENT 1\n#define VFX_LOCAL_SPACE 1\n#include \"Packages/com.unity.visualeffectgraph/Shaders/RenderPipeline/HDRP/VFXDefines.hlsl\"\n\n\nTexture2D
      attributeMap_a;\nSamplerState samplerattributeMap_a;\nTexture2D attributeMap_b;\nSamplerState
      samplerattributeMap_b;\n\n\n#include \"Packages/com.unity.visualeffectgraph/Shaders/Common/VFXCommonCompute.cginc\"\n#include
      \"Packages/com.unity.visualeffectgraph/Shaders/VFXCommon.cginc\"\n\n\n\nRWByteAddressBuffer
      attributeBuffer;\nByteAddressBuffer sourceAttributeBuffer;\n\nCBUFFER_START(initParams)\n#if
      !VFX_USE_SPAWNER_FROM_GPU\n    uint nbSpawned;\t\t\t\t\t// Numbers of particle
      spawned\n    uint spawnIndex;\t\t\t\t// Index of the first particle spawned\n   
      uint dispatchWidth;\n#else\n    uint offsetInAdditionalOutput;\n\tuint nbMax;\n#endif\n\tuint
      systemSeed;\nCBUFFER_END\n\n#if VFX_USE_ALIVE_CURRENT\nRWStructuredBuffer<uint>
      deadListIn;\nByteAddressBuffer deadListCount; // This is bad to use a SRV to
      fetch deadList count but Unity API currently prevent from copying to CB\n#endif\n\n#if
      VFX_USE_SPAWNER_FROM_GPU\nStructuredBuffer<uint> eventList;\nByteAddressBuffer
      inputAdditional;\n#endif\n\nvoid AttributeFromMap_6F6C3099(inout float3 position,
      uint particleId, VFXSampler2D attributeMap, float3 valueBias, float3 valueScale)
      /*attribute:position Composition:Overwrite SampleMode:Sequential channels:XYZ
      */\n{\n    \n    uint width, height;\n    attributeMap.t.GetDimensions(width,
      height);\n    uint count = width * height;\n    uint id = particleId % count;\n   
      uint y = id / width;\n    uint x = id - y * width;\n    float3 value = (float3)attributeMap.t.Load(int3(x,
      y, 0));\n    value = (value  + valueBias) * valueScale;\n    position = value;\n}\nvoid
      AttributeFromMap_9AAC619(inout float3 color, uint particleId, VFXSampler2D
      attributeMap, float3 valueBias, float3 valueScale) /*attribute:color Composition:Overwrite
      SampleMode:Sequential channels:XYZ */\n{\n    \n    uint width, height;\n   
      attributeMap.t.GetDimensions(width, height);\n    uint count = width * height;\n   
      uint id = particleId % count;\n    uint y = id / width;\n    uint x = id -
      y * width;\n    float3 value = (float3)attributeMap.t.Load(int3(x, y, 0));\n   
      value = (value  + valueBias) * valueScale;\n    color = value;\n}\nvoid SetAttribute_CAC29747(inout
      float3 position, float3 Position) /*attribute:position Composition:Overwrite
      Source:Slot Random:Off channels:XYZ */\n{\n    position = Position;\n}\nvoid
      SetAttribute_3278B229(inout float size, float Size) /*attribute:size Composition:Overwrite
      Source:Slot Random:Off channels:X */\n{\n    size = Size;\n}\nvoid SetAttribute_F0142CB9(inout
      float lifetime, float Lifetime) /*attribute:lifetime Composition:Overwrite
      Source:Slot Random:Off channels:XYZ */\n{\n    lifetime = Lifetime;\n}\n\n\n\n[numthreads(NB_THREADS_PER_GROUP,1,1)]\nvoid
      CSMain(uint3 groupId          : SV_GroupID,\n            uint3 groupThreadId   
      : SV_GroupThreadID)\n{\n    uint id = groupThreadId.x + groupId.x * NB_THREADS_PER_GROUP;\n#if
      !VFX_USE_SPAWNER_FROM_GPU\n    id += groupId.y * dispatchWidth * NB_THREADS_PER_GROUP;\n#endif\n\n#if
      VFX_USE_SPAWNER_FROM_GPU\n    uint maxThreadId = inputAdditional.Load((offsetInAdditionalOutput
      * 2 + 0) << 2);\n    uint currentSpawnIndex = inputAdditional.Load((offsetInAdditionalOutput
      * 2 + 1) << 2) - maxThreadId;\n#else\n    uint maxThreadId = nbSpawned;\n   
      uint currentSpawnIndex = spawnIndex;\n#endif\n\n#if VFX_USE_ALIVE_CURRENT\n   
      maxThreadId = min(maxThreadId, deadListCount.Load(0x0));\n#elif VFX_USE_SPAWNER_FROM_GPU\n   
      maxThreadId = min(maxThreadId, nbMax); //otherwise, nbSpawned already clamped
      on CPU\n#endif\n\n    if (id < maxThreadId)\n    {\n#if VFX_USE_SPAWNER_FROM_GPU\n       
      int sourceIndex = eventList[id];\n#endif\n        uint particleIndex = id +
      currentSpawnIndex;\n\t\t\n#if !VFX_USE_SPAWNER_FROM_GPU\n        int sourceIndex
      = 0;\n        /*//Loop with 1 iteration generate a wrong IL Assembly (and actually,
      useless code)\n        uint currentSumSpawnCount = 0u;\n        for (sourceIndex=0;
      sourceIndex<1; sourceIndex++)\n        {\n            currentSumSpawnCount
      += uint(asfloat(sourceAttributeBuffer.Load((sourceIndex * 0x1 + 0x0) << 2)));\n           
      if (id < currentSumSpawnCount)\n            {\n                break;\n           
      }\n        }\n        */\n        \n\n#endif\n        float3 position = float3(0,0,0);\n       
      uint particleId = (uint)0;\n        float3 color = float3(1,1,1);\n       
      float size = (float)0.1;\n        float lifetime = (float)1;\n        bool
      alive = (bool)true;\n        float age = (float)0;\n        \n\n#if VFX_USE_PARTICLEID_CURRENT\n        
      particleId = particleIndex;\n#endif\n#if VFX_USE_SEED_CURRENT\n        seed
      = WangHash(particleIndex ^ systemSeed);\n#endif\n        \n        {\n           
      AttributeFromMap_6F6C3099( /*inout */position, particleId, GetVFXSampler(attributeMap_a,
      samplerattributeMap_a), float3(0,0,0), float3(60,60,60));\n        }\n       
      {\n            AttributeFromMap_9AAC619( /*inout */color, particleId, GetVFXSampler(attributeMap_b,
      samplerattributeMap_b), float3(0,0,0), float3(2,2,6));\n        }\n       
      {\n            float3 tmp_x = mul(float4x4(-1,0,0,0,0,5.960464E-08,0.9999999,0,0,-0.9999999,5.960464E-08,0,0,0,0,1),
      float4(position, 1.0)).xyz;\n            SetAttribute_CAC29747( /*inout */position,
      tmp_x);\n        }\n        {\n            SetAttribute_3278B229( /*inout */size,
      (float)0.04);\n        }\n        {\n            SetAttribute_F0142CB9( /*inout
      */lifetime, (float)0.5);\n        }\n        \n\n\n#if VFX_USE_ALIVE_CURRENT\n       
      if (alive)\n        {\n\t\t\tuint deadIndex = deadListIn.DecrementCounter();\n           
      uint index = deadListIn[deadIndex];\n            attributeBuffer.Store3((index
      * 0x4 + 0x0) << 2,asuint(position));\n            attributeBuffer.Store3((index
      * 0x4 + 0x4000) << 2,asuint(color));\n            attributeBuffer.Store((index
      * 0x4 + 0x4003) << 2,asuint(size));\n            attributeBuffer.Store((index
      * 0x1 + 0x8000) << 2,asuint(lifetime));\n            attributeBuffer.Store((index
      * 0x1 + 0x9000) << 2,uint(alive));\n            attributeBuffer.Store((index
      * 0x1 + 0xA000) << 2,asuint(age));\n            \n\n        }\n#else\n       
      uint index = particleIndex;\n        attributeBuffer.Store3((index * 0x4 +
      0x0) << 2,asuint(position));\n        attributeBuffer.Store3((index * 0x4 +
      0x4000) << 2,asuint(color));\n        attributeBuffer.Store((index * 0x4 +
      0x4003) << 2,asuint(size));\n        attributeBuffer.Store((index * 0x1 + 0x8000)
      << 2,asuint(lifetime));\n        attributeBuffer.Store((index * 0x1 + 0x9000)
      << 2,uint(alive));\n        attributeBuffer.Store((index * 0x1 + 0xA000) <<
      2,asuint(age));\n        \n\n#endif\n    }\n}\n"
  - compute: 1
    name: '[System 1]Update'
    source: "#pragma kernel CSMain\n#define NB_THREADS_PER_GROUP 64\n#define VFX_USE_LIFETIME_CURRENT
      1\n#define VFX_USE_ALIVE_CURRENT 1\n#define VFX_USE_AGE_CURRENT 1\n#define
      VFX_HAS_INDIRECT_DRAW 1\n#define VFX_LOCAL_SPACE 1\n#include \"Packages/com.unity.visualeffectgraph/Shaders/RenderPipeline/HDRP/VFXDefines.hlsl\"\n\n\nCBUFFER_START(parameters)\n   
      float deltaTime_a;\n    uint3 PADDING_0;\nCBUFFER_END\n\n\n#include \"Packages/com.unity.visualeffectgraph/Shaders/Common/VFXCommonCompute.cginc\"\n#include
      \"Packages/com.unity.visualeffectgraph/Shaders/VFXCommon.cginc\"\n\n\n\nRWByteAddressBuffer
      attributeBuffer;\n\n#if VFX_USE_ALIVE_CURRENT\nRWStructuredBuffer<uint> deadListOut;\n#endif\n\n#if
      VFX_HAS_INDIRECT_DRAW\nRWStructuredBuffer<uint> indirectBuffer;\n#endif\n\nCBUFFER_START(updateParams)\n   
      uint nbMax;\n\tuint dispatchWidth;\n\tuint systemSeed;\nCBUFFER_END\n\nvoid
      Age(inout float age, float deltaTime)\n{\n    age += deltaTime;\n}\nvoid Reap(float
      age, float lifetime, inout bool alive)\n{\n    if(age > lifetime) { alive =
      false; }\n}\n\n\n\n[numthreads(NB_THREADS_PER_GROUP,1,1)]\nvoid CSMain(uint3
      groupId          : SV_GroupID,\n            uint3 groupThreadId    : SV_GroupThreadID)\n{\n\tuint
      id = groupThreadId.x + groupId.x * NB_THREADS_PER_GROUP + groupId.y * dispatchWidth
      * NB_THREADS_PER_GROUP;\n\tuint index = id;\n\tif (id < nbMax)\n\t{\n#if VFX_USE_ALIVE_CURRENT\n\t\tbool
      alive = (attributeBuffer.Load((index * 0x1 + 0x9000) << 2));\n\t\t\n\n\t\tif
      (alive)\n\t\t{\n\t\t\tfloat lifetime = asfloat(attributeBuffer.Load((index
      * 0x1 + 0x8000) << 2));\n\t\t\tfloat age = asfloat(attributeBuffer.Load((index
      * 0x1 + 0xA000) << 2));\n\t\t\t\n\n\t\t\t\n#if VFX_USE_OLDPOSITION_CURRENT\n\t\t\toldPosition
      = position;\n#endif\n\t\t\t\n\t\t\tAge( /*inout */age, deltaTime_a);\n\t\t\tReap(age,
      lifetime,  /*inout */alive);\n\t\t\t\n\n\t\t\tif (alive)\n\t\t\t{\n\t\t\t\tattributeBuffer.Store((index
      * 0x1 + 0xA000) << 2,asuint(age));\n\t\t\t\t\n\n#if VFX_HAS_INDIRECT_DRAW\n               
      uint indirectIndex = indirectBuffer.IncrementCounter();\n\t\t\t\tindirectBuffer[indirectIndex]
      = index;\n#endif\n\t\t\t}\n\t\t\telse\n\t\t\t{\n\t\t\t\tattributeBuffer.Store((index
      * 0x1 + 0x9000) << 2,uint(alive));\n\t\t\t\t\n\n\t\t\t\tuint deadIndex = deadListOut.IncrementCounter();\n\t\t\t\tdeadListOut[deadIndex]
      = index;\n\t\t\t}\n\t\t}\n#else\n\t\tfloat lifetime = asfloat(attributeBuffer.Load((index
      * 0x1 + 0x8000) << 2));\n\t\tbool alive = (attributeBuffer.Load((index * 0x1
      + 0x9000) << 2));\n\t\tfloat age = asfloat(attributeBuffer.Load((index * 0x1
      + 0xA000) << 2));\n\t\t\n\n\t\t\n#if VFX_USE_OLDPOSITION_CURRENT\n\t\toldPosition
      = position;\n#endif\n\t\t\n\t\tAge( /*inout */age, deltaTime_a);\n\t\tReap(age,
      lifetime,  /*inout */alive);\n\t\t\n\n\t\tattributeBuffer.Store((index * 0x1
      + 0x9000) << 2,uint(alive));\n\t\tattributeBuffer.Store((index * 0x1 + 0xA000)
      << 2,asuint(age));\n\t\t\n\n#if VFX_HAS_INDIRECT_DRAW\n        uint indirectIndex
      = indirectBuffer.IncrementCounter();\n\t\tindirectBuffer[indirectIndex] = index;\n#endif\n#endif\n\t}\n}\n"
  - compute: 0
    name: '[System 1]Quad Output'
    source: "Shader \"Hidden/VFX/09_PointCache/System 1/Quad Output\"\n{\n\tSubShader\n\t{\t\n\t\tCull
      Off\n\t\t\n\t\tTags { \"Queue\"=\"Transparent+0\" \"IgnoreProjector\"=\"True\"
      \"RenderType\"=\"Transparent\" }\n\t\t\n\t\t\n\t\t\n\t\t\n\t\t\n\t\t\n\t\t\n\t\t\n\t\t\n\t\t\n\t\t\n\t\t\n\t\t\n\t\t\n\t\tBlend
      SrcAlpha OneMinusSrcAlpha \n\t\tZTest LEqual\n\t\tZWrite Off\n\t\tCull Off\n\t\t\n\t\n\t\t\t\n\t\tHLSLINCLUDE\n\t\t#if
      !defined(VFX_WORLD_SPACE) && !defined(VFX_LOCAL_SPACE)\n\t\t#define VFX_LOCAL_SPACE
      1\n\t\t#endif\n\t\t\n\t\t#define NB_THREADS_PER_GROUP 64\n\t\t#define VFX_USE_POSITION_CURRENT
      1\n\t\t#define VFX_USE_COLOR_CURRENT 1\n\t\t#define VFX_USE_SIZE_CURRENT 1\n\t\t#define
      VFX_USE_ALPHA_CURRENT 1\n\t\t#define VFX_USE_ALIVE_CURRENT 1\n\t\t#define VFX_USE_AXISX_CURRENT
      1\n\t\t#define VFX_USE_AXISY_CURRENT 1\n\t\t#define VFX_USE_AXISZ_CURRENT 1\n\t\t#define
      VFX_USE_ANGLEX_CURRENT 1\n\t\t#define VFX_USE_ANGLEY_CURRENT 1\n\t\t#define
      VFX_USE_ANGLEZ_CURRENT 1\n\t\t#define VFX_USE_PIVOTX_CURRENT 1\n\t\t#define
      VFX_USE_PIVOTY_CURRENT 1\n\t\t#define VFX_USE_PIVOTZ_CURRENT 1\n\t\t#define
      VFX_USE_SCALEX_CURRENT 1\n\t\t#define VFX_USE_SCALEY_CURRENT 1\n\t\t#define
      VFX_USE_SCALEZ_CURRENT 1\n\t\t#define VFX_COLORMAPPING_DEFAULT 1\n\t\t#define
      IS_TRANSPARENT_PARTICLE 1\n\t\t#define VFX_BLENDMODE_ALPHA 1\n\t\t#define VFX_HAS_INDIRECT_DRAW
      1\n\t\t#define USE_DEAD_LIST_COUNT 1\n\t\t#define VFX_PRIMITIVE_QUAD 1\n\t\t\n\t\t\n\t\t\n\t\t#define
      VFX_LOCAL_SPACE 1\n\t\t#include \"Packages/com.unity.visualeffectgraph/Shaders/RenderPipeline/HDRP/VFXDefines.hlsl\"\n\t\t\n\n\t\tTexture2D
      mainTexture;\n\t\tSamplerState samplermainTexture;\n\t\t\n\n\t\t\n\t\t#define
      VFX_NEEDS_COLOR_INTERPOLATOR (VFX_USE_COLOR_CURRENT || VFX_USE_ALPHA_CURRENT)\n\t\t\n\t\tByteAddressBuffer
      attributeBuffer;\t\n\t\t\n\t\t#if VFX_HAS_INDIRECT_DRAW\n\t\tStructuredBuffer<uint>
      indirectBuffer;\t\n\t\t#endif\t\n\t\t\n\t\t#if USE_DEAD_LIST_COUNT\n\t\tByteAddressBuffer
      deadListCount;\n\t\t#endif\n\t\t\n\t\tCBUFFER_START(outputParams)\n\t\t\tfloat
      nbMax;\n\t\t\tfloat systemSeed;\n\t\tCBUFFER_END\n\t\t\n\t\tENDHLSL\n\t\t\n\n\t\t\n\t\t//
      Forward pass\n\t\tPass\n\t\t{\t\t\n\t\t\tTags { \"LightMode\"=\"ForwardOnly\"
      }\n\t\t\t\n\t\t\tHLSLPROGRAM\n\t\t\t#pragma target 4.5\n\t\t\t\n\t\t\n\t\t\tstruct
      ps_input\n\t\t\t{\n\t\t\t\tfloat4 pos : SV_POSITION;\n\t\t\t\t#if USE_FLIPBOOK_INTERPOLATION\n\t\t\t\tfloat4
      uv : TEXCOORD0;\n\t\t\t\t#else\n\t\t\t\tfloat2 uv : TEXCOORD0;\t\n\t\t\t\t#endif\n\t\t\t\t#if
      VFX_NEEDS_COLOR_INTERPOLATOR\n\t\t\t\tnointerpolation float4 color : COLOR0;\n\t\t\t\t#endif\n\t\t\t\t#if
      USE_SOFT_PARTICLE || USE_ALPHA_TEST || USE_FLIPBOOK_INTERPOLATION\n\t\t\t\t//
      x: inverse soft particles fade distance\n\t\t\t\t// y: alpha threshold\n\t\t\t\t//
      z: frame blending factor\n\t\t\t\tnointerpolation float3 builtInInterpolants
      : TEXCOORD1;\n\t\t\t\t#endif\n\t\t\t\t#if USE_FLIPBOOK_MOTIONVECTORS\n\t\t\t\t//
      x: motion vectors scale X\n\t\t\t\t// y: motion vectors scale Y\n\t\t\t\tnointerpolation
      float2 builtInInterpolants2 : TEXCOORD2;\n\t\t\t\t#endif\n\t\t\t\t#if VFX_NEEDS_POSWS_INTERPOLATOR\n\t\t\t\tfloat3
      posWS : TEXCOORD3;\n\t\t\t\t#endif\n\t\t\t};\n\t\t\t\n\t\t\tstruct ps_output\n\t\t\t{\n\t\t\t\tfloat4
      color : SV_Target0;\n\t\t\t};\n\t\t\n\t\t#define VFX_VARYING_PS_INPUTS ps_input\n\t\t#define
      VFX_VARYING_POSCS pos\n\t\t#define VFX_VARYING_COLOR color.rgb\n\t\t#define
      VFX_VARYING_ALPHA color.a\n\t\t#define VFX_VARYING_INVSOFTPARTICLEFADEDISTANCE
      builtInInterpolants.x\n\t\t#define VFX_VARYING_ALPHATHRESHOLD builtInInterpolants.y\n\t\t#define
      VFX_VARYING_FRAMEBLEND builtInInterpolants.z\n\t\t#define VFX_VARYING_MOTIONVECTORSCALE
      builtInInterpolants2.xy\n\t\t#define VFX_VARYING_UV uv\n\t\t#if VFX_NEEDS_POSWS_INTERPOLATOR\n\t\t#define
      VFX_VARYING_POSWS posWS\n\t\t#endif\n\t\t\t\t\n\t\t\t#if !(defined(VFX_VARYING_PS_INPUTS)
      && defined(VFX_VARYING_POSCS))\n\t\t\t#error VFX_VARYING_PS_INPUTS, VFX_VARYING_POSCS
      and VFX_VARYING_UV must be defined.\n\t\t\t#endif\n\t\t\t\n\t\t\t#include \"Packages/com.unity.visualeffectgraph/Shaders/RenderPipeline/HDRP/VFXCommon.cginc\"\n\t\t\t#include
      \"Packages/com.unity.visualeffectgraph/Shaders/VFXCommon.cginc\"\n\t\t\t\n\n\t\t\tvoid
      Orient_0(inout float3 axisX, inout float3 axisY, inout float3 axisZ) /*mode:FaceCameraPlane
      */\n\t\t\t{\n\t\t\t    \n\t\t\t    float3x3 viewRot = GetVFXToViewRotMatrix();\n\t\t\t   
      axisX = viewRot[0].xyz;\n\t\t\t    axisY = viewRot[1].xyz;\n\t\t\t    #if VFX_LOCAL_SPACE
      // Need to remove potential scale in local transform\n\t\t\t    axisX = normalize(axisX);\n\t\t\t   
      axisY = normalize(axisY);\n\t\t\t    axisZ = cross(axisX,axisY);\n\t\t\t   
      #else\n\t\t\t    axisZ = -viewRot[2].xyz;\n\t\t\t    #endif\n\t\t\t    \n\t\t\t}\n\t\t\t\n\n\t\t\t\n\t\t\t#pragma
      vertex vert\n\t\t\tVFX_VARYING_PS_INPUTS vert(uint id : SV_VertexID, uint instanceID
      : SV_InstanceID)\n\t\t\t{\n\t\t\t#if VFX_PRIMITIVE_TRIANGLE\n\t\t\t\tuint index
      = id / 3;\n\t\t\t#elif VFX_PRIMITIVE_QUAD\n\t\t\t\tuint index = (id >> 2) +
      instanceID * 2048;\n\t\t\t#elif VFX_PRIMITIVE_OCTAGON\n\t\t\t\tuint index =
      (id >> 3) + instanceID * 1024;\n\t\t\t#endif\n\t\t\t\n\t\t\t\tVFX_VARYING_PS_INPUTS
      o = (VFX_VARYING_PS_INPUTS)0;\n\t\t\t\n\t\t\t\t\n\t\t\t\t\t\tuint deadCount
      = 0;\n\t\t\t\t\t\t#if USE_DEAD_LIST_COUNT\n\t\t\t\t\t\tdeadCount = deadListCount.Load(0);\n\t\t\t\t\t\t#endif\t\n\t\t\t\t\t\tif
      (index >= asuint(nbMax) - deadCount)\n\t\t\t\t\t\t#if USE_GEOMETRY_SHADER\n\t\t\t\t\t\t\treturn;
      // cull\n\t\t\t\t\t\t#else\n\t\t\t\t\t\t\treturn o; // cull\n\t\t\t\t\t\t#endif\n\t\t\t\t\t\t\n\t\t\t\t\t\t#if
      VFX_HAS_INDIRECT_DRAW\n\t\t\t\t\t\tindex = indirectBuffer[index];\n\t\t\t\t\t\tfloat3
      position = asfloat(attributeBuffer.Load3((index * 0x4 + 0x0) << 2));\n\t\t\t\t\t\tfloat3
      color = asfloat(attributeBuffer.Load3((index * 0x4 + 0x4000) << 2));\n\t\t\t\t\t\tfloat
      size = asfloat(attributeBuffer.Load((index * 0x4 + 0x4003) << 2));\n\t\t\t\t\t\tfloat
      alpha = (float)1;\n\t\t\t\t\t\tbool alive = (attributeBuffer.Load((index *
      0x1 + 0x9000) << 2));\n\t\t\t\t\t\tfloat3 axisX = float3(1,0,0);\n\t\t\t\t\t\tfloat3
      axisY = float3(0,1,0);\n\t\t\t\t\t\tfloat3 axisZ = float3(0,0,1);\n\t\t\t\t\t\tfloat
      angleX = (float)0;\n\t\t\t\t\t\tfloat angleY = (float)0;\n\t\t\t\t\t\tfloat
      angleZ = (float)0;\n\t\t\t\t\t\tfloat pivotX = (float)0;\n\t\t\t\t\t\tfloat
      pivotY = (float)0;\n\t\t\t\t\t\tfloat pivotZ = (float)0;\n\t\t\t\t\t\tfloat
      scaleX = (float)1;\n\t\t\t\t\t\tfloat scaleY = (float)1;\n\t\t\t\t\t\tfloat
      scaleZ = (float)1;\n\t\t\t\t\t\t\n\t\t\t\t\n\t\t\t\t\t\t#else\n\t\t\t\t\t\tbool
      alive = (attributeBuffer.Load((index * 0x1 + 0x9000) << 2));\n\t\t\t\t\t\t\n\t\t\t\t\n\t\t\t\t\t\tif
      (!alive)\n\t\t\t\t\t\t\treturn o;\n\t\t\t\t\t\t\t\n\t\t\t\t\t\tfloat3 position
      = asfloat(attributeBuffer.Load3((index * 0x4 + 0x0) << 2));\n\t\t\t\t\t\tfloat3
      color = asfloat(attributeBuffer.Load3((index * 0x4 + 0x4000) << 2));\n\t\t\t\t\t\tfloat
      size = asfloat(attributeBuffer.Load((index * 0x4 + 0x4003) << 2));\n\t\t\t\t\t\tfloat
      alpha = (float)1;\n\t\t\t\t\t\tfloat3 axisX = float3(1,0,0);\n\t\t\t\t\t\tfloat3
      axisY = float3(0,1,0);\n\t\t\t\t\t\tfloat3 axisZ = float3(0,0,1);\n\t\t\t\t\t\tfloat
      angleX = (float)0;\n\t\t\t\t\t\tfloat angleY = (float)0;\n\t\t\t\t\t\tfloat
      angleZ = (float)0;\n\t\t\t\t\t\tfloat pivotX = (float)0;\n\t\t\t\t\t\tfloat
      pivotY = (float)0;\n\t\t\t\t\t\tfloat pivotZ = (float)0;\n\t\t\t\t\t\tfloat
      scaleX = (float)1;\n\t\t\t\t\t\tfloat scaleY = (float)1;\n\t\t\t\t\t\tfloat
      scaleZ = (float)1;\n\t\t\t\t\t\t\n\t\t\t\t\n\t\t\t\t\t\t#endif\n\t\t\t\t\t\t\n\t\t\t\tOrient_0(
      /*inout */axisX,  /*inout */axisY,  /*inout */axisZ);\n\t\t\t\t\n\n\t\t\t\t\n\t\t\t\tif
      (!alive)\n\t\t\t\t\treturn o;\n\t\t\t\t\n\t\t\t#if VFX_PRIMITIVE_QUAD\n\t\t\t\n\t\t\t\to.VFX_VARYING_UV.x
      = float(id & 1);\n\t\t\t\to.VFX_VARYING_UV.y = float((id & 2) >> 1);\n\t\t\t\tconst
      float2 vOffsets = o.VFX_VARYING_UV.xy - 0.5f;\n\t\t\t\t\n\t\t\t#elif VFX_PRIMITIVE_TRIANGLE\n\t\t\t\n\t\t\t\tconst
      float2 kOffsets[] = {\n\t\t\t\t\tfloat2(-0.5f, \t-0.288675129413604736328125f),\n\t\t\t\t\tfloat2(0.0f,
      \t0.57735025882720947265625f),\n\t\t\t\t\tfloat2(0.5f,\t-0.288675129413604736328125f),\n\t\t\t\t};\n\t\t\t\t\n\t\t\t\tconst
      float kUVScale = 0.866025388240814208984375f;\n\t\t\t\t\n\t\t\t\tconst float2
      vOffsets = kOffsets[id % 3];\n\t\t\t\to.VFX_VARYING_UV.xy = (vOffsets * kUVScale)
      + 0.5f;\n\t\t\t\t\n\t\t\t#elif VFX_PRIMITIVE_OCTAGON\t\n\t\t\t\t\n\t\t\t\tconst
      float2 kUvs[8] = \n\t\t\t\t{\n\t\t\t\t\tfloat2(-0.5f,\t0.0f),\n\t\t\t\t\tfloat2(-0.5f,\t0.5f),\n\t\t\t\t\tfloat2(0.0f,\t0.5f),\n\t\t\t\t\tfloat2(0.5f,\t0.5f),\n\t\t\t\t\tfloat2(0.5f,\t0.0f),\n\t\t\t\t\tfloat2(0.5f,\t-0.5f),\n\t\t\t\t\tfloat2(0.0f,\t-0.5f),\n\t\t\t\t\tfloat2(-0.5f,\t-0.5f),\n\t\t\t\t};\n\t\t\t\t\n\t\t\t\t\n\t\t\t\tcropFactor
      = id & 1 ? 1.0f - cropFactor : 1.0f;\n\t\t\t\tconst float2 vOffsets = kUvs[id
      & 7] * cropFactor;\n\t\t\t\to.VFX_VARYING_UV.xy = vOffsets + 0.5f;\n\t\t\t\t\n\t\t\t#endif\n\t\t\t\t\n\t\t\t\t\n\t\t\t\t\t\tfloat3
      size3 = float3(size,size,size);\n\t\t\t\t\t\t#if VFX_USE_SCALEX_CURRENT\n\t\t\t\t\t\tsize3.x
      *= scaleX;\n\t\t\t\t\t\t#endif\n\t\t\t\t\t\t#if VFX_USE_SCALEY_CURRENT\n\t\t\t\t\t\tsize3.y
      *= scaleY;\n\t\t\t\t\t\t#endif\n\t\t\t\t\t\t#if VFX_USE_SCALEZ_CURRENT\n\t\t\t\t\t\tsize3.z
      *= scaleZ;\n\t\t\t\t\t\t#endif\n\t\t\t\t\t\t\n\t\t\t\t\n\t\t\t\tconst float4x4
      elementToVFX = GetElementToVFXMatrix(axisX,axisY,axisZ,float3(angleX,angleY,angleZ),float3(pivotX,pivotY,pivotZ),size3,position);\n\t\t\t\t\t 
      float3 vPos = mul(elementToVFX,float4(vOffsets,0.0f,1.0f)).xyz;\n\t\t\t\n\t\t\t\to.VFX_VARYING_POSCS
      = TransformPositionVFXToClip(vPos);\n\t\t\t\n\t\t\t\tfloat3 normalWS = normalize(TransformDirectionVFXToWorld(normalize(-transpose(elementToVFX)[2].xyz)));\n\t\t\t\t#ifdef
      VFX_VARYING_NORMAL\n\t\t\t\tfloat normalFlip = (size3.x * size3.y * size3.z)
      < 0 ? -1 : 1;\n\t\t\t\to.VFX_VARYING_NORMAL = normalFlip * normalWS;\n\t\t\t\t#endif\n\t\t\t\t#ifdef
      VFX_VARYING_TANGENT\n\t\t\t\to.VFX_VARYING_TANGENT = normalize(TransformDirectionVFXToWorld(normalize(transpose(elementToVFX)[0].xyz)));\n\t\t\t\t#endif\n\t\t\t\t#ifdef
      VFX_VARYING_BENTFACTORS\n\t\t\t\t\n\t\t\t\to.VFX_VARYING_BENTFACTORS = vOffsets
      * bentNormalFactor;\n\t\t\t\t#endif\n\t\t\t\n\t\t\t\t\n\t\t\t\t\t\t#if VFX_USE_COLOR_CURRENT
      && defined(VFX_VARYING_COLOR)\n\t\t\t\t\t\to.VFX_VARYING_COLOR = color;\n\t\t\t\t\t\t#endif\n\t\t\t\t\t\t#if
      VFX_USE_ALPHA_CURRENT && defined(VFX_VARYING_ALPHA) \n\t\t\t\t\t\to.VFX_VARYING_ALPHA
      = alpha;\n\t\t\t\t\t\t#endif\n\t\t\t\t\t\t\n\t\t\t\t\t\t\n\t\t\t\t\t\t#if USE_SOFT_PARTICLE
      && defined(VFX_VARYING_INVSOFTPARTICLEFADEDISTANCE)\n\t\t\t\t\t\t\n\t\t\t\t\t\to.VFX_VARYING_INVSOFTPARTICLEFADEDISTANCE
      = invSoftParticlesFadeDistance;\n\t\t\t\t\t\t#endif\n\t\t\t\t\t\t\n\t\t\t\t\t\t#if
      USE_ALPHA_TEST && defined(VFX_VARYING_ALPHATHRESHOLD)\n\t\t\t\t\t\t\n\t\t\t\t\t\to.VFX_VARYING_ALPHATHRESHOLD
      = alphaThreshold;\n\t\t\t\t\t\t#endif\n\t\t\t\t\t\t\n\t\t\t\t\t\t#if USE_UV_SCALE_BIAS\n\t\t\t\t\t\t\n\t\t\t\t\t\t\n\t\t\t\t\t\to.VFX_VARYING_UV.xy
      = o.VFX_VARYING_UV.xy * uvScale + uvBias;\n\t\t\t\t\t\t#endif\n\t\t\t\t\t\t\n\t\t\t\t\t\t#if
      defined(VFX_VARYING_POSWS)\n\t\t\t\t\t\to.VFX_VARYING_POSWS = TransformPositionVFXToWorld(vPos);\n\t\t\t\t\t\t#endif\n\t\t\t\t\t\t\n\t\t\t\t\t\t\n\t\t\t\t\n\t\t\t\t\n\t\t\t\t\t\t#if
      USE_FLIPBOOK\n\t\t\t\t\t\t\n\t\t\t\t\t\t\n\t\t\t\t\t\tVFXUVData uvData = GetUVData(flipBookSize,
      invFlipBookSize, o.VFX_VARYING_UV.xy, texIndex);\n\t\t\t\t\t\to.VFX_VARYING_UV.xy
      = uvData.uvs.xy;\n\t\t\t\t\t\t#if USE_FLIPBOOK_INTERPOLATION\n\t\t\t\t\t\to.VFX_VARYING_UV.zw
      = uvData.uvs.zw;\n\t\t\t\t\t\to.VFX_VARYING_FRAMEBLEND = uvData.blend;\n\t\t\t\t\t\t#if
      USE_FLIPBOOK_MOTIONVECTORS\n\t\t\t\t\t\t\n\t\t\t\t\t\to.VFX_VARYING_MOTIONVECTORSCALE
      = motionVectorScale * invFlipBookSize;\n\t\t\t\t\t\t#endif\n\t\t\t\t\t\t#endif\n\t\t\t\t\t\t#endif\n\t\t\t\t\t\t\n\t\t\t\n\t\t\t\t\n\t\t\t\n\t\t\t\treturn
      o;\n\t\t\t}\n\t\t\t\n\t\t\t\n\t\t\t\n\t\t\t\n\t\t\t\n\t\t\t\n\t\t\t#include
      \"Packages/com.unity.visualeffectgraph/Shaders/VFXCommonOutput.cginc\"\n\t\t\t\n\t\t\t\n\t\t\t\n\t\t\t\t\n\t\t\t#pragma
      fragment frag\n\t\t\tps_output frag(ps_input i)\n\t\t\t{\n\t\t\t\tps_output
      o = (ps_output)0;\n\t\t\t\tVFXTransformPSInputs(i);\n\t\t\t\n\t\t\t\t#define
      VFX_TEXTURE_COLOR VFXGetTextureColor(VFX_SAMPLER(mainTexture),i)\n\t\t\t\t\n\t\t\t\t\t\t\n\t\t\t\t\t\tfloat4
      color = VFXGetFragmentColor(i);\n\t\t\t\t\t\t\n\t\t\t\t\t\t#ifndef VFX_TEXTURE_COLOR\n\t\t\t\t\t\t\t#define
      VFX_TEXTURE_COLOR float4(1.0,1.0,1.0,1.0)\n\t\t\t\t\t\t#endif\n\t\t\t\t\t\t\n\t\t\t\t\t\t#if
      VFX_COLORMAPPING_DEFAULT\n\t\t\t\t\t\t\to.color = color * VFX_TEXTURE_COLOR;\n\t\t\t\t\t\t#endif\n\t\t\t\t\t\t\n\t\t\t\t\t\t#if
      VFX_COLORMAPPING_GRADIENTMAPPED\n\t\t\t\t\t\t\t\n\t\t\t\t\t\t\to.color = SampleGradient(gradient,
      VFX_TEXTURE_COLOR.a * color.a) * float4(color.rgb,1.0);\n\t\t\t\t\t\t#endif\n\t\t\t\t\t\t\n\t\t\t\t\t\t\n\t\t\n\t\t\t\to.color
      = VFXApplyPreExposure(o.color);\n\t\t\t\to.color = VFXApplyFog(o.color,i);\n\t\t\t\tVFXClipFragmentColor(o.color.a,i);\n\t\t\t\to.color.a
      = saturate(o.color.a);\n\t\t\t\treturn o;\n\t\t\t}\n\t\t\tENDHLSL\n\t\t}\n\t\t\n\n\t\t\n\t}\n}\n"
  - compute: 1
    name: '[System 1]CameraSort'
    source: "#pragma kernel CSMain\n#define NB_THREADS_PER_GROUP 64\n#define VFX_USE_POSITION_CURRENT
      1\n#define USE_DEAD_LIST_COUNT 1\n#define VFX_LOCAL_SPACE 1\n#include \"Packages/com.unity.visualeffectgraph/Shaders/RenderPipeline/HDRP/VFXDefines.hlsl\"\n\n\nCBUFFER_START(parameters)\n   
      float4x4 localToWorld;\nCBUFFER_END\n\n\n#include \"Packages/com.unity.visualeffectgraph/Shaders/Common/VFXCommonCompute.cginc\"\n#include
      \"Packages/com.unity.visualeffectgraph/Shaders/VFXCommon.cginc\"\n\n\n\nCBUFFER_START(params)\n   
      uint nbMax;\n    uint dispatchWidth;\nCBUFFER_END\n\nCBUFFER_START(cameraParams)\n   
      float3 cameraPosition;\nCBUFFER_END\n\nByteAddressBuffer attributeBuffer;\nStructuredBuffer<uint>
      inputBuffer;\n\n#if USE_DEAD_LIST_COUNT\nByteAddressBuffer deadListCount;\n#endif\n\nstruct
      Kvp\n{\n\tfloat sortKey;\n\tuint index;\n};\n\nRWStructuredBuffer<Kvp> outputBuffer;\n\n[numthreads(NB_THREADS_PER_GROUP,1,1)]\nvoid
      CSMain(uint3 groupId          : SV_GroupID,\n            uint3 groupThreadId   
      : SV_GroupThreadID)\n{\n\tuint threshold = nbMax;\n#if USE_DEAD_LIST_COUNT\n\tthreshold
      -= deadListCount.Load(0);\n#endif\n\tuint id = groupThreadId.x + groupId.x
      * NB_THREADS_PER_GROUP + groupId.y * dispatchWidth * NB_THREADS_PER_GROUP;\n\tif
      (id < threshold)\n\t{\n\t\tuint index = inputBuffer[id];\n\t\tfloat3 position
      = asfloat(attributeBuffer.Load3((index * 0x4 + 0x0) << 2));\n\t\t\n\n\t\t\n#if
      VFX_LOCAL_SPACE\n\t\tfloat3 wPos = mul(localToWorld,float4(position,1.0f)).xyz;\n#else\n\t\tfloat3
      wPos = position;\n#endif\n\t\tfloat3 camToPos = wPos - cameraPosition;\n\t\t\n\t\tKvp
      kvp;\n\t\tkvp.sortKey = dot(camToPos,camToPos); // sqr distance to the camera\n\t\tkvp.index
      = index;\n\n\t\toutputBuffer[id] = kvp;\n\t}\n}\n"
>>>>>>> 4ae4efbc
  m_Infos:
    m_Expressions:
      m_Expressions: []
      m_NeedsLocalToWorld: 0
      m_NeedsWorldToLocal: 0
      m_NeededMainCameraBuffers: 0
    m_PropertySheet:
      m_Float:
        m_Array: []
      m_Vector2f:
        m_Array: []
      m_Vector3f:
        m_Array: []
      m_Vector4f:
        m_Array: []
      m_Uint:
        m_Array: []
      m_Int:
        m_Array: []
      m_Matrix4x4f:
        m_Array: []
      m_AnimationCurve:
        m_Array: []
      m_Gradient:
        m_Array: []
      m_NamedObject:
        m_Array: []
      m_Bool:
        m_Array: []
    m_ExposedExpressions: []
    m_Buffers: []
    m_TemporaryBuffers: []
    m_CPUBuffers: []
    m_Events: []
    m_RuntimeVersion: 10
    m_RendererSettings:
      motionVectorGenerationMode: 0
      shadowCastingMode: 0
      receiveShadows: 0
      reflectionProbeUsage: 0
      lightProbeUsage: 0
    m_CullingFlags: 3
    m_UpdateMode: 0
    m_PreWarmDeltaTime: 0.05
    m_PreWarmStepCount: 0
  m_Systems: []
--- !u!114 &8926484042661614576
MonoBehaviour:
  m_ObjectHideFlags: 0
  m_CorrespondingSourceObject: {fileID: 0}
  m_PrefabInstance: {fileID: 0}
  m_PrefabAsset: {fileID: 0}
  m_GameObject: {fileID: 0}
  m_Enabled: 1
  m_EditorHideFlags: 0
  m_Script: {fileID: 11500000, guid: 60fff265f139e2a4194a44c2bac41757, type: 3}
  m_Name: 
  m_EditorClassIdentifier: 
  m_Parent: {fileID: 114321880602176446}
  m_Children: []
  m_UIPosition: {x: 0, y: 153}
  m_UICollapsed: 0
  m_UISuperCollapsed: 0
  m_InputSlots:
  - {fileID: 8926484042661614577}
  - {fileID: 8926484042661614579}
  - {fileID: 8926484042661614583}
  m_OutputSlots: []
  m_Disabled: 0
  attribute: color
  Composition: 0
  SampleMode: 2
  channels: 6
--- !u!114 &8926484042661614577
MonoBehaviour:
  m_ObjectHideFlags: 0
  m_CorrespondingSourceObject: {fileID: 0}
  m_PrefabInstance: {fileID: 0}
  m_PrefabAsset: {fileID: 0}
  m_GameObject: {fileID: 0}
  m_Enabled: 1
  m_EditorHideFlags: 0
  m_Script: {fileID: 11500000, guid: 70a331b1d86cc8d4aa106ccbe0da5852, type: 3}
  m_Name: 
  m_EditorClassIdentifier: 
  m_Parent: {fileID: 0}
  m_Children: []
  m_UIPosition: {x: 0, y: 0}
  m_UICollapsed: 1
  m_UISuperCollapsed: 0
  m_MasterSlot: {fileID: 8926484042661614577}
  m_MasterData:
    m_Owner: {fileID: 8926484042661614576}
    m_Value:
      m_Type:
        m_SerializableType: UnityEngine.Texture2D, UnityEngine.CoreModule, Version=0.0.0.0,
          Culture=neutral, PublicKeyToken=null
      m_SerializableObject: '{"obj":{"fileID":2800000,"guid":"1d8481de16af723418a688958c41224b","type":3}}'
    m_Space: 2147483647
  m_Property:
    name: attributeMap
    m_serializedType:
      m_SerializableType: UnityEngine.Texture2D, UnityEngine.CoreModule, Version=0.0.0.0,
        Culture=neutral, PublicKeyToken=null
    attributes:
    - m_Type: 3
      m_Min: -Infinity
      m_Max: Infinity
      m_Tooltip: AttributeMap texture to read attributes from
      m_Regex: 
      m_RegexMaxLength: 0
  m_Direction: 0
  m_LinkedSlots:
  - {fileID: 8926484042661614635}
--- !u!114 &8926484042661614579
MonoBehaviour:
  m_ObjectHideFlags: 0
  m_CorrespondingSourceObject: {fileID: 0}
  m_PrefabInstance: {fileID: 0}
  m_PrefabAsset: {fileID: 0}
  m_GameObject: {fileID: 0}
  m_Enabled: 1
  m_EditorHideFlags: 0
  m_Script: {fileID: 11500000, guid: ac39bd03fca81b849929b9c966f1836a, type: 3}
  m_Name: 
  m_EditorClassIdentifier: 
  m_Parent: {fileID: 0}
  m_Children:
  - {fileID: 8926484042661614580}
  - {fileID: 8926484042661614581}
  - {fileID: 8926484042661614582}
  m_UIPosition: {x: 0, y: 0}
  m_UICollapsed: 1
  m_UISuperCollapsed: 0
  m_MasterSlot: {fileID: 8926484042661614579}
  m_MasterData:
    m_Owner: {fileID: 8926484042661614576}
    m_Value:
      m_Type:
        m_SerializableType: UnityEngine.Vector3, UnityEngine.CoreModule, Version=0.0.0.0,
          Culture=neutral, PublicKeyToken=null
      m_SerializableObject: '{"x":0.0,"y":0.0,"z":0.0}'
    m_Space: 2147483647
  m_Property:
    name: valueBias
    m_serializedType:
      m_SerializableType: UnityEngine.Vector3, UnityEngine.CoreModule, Version=0.0.0.0,
        Culture=neutral, PublicKeyToken=null
    attributes:
    - m_Type: 3
      m_Min: -Infinity
      m_Max: Infinity
      m_Tooltip: Bias Applied to the read Vector3 value
      m_Regex: 
      m_RegexMaxLength: 0
  m_Direction: 0
  m_LinkedSlots: []
--- !u!114 &8926484042661614580
MonoBehaviour:
  m_ObjectHideFlags: 0
  m_CorrespondingSourceObject: {fileID: 0}
  m_PrefabInstance: {fileID: 0}
  m_PrefabAsset: {fileID: 0}
  m_GameObject: {fileID: 0}
  m_Enabled: 1
  m_EditorHideFlags: 0
  m_Script: {fileID: 11500000, guid: f780aa281814f9842a7c076d436932e7, type: 3}
  m_Name: 
  m_EditorClassIdentifier: 
  m_Parent: {fileID: 8926484042661614579}
  m_Children: []
  m_UIPosition: {x: 0, y: 0}
  m_UICollapsed: 1
  m_UISuperCollapsed: 0
  m_MasterSlot: {fileID: 8926484042661614579}
  m_MasterData:
    m_Owner: {fileID: 0}
    m_Value:
      m_Type:
        m_SerializableType: 
      m_SerializableObject: 
    m_Space: 2147483647
  m_Property:
    name: x
    m_serializedType:
      m_SerializableType: System.Single, mscorlib, Version=4.0.0.0, Culture=neutral,
        PublicKeyToken=b77a5c561934e089
    attributes: []
  m_Direction: 0
  m_LinkedSlots: []
--- !u!114 &8926484042661614581
MonoBehaviour:
  m_ObjectHideFlags: 0
  m_CorrespondingSourceObject: {fileID: 0}
  m_PrefabInstance: {fileID: 0}
  m_PrefabAsset: {fileID: 0}
  m_GameObject: {fileID: 0}
  m_Enabled: 1
  m_EditorHideFlags: 0
  m_Script: {fileID: 11500000, guid: f780aa281814f9842a7c076d436932e7, type: 3}
  m_Name: 
  m_EditorClassIdentifier: 
  m_Parent: {fileID: 8926484042661614579}
  m_Children: []
  m_UIPosition: {x: 0, y: 0}
  m_UICollapsed: 1
  m_UISuperCollapsed: 0
  m_MasterSlot: {fileID: 8926484042661614579}
  m_MasterData:
    m_Owner: {fileID: 0}
    m_Value:
      m_Type:
        m_SerializableType: 
      m_SerializableObject: 
    m_Space: 2147483647
  m_Property:
    name: y
    m_serializedType:
      m_SerializableType: System.Single, mscorlib, Version=4.0.0.0, Culture=neutral,
        PublicKeyToken=b77a5c561934e089
    attributes: []
  m_Direction: 0
  m_LinkedSlots: []
--- !u!114 &8926484042661614582
MonoBehaviour:
  m_ObjectHideFlags: 0
  m_CorrespondingSourceObject: {fileID: 0}
  m_PrefabInstance: {fileID: 0}
  m_PrefabAsset: {fileID: 0}
  m_GameObject: {fileID: 0}
  m_Enabled: 1
  m_EditorHideFlags: 0
  m_Script: {fileID: 11500000, guid: f780aa281814f9842a7c076d436932e7, type: 3}
  m_Name: 
  m_EditorClassIdentifier: 
  m_Parent: {fileID: 8926484042661614579}
  m_Children: []
  m_UIPosition: {x: 0, y: 0}
  m_UICollapsed: 1
  m_UISuperCollapsed: 0
  m_MasterSlot: {fileID: 8926484042661614579}
  m_MasterData:
    m_Owner: {fileID: 0}
    m_Value:
      m_Type:
        m_SerializableType: 
      m_SerializableObject: 
    m_Space: 2147483647
  m_Property:
    name: z
    m_serializedType:
      m_SerializableType: System.Single, mscorlib, Version=4.0.0.0, Culture=neutral,
        PublicKeyToken=b77a5c561934e089
    attributes: []
  m_Direction: 0
  m_LinkedSlots: []
--- !u!114 &8926484042661614583
MonoBehaviour:
  m_ObjectHideFlags: 0
  m_CorrespondingSourceObject: {fileID: 0}
  m_PrefabInstance: {fileID: 0}
  m_PrefabAsset: {fileID: 0}
  m_GameObject: {fileID: 0}
  m_Enabled: 1
  m_EditorHideFlags: 0
  m_Script: {fileID: 11500000, guid: ac39bd03fca81b849929b9c966f1836a, type: 3}
  m_Name: 
  m_EditorClassIdentifier: 
  m_Parent: {fileID: 0}
  m_Children:
  - {fileID: 8926484042661614584}
  - {fileID: 8926484042661614585}
  - {fileID: 8926484042661614586}
  m_UIPosition: {x: 0, y: 0}
  m_UICollapsed: 1
  m_UISuperCollapsed: 0
  m_MasterSlot: {fileID: 8926484042661614583}
  m_MasterData:
    m_Owner: {fileID: 8926484042661614576}
    m_Value:
      m_Type:
        m_SerializableType: UnityEngine.Vector3, UnityEngine.CoreModule, Version=0.0.0.0,
          Culture=neutral, PublicKeyToken=null
      m_SerializableObject: '{"x":2.0,"y":2.0,"z":6.0}'
    m_Space: 2147483647
  m_Property:
    name: valueScale
    m_serializedType:
      m_SerializableType: UnityEngine.Vector3, UnityEngine.CoreModule, Version=0.0.0.0,
        Culture=neutral, PublicKeyToken=null
    attributes:
    - m_Type: 3
      m_Min: -Infinity
      m_Max: Infinity
      m_Tooltip: Scale Applied to the read Vector3 value
      m_Regex: 
      m_RegexMaxLength: 0
  m_Direction: 0
  m_LinkedSlots: []
--- !u!114 &8926484042661614584
MonoBehaviour:
  m_ObjectHideFlags: 0
  m_CorrespondingSourceObject: {fileID: 0}
  m_PrefabInstance: {fileID: 0}
  m_PrefabAsset: {fileID: 0}
  m_GameObject: {fileID: 0}
  m_Enabled: 1
  m_EditorHideFlags: 0
  m_Script: {fileID: 11500000, guid: f780aa281814f9842a7c076d436932e7, type: 3}
  m_Name: 
  m_EditorClassIdentifier: 
  m_Parent: {fileID: 8926484042661614583}
  m_Children: []
  m_UIPosition: {x: 0, y: 0}
  m_UICollapsed: 1
  m_UISuperCollapsed: 0
  m_MasterSlot: {fileID: 8926484042661614583}
  m_MasterData:
    m_Owner: {fileID: 0}
    m_Value:
      m_Type:
        m_SerializableType: 
      m_SerializableObject: 
    m_Space: 2147483647
  m_Property:
    name: x
    m_serializedType:
      m_SerializableType: System.Single, mscorlib, Version=4.0.0.0, Culture=neutral,
        PublicKeyToken=b77a5c561934e089
    attributes: []
  m_Direction: 0
  m_LinkedSlots: []
--- !u!114 &8926484042661614585
MonoBehaviour:
  m_ObjectHideFlags: 0
  m_CorrespondingSourceObject: {fileID: 0}
  m_PrefabInstance: {fileID: 0}
  m_PrefabAsset: {fileID: 0}
  m_GameObject: {fileID: 0}
  m_Enabled: 1
  m_EditorHideFlags: 0
  m_Script: {fileID: 11500000, guid: f780aa281814f9842a7c076d436932e7, type: 3}
  m_Name: 
  m_EditorClassIdentifier: 
  m_Parent: {fileID: 8926484042661614583}
  m_Children: []
  m_UIPosition: {x: 0, y: 0}
  m_UICollapsed: 1
  m_UISuperCollapsed: 0
  m_MasterSlot: {fileID: 8926484042661614583}
  m_MasterData:
    m_Owner: {fileID: 0}
    m_Value:
      m_Type:
        m_SerializableType: 
      m_SerializableObject: 
    m_Space: 2147483647
  m_Property:
    name: y
    m_serializedType:
      m_SerializableType: System.Single, mscorlib, Version=4.0.0.0, Culture=neutral,
        PublicKeyToken=b77a5c561934e089
    attributes: []
  m_Direction: 0
  m_LinkedSlots: []
--- !u!114 &8926484042661614586
MonoBehaviour:
  m_ObjectHideFlags: 0
  m_CorrespondingSourceObject: {fileID: 0}
  m_PrefabInstance: {fileID: 0}
  m_PrefabAsset: {fileID: 0}
  m_GameObject: {fileID: 0}
  m_Enabled: 1
  m_EditorHideFlags: 0
  m_Script: {fileID: 11500000, guid: f780aa281814f9842a7c076d436932e7, type: 3}
  m_Name: 
  m_EditorClassIdentifier: 
  m_Parent: {fileID: 8926484042661614583}
  m_Children: []
  m_UIPosition: {x: 0, y: 0}
  m_UICollapsed: 1
  m_UISuperCollapsed: 0
  m_MasterSlot: {fileID: 8926484042661614583}
  m_MasterData:
    m_Owner: {fileID: 0}
    m_Value:
      m_Type:
        m_SerializableType: 
      m_SerializableObject: 
    m_Space: 2147483647
  m_Property:
    name: z
    m_serializedType:
      m_SerializableType: System.Single, mscorlib, Version=4.0.0.0, Culture=neutral,
        PublicKeyToken=b77a5c561934e089
    attributes: []
  m_Direction: 0
  m_LinkedSlots: []
--- !u!114 &8926484042661614588
MonoBehaviour:
  m_ObjectHideFlags: 0
  m_CorrespondingSourceObject: {fileID: 0}
  m_PrefabInstance: {fileID: 0}
  m_PrefabAsset: {fileID: 0}
  m_GameObject: {fileID: 0}
  m_Enabled: 1
  m_EditorHideFlags: 0
  m_Script: {fileID: 11500000, guid: a971fa2e110a0ac42ac1d8dae408704b, type: 3}
  m_Name: 
  m_EditorClassIdentifier: 
  m_Parent: {fileID: 114321880602176446}
  m_Children: []
  m_UIPosition: {x: 0, y: 153}
  m_UICollapsed: 0
  m_UISuperCollapsed: 0
  m_InputSlots:
  - {fileID: 8926484042661614636}
  m_OutputSlots: []
  m_Disabled: 0
  attribute: position
  Composition: 0
  Source: 0
  Random: 0
  channels: 6
--- !u!114 &8926484042661614593
MonoBehaviour:
  m_ObjectHideFlags: 0
  m_CorrespondingSourceObject: {fileID: 0}
  m_PrefabInstance: {fileID: 0}
  m_PrefabAsset: {fileID: 0}
  m_GameObject: {fileID: 0}
  m_Enabled: 1
  m_EditorHideFlags: 0
  m_Script: {fileID: 11500000, guid: f0fd9aaa5acbd6447be250d361ee1b17, type: 3}
  m_Name: 
  m_EditorClassIdentifier: 
  m_Parent: {fileID: 114433451267638588}
  m_Children: []
  m_UIPosition: {x: 301, y: 703}
  m_UICollapsed: 0
  m_UISuperCollapsed: 0
  m_InputSlots:
  - {fileID: 8926484042661614594}
  - {fileID: 8926484042661614607}
  m_OutputSlots:
  - {fileID: 8926484042661614612}
--- !u!114 &8926484042661614594
MonoBehaviour:
  m_ObjectHideFlags: 0
  m_CorrespondingSourceObject: {fileID: 0}
  m_PrefabInstance: {fileID: 0}
  m_PrefabAsset: {fileID: 0}
  m_GameObject: {fileID: 0}
  m_Enabled: 1
  m_EditorHideFlags: 0
  m_Script: {fileID: 11500000, guid: 3e3f628d80ffceb489beac74258f9cf7, type: 3}
  m_Name: 
  m_EditorClassIdentifier: 
  m_Parent: {fileID: 0}
  m_Children:
  - {fileID: 8926484042661614595}
  - {fileID: 8926484042661614599}
  - {fileID: 8926484042661614603}
  m_UIPosition: {x: 0, y: 0}
  m_UICollapsed: 0
  m_UISuperCollapsed: 0
  m_MasterSlot: {fileID: 8926484042661614594}
  m_MasterData:
    m_Owner: {fileID: 8926484042661614593}
    m_Value:
      m_Type:
        m_SerializableType: UnityEditor.VFX.Transform, Unity.VisualEffectGraph.Editor,
          Version=0.0.0.0, Culture=neutral, PublicKeyToken=null
      m_SerializableObject: '{"position":{"x":0.0,"y":0.0,"z":0.0},"angles":{"x":-90.0,"y":0.0,"z":0.0},"scale":{"x":-1.0,"y":1.0,"z":1.0}}'
    m_Space: 0
  m_Property:
    name: transform
    m_serializedType:
      m_SerializableType: UnityEditor.VFX.Transform, Unity.VisualEffectGraph.Editor,
        Version=0.0.0.0, Culture=neutral, PublicKeyToken=null
    attributes:
    - m_Type: 3
      m_Min: -Infinity
      m_Max: Infinity
      m_Tooltip: The transform.
      m_Regex: 
      m_RegexMaxLength: 0
  m_Direction: 0
  m_LinkedSlots: []
--- !u!114 &8926484042661614595
MonoBehaviour:
  m_ObjectHideFlags: 0
  m_CorrespondingSourceObject: {fileID: 0}
  m_PrefabInstance: {fileID: 0}
  m_PrefabAsset: {fileID: 0}
  m_GameObject: {fileID: 0}
  m_Enabled: 1
  m_EditorHideFlags: 0
  m_Script: {fileID: 11500000, guid: ac39bd03fca81b849929b9c966f1836a, type: 3}
  m_Name: 
  m_EditorClassIdentifier: 
  m_Parent: {fileID: 8926484042661614594}
  m_Children:
  - {fileID: 8926484042661614596}
  - {fileID: 8926484042661614597}
  - {fileID: 8926484042661614598}
  m_UIPosition: {x: 0, y: 0}
  m_UICollapsed: 1
  m_UISuperCollapsed: 0
  m_MasterSlot: {fileID: 8926484042661614594}
  m_MasterData:
    m_Owner: {fileID: 0}
    m_Value:
      m_Type:
        m_SerializableType: 
      m_SerializableObject: 
    m_Space: 2147483647
  m_Property:
    name: position
    m_serializedType:
      m_SerializableType: UnityEngine.Vector3, UnityEngine.CoreModule, Version=0.0.0.0,
        Culture=neutral, PublicKeyToken=null
    attributes:
    - m_Type: 3
      m_Min: -Infinity
      m_Max: Infinity
      m_Tooltip: The transform position.
      m_Regex: 
      m_RegexMaxLength: 0
  m_Direction: 0
  m_LinkedSlots: []
--- !u!114 &8926484042661614596
MonoBehaviour:
  m_ObjectHideFlags: 0
  m_CorrespondingSourceObject: {fileID: 0}
  m_PrefabInstance: {fileID: 0}
  m_PrefabAsset: {fileID: 0}
  m_GameObject: {fileID: 0}
  m_Enabled: 1
  m_EditorHideFlags: 0
  m_Script: {fileID: 11500000, guid: f780aa281814f9842a7c076d436932e7, type: 3}
  m_Name: 
  m_EditorClassIdentifier: 
  m_Parent: {fileID: 8926484042661614595}
  m_Children: []
  m_UIPosition: {x: 0, y: 0}
  m_UICollapsed: 1
  m_UISuperCollapsed: 0
  m_MasterSlot: {fileID: 8926484042661614594}
  m_MasterData:
    m_Owner: {fileID: 0}
    m_Value:
      m_Type:
        m_SerializableType: 
      m_SerializableObject: 
    m_Space: 2147483647
  m_Property:
    name: x
    m_serializedType:
      m_SerializableType: System.Single, mscorlib, Version=4.0.0.0, Culture=neutral,
        PublicKeyToken=b77a5c561934e089
    attributes: []
  m_Direction: 0
  m_LinkedSlots: []
--- !u!114 &8926484042661614597
MonoBehaviour:
  m_ObjectHideFlags: 0
  m_CorrespondingSourceObject: {fileID: 0}
  m_PrefabInstance: {fileID: 0}
  m_PrefabAsset: {fileID: 0}
  m_GameObject: {fileID: 0}
  m_Enabled: 1
  m_EditorHideFlags: 0
  m_Script: {fileID: 11500000, guid: f780aa281814f9842a7c076d436932e7, type: 3}
  m_Name: 
  m_EditorClassIdentifier: 
  m_Parent: {fileID: 8926484042661614595}
  m_Children: []
  m_UIPosition: {x: 0, y: 0}
  m_UICollapsed: 1
  m_UISuperCollapsed: 0
  m_MasterSlot: {fileID: 8926484042661614594}
  m_MasterData:
    m_Owner: {fileID: 0}
    m_Value:
      m_Type:
        m_SerializableType: 
      m_SerializableObject: 
    m_Space: 2147483647
  m_Property:
    name: y
    m_serializedType:
      m_SerializableType: System.Single, mscorlib, Version=4.0.0.0, Culture=neutral,
        PublicKeyToken=b77a5c561934e089
    attributes: []
  m_Direction: 0
  m_LinkedSlots: []
--- !u!114 &8926484042661614598
MonoBehaviour:
  m_ObjectHideFlags: 0
  m_CorrespondingSourceObject: {fileID: 0}
  m_PrefabInstance: {fileID: 0}
  m_PrefabAsset: {fileID: 0}
  m_GameObject: {fileID: 0}
  m_Enabled: 1
  m_EditorHideFlags: 0
  m_Script: {fileID: 11500000, guid: f780aa281814f9842a7c076d436932e7, type: 3}
  m_Name: 
  m_EditorClassIdentifier: 
  m_Parent: {fileID: 8926484042661614595}
  m_Children: []
  m_UIPosition: {x: 0, y: 0}
  m_UICollapsed: 1
  m_UISuperCollapsed: 0
  m_MasterSlot: {fileID: 8926484042661614594}
  m_MasterData:
    m_Owner: {fileID: 0}
    m_Value:
      m_Type:
        m_SerializableType: 
      m_SerializableObject: 
    m_Space: 2147483647
  m_Property:
    name: z
    m_serializedType:
      m_SerializableType: System.Single, mscorlib, Version=4.0.0.0, Culture=neutral,
        PublicKeyToken=b77a5c561934e089
    attributes: []
  m_Direction: 0
  m_LinkedSlots: []
--- !u!114 &8926484042661614599
MonoBehaviour:
  m_ObjectHideFlags: 0
  m_CorrespondingSourceObject: {fileID: 0}
  m_PrefabInstance: {fileID: 0}
  m_PrefabAsset: {fileID: 0}
  m_GameObject: {fileID: 0}
  m_Enabled: 1
  m_EditorHideFlags: 0
  m_Script: {fileID: 11500000, guid: ac39bd03fca81b849929b9c966f1836a, type: 3}
  m_Name: 
  m_EditorClassIdentifier: 
  m_Parent: {fileID: 8926484042661614594}
  m_Children:
  - {fileID: 8926484042661614600}
  - {fileID: 8926484042661614601}
  - {fileID: 8926484042661614602}
  m_UIPosition: {x: 0, y: 0}
  m_UICollapsed: 1
  m_UISuperCollapsed: 0
  m_MasterSlot: {fileID: 8926484042661614594}
  m_MasterData:
    m_Owner: {fileID: 0}
    m_Value:
      m_Type:
        m_SerializableType: 
      m_SerializableObject: 
    m_Space: 2147483647
  m_Property:
    name: angles
    m_serializedType:
      m_SerializableType: UnityEngine.Vector3, UnityEngine.CoreModule, Version=0.0.0.0,
        Culture=neutral, PublicKeyToken=null
    attributes:
    - m_Type: 4
      m_Min: -Infinity
      m_Max: Infinity
      m_Tooltip: 
      m_Regex: 
      m_RegexMaxLength: 0
    - m_Type: 3
      m_Min: -Infinity
      m_Max: Infinity
      m_Tooltip: The euler angles of the transform.
      m_Regex: 
      m_RegexMaxLength: 0
  m_Direction: 0
  m_LinkedSlots: []
--- !u!114 &8926484042661614600
MonoBehaviour:
  m_ObjectHideFlags: 0
  m_CorrespondingSourceObject: {fileID: 0}
  m_PrefabInstance: {fileID: 0}
  m_PrefabAsset: {fileID: 0}
  m_GameObject: {fileID: 0}
  m_Enabled: 1
  m_EditorHideFlags: 0
  m_Script: {fileID: 11500000, guid: f780aa281814f9842a7c076d436932e7, type: 3}
  m_Name: 
  m_EditorClassIdentifier: 
  m_Parent: {fileID: 8926484042661614599}
  m_Children: []
  m_UIPosition: {x: 0, y: 0}
  m_UICollapsed: 1
  m_UISuperCollapsed: 0
  m_MasterSlot: {fileID: 8926484042661614594}
  m_MasterData:
    m_Owner: {fileID: 0}
    m_Value:
      m_Type:
        m_SerializableType: 
      m_SerializableObject: 
    m_Space: 2147483647
  m_Property:
    name: x
    m_serializedType:
      m_SerializableType: System.Single, mscorlib, Version=4.0.0.0, Culture=neutral,
        PublicKeyToken=b77a5c561934e089
    attributes: []
  m_Direction: 0
  m_LinkedSlots: []
--- !u!114 &8926484042661614601
MonoBehaviour:
  m_ObjectHideFlags: 0
  m_CorrespondingSourceObject: {fileID: 0}
  m_PrefabInstance: {fileID: 0}
  m_PrefabAsset: {fileID: 0}
  m_GameObject: {fileID: 0}
  m_Enabled: 1
  m_EditorHideFlags: 0
  m_Script: {fileID: 11500000, guid: f780aa281814f9842a7c076d436932e7, type: 3}
  m_Name: 
  m_EditorClassIdentifier: 
  m_Parent: {fileID: 8926484042661614599}
  m_Children: []
  m_UIPosition: {x: 0, y: 0}
  m_UICollapsed: 1
  m_UISuperCollapsed: 0
  m_MasterSlot: {fileID: 8926484042661614594}
  m_MasterData:
    m_Owner: {fileID: 0}
    m_Value:
      m_Type:
        m_SerializableType: 
      m_SerializableObject: 
    m_Space: 2147483647
  m_Property:
    name: y
    m_serializedType:
      m_SerializableType: System.Single, mscorlib, Version=4.0.0.0, Culture=neutral,
        PublicKeyToken=b77a5c561934e089
    attributes: []
  m_Direction: 0
  m_LinkedSlots: []
--- !u!114 &8926484042661614602
MonoBehaviour:
  m_ObjectHideFlags: 0
  m_CorrespondingSourceObject: {fileID: 0}
  m_PrefabInstance: {fileID: 0}
  m_PrefabAsset: {fileID: 0}
  m_GameObject: {fileID: 0}
  m_Enabled: 1
  m_EditorHideFlags: 0
  m_Script: {fileID: 11500000, guid: f780aa281814f9842a7c076d436932e7, type: 3}
  m_Name: 
  m_EditorClassIdentifier: 
  m_Parent: {fileID: 8926484042661614599}
  m_Children: []
  m_UIPosition: {x: 0, y: 0}
  m_UICollapsed: 1
  m_UISuperCollapsed: 0
  m_MasterSlot: {fileID: 8926484042661614594}
  m_MasterData:
    m_Owner: {fileID: 0}
    m_Value:
      m_Type:
        m_SerializableType: 
      m_SerializableObject: 
    m_Space: 2147483647
  m_Property:
    name: z
    m_serializedType:
      m_SerializableType: System.Single, mscorlib, Version=4.0.0.0, Culture=neutral,
        PublicKeyToken=b77a5c561934e089
    attributes: []
  m_Direction: 0
  m_LinkedSlots: []
--- !u!114 &8926484042661614603
MonoBehaviour:
  m_ObjectHideFlags: 0
  m_CorrespondingSourceObject: {fileID: 0}
  m_PrefabInstance: {fileID: 0}
  m_PrefabAsset: {fileID: 0}
  m_GameObject: {fileID: 0}
  m_Enabled: 1
  m_EditorHideFlags: 0
  m_Script: {fileID: 11500000, guid: ac39bd03fca81b849929b9c966f1836a, type: 3}
  m_Name: 
  m_EditorClassIdentifier: 
  m_Parent: {fileID: 8926484042661614594}
  m_Children:
  - {fileID: 8926484042661614604}
  - {fileID: 8926484042661614605}
  - {fileID: 8926484042661614606}
  m_UIPosition: {x: 0, y: 0}
  m_UICollapsed: 1
  m_UISuperCollapsed: 0
  m_MasterSlot: {fileID: 8926484042661614594}
  m_MasterData:
    m_Owner: {fileID: 0}
    m_Value:
      m_Type:
        m_SerializableType: 
      m_SerializableObject: 
    m_Space: 2147483647
  m_Property:
    name: scale
    m_serializedType:
      m_SerializableType: UnityEngine.Vector3, UnityEngine.CoreModule, Version=0.0.0.0,
        Culture=neutral, PublicKeyToken=null
    attributes:
    - m_Type: 3
      m_Min: -Infinity
      m_Max: Infinity
      m_Tooltip: The scale of the transform along each axis.
      m_Regex: 
      m_RegexMaxLength: 0
  m_Direction: 0
  m_LinkedSlots: []
--- !u!114 &8926484042661614604
MonoBehaviour:
  m_ObjectHideFlags: 0
  m_CorrespondingSourceObject: {fileID: 0}
  m_PrefabInstance: {fileID: 0}
  m_PrefabAsset: {fileID: 0}
  m_GameObject: {fileID: 0}
  m_Enabled: 1
  m_EditorHideFlags: 0
  m_Script: {fileID: 11500000, guid: f780aa281814f9842a7c076d436932e7, type: 3}
  m_Name: 
  m_EditorClassIdentifier: 
  m_Parent: {fileID: 8926484042661614603}
  m_Children: []
  m_UIPosition: {x: 0, y: 0}
  m_UICollapsed: 1
  m_UISuperCollapsed: 0
  m_MasterSlot: {fileID: 8926484042661614594}
  m_MasterData:
    m_Owner: {fileID: 0}
    m_Value:
      m_Type:
        m_SerializableType: 
      m_SerializableObject: 
    m_Space: 2147483647
  m_Property:
    name: x
    m_serializedType:
      m_SerializableType: System.Single, mscorlib, Version=4.0.0.0, Culture=neutral,
        PublicKeyToken=b77a5c561934e089
    attributes: []
  m_Direction: 0
  m_LinkedSlots: []
--- !u!114 &8926484042661614605
MonoBehaviour:
  m_ObjectHideFlags: 0
  m_CorrespondingSourceObject: {fileID: 0}
  m_PrefabInstance: {fileID: 0}
  m_PrefabAsset: {fileID: 0}
  m_GameObject: {fileID: 0}
  m_Enabled: 1
  m_EditorHideFlags: 0
  m_Script: {fileID: 11500000, guid: f780aa281814f9842a7c076d436932e7, type: 3}
  m_Name: 
  m_EditorClassIdentifier: 
  m_Parent: {fileID: 8926484042661614603}
  m_Children: []
  m_UIPosition: {x: 0, y: 0}
  m_UICollapsed: 1
  m_UISuperCollapsed: 0
  m_MasterSlot: {fileID: 8926484042661614594}
  m_MasterData:
    m_Owner: {fileID: 0}
    m_Value:
      m_Type:
        m_SerializableType: 
      m_SerializableObject: 
    m_Space: 2147483647
  m_Property:
    name: y
    m_serializedType:
      m_SerializableType: System.Single, mscorlib, Version=4.0.0.0, Culture=neutral,
        PublicKeyToken=b77a5c561934e089
    attributes: []
  m_Direction: 0
  m_LinkedSlots: []
--- !u!114 &8926484042661614606
MonoBehaviour:
  m_ObjectHideFlags: 0
  m_CorrespondingSourceObject: {fileID: 0}
  m_PrefabInstance: {fileID: 0}
  m_PrefabAsset: {fileID: 0}
  m_GameObject: {fileID: 0}
  m_Enabled: 1
  m_EditorHideFlags: 0
  m_Script: {fileID: 11500000, guid: f780aa281814f9842a7c076d436932e7, type: 3}
  m_Name: 
  m_EditorClassIdentifier: 
  m_Parent: {fileID: 8926484042661614603}
  m_Children: []
  m_UIPosition: {x: 0, y: 0}
  m_UICollapsed: 1
  m_UISuperCollapsed: 0
  m_MasterSlot: {fileID: 8926484042661614594}
  m_MasterData:
    m_Owner: {fileID: 0}
    m_Value:
      m_Type:
        m_SerializableType: 
      m_SerializableObject: 
    m_Space: 2147483647
  m_Property:
    name: z
    m_serializedType:
      m_SerializableType: System.Single, mscorlib, Version=4.0.0.0, Culture=neutral,
        PublicKeyToken=b77a5c561934e089
    attributes: []
  m_Direction: 0
  m_LinkedSlots: []
--- !u!114 &8926484042661614607
MonoBehaviour:
  m_ObjectHideFlags: 0
  m_CorrespondingSourceObject: {fileID: 0}
  m_PrefabInstance: {fileID: 0}
  m_PrefabAsset: {fileID: 0}
  m_GameObject: {fileID: 0}
  m_Enabled: 1
  m_EditorHideFlags: 0
  m_Script: {fileID: 11500000, guid: 5265657162cc1a241bba03a3b0476d99, type: 3}
  m_Name: 
  m_EditorClassIdentifier: 
  m_Parent: {fileID: 0}
  m_Children:
  - {fileID: 8926484042661614608}
  m_UIPosition: {x: 0, y: 0}
  m_UICollapsed: 1
  m_UISuperCollapsed: 0
  m_MasterSlot: {fileID: 8926484042661614607}
  m_MasterData:
    m_Owner: {fileID: 8926484042661614593}
    m_Value:
      m_Type:
        m_SerializableType: UnityEditor.VFX.Position, Unity.VisualEffectGraph.Editor,
          Version=0.0.0.0, Culture=neutral, PublicKeyToken=null
      m_SerializableObject: '{"position":{"x":0.0,"y":0.0,"z":0.0}}'
    m_Space: 0
  m_Property:
    name: position
    m_serializedType:
      m_SerializableType: UnityEditor.VFX.Position, Unity.VisualEffectGraph.Editor,
        Version=0.0.0.0, Culture=neutral, PublicKeyToken=null
    attributes:
    - m_Type: 3
      m_Min: -Infinity
      m_Max: Infinity
      m_Tooltip: The position to be transformed.
      m_Regex: 
      m_RegexMaxLength: 0
  m_Direction: 0
  m_LinkedSlots:
  - {fileID: 8926484042661614617}
--- !u!114 &8926484042661614608
MonoBehaviour:
  m_ObjectHideFlags: 0
  m_CorrespondingSourceObject: {fileID: 0}
  m_PrefabInstance: {fileID: 0}
  m_PrefabAsset: {fileID: 0}
  m_GameObject: {fileID: 0}
  m_Enabled: 1
  m_EditorHideFlags: 0
  m_Script: {fileID: 11500000, guid: ac39bd03fca81b849929b9c966f1836a, type: 3}
  m_Name: 
  m_EditorClassIdentifier: 
  m_Parent: {fileID: 8926484042661614607}
  m_Children:
  - {fileID: 8926484042661614609}
  - {fileID: 8926484042661614610}
  - {fileID: 8926484042661614611}
  m_UIPosition: {x: 0, y: 0}
  m_UICollapsed: 1
  m_UISuperCollapsed: 0
  m_MasterSlot: {fileID: 8926484042661614607}
  m_MasterData:
    m_Owner: {fileID: 0}
    m_Value:
      m_Type:
        m_SerializableType: 
      m_SerializableObject: 
    m_Space: 2147483647
  m_Property:
    name: position
    m_serializedType:
      m_SerializableType: UnityEngine.Vector3, UnityEngine.CoreModule, Version=0.0.0.0,
        Culture=neutral, PublicKeyToken=null
    attributes:
    - m_Type: 3
      m_Min: -Infinity
      m_Max: Infinity
      m_Tooltip: The position.
      m_Regex: 
      m_RegexMaxLength: 0
  m_Direction: 0
  m_LinkedSlots: []
--- !u!114 &8926484042661614609
MonoBehaviour:
  m_ObjectHideFlags: 0
  m_CorrespondingSourceObject: {fileID: 0}
  m_PrefabInstance: {fileID: 0}
  m_PrefabAsset: {fileID: 0}
  m_GameObject: {fileID: 0}
  m_Enabled: 1
  m_EditorHideFlags: 0
  m_Script: {fileID: 11500000, guid: f780aa281814f9842a7c076d436932e7, type: 3}
  m_Name: 
  m_EditorClassIdentifier: 
  m_Parent: {fileID: 8926484042661614608}
  m_Children: []
  m_UIPosition: {x: 0, y: 0}
  m_UICollapsed: 1
  m_UISuperCollapsed: 0
  m_MasterSlot: {fileID: 8926484042661614607}
  m_MasterData:
    m_Owner: {fileID: 0}
    m_Value:
      m_Type:
        m_SerializableType: 
      m_SerializableObject: 
    m_Space: 2147483647
  m_Property:
    name: x
    m_serializedType:
      m_SerializableType: System.Single, mscorlib, Version=4.0.0.0, Culture=neutral,
        PublicKeyToken=b77a5c561934e089
    attributes: []
  m_Direction: 0
  m_LinkedSlots: []
--- !u!114 &8926484042661614610
MonoBehaviour:
  m_ObjectHideFlags: 0
  m_CorrespondingSourceObject: {fileID: 0}
  m_PrefabInstance: {fileID: 0}
  m_PrefabAsset: {fileID: 0}
  m_GameObject: {fileID: 0}
  m_Enabled: 1
  m_EditorHideFlags: 0
  m_Script: {fileID: 11500000, guid: f780aa281814f9842a7c076d436932e7, type: 3}
  m_Name: 
  m_EditorClassIdentifier: 
  m_Parent: {fileID: 8926484042661614608}
  m_Children: []
  m_UIPosition: {x: 0, y: 0}
  m_UICollapsed: 1
  m_UISuperCollapsed: 0
  m_MasterSlot: {fileID: 8926484042661614607}
  m_MasterData:
    m_Owner: {fileID: 0}
    m_Value:
      m_Type:
        m_SerializableType: 
      m_SerializableObject: 
    m_Space: 2147483647
  m_Property:
    name: y
    m_serializedType:
      m_SerializableType: System.Single, mscorlib, Version=4.0.0.0, Culture=neutral,
        PublicKeyToken=b77a5c561934e089
    attributes: []
  m_Direction: 0
  m_LinkedSlots: []
--- !u!114 &8926484042661614611
MonoBehaviour:
  m_ObjectHideFlags: 0
  m_CorrespondingSourceObject: {fileID: 0}
  m_PrefabInstance: {fileID: 0}
  m_PrefabAsset: {fileID: 0}
  m_GameObject: {fileID: 0}
  m_Enabled: 1
  m_EditorHideFlags: 0
  m_Script: {fileID: 11500000, guid: f780aa281814f9842a7c076d436932e7, type: 3}
  m_Name: 
  m_EditorClassIdentifier: 
  m_Parent: {fileID: 8926484042661614608}
  m_Children: []
  m_UIPosition: {x: 0, y: 0}
  m_UICollapsed: 1
  m_UISuperCollapsed: 0
  m_MasterSlot: {fileID: 8926484042661614607}
  m_MasterData:
    m_Owner: {fileID: 0}
    m_Value:
      m_Type:
        m_SerializableType: 
      m_SerializableObject: 
    m_Space: 2147483647
  m_Property:
    name: z
    m_serializedType:
      m_SerializableType: System.Single, mscorlib, Version=4.0.0.0, Culture=neutral,
        PublicKeyToken=b77a5c561934e089
    attributes: []
  m_Direction: 0
  m_LinkedSlots: []
--- !u!114 &8926484042661614612
MonoBehaviour:
  m_ObjectHideFlags: 0
  m_CorrespondingSourceObject: {fileID: 0}
  m_PrefabInstance: {fileID: 0}
  m_PrefabAsset: {fileID: 0}
  m_GameObject: {fileID: 0}
  m_Enabled: 1
  m_EditorHideFlags: 0
  m_Script: {fileID: 11500000, guid: ac39bd03fca81b849929b9c966f1836a, type: 3}
  m_Name: 
  m_EditorClassIdentifier: 
  m_Parent: {fileID: 0}
  m_Children:
  - {fileID: 8926484042661614613}
  - {fileID: 8926484042661614614}
  - {fileID: 8926484042661614615}
  m_UIPosition: {x: 0, y: 0}
  m_UICollapsed: 1
  m_UISuperCollapsed: 0
  m_MasterSlot: {fileID: 8926484042661614612}
  m_MasterData:
    m_Owner: {fileID: 8926484042661614593}
    m_Value:
      m_Type:
        m_SerializableType: UnityEngine.Vector3, UnityEngine.CoreModule, Version=0.0.0.0,
          Culture=neutral, PublicKeyToken=null
      m_SerializableObject: '{"x":0.0,"y":0.0,"z":0.0}'
    m_Space: 2147483647
  m_Property:
    name: tPos
    m_serializedType:
      m_SerializableType: UnityEngine.Vector3, UnityEngine.CoreModule, Version=0.0.0.0,
        Culture=neutral, PublicKeyToken=null
    attributes: []
  m_Direction: 1
  m_LinkedSlots:
  - {fileID: 8926484042661614636}
--- !u!114 &8926484042661614613
MonoBehaviour:
  m_ObjectHideFlags: 0
  m_CorrespondingSourceObject: {fileID: 0}
  m_PrefabInstance: {fileID: 0}
  m_PrefabAsset: {fileID: 0}
  m_GameObject: {fileID: 0}
  m_Enabled: 1
  m_EditorHideFlags: 0
  m_Script: {fileID: 11500000, guid: f780aa281814f9842a7c076d436932e7, type: 3}
  m_Name: 
  m_EditorClassIdentifier: 
  m_Parent: {fileID: 8926484042661614612}
  m_Children: []
  m_UIPosition: {x: 0, y: 0}
  m_UICollapsed: 1
  m_UISuperCollapsed: 0
  m_MasterSlot: {fileID: 8926484042661614612}
  m_MasterData:
    m_Owner: {fileID: 0}
    m_Value:
      m_Type:
        m_SerializableType: 
      m_SerializableObject: 
    m_Space: 2147483647
  m_Property:
    name: x
    m_serializedType:
      m_SerializableType: System.Single, mscorlib, Version=4.0.0.0, Culture=neutral,
        PublicKeyToken=b77a5c561934e089
    attributes: []
  m_Direction: 1
  m_LinkedSlots: []
--- !u!114 &8926484042661614614
MonoBehaviour:
  m_ObjectHideFlags: 0
  m_CorrespondingSourceObject: {fileID: 0}
  m_PrefabInstance: {fileID: 0}
  m_PrefabAsset: {fileID: 0}
  m_GameObject: {fileID: 0}
  m_Enabled: 1
  m_EditorHideFlags: 0
  m_Script: {fileID: 11500000, guid: f780aa281814f9842a7c076d436932e7, type: 3}
  m_Name: 
  m_EditorClassIdentifier: 
  m_Parent: {fileID: 8926484042661614612}
  m_Children: []
  m_UIPosition: {x: 0, y: 0}
  m_UICollapsed: 1
  m_UISuperCollapsed: 0
  m_MasterSlot: {fileID: 8926484042661614612}
  m_MasterData:
    m_Owner: {fileID: 0}
    m_Value:
      m_Type:
        m_SerializableType: 
      m_SerializableObject: 
    m_Space: 2147483647
  m_Property:
    name: y
    m_serializedType:
      m_SerializableType: System.Single, mscorlib, Version=4.0.0.0, Culture=neutral,
        PublicKeyToken=b77a5c561934e089
    attributes: []
  m_Direction: 1
  m_LinkedSlots: []
--- !u!114 &8926484042661614615
MonoBehaviour:
  m_ObjectHideFlags: 0
  m_CorrespondingSourceObject: {fileID: 0}
  m_PrefabInstance: {fileID: 0}
  m_PrefabAsset: {fileID: 0}
  m_GameObject: {fileID: 0}
  m_Enabled: 1
  m_EditorHideFlags: 0
  m_Script: {fileID: 11500000, guid: f780aa281814f9842a7c076d436932e7, type: 3}
  m_Name: 
  m_EditorClassIdentifier: 
  m_Parent: {fileID: 8926484042661614612}
  m_Children: []
  m_UIPosition: {x: 0, y: 0}
  m_UICollapsed: 1
  m_UISuperCollapsed: 0
  m_MasterSlot: {fileID: 8926484042661614612}
  m_MasterData:
    m_Owner: {fileID: 0}
    m_Value:
      m_Type:
        m_SerializableType: 
      m_SerializableObject: 
    m_Space: 2147483647
  m_Property:
    name: z
    m_serializedType:
      m_SerializableType: System.Single, mscorlib, Version=4.0.0.0, Culture=neutral,
        PublicKeyToken=b77a5c561934e089
    attributes: []
  m_Direction: 1
  m_LinkedSlots: []
--- !u!114 &8926484042661614616
MonoBehaviour:
  m_ObjectHideFlags: 0
  m_CorrespondingSourceObject: {fileID: 0}
  m_PrefabInstance: {fileID: 0}
  m_PrefabAsset: {fileID: 0}
  m_GameObject: {fileID: 0}
  m_Enabled: 1
  m_EditorHideFlags: 0
  m_Script: {fileID: 11500000, guid: 486e063e1ed58c843942ea4122829ab1, type: 3}
  m_Name: 
  m_EditorClassIdentifier: 
  m_Parent: {fileID: 114433451267638588}
  m_Children: []
  m_UIPosition: {x: 74, y: 725}
  m_UICollapsed: 0
  m_UISuperCollapsed: 0
  m_InputSlots: []
  m_OutputSlots:
  - {fileID: 8926484042661614617}
  attribute: position
  location: 0
  mask: xyz
--- !u!114 &8926484042661614617
MonoBehaviour:
  m_ObjectHideFlags: 0
  m_CorrespondingSourceObject: {fileID: 0}
  m_PrefabInstance: {fileID: 0}
  m_PrefabAsset: {fileID: 0}
  m_GameObject: {fileID: 0}
  m_Enabled: 1
  m_EditorHideFlags: 0
  m_Script: {fileID: 11500000, guid: ac39bd03fca81b849929b9c966f1836a, type: 3}
  m_Name: 
  m_EditorClassIdentifier: 
  m_Parent: {fileID: 0}
  m_Children:
  - {fileID: 8926484042661614618}
  - {fileID: 8926484042661614619}
  - {fileID: 8926484042661614620}
  m_UIPosition: {x: 0, y: 0}
  m_UICollapsed: 1
  m_UISuperCollapsed: 0
  m_MasterSlot: {fileID: 8926484042661614617}
  m_MasterData:
    m_Owner: {fileID: 8926484042661614616}
    m_Value:
      m_Type:
        m_SerializableType: UnityEngine.Vector3, UnityEngine.CoreModule, Version=0.0.0.0,
          Culture=neutral, PublicKeyToken=null
      m_SerializableObject: 
    m_Space: 2147483647
  m_Property:
    name: position
    m_serializedType:
      m_SerializableType: UnityEngine.Vector3, UnityEngine.CoreModule, Version=0.0.0.0,
        Culture=neutral, PublicKeyToken=null
    attributes: []
  m_Direction: 1
  m_LinkedSlots:
  - {fileID: 8926484042661614607}
--- !u!114 &8926484042661614618
MonoBehaviour:
  m_ObjectHideFlags: 0
  m_CorrespondingSourceObject: {fileID: 0}
  m_PrefabInstance: {fileID: 0}
  m_PrefabAsset: {fileID: 0}
  m_GameObject: {fileID: 0}
  m_Enabled: 1
  m_EditorHideFlags: 0
  m_Script: {fileID: 11500000, guid: f780aa281814f9842a7c076d436932e7, type: 3}
  m_Name: 
  m_EditorClassIdentifier: 
  m_Parent: {fileID: 8926484042661614617}
  m_Children: []
  m_UIPosition: {x: 0, y: 0}
  m_UICollapsed: 1
  m_UISuperCollapsed: 0
  m_MasterSlot: {fileID: 8926484042661614617}
  m_MasterData:
    m_Owner: {fileID: 0}
    m_Value:
      m_Type:
        m_SerializableType: 
      m_SerializableObject: 
    m_Space: 2147483647
  m_Property:
    name: x
    m_serializedType:
      m_SerializableType: System.Single, mscorlib, Version=4.0.0.0, Culture=neutral,
        PublicKeyToken=b77a5c561934e089
    attributes: []
  m_Direction: 1
  m_LinkedSlots: []
--- !u!114 &8926484042661614619
MonoBehaviour:
  m_ObjectHideFlags: 0
  m_CorrespondingSourceObject: {fileID: 0}
  m_PrefabInstance: {fileID: 0}
  m_PrefabAsset: {fileID: 0}
  m_GameObject: {fileID: 0}
  m_Enabled: 1
  m_EditorHideFlags: 0
  m_Script: {fileID: 11500000, guid: f780aa281814f9842a7c076d436932e7, type: 3}
  m_Name: 
  m_EditorClassIdentifier: 
  m_Parent: {fileID: 8926484042661614617}
  m_Children: []
  m_UIPosition: {x: 0, y: 0}
  m_UICollapsed: 1
  m_UISuperCollapsed: 0
  m_MasterSlot: {fileID: 8926484042661614617}
  m_MasterData:
    m_Owner: {fileID: 0}
    m_Value:
      m_Type:
        m_SerializableType: 
      m_SerializableObject: 
    m_Space: 2147483647
  m_Property:
    name: y
    m_serializedType:
      m_SerializableType: System.Single, mscorlib, Version=4.0.0.0, Culture=neutral,
        PublicKeyToken=b77a5c561934e089
    attributes: []
  m_Direction: 1
  m_LinkedSlots: []
--- !u!114 &8926484042661614620
MonoBehaviour:
  m_ObjectHideFlags: 0
  m_CorrespondingSourceObject: {fileID: 0}
  m_PrefabInstance: {fileID: 0}
  m_PrefabAsset: {fileID: 0}
  m_GameObject: {fileID: 0}
  m_Enabled: 1
  m_EditorHideFlags: 0
  m_Script: {fileID: 11500000, guid: f780aa281814f9842a7c076d436932e7, type: 3}
  m_Name: 
  m_EditorClassIdentifier: 
  m_Parent: {fileID: 8926484042661614617}
  m_Children: []
  m_UIPosition: {x: 0, y: 0}
  m_UICollapsed: 1
  m_UISuperCollapsed: 0
  m_MasterSlot: {fileID: 8926484042661614617}
  m_MasterData:
    m_Owner: {fileID: 0}
    m_Value:
      m_Type:
        m_SerializableType: 
      m_SerializableObject: 
    m_Space: 2147483647
  m_Property:
    name: z
    m_serializedType:
      m_SerializableType: System.Single, mscorlib, Version=4.0.0.0, Culture=neutral,
        PublicKeyToken=b77a5c561934e089
    attributes: []
  m_Direction: 1
  m_LinkedSlots: []
--- !u!114 &8926484042661614632
MonoBehaviour:
  m_ObjectHideFlags: 0
  m_CorrespondingSourceObject: {fileID: 0}
  m_PrefabInstance: {fileID: 0}
  m_PrefabAsset: {fileID: 0}
  m_GameObject: {fileID: 0}
  m_Enabled: 1
  m_EditorHideFlags: 0
  m_Script: {fileID: 11500000, guid: c52d920e7fff73b498050a6b3c4404ca, type: 3}
  m_Name: 
  m_EditorClassIdentifier: 
  m_Parent: {fileID: 0}
  m_Children: []
  m_UIPosition: {x: 0, y: 0}
  m_UICollapsed: 1
  m_UISuperCollapsed: 0
  m_MasterSlot: {fileID: 8926484042661614632}
  m_MasterData:
    m_Owner: {fileID: 114216065280448452}
    m_Value:
      m_Type:
        m_SerializableType: System.UInt32, mscorlib, Version=4.0.0.0, Culture=neutral,
          PublicKeyToken=b77a5c561934e089
      m_SerializableObject: 
    m_Space: 2147483647
  m_Property:
    name: Point Count
    m_serializedType:
      m_SerializableType: System.UInt32, mscorlib, Version=4.0.0.0, Culture=neutral,
        PublicKeyToken=b77a5c561934e089
    attributes: []
  m_Direction: 1
  m_LinkedSlots:
  - {fileID: 114749393444576686}
--- !u!114 &8926484042661614633
MonoBehaviour:
  m_ObjectHideFlags: 0
  m_CorrespondingSourceObject: {fileID: 0}
  m_PrefabInstance: {fileID: 0}
  m_PrefabAsset: {fileID: 0}
  m_GameObject: {fileID: 0}
  m_Enabled: 1
  m_EditorHideFlags: 0
  m_Script: {fileID: 11500000, guid: 70a331b1d86cc8d4aa106ccbe0da5852, type: 3}
  m_Name: 
  m_EditorClassIdentifier: 
  m_Parent: {fileID: 0}
  m_Children: []
  m_UIPosition: {x: 0, y: 0}
  m_UICollapsed: 1
  m_UISuperCollapsed: 0
  m_MasterSlot: {fileID: 8926484042661614633}
  m_MasterData:
    m_Owner: {fileID: 114216065280448452}
    m_Value:
      m_Type:
        m_SerializableType: UnityEngine.Texture2D, UnityEngine.CoreModule, Version=0.0.0.0,
          Culture=neutral, PublicKeyToken=null
      m_SerializableObject: 
    m_Space: 2147483647
  m_Property:
    name: 'AttributeMap : position'
    m_serializedType:
      m_SerializableType: UnityEngine.Texture2D, UnityEngine.CoreModule, Version=0.0.0.0,
        Culture=neutral, PublicKeyToken=null
    attributes: []
  m_Direction: 1
  m_LinkedSlots:
  - {fileID: 114565706302944298}
--- !u!114 &8926484042661614634
MonoBehaviour:
  m_ObjectHideFlags: 0
  m_CorrespondingSourceObject: {fileID: 0}
  m_PrefabInstance: {fileID: 0}
  m_PrefabAsset: {fileID: 0}
  m_GameObject: {fileID: 0}
  m_Enabled: 1
  m_EditorHideFlags: 0
  m_Script: {fileID: 11500000, guid: 70a331b1d86cc8d4aa106ccbe0da5852, type: 3}
  m_Name: 
  m_EditorClassIdentifier: 
  m_Parent: {fileID: 0}
  m_Children: []
  m_UIPosition: {x: 0, y: 0}
  m_UICollapsed: 1
  m_UISuperCollapsed: 0
  m_MasterSlot: {fileID: 8926484042661614634}
  m_MasterData:
    m_Owner: {fileID: 114216065280448452}
    m_Value:
      m_Type:
        m_SerializableType: UnityEngine.Texture2D, UnityEngine.CoreModule, Version=0.0.0.0,
          Culture=neutral, PublicKeyToken=null
      m_SerializableObject: 
    m_Space: 2147483647
  m_Property:
    name: 'AttributeMap : normal'
    m_serializedType:
      m_SerializableType: UnityEngine.Texture2D, UnityEngine.CoreModule, Version=0.0.0.0,
        Culture=neutral, PublicKeyToken=null
    attributes: []
  m_Direction: 1
  m_LinkedSlots: []
--- !u!114 &8926484042661614635
MonoBehaviour:
  m_ObjectHideFlags: 0
  m_CorrespondingSourceObject: {fileID: 0}
  m_PrefabInstance: {fileID: 0}
  m_PrefabAsset: {fileID: 0}
  m_GameObject: {fileID: 0}
  m_Enabled: 1
  m_EditorHideFlags: 0
  m_Script: {fileID: 11500000, guid: 70a331b1d86cc8d4aa106ccbe0da5852, type: 3}
  m_Name: 
  m_EditorClassIdentifier: 
  m_Parent: {fileID: 0}
  m_Children: []
  m_UIPosition: {x: 0, y: 0}
  m_UICollapsed: 1
  m_UISuperCollapsed: 0
  m_MasterSlot: {fileID: 8926484042661614635}
  m_MasterData:
    m_Owner: {fileID: 114216065280448452}
    m_Value:
      m_Type:
        m_SerializableType: UnityEngine.Texture2D, UnityEngine.CoreModule, Version=0.0.0.0,
          Culture=neutral, PublicKeyToken=null
      m_SerializableObject: 
    m_Space: 2147483647
  m_Property:
    name: 'AttributeMap : color'
    m_serializedType:
      m_SerializableType: UnityEngine.Texture2D, UnityEngine.CoreModule, Version=0.0.0.0,
        Culture=neutral, PublicKeyToken=null
    attributes: []
  m_Direction: 1
  m_LinkedSlots:
  - {fileID: 8926484042661614577}
--- !u!114 &8926484042661614636
MonoBehaviour:
  m_ObjectHideFlags: 0
  m_CorrespondingSourceObject: {fileID: 0}
  m_PrefabInstance: {fileID: 0}
  m_PrefabAsset: {fileID: 0}
  m_GameObject: {fileID: 0}
  m_Enabled: 1
  m_EditorHideFlags: 0
  m_Script: {fileID: 11500000, guid: 5265657162cc1a241bba03a3b0476d99, type: 3}
  m_Name: 
  m_EditorClassIdentifier: 
  m_Parent: {fileID: 0}
  m_Children:
  - {fileID: 8926484042661614637}
  m_UIPosition: {x: 0, y: 0}
  m_UICollapsed: 1
  m_UISuperCollapsed: 0
  m_MasterSlot: {fileID: 8926484042661614636}
  m_MasterData:
    m_Owner: {fileID: 8926484042661614588}
    m_Value:
      m_Type:
        m_SerializableType: UnityEditor.VFX.Position, Unity.VisualEffectGraph.Editor,
          Version=0.0.0.0, Culture=neutral, PublicKeyToken=null
      m_SerializableObject: '{"position":{"x":0.0,"y":0.0,"z":0.0}}'
    m_Space: 0
  m_Property:
    name: Position
    m_serializedType:
      m_SerializableType: UnityEditor.VFX.Position, Unity.VisualEffectGraph.Editor,
        Version=0.0.0.0, Culture=neutral, PublicKeyToken=null
    attributes: []
  m_Direction: 0
  m_LinkedSlots:
  - {fileID: 8926484042661614612}
--- !u!114 &8926484042661614637
MonoBehaviour:
  m_ObjectHideFlags: 0
  m_CorrespondingSourceObject: {fileID: 0}
  m_PrefabInstance: {fileID: 0}
  m_PrefabAsset: {fileID: 0}
  m_GameObject: {fileID: 0}
  m_Enabled: 1
  m_EditorHideFlags: 0
  m_Script: {fileID: 11500000, guid: ac39bd03fca81b849929b9c966f1836a, type: 3}
  m_Name: 
  m_EditorClassIdentifier: 
  m_Parent: {fileID: 8926484042661614636}
  m_Children:
  - {fileID: 8926484042661614638}
  - {fileID: 8926484042661614639}
  - {fileID: 8926484042661614640}
  m_UIPosition: {x: 0, y: 0}
  m_UICollapsed: 1
  m_UISuperCollapsed: 0
  m_MasterSlot: {fileID: 8926484042661614636}
  m_MasterData:
    m_Owner: {fileID: 0}
    m_Value:
      m_Type:
        m_SerializableType: 
      m_SerializableObject: 
    m_Space: 2147483647
  m_Property:
    name: position
    m_serializedType:
      m_SerializableType: UnityEngine.Vector3, UnityEngine.CoreModule, Version=0.0.0.0,
        Culture=neutral, PublicKeyToken=null
    attributes:
    - m_Type: 3
      m_Min: -Infinity
      m_Max: Infinity
      m_Tooltip: The position.
      m_Regex: 
      m_RegexMaxLength: 0
  m_Direction: 0
  m_LinkedSlots: []
--- !u!114 &8926484042661614638
MonoBehaviour:
  m_ObjectHideFlags: 0
  m_CorrespondingSourceObject: {fileID: 0}
  m_PrefabInstance: {fileID: 0}
  m_PrefabAsset: {fileID: 0}
  m_GameObject: {fileID: 0}
  m_Enabled: 1
  m_EditorHideFlags: 0
  m_Script: {fileID: 11500000, guid: f780aa281814f9842a7c076d436932e7, type: 3}
  m_Name: 
  m_EditorClassIdentifier: 
  m_Parent: {fileID: 8926484042661614637}
  m_Children: []
  m_UIPosition: {x: 0, y: 0}
  m_UICollapsed: 1
  m_UISuperCollapsed: 0
  m_MasterSlot: {fileID: 8926484042661614636}
  m_MasterData:
    m_Owner: {fileID: 0}
    m_Value:
      m_Type:
        m_SerializableType: 
      m_SerializableObject: 
    m_Space: 2147483647
  m_Property:
    name: x
    m_serializedType:
      m_SerializableType: System.Single, mscorlib, Version=4.0.0.0, Culture=neutral,
        PublicKeyToken=b77a5c561934e089
    attributes: []
  m_Direction: 0
  m_LinkedSlots: []
--- !u!114 &8926484042661614639
MonoBehaviour:
  m_ObjectHideFlags: 0
  m_CorrespondingSourceObject: {fileID: 0}
  m_PrefabInstance: {fileID: 0}
  m_PrefabAsset: {fileID: 0}
  m_GameObject: {fileID: 0}
  m_Enabled: 1
  m_EditorHideFlags: 0
  m_Script: {fileID: 11500000, guid: f780aa281814f9842a7c076d436932e7, type: 3}
  m_Name: 
  m_EditorClassIdentifier: 
  m_Parent: {fileID: 8926484042661614637}
  m_Children: []
  m_UIPosition: {x: 0, y: 0}
  m_UICollapsed: 1
  m_UISuperCollapsed: 0
  m_MasterSlot: {fileID: 8926484042661614636}
  m_MasterData:
    m_Owner: {fileID: 0}
    m_Value:
      m_Type:
        m_SerializableType: 
      m_SerializableObject: 
    m_Space: 2147483647
  m_Property:
    name: y
    m_serializedType:
      m_SerializableType: System.Single, mscorlib, Version=4.0.0.0, Culture=neutral,
        PublicKeyToken=b77a5c561934e089
    attributes: []
  m_Direction: 0
  m_LinkedSlots: []
--- !u!114 &8926484042661614640
MonoBehaviour:
  m_ObjectHideFlags: 0
  m_CorrespondingSourceObject: {fileID: 0}
  m_PrefabInstance: {fileID: 0}
  m_PrefabAsset: {fileID: 0}
  m_GameObject: {fileID: 0}
  m_Enabled: 1
  m_EditorHideFlags: 0
  m_Script: {fileID: 11500000, guid: f780aa281814f9842a7c076d436932e7, type: 3}
  m_Name: 
  m_EditorClassIdentifier: 
  m_Parent: {fileID: 8926484042661614637}
  m_Children: []
  m_UIPosition: {x: 0, y: 0}
  m_UICollapsed: 1
  m_UISuperCollapsed: 0
  m_MasterSlot: {fileID: 8926484042661614636}
  m_MasterData:
    m_Owner: {fileID: 0}
    m_Value:
      m_Type:
        m_SerializableType: 
      m_SerializableObject: 
    m_Space: 2147483647
  m_Property:
    name: z
    m_serializedType:
      m_SerializableType: System.Single, mscorlib, Version=4.0.0.0, Culture=neutral,
        PublicKeyToken=b77a5c561934e089
    attributes: []
  m_Direction: 0
  m_LinkedSlots: []
--- !u!114 &8926484042661614641
MonoBehaviour:
  m_ObjectHideFlags: 0
  m_CorrespondingSourceObject: {fileID: 0}
  m_PrefabInstance: {fileID: 0}
  m_PrefabAsset: {fileID: 0}
  m_GameObject: {fileID: 0}
  m_Enabled: 1
  m_EditorHideFlags: 0
  m_Script: {fileID: 11500000, guid: 081ffb0090424ba4cb05370a42ead6b9, type: 3}
  m_Name: 
  m_EditorClassIdentifier: 
  m_Parent: {fileID: 0}
  m_Children: []
  m_UIPosition: {x: 0, y: 0}
  m_UICollapsed: 1
  m_UISuperCollapsed: 0
  opaqueRenderQueue: 0
  transparentRenderQueue: 1<|MERGE_RESOLUTION|>--- conflicted
+++ resolved
@@ -1163,9 +1163,6 @@
   m_PrefabAsset: {fileID: 0}
   m_Name: 09_PointCache
   m_Graph: {fileID: 114433451267638588}
-<<<<<<< HEAD
-  m_ShaderSources: []
-=======
   m_ShaderSources:
   - compute: 1
     name: '[System 1]Initialize'
@@ -1443,20 +1440,111 @@
       wPos = position;\n#endif\n\t\tfloat3 camToPos = wPos - cameraPosition;\n\t\t\n\t\tKvp
       kvp;\n\t\tkvp.sortKey = dot(camToPos,camToPos); // sqr distance to the camera\n\t\tkvp.index
       = index;\n\n\t\toutputBuffer[id] = kvp;\n\t}\n}\n"
->>>>>>> 4ae4efbc
   m_Infos:
     m_Expressions:
-      m_Expressions: []
-      m_NeedsLocalToWorld: 0
+      m_Expressions:
+      - op: 1
+        valueIndex: 0
+        data[0]: -1
+        data[1]: -1
+        data[2]: -1
+        data[3]: 12
+      - op: 1
+        valueIndex: 16
+        data[0]: -1
+        data[1]: -1
+        data[2]: -1
+        data[3]: 1
+      - op: 1
+        valueIndex: 17
+        data[0]: -1
+        data[1]: -1
+        data[2]: -1
+        data[3]: 3
+      - op: 1
+        valueIndex: 20
+        data[0]: -1
+        data[1]: -1
+        data[2]: -1
+        data[3]: 3
+      - op: 1
+        valueIndex: 23
+        data[0]: -1
+        data[1]: -1
+        data[2]: -1
+        data[3]: 7
+      - op: 1
+        valueIndex: 24
+        data[0]: -1
+        data[1]: -1
+        data[2]: -1
+        data[3]: 3
+      - op: 1
+        valueIndex: 27
+        data[0]: -1
+        data[1]: -1
+        data[2]: -1
+        data[3]: 7
+      - op: 1
+        valueIndex: 28
+        data[0]: -1
+        data[1]: -1
+        data[2]: -1
+        data[3]: 3
+      - op: 1
+        valueIndex: 31
+        data[0]: -1
+        data[1]: -1
+        data[2]: -1
+        data[3]: 1
+      - op: 1
+        valueIndex: 32
+        data[0]: -1
+        data[1]: -1
+        data[2]: -1
+        data[3]: 1
+      - op: 6
+        valueIndex: 33
+        data[0]: -1
+        data[1]: -1
+        data[2]: -1
+        data[3]: -1
+      - op: 1
+        valueIndex: 34
+        data[0]: -1
+        data[1]: -1
+        data[2]: -1
+        data[3]: 7
+      - op: 9
+        valueIndex: 35
+        data[0]: -1
+        data[1]: -1
+        data[2]: -1
+        data[3]: -1
+      m_NeedsLocalToWorld: 1
       m_NeedsWorldToLocal: 0
       m_NeededMainCameraBuffers: 0
     m_PropertySheet:
       m_Float:
-        m_Array: []
+        m_Array:
+        - m_ExpressionIndex: 1
+          m_Value: 4096
+        - m_ExpressionIndex: 8
+          m_Value: 0.04
+        - m_ExpressionIndex: 9
+          m_Value: 0.5
       m_Vector2f:
         m_Array: []
       m_Vector3f:
-        m_Array: []
+        m_Array:
+        - m_ExpressionIndex: 2
+          m_Value: {x: 0, y: 0, z: 0}
+        - m_ExpressionIndex: 3
+          m_Value: {x: 100, y: 100, z: 100}
+        - m_ExpressionIndex: 5
+          m_Value: {x: 60, y: 60, z: 60}
+        - m_ExpressionIndex: 7
+          m_Value: {x: 2, y: 2, z: 6}
       m_Vector4f:
         m_Array: []
       m_Uint:
@@ -1464,20 +1552,190 @@
       m_Int:
         m_Array: []
       m_Matrix4x4f:
-        m_Array: []
+        m_Array:
+        - m_ExpressionIndex: 0
+          m_Value:
+            e00: -1
+            e01: -0
+            e02: 0
+            e03: 0
+            e10: -0
+            e11: 0.000000059604645
+            e12: 0.99999994
+            e13: 0
+            e20: 0
+            e21: -0.99999994
+            e22: 0.000000059604645
+            e23: 0
+            e30: 0
+            e31: 0
+            e32: 0
+            e33: 1
       m_AnimationCurve:
         m_Array: []
       m_Gradient:
         m_Array: []
       m_NamedObject:
-        m_Array: []
+        m_Array:
+        - m_ExpressionIndex: 4
+          m_Value: {fileID: 2800000, guid: 144c5ace10d5fda4dbbfc02babe3a48c, type: 3}
+        - m_ExpressionIndex: 6
+          m_Value: {fileID: 2800004, guid: 144c5ace10d5fda4dbbfc02babe3a48c, type: 3}
+        - m_ExpressionIndex: 11
+          m_Value: {fileID: 2800000, guid: 5ceaa7e8c870050468a8ee450cec2fee, type: 3}
       m_Bool:
         m_Array: []
     m_ExposedExpressions: []
-    m_Buffers: []
+    m_Buffers:
+    - type: 1
+      size: 45056
+      layout:
+      - name: position
+        type: 3
+        offset:
+          bucket: 0
+          structure: 4
+          element: 0
+      - name: color
+        type: 3
+        offset:
+          bucket: 16384
+          structure: 4
+          element: 0
+      - name: size
+        type: 1
+        offset:
+          bucket: 16384
+          structure: 4
+          element: 3
+      - name: lifetime
+        type: 1
+        offset:
+          bucket: 32768
+          structure: 1
+          element: 0
+      - name: alive
+        type: 17
+        offset:
+          bucket: 36864
+          structure: 1
+          element: 0
+      - name: age
+        type: 1
+        offset:
+          bucket: 40960
+          structure: 1
+          element: 0
+      capacity: 4096
+      stride: 4
+    - type: 1
+      size: 45056
+      layout:
+      - name: position
+        type: 3
+        offset:
+          bucket: 0
+          structure: 4
+          element: 0
+      - name: color
+        type: 3
+        offset:
+          bucket: 16384
+          structure: 4
+          element: 0
+      - name: size
+        type: 1
+        offset:
+          bucket: 16384
+          structure: 4
+          element: 3
+      - name: lifetime
+        type: 1
+        offset:
+          bucket: 32768
+          structure: 1
+          element: 0
+      - name: alive
+        type: 17
+        offset:
+          bucket: 36864
+          structure: 1
+          element: 0
+      - name: age
+        type: 1
+        offset:
+          bucket: 40960
+          structure: 1
+          element: 0
+      capacity: 4096
+      stride: 4
+    - type: 1
+      size: 1
+      layout:
+      - name: spawnCount
+        type: 1
+        offset:
+          bucket: 0
+          structure: 1
+          element: 0
+      capacity: 1
+      stride: 4
+    - type: 4
+      size: 4096
+      layout: []
+      capacity: 0
+      stride: 4
+    - type: 1
+      size: 1
+      layout: []
+      capacity: 0
+      stride: 4
+    - type: 4
+      size: 4096
+      layout: []
+      capacity: 0
+      stride: 4
+    - type: 0
+      size: 4096
+      layout: []
+      capacity: 0
+      stride: 8
+    - type: 0
+      size: 4096
+      layout: []
+      capacity: 0
+      stride: 8
     m_TemporaryBuffers: []
-    m_CPUBuffers: []
-    m_Events: []
+    m_CPUBuffers:
+    - capacity: 1
+      stride: 1
+      layout:
+      - name: spawnCount
+        type: 1
+        offset:
+          bucket: 0
+          structure: 1
+          element: 0
+      initialData:
+        data: 00000000
+    - capacity: 1
+      stride: 1
+      layout:
+      - name: spawnCount
+        type: 1
+        offset:
+          bucket: 0
+          structure: 1
+          element: 0
+      initialData:
+        data: 00000000
+    m_Events:
+    - name: OnPlay
+      playSystems: 00000000
+      stopSystems: 
+    - name: OnStop
+      playSystems: 
+      stopSystems: 00000000
     m_RuntimeVersion: 10
     m_RendererSettings:
       motionVectorGenerationMode: 0
@@ -1489,7 +1747,126 @@
     m_UpdateMode: 0
     m_PreWarmDeltaTime: 0.05
     m_PreWarmStepCount: 0
-  m_Systems: []
+  m_Systems:
+  - type: 0
+    flags: 0
+    capacity: 0
+    layer: 4294967295
+    buffers:
+    - nameId: spawner_output
+      index: 1
+    values: []
+    tasks:
+    - type: 268435456
+      buffers: []
+      temporaryBuffers: []
+      values:
+      - nameId: Rate
+        index: 1
+      params: []
+      processor: {fileID: 0}
+      shaderSourceIndex: -1
+  - type: 1
+    flags: 3
+    capacity: 4096
+    layer: 4294967295
+    buffers:
+    - nameId: attributeBuffer
+      index: 0
+    - nameId: sourceAttributeBuffer
+      index: 2
+    - nameId: deadList
+      index: 3
+    - nameId: deadListCount
+      index: 4
+    - nameId: spawner_input
+      index: 1
+    - nameId: indirectBuffer
+      index: 5
+    - nameId: sortBufferA
+      index: 6
+    - nameId: sortBufferB
+      index: 7
+    values:
+    - nameId: bounds_center
+      index: 2
+    - nameId: bounds_size
+      index: 3
+    tasks:
+    - type: 536870912
+      buffers:
+      - nameId: attributeBuffer
+        index: 0
+      - nameId: deadListIn
+        index: 3
+      - nameId: deadListCount
+        index: 4
+      - nameId: sourceAttributeBuffer
+        index: 2
+      temporaryBuffers: []
+      values:
+      - nameId: attributeMap_a
+        index: 4
+      - nameId: attributeMap_b
+        index: 6
+      params:
+      - nameId: bounds_center
+        index: 2
+      - nameId: bounds_size
+        index: 3
+      processor: {fileID: 0}
+      shaderSourceIndex: 0
+    - type: 805306368
+      buffers:
+      - nameId: attributeBuffer
+        index: 0
+      - nameId: deadListOut
+        index: 3
+      - nameId: indirectBuffer
+        index: 5
+      temporaryBuffers: []
+      values:
+      - nameId: deltaTime_a
+        index: 10
+      params: []
+      processor: {fileID: 0}
+      shaderSourceIndex: 1
+    - type: 805306369
+      buffers:
+      - nameId: attributeBuffer
+        index: 0
+      - nameId: inputBuffer
+        index: 5
+      - nameId: outputBuffer
+        index: 6
+      - nameId: deadListCount
+        index: 4
+      temporaryBuffers: []
+      values:
+      - nameId: localToWorld
+        index: 12
+      params: []
+      processor: {fileID: 0}
+      shaderSourceIndex: 3
+    - type: 1073741826
+      buffers:
+      - nameId: attributeBuffer
+        index: 0
+      - nameId: indirectBuffer
+        index: 5
+      - nameId: deadListCount
+        index: 4
+      temporaryBuffers: []
+      values:
+      - nameId: mainTexture
+        index: 11
+      params:
+      - nameId: sortPriority
+        index: 0
+      - nameId: indirectDraw
+        index: 1
+      processor: {fileID: 0}
+      shaderSourceIndex: 2
 --- !u!114 &8926484042661614576
 MonoBehaviour:
   m_ObjectHideFlags: 0
