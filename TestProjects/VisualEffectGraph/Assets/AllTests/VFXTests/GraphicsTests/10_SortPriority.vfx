--- conflicted
+++ resolved
@@ -525,13 +525,13 @@
     m_Owner: {fileID: 114136071996146866}
     m_Value:
       m_Type:
-        m_SerializableType: UnityEditor.VFX.ArcSphere, Unity.VisualEffectGraph.Editor-testable, Version=0.0.0.0, Culture=neutral, PublicKeyToken=null
+        m_SerializableType: UnityEditor.VFX.ArcSphere, Assembly-CSharp-Editor-testable, Version=0.0.0.0, Culture=neutral, PublicKeyToken=null
       m_SerializableObject: '{"sphere":{"space":0,"center":{"x":0.0,"y":0.0,"z":0.0},"radius":1.0},"arc":6.2831854820251469}'
     m_Space: 0
   m_Property:
     name: 
     m_serializedType:
-      m_SerializableType: UnityEditor.VFX.ArcSphere, Unity.VisualEffectGraph.Editor-testable, Version=0.0.0.0, Culture=neutral, PublicKeyToken=null
+      m_SerializableType: UnityEditor.VFX.ArcSphere, Assembly-CSharp-Editor-testable, Version=0.0.0.0, Culture=neutral, PublicKeyToken=null
     attributes: []
   m_Direction: 0
   m_LinkedSlots: []
@@ -656,7 +656,7 @@
   m_OutputSlots:
   - {fileID: 114844554627693744}
   m_Type:
-    m_SerializableType: UnityEditor.VFX.ArcSphere, Unity.VisualEffectGraph.Editor-testable, Version=0.0.0.0, Culture=neutral, PublicKeyToken=null
+    m_SerializableType: UnityEditor.VFX.ArcSphere, Assembly-CSharp-Editor-testable, Version=0.0.0.0, Culture=neutral, PublicKeyToken=null
 --- !u!114 &114140230121883030
 MonoBehaviour:
   m_ObjectHideFlags: 1
@@ -1529,13 +1529,13 @@
     m_Owner: {fileID: 114944538744615992}
     m_Value:
       m_Type:
-        m_SerializableType: UnityEditor.VFX.AABox, Unity.VisualEffectGraph.Editor-testable, Version=0.0.0.0, Culture=neutral, PublicKeyToken=null
+        m_SerializableType: UnityEditor.VFX.AABox, Assembly-CSharp-Editor-testable, Version=0.0.0.0, Culture=neutral, PublicKeyToken=null
       m_SerializableObject: '{"space":0,"center":{"x":0.0,"y":0.0,"z":0.0},"size":{"x":2.0,"y":2.0,"z":2.0}}'
     m_Space: 0
   m_Property:
     name: Box
     m_serializedType:
-      m_SerializableType: UnityEditor.VFX.AABox, Unity.VisualEffectGraph.Editor-testable, Version=0.0.0.0, Culture=neutral, PublicKeyToken=null
+      m_SerializableType: UnityEditor.VFX.AABox, Assembly-CSharp-Editor-testable, Version=0.0.0.0, Culture=neutral, PublicKeyToken=null
     attributes:
     - m_Type: 3
       m_Min: -Infinity
@@ -1637,13 +1637,13 @@
     m_Owner: {fileID: 114411037450555758}
     m_Value:
       m_Type:
-        m_SerializableType: UnityEditor.VFX.AABox, Unity.VisualEffectGraph.Editor-testable, Version=0.0.0.0, Culture=neutral, PublicKeyToken=null
+        m_SerializableType: UnityEditor.VFX.AABox, Assembly-CSharp-Editor-testable, Version=0.0.0.0, Culture=neutral, PublicKeyToken=null
       m_SerializableObject: '{"space":0,"center":{"x":0.0,"y":0.0,"z":0.0},"size":{"x":2.0,"y":2.0,"z":2.0}}'
     m_Space: 0
   m_Property:
     name: bounds
     m_serializedType:
-      m_SerializableType: UnityEditor.VFX.AABox, Unity.VisualEffectGraph.Editor-testable, Version=0.0.0.0, Culture=neutral, PublicKeyToken=null
+      m_SerializableType: UnityEditor.VFX.AABox, Assembly-CSharp-Editor-testable, Version=0.0.0.0, Culture=neutral, PublicKeyToken=null
     attributes: []
   m_Direction: 0
   m_LinkedSlots: []
@@ -1830,13 +1830,13 @@
     m_Owner: {fileID: 114037867406660852}
     m_Value:
       m_Type:
-        m_SerializableType: UnityEditor.VFX.ArcTorus, Unity.VisualEffectGraph.Editor-testable, Version=0.0.0.0, Culture=neutral, PublicKeyToken=null
+        m_SerializableType: UnityEditor.VFX.ArcTorus, Assembly-CSharp-Editor-testable, Version=0.0.0.0, Culture=neutral, PublicKeyToken=null
       m_SerializableObject: '{"space":0,"center":{"x":0.0,"y":0.0,"z":0.0},"majorRadius":0.800000011920929,"minorRadius":0.30000001192092898,"arc":6.2831854820251469}'
     m_Space: 0
   m_Property:
     name: o
     m_serializedType:
-      m_SerializableType: UnityEditor.VFX.ArcTorus, Unity.VisualEffectGraph.Editor-testable, Version=0.0.0.0, Culture=neutral, PublicKeyToken=null
+      m_SerializableType: UnityEditor.VFX.ArcTorus, Assembly-CSharp-Editor-testable, Version=0.0.0.0, Culture=neutral, PublicKeyToken=null
     attributes: []
   m_Direction: 1
   m_LinkedSlots:
@@ -2264,7 +2264,7 @@
   m_OutputSlots:
   - {fileID: 114795647579902914}
   m_Type:
-    m_SerializableType: UnityEditor.VFX.AABox, Unity.VisualEffectGraph.Editor-testable, Version=0.0.0.0, Culture=neutral, PublicKeyToken=null
+    m_SerializableType: UnityEditor.VFX.AABox, Assembly-CSharp-Editor-testable, Version=0.0.0.0, Culture=neutral, PublicKeyToken=null
 --- !u!114 &114487389423605964
 MonoBehaviour:
   m_ObjectHideFlags: 1
@@ -2362,13 +2362,13 @@
     m_Owner: {fileID: 114222843928294706}
     m_Value:
       m_Type:
-        m_SerializableType: UnityEditor.VFX.ArcTorus, Unity.VisualEffectGraph.Editor-testable, Version=0.0.0.0, Culture=neutral, PublicKeyToken=null
+        m_SerializableType: UnityEditor.VFX.ArcTorus, Assembly-CSharp-Editor-testable, Version=0.0.0.0, Culture=neutral, PublicKeyToken=null
       m_SerializableObject: '{"space":0,"center":{"x":0.0,"y":0.0,"z":0.0},"majorRadius":0.800000011920929,"minorRadius":0.30000001192092898,"arc":6.2831854820251469}'
     m_Space: 0
   m_Property:
     name: Torus
     m_serializedType:
-      m_SerializableType: UnityEditor.VFX.ArcTorus, Unity.VisualEffectGraph.Editor-testable, Version=0.0.0.0, Culture=neutral, PublicKeyToken=null
+      m_SerializableType: UnityEditor.VFX.ArcTorus, Assembly-CSharp-Editor-testable, Version=0.0.0.0, Culture=neutral, PublicKeyToken=null
     attributes:
     - m_Type: 3
       m_Min: -Infinity
@@ -2454,7 +2454,6 @@
   sortPriority: 1
   sort: 0
   indirectDraw: 0
-  castShadows: 0
   preRefraction: 0
   useGeometryShader: 0
 --- !u!114 &114525697863307994
@@ -2584,13 +2583,13 @@
     m_Owner: {fileID: 114826167990830044}
     m_Value:
       m_Type:
-        m_SerializableType: UnityEditor.VFX.AABox, Unity.VisualEffectGraph.Editor-testable, Version=0.0.0.0, Culture=neutral, PublicKeyToken=null
+        m_SerializableType: UnityEditor.VFX.AABox, Assembly-CSharp-Editor-testable, Version=0.0.0.0, Culture=neutral, PublicKeyToken=null
       m_SerializableObject: '{"space":0,"center":{"x":0.0,"y":0.0,"z":0.0},"size":{"x":2.0,"y":2.0,"z":2.0}}'
     m_Space: 0
   m_Property:
     name: bounds
     m_serializedType:
-      m_SerializableType: UnityEditor.VFX.AABox, Unity.VisualEffectGraph.Editor-testable, Version=0.0.0.0, Culture=neutral, PublicKeyToken=null
+      m_SerializableType: UnityEditor.VFX.AABox, Assembly-CSharp-Editor-testable, Version=0.0.0.0, Culture=neutral, PublicKeyToken=null
     attributes: []
   m_Direction: 0
   m_LinkedSlots: []
@@ -2723,7 +2722,7 @@
   m_Property:
     name: sphere
     m_serializedType:
-      m_SerializableType: UnityEditor.VFX.Sphere, Unity.VisualEffectGraph.Editor-testable, Version=0.0.0.0, Culture=neutral, PublicKeyToken=null
+      m_SerializableType: UnityEditor.VFX.Sphere, Assembly-CSharp-Editor-testable, Version=0.0.0.0, Culture=neutral, PublicKeyToken=null
     attributes: []
   m_Direction: 0
   m_LinkedSlots: []
@@ -2981,13 +2980,13 @@
     m_Owner: {fileID: 114483081641050852}
     m_Value:
       m_Type:
-        m_SerializableType: UnityEditor.VFX.AABox, Unity.VisualEffectGraph.Editor-testable, Version=0.0.0.0, Culture=neutral, PublicKeyToken=null
+        m_SerializableType: UnityEditor.VFX.AABox, Assembly-CSharp-Editor-testable, Version=0.0.0.0, Culture=neutral, PublicKeyToken=null
       m_SerializableObject: '{"space":0,"center":{"x":0.0,"y":0.0,"z":0.0},"size":{"x":2.0,"y":2.0,"z":2.0}}'
     m_Space: 0
   m_Property:
     name: 
     m_serializedType:
-      m_SerializableType: UnityEditor.VFX.AABox, Unity.VisualEffectGraph.Editor-testable, Version=0.0.0.0, Culture=neutral, PublicKeyToken=null
+      m_SerializableType: UnityEditor.VFX.AABox, Assembly-CSharp-Editor-testable, Version=0.0.0.0, Culture=neutral, PublicKeyToken=null
     attributes: []
   m_Direction: 0
   m_LinkedSlots: []
@@ -3014,13 +3013,13 @@
     m_Owner: {fileID: 114207965363388990}
     m_Value:
       m_Type:
-        m_SerializableType: UnityEditor.VFX.AABox, Unity.VisualEffectGraph.Editor-testable, Version=0.0.0.0, Culture=neutral, PublicKeyToken=null
+        m_SerializableType: UnityEditor.VFX.AABox, Assembly-CSharp-Editor-testable, Version=0.0.0.0, Culture=neutral, PublicKeyToken=null
       m_SerializableObject: '{"space":0,"center":{"x":0.0,"y":0.0,"z":0.0},"size":{"x":2.0,"y":2.0,"z":2.0}}'
     m_Space: 0
   m_Property:
     name: bounds
     m_serializedType:
-      m_SerializableType: UnityEditor.VFX.AABox, Unity.VisualEffectGraph.Editor-testable, Version=0.0.0.0, Culture=neutral, PublicKeyToken=null
+      m_SerializableType: UnityEditor.VFX.AABox, Assembly-CSharp-Editor-testable, Version=0.0.0.0, Culture=neutral, PublicKeyToken=null
     attributes: []
   m_Direction: 0
   m_LinkedSlots: []
@@ -3129,7 +3128,7 @@
   m_Property:
     name: sphere
     m_serializedType:
-      m_SerializableType: UnityEditor.VFX.Sphere, Unity.VisualEffectGraph.Editor-testable, Version=0.0.0.0, Culture=neutral, PublicKeyToken=null
+      m_SerializableType: UnityEditor.VFX.Sphere, Assembly-CSharp-Editor-testable, Version=0.0.0.0, Culture=neutral, PublicKeyToken=null
     attributes: []
   m_Direction: 0
   m_LinkedSlots: []
@@ -3257,13 +3256,13 @@
     m_Owner: {fileID: 114162163064173402}
     m_Value:
       m_Type:
-        m_SerializableType: UnityEditor.VFX.ArcSphere, Unity.VisualEffectGraph.Editor-testable, Version=0.0.0.0, Culture=neutral, PublicKeyToken=null
+        m_SerializableType: UnityEditor.VFX.ArcSphere, Assembly-CSharp-Editor-testable, Version=0.0.0.0, Culture=neutral, PublicKeyToken=null
       m_SerializableObject: '{"sphere":{"space":0,"center":{"x":0.0,"y":0.0,"z":0.0},"radius":1.0},"arc":6.2831854820251469}'
     m_Space: 0
   m_Property:
     name: ArcSphere
     m_serializedType:
-      m_SerializableType: UnityEditor.VFX.ArcSphere, Unity.VisualEffectGraph.Editor-testable, Version=0.0.0.0, Culture=neutral, PublicKeyToken=null
+      m_SerializableType: UnityEditor.VFX.ArcSphere, Assembly-CSharp-Editor-testable, Version=0.0.0.0, Culture=neutral, PublicKeyToken=null
     attributes:
     - m_Type: 3
       m_Min: -Infinity
@@ -3417,7 +3416,6 @@
   sortPriority: 2
   sort: 0
   indirectDraw: 0
-  castShadows: 0
   preRefraction: 0
   useGeometryShader: 0
 --- !u!114 &114704357032119780
@@ -3809,13 +3807,13 @@
     m_Owner: {fileID: 114483081641050852}
     m_Value:
       m_Type:
-        m_SerializableType: UnityEditor.VFX.AABox, Unity.VisualEffectGraph.Editor-testable, Version=0.0.0.0, Culture=neutral, PublicKeyToken=null
+        m_SerializableType: UnityEditor.VFX.AABox, Assembly-CSharp-Editor-testable, Version=0.0.0.0, Culture=neutral, PublicKeyToken=null
       m_SerializableObject: '{"space":0,"center":{"x":0.0,"y":0.0,"z":0.0},"size":{"x":1.0,"y":1.0,"z":1.0}}'
     m_Space: 0
   m_Property:
     name: 
     m_serializedType:
-      m_SerializableType: UnityEditor.VFX.AABox, Unity.VisualEffectGraph.Editor-testable, Version=0.0.0.0, Culture=neutral, PublicKeyToken=null
+      m_SerializableType: UnityEditor.VFX.AABox, Assembly-CSharp-Editor-testable, Version=0.0.0.0, Culture=neutral, PublicKeyToken=null
     attributes: []
   m_Direction: 1
   m_LinkedSlots:
@@ -4055,13 +4053,13 @@
     m_Owner: {fileID: 114136071996146866}
     m_Value:
       m_Type:
-        m_SerializableType: UnityEditor.VFX.ArcSphere, Unity.VisualEffectGraph.Editor-testable, Version=0.0.0.0, Culture=neutral, PublicKeyToken=null
+        m_SerializableType: UnityEditor.VFX.ArcSphere, Assembly-CSharp-Editor-testable, Version=0.0.0.0, Culture=neutral, PublicKeyToken=null
       m_SerializableObject: '{"sphere":{"space":0,"center":{"x":0.0,"y":0.0,"z":0.0},"radius":1.0},"arc":6.2831854820251469}'
     m_Space: 0
   m_Property:
     name: 
     m_serializedType:
-      m_SerializableType: UnityEditor.VFX.ArcSphere, Unity.VisualEffectGraph.Editor-testable, Version=0.0.0.0, Culture=neutral, PublicKeyToken=null
+      m_SerializableType: UnityEditor.VFX.ArcSphere, Assembly-CSharp-Editor-testable, Version=0.0.0.0, Culture=neutral, PublicKeyToken=null
     attributes: []
   m_Direction: 1
   m_LinkedSlots:
@@ -4448,7 +4446,7 @@
   m_Property:
     name: sphere
     m_serializedType:
-      m_SerializableType: UnityEditor.VFX.Sphere, Unity.VisualEffectGraph.Editor-testable, Version=0.0.0.0, Culture=neutral, PublicKeyToken=null
+      m_SerializableType: UnityEditor.VFX.Sphere, Assembly-CSharp-Editor-testable, Version=0.0.0.0, Culture=neutral, PublicKeyToken=null
     attributes: []
   m_Direction: 1
   m_LinkedSlots: []
@@ -4916,7 +4914,6 @@
   sortPriority: 0
   sort: 0
   indirectDraw: 0
-  castShadows: 0
   preRefraction: 0
   useGeometryShader: 0
 --- !u!114 &114994748343996446
@@ -4991,52 +4988,40 @@
   m_ShaderSources:
   - compute: 1
     name: Temp_compute_a_initialize_Runtime.compute
-    source: "#pragma kernel CSMain\r\n#include \"HLSLSupport.cginc\"\r\n#define NB_THREADS_PER_GROUP 64\r\n#define VFX_USE_LIFETIME_CURRENT 1\r\n#define VFX_USE_POSITION_CURRENT 1\r\n#define VFX_USE_SEED_CURRENT 1\r\n#define VFX_USE_DIRECTION_CURRENT 1\r\n#define VFX_USE_ALIVE_CURRENT 1\r\n#define VFX_USE_AGE_CURRENT 1\r\n#define VFX_LOCAL_SPACE 1\r\n\r\n\r\n\r\n#include \"VisualEffectGraph/Shaders/Common/VFXCommonCompute.cginc\"\r\n#include \"VisualEffectGraph/Shaders/VFXCommon.cginc\"\r\n\r\n\r\n\r\nRWByteAddressBuffer attributeBuffer;\r\nByteAddressBuffer sourceAttributeBuffer;\r\n\r\nCBUFFER_START(initParams)\r\n#if !VFX_USE_SPAWNER_FROM_GPU\r\n    uint nbSpawned;\t\t\t\t\t// Numbers of particle spawned\r\n    uint spawnIndex;\t\t\t\t// Index of the first particle spawned\r\n#else\r\n    uint offsetInAdditionalOutput;\r\n\tuint nbMax;\r\n#endif\r\n\tuint systemSeed;\r\nCBUFFER_END\r\n\r\n#if VFX_USE_ALIVE_CURRENT\r\nConsumeStructuredBuffer<uint> deadListIn;\r\nByteAddressBuffer deadListCount; // This is bad to use a SRV to fetch deadList count but Unity API currently prevent from copying to CB\r\n#endif\r\n\r\n#if VFX_USE_SPAWNER_FROM_GPU\r\nStructuredBuffer<uint> eventList;\r\nByteAddressBuffer inputAdditional;\r\n#endif\r\n\r\nvoid SetAttribute_2466D9DD(inout float lifetime, float Lifetime) /*attribute:lifetime Composition:Overwrite Source:Slot Random:Off channels:XYZ */\r\n{\r\n    lifetime = Lifetime;\r\n}\r\nvoid PositionTorus_0(inout float3 position, inout uint seed, inout float3 direction, float3 Torus_center, float Torus_majorRadius, float Torus_minorRadius, float Torus_arc, float volumeFactor, float r) /*positionMode:Surface spawnMode:Randomized */\r\n{\r\n    float3 u = RAND3;float arc = Torus_arc;\r\n    float R = sqrt(volumeFactor + (1.0f - volumeFactor) * u.z);\r\n    \r\n    float sinTheta,cosTheta;\r\n    sincos(u.x * UNITY_TWO_PI,sinTheta,cosTheta);\r\n    \r\n    float2 s1_1 = R * r * float2(cosTheta, sinTheta) + float2(1,0);\r\n    float2 s1_2 = R * r * float2(-cosTheta, sinTheta) + float2(1,0);\r\n    float w = s1_1.x / (s1_1.x + s1_2.x);\r\n    \r\n    float3 t;\r\n    float phi;\r\n    if (u.y < w)\r\n    {\r\n        phi = arc * u.y / w;\r\n        t = float3(s1_1.x, 0, s1_1.y);\r\n    }\r\n    else\r\n    {\r\n        phi = arc * (u.y - w) / (1.0f - w);\r\n        t = float3(s1_2.x, 0, s1_2.y);\r\n    }\r\n    \r\n    float s,c;\r\n    sincos(phi,c,s);\r\n    float3 t2 = float3(c * t.x - s * t.y,c * t.y + s * t.x,t.z);\r\n    \r\n    position += Torus_center + Torus_majorRadius * t2;\r\n    direction = t2;\r\n    \r\n}\r\n\r\n\r\n\r\n[numthreads(NB_THREADS_PER_GROUP,1,1)]\r\nvoid CSMain(uint3 id : SV_DispatchThreadID)\r\n{\r\n#if VFX_USE_SPAWNER_FROM_GPU\r\n    uint maxThreadId = inputAdditional.Load((offsetInAdditionalOutput * 2 + 0) << 2);\r\n    uint currentSpawnIndex = inputAdditional.Load((offsetInAdditionalOutput * 2 + 1) << 2) - maxThreadId;\r\n#else\r\n    uint maxThreadId = nbSpawned;\r\n    uint currentSpawnIndex = spawnIndex;\r\n#endif\r\n\r\n#if VFX_USE_ALIVE_CURRENT\r\n    maxThreadId = min(maxThreadId, deadListCount.Load(0x0));\r\n#elif VFX_USE_SPAWNER_FROM_GPU\r\n    maxThreadId = min(maxThreadId, nbMax); //otherwise, nbSpawned already clamped on CPU\r\n#endif\r\n\r\n    if (id.x < maxThreadId)\r\n    {\r\n#if VFX_USE_SPAWNER_FROM_GPU\r\n        int sourceIndex = eventList[id.x];\r\n#endif\r\n        uint particleIndex = id.x + currentSpawnIndex;\r\n\t\t\r\n#if !VFX_USE_SPAWNER_FROM_GPU\r\n        int sourceIndex = 0;\r\n        /*//Loop with 1 iteration generate a wrong IL Assembly (and actually, useless code)\r\n        uint currentSumSpawnCount = 0u;\r\n        for (sourceIndex=0; sourceIndex<1; sourceIndex++)\r\n        {\r\n            currentSumSpawnCount += uint(asfloat(sourceAttributeBuffer.Load((sourceIndex * 0x1 + 0x0) << 2)));\r\n            if (id.x < currentSumSpawnCount)\r\n            {\r\n                break;\r\n            }\r\n        }\r\n        */\r\n        \r\n\r\n#endif\r\n        float lifetime = (float)0;\r\n        float3 position = float3(0,0,0);\r\n        uint seed = (uint)0;\r\n        float3 direction = float3(0,0,1);\r\n        bool alive = (bool)true;\r\n        float age = (float)0;\r\n        \r\n\r\n#if VFX_USE_PARTICLEID_CURRENT\r\n         particleId = particleIndex;\r\n#endif\r\n#if VFX_USE_SEED_CURRENT\r\n        seed = WangHash(particleIndex ^ systemSeed);\r\n#endif\r\n        \r\n        {\r\n            SetAttribute_2466D9DD( /*inout */lifetime, (float)1);\r\n        }\r\n        {\r\n            PositionTorus_0( /*inout */position,  /*inout */seed,  /*inout */direction, float3(0,0,0), (float)0.8, (float)0.3, (float)6.283185, (float)1, (float)0.375);\r\n        }\r\n        \r\n\r\n\r\n#if VFX_USE_ALIVE_CURRENT\r\n        if (alive)\r\n        {\r\n            uint index = deadListIn.Consume();\r\n            attributeBuffer.Store((index * 0x1 + 0x0) << 2,asuint(lifetime));\r\n            attributeBuffer.Store3((index * 0x4 + 0x2740) << 2,asuint(position));\r\n            attributeBuffer.Store((index * 0x1 + 0xC440) << 2,uint(alive));\r\n            attributeBuffer.Store((index * 0x1 + 0xEB80) << 2,asuint(age));\r\n            \r\n\r\n        }\r\n#else\r\n        uint index = particleIndex;\r\n        attributeBuffer.Store((index * 0x1 + 0x0) << 2,asuint(lifetime));\r\n        attributeBuffer.Store3((index * 0x4 + 0x2740) << 2,asuint(position));\r\n        attributeBuffer.Store((index * 0x1 + 0xC440) << 2,uint(alive));\r\n        attributeBuffer.Store((index * 0x1 + 0xEB80) << 2,asuint(age));\r\n        \r\n\r\n#endif\r\n    }\r\n}"
+    source: "#pragma kernel CSMain\r\n#include \"HLSLSupport.cginc\"\r\n#define NB_THREADS_PER_GROUP 64\r\n#define VFX_USE_LIFETIME_CURRENT 1\r\n#define VFX_USE_POSITION_CURRENT 1\r\n#define VFX_USE_SEED_CURRENT 1\r\n#define VFX_USE_DIRECTION_CURRENT 1\r\n#define VFX_USE_ALIVE_CURRENT 1\r\n#define VFX_USE_AGE_CURRENT 1\r\n#define VFX_LOCAL_SPACE 1\r\n\r\n\r\nCBUFFER_START(parameters)\r\n    float3 Torus_center_b;\r\n    float Lifetime_a;\r\n    float Torus_majorRadius_b;\r\n    float Torus_minorRadius_b;\r\n    float Torus_arc_b;\r\n    float r_b;\r\nCBUFFER_END\r\n\r\n\r\n#include \"Assets/VFXEditor/Shaders/Common/VFXCommonCompute.cginc\"\r\n#include \"Assets/VFXEditor/Shaders/VFXCommon.cginc\"\r\n\r\n\r\n\r\nRWByteAddressBuffer attributeBuffer;\r\nByteAddressBuffer sourceAttributeBuffer;\r\n\r\nCBUFFER_START(initParams)\r\n#if !VFX_USE_SPAWNER_FROM_GPU\r\n    uint nbSpawned;\t\t\t\t\t// Numbers of particle spawned\r\n    uint spawnIndex;\t\t\t\t// Index of the first particle spawned\r\n#else\r\n    uint offsetInAdditionalOutput;\r\n\tuint nbMax;\r\n#endif\r\n\tuint systemSeed;\r\nCBUFFER_END\r\n\r\n#if VFX_USE_ALIVE_CURRENT\r\nConsumeStructuredBuffer<uint> deadListIn;\r\nByteAddressBuffer deadListCount; // This is bad to use a SRV to fetch deadList count but Unity API currently prevent from copying to CB\r\n#endif\r\n\r\n#if VFX_USE_SPAWNER_FROM_GPU\r\nStructuredBuffer<uint> eventList;\r\nByteAddressBuffer inputAdditional;\r\n#endif\r\n\r\nvoid SetAttribute_2466D9DD(inout float lifetime, float Lifetime) /*attribute:lifetime Composition:Overwrite Source:Slot Random:Off channels:XYZ */\r\n{\r\n    lifetime = Lifetime;\r\n}\r\nvoid PositionTorus_0(inout float3 position, inout uint seed, inout float3 direction, float3 Torus_center, float Torus_majorRadius, float Torus_minorRadius, float Torus_arc, float volumeFactor, float r) /*positionMode:Surface spawnMode:Randomized */\r\n{\r\n    float3 u = RAND3;float arc = Torus_arc;\r\n    float R = sqrt(volumeFactor + (1.0f - volumeFactor) * u.z);\r\n    \r\n    float sinTheta,cosTheta;\r\n    sincos(u.x * UNITY_TWO_PI,sinTheta,cosTheta);\r\n    \r\n    float2 s1_1 = R * r * float2(cosTheta, sinTheta) + float2(1,0);\r\n    float2 s1_2 = R * r * float2(-cosTheta, sinTheta) + float2(1,0);\r\n    float w = s1_1.x / (s1_1.x + s1_2.x);\r\n    \r\n    float3 t;\r\n    float phi;\r\n    if (u.y < w)\r\n    {\r\n        phi = arc * u.y / w;\r\n        t = float3(s1_1.x, 0, s1_1.y);\r\n    }\r\n    else\r\n    {\r\n        phi = arc * (u.y - w) / (1.0f - w);\r\n        t = float3(s1_2.x, 0, s1_2.y);\r\n    }\r\n    \r\n    float s,c;\r\n    sincos(phi,c,s);\r\n    float3 t2 = float3(c * t.x - s * t.y,c * t.y + s * t.x,t.z);\r\n    \r\n    position += Torus_center + Torus_majorRadius * t2;\r\n    direction = t2;\r\n    \r\n}\r\n\r\n\r\n\r\n[numthreads(NB_THREADS_PER_GROUP,1,1)]\r\nvoid CSMain(uint3 id : SV_DispatchThreadID)\r\n{\r\n#if VFX_USE_SPAWNER_FROM_GPU\r\n    uint maxThreadId = inputAdditional.Load((offsetInAdditionalOutput * 2 + 0) << 2);\r\n    uint currentSpawnIndex = inputAdditional.Load((offsetInAdditionalOutput * 2 + 1) << 2) - maxThreadId;\r\n#else\r\n    uint maxThreadId = nbSpawned;\r\n    uint currentSpawnIndex = spawnIndex;\r\n#endif\r\n\r\n#if VFX_USE_ALIVE_CURRENT\r\n    maxThreadId = min(maxThreadId, deadListCount.Load(0x0));\r\n#elif VFX_USE_SPAWNER_FROM_GPU\r\n    maxThreadId = min(maxThreadId, nbMax); //otherwise, nbSpawned already clamped on CPU\r\n#endif\r\n\r\n    if (id.x < maxThreadId)\r\n    {\r\n#if VFX_USE_SPAWNER_FROM_GPU\r\n        int sourceIndex = eventList[id.x];\r\n#endif\r\n        uint particleIndex = id.x + currentSpawnIndex;\r\n\t\t\r\n#if !VFX_USE_SPAWNER_FROM_GPU\r\n        int sourceIndex = 0;\r\n        /*//Loop with 1 iteration generate a wrong IL Assembly (and actually, useless code)\r\n        uint currentSumSpawnCount = 0u;\r\n        for (sourceIndex=0; sourceIndex<1; sourceIndex++)\r\n        {\r\n            currentSumSpawnCount += uint(asfloat(sourceAttributeBuffer.Load((sourceIndex * 0x1 + 0x0) << 2)));\r\n            if (id.x < currentSumSpawnCount)\r\n            {\r\n                break;\r\n            }\r\n        }\r\n        */\r\n        \r\n\r\n#endif\r\n        float lifetime = (float)0;\r\n        float3 position = float3(0,0,0);\r\n        uint seed = (uint)0;\r\n        float3 direction = float3(0,0,1);\r\n        bool alive = (bool)true;\r\n        float age = (float)0;\r\n        \r\n\r\n#if VFX_USE_PARTICLEID_CURRENT\r\n         particleId = particleIndex;\r\n#endif\r\n#if VFX_USE_SEED_CURRENT\r\n        seed = WangHash(particleIndex ^ systemSeed);\r\n#endif\r\n        \r\n        SetAttribute_2466D9DD( /*inout */lifetime, Lifetime_a);\r\n        {\r\n            PositionTorus_0( /*inout */position,  /*inout */seed,  /*inout */direction, Torus_center_b, Torus_majorRadius_b, Torus_minorRadius_b, Torus_arc_b, (float)1, r_b);\r\n        }\r\n        \r\n\r\n\r\n#if VFX_USE_ALIVE_CURRENT\r\n        if (alive)\r\n        {\r\n            uint index = deadListIn.Consume();\r\n            attributeBuffer.Store((index * 0x1 + 0x0) << 2,asuint(lifetime));\r\n            attributeBuffer.Store3((index * 0x4 + 0x2740) << 2,asuint(position));\r\n            attributeBuffer.Store((index * 0x1 + 0xC440) << 2,uint(alive));\r\n            attributeBuffer.Store((index * 0x1 + 0xEB80) << 2,asuint(age));\r\n            \r\n\r\n        }\r\n#else\r\n        uint index = particleIndex;\r\n        attributeBuffer.Store((index * 0x1 + 0x0) << 2,asuint(lifetime));\r\n        attributeBuffer.Store3((index * 0x4 + 0x2740) << 2,asuint(position));\r\n        attributeBuffer.Store((index * 0x1 + 0xC440) << 2,uint(alive));\r\n        attributeBuffer.Store((index * 0x1 + 0xEB80) << 2,asuint(age));\r\n        \r\n\r\n#endif\r\n    }\r\n}"
   - compute: 0
     name: Temp_shader_b_quad output_Runtime.shader
-<<<<<<< HEAD
-    source: "Shader \"Hidden/VFX/ParticleQuads\"\r\n{\r\n\tSubShader\r\n\t{\t\r\n\t\tCull Off\r\n\t\t\r\n\t\tTags { \"Queue\"=\"Transparent\" \"IgnoreProjector\"=\"True\" \"RenderType\"=\"Transparent\" }\r\n\t\t\r\n\t\t\r\n\t\t\r\n\t\t\r\n\t\t\r\n\t\t\r\n\t\t\r\n\t\t\r\n\t\t\r\n\t\t\r\n\t\t\r\n\t\t\r\n\t\tBlend SrcAlpha OneMinusSrcAlpha\r\n\t\tZTest LEqual\r\n\t\tZWrite Off\r\n\t\tCull Off\r\n\t\t\r\n\t\r\n\t\t\t\r\n\t\tHLSLINCLUDE\r\n\t\t#if !defined(VFX_WORLD_SPACE) && !defined(VFX_LOCAL_SPACE)\r\n\t\t#define VFX_LOCAL_SPACE 1\r\n\t\t#endif\r\n\t\t\r\n\t\t#include \"HLSLSupport.cginc\"\r\n\t\t#define NB_THREADS_PER_GROUP 64\r\n\t\t#define VFX_USE_POSITION_CURRENT 1\r\n\t\t#define VFX_USE_COLOR_CURRENT 1\r\n\t\t#define VFX_USE_ALPHA_CURRENT 1\r\n\t\t#define VFX_USE_ALIVE_CURRENT 1\r\n\t\t#define VFX_USE_AXISX_CURRENT 1\r\n\t\t#define VFX_USE_AXISY_CURRENT 1\r\n\t\t#define VFX_USE_AXISZ_CURRENT 1\r\n\t\t#define VFX_USE_ANGLEX_CURRENT 1\r\n\t\t#define VFX_USE_ANGLEY_CURRENT 1\r\n\t\t#define VFX_USE_ANGLEZ_CURRENT 1\r\n\t\t#define VFX_USE_PIVOT_CURRENT 1\r\n\t\t#define VFX_USE_SIZEX_CURRENT 1\r\n\t\t#define VFX_HAS_INDIRECT_DRAW 1\r\n\t\t#define USE_DEAD_LIST_COUNT 1\r\n\t\t\r\n\t\t\r\n\t\t#define VFX_LOCAL_SPACE 1\r\n\t\t\r\n\r\n\t\tTexture2D mainTexture;\r\n\t\tSamplerState samplermainTexture;\r\n\t\t\r\n\r\n\t\t\r\n\t\t#define VFX_NEEDS_COLOR_INTERPOLATOR (VFX_USE_COLOR_CURRENT || VFX_USE_ALPHA_CURRENT)\r\n\t\t#define IS_TRANSPARENT_PARTICLE (!IS_OPAQUE_PARTICLE)\r\n\t\t\r\n\t\tByteAddressBuffer attributeBuffer;\t\r\n\t\t\r\n\t\t#if VFX_HAS_INDIRECT_DRAW\r\n\t\tStructuredBuffer<uint> indirectBuffer;\t\r\n\t\t#endif\t\r\n\t\t\r\n\t\t#if USE_DEAD_LIST_COUNT\r\n\t\tByteAddressBuffer deadListCount;\r\n\t\t#endif\r\n\t\t\r\n\t\tCBUFFER_START(outputParams)\r\n\t\t\tfloat nbMax;\r\n\t\t\tfloat systemSeed;\r\n\t\tCBUFFER_END\r\n\t\t\r\n\t\tENDHLSL\r\n\t\t\r\n\r\n\t\t// Forward pass\r\n\t\tPass\r\n\t\t{\t\t\r\n\t\t\tTags { \"LightMode\"=\"ForwardBase\" }\r\n\t\t\t\r\n\t\t\tHLSLPROGRAM\r\n\t\t\t#pragma target 4.5\r\n\t\t\t\r\n\t\t\tstruct ps_input\r\n\t\t\t{\r\n\t\t\t\tfloat4 pos : SV_POSITION;\r\n\t\t\t\t#if USE_FLIPBOOK_INTERPOLATION\r\n\t\t\t\tfloat4 uv : TEXCOORD0;\r\n\t\t\t\t#else\r\n\t\t\t\tfloat2 uv : TEXCOORD0;\t\r\n\t\t\t\t#endif\r\n\t\t\t\t#if VFX_NEEDS_COLOR_INTERPOLATOR\r\n\t\t\t\tnointerpolation float4 color : COLOR0;\r\n\t\t\t\t#endif\r\n\t\t\t\t#if USE_SOFT_PARTICLE || USE_ALPHA_TEST || USE_FLIPBOOK_INTERPOLATION\r\n\t\t\t\t// x: inverse soft particles fade distance\r\n\t\t\t\t// y: alpha threshold\r\n\t\t\t\t// z: frame blending factor\r\n\t\t\t\tnointerpolation float3 builtInInterpolants : TEXCOORD1;\r\n\t\t\t\t#endif\r\n\t\t\t\t#if USE_SOFT_PARTICLE\r\n\t\t\t\tfloat4 projPos : TEXCOORD2;\t\t\r\n\t\t\t\t#endif\r\n\t\t\t};\r\n\t\t\t\r\n\t\t\tstruct ps_output\r\n\t\t\t{\r\n\t\t\t\tfloat4 color : SV_Target0;\r\n\t\t\t};\r\n\t\t\r\n\t\t#define VFX_VARYING_PS_INPUTS ps_input\r\n\t\t#define VFX_VARYING_POSCS pos\r\n\t\t#define VFX_VARYING_POSSS projPos\r\n\t\t#define VFX_VARYING_COLOR color.rgb\r\n\t\t#define VFX_VARYING_ALPHA color.a\r\n\t\t#define VFX_VARYING_INVSOFTPARTICLEFADEDISTANCE builtInInterpolants.x\r\n\t\t#define VFX_VARYING_ALPHATHRESHOLD builtInInterpolants.y\r\n\t\t#define VFX_VARYING_FRAMEBLEND builtInInterpolants.z\r\n\t\t#define VFX_VARYING_UV uv\r\n\t\t\t\t\r\n\t\t\t#if !(defined(VFX_VARYING_PS_INPUTS) && defined(VFX_VARYING_POSCS))\r\n\t\t\t#error VFX_VARYING_PS_INPUTS, VFX_VARYING_POSCS and VFX_VARYING_UV must be defined.\r\n\t\t\t#endif\r\n\t\t\t\r\n\t\t\t#include \"/VisualEffectGraph/Shaders/RenderPipeline/Legacy/VFXCommon.cginc\"\r\n\t\t\t#include \"VisualEffectGraph/Shaders/VFXCommon.cginc\"\r\n\t\t\t\r\n\r\n\t\t\tvoid SetAttribute_FA287C3A(inout float alpha, float Alpha) /*attribute:alpha Composition:Overwrite Source:Slot Random:Off channels:XYZ */\r\n\t\t\t{\r\n\t\t\t    alpha = Alpha;\r\n\t\t\t}\r\n\t\t\tvoid SetAttribute_CA95FE17(inout float3 color, float3 Color) /*attribute:color Composition:Overwrite Source:Slot Random:Off channels:XYZ */\r\n\t\t\t{\r\n\t\t\t    color = Color;\r\n\t\t\t}\r\n\t\t\tvoid Orient_0(inout float3 axisX, inout float3 axisY, inout float3 axisZ) /*mode:FaceCameraPlane */\r\n\t\t\t{\r\n\t\t\t    \r\n\t\t\t    float3x3 viewRot = GetVFXToViewRotMatrix();\r\n\t\t\t    axisX = viewRot[0].xyz;\r\n\t\t\t    axisY = viewRot[1].xyz;\r\n\t\t\t    #if VFX_LOCAL_SPACE // Need to remove potential scale in local transform\r\n\t\t\t    axisX = normalize(axisX);\r\n\t\t\t    axisY = normalize(axisY);\r\n\t\t\t    axisZ = cross(axisX,axisY);\r\n\t\t\t    #else\r\n\t\t\t    axisZ = -viewRot[2].xyz;\r\n\t\t\t    #endif\r\n\t\t\t    \r\n\t\t\t}\r\n\t\t\t\r\n\r\n\t\t\t\r\n\t\t\t#pragma vertex vert\r\n\t\t\tVFX_VARYING_PS_INPUTS vert(uint id : SV_VertexID, uint instanceID : SV_InstanceID)\r\n\t\t\t{\r\n\t\t\t\tuint index = (id >> 2) + instanceID * 2048;\r\n\t\t\t\tVFX_VARYING_PS_INPUTS o = (VFX_VARYING_PS_INPUTS)0;\r\n\t\t\t\t\r\n\t\t\t\t\r\n\t\t\t\t\t\t#if VFX_HAS_INDIRECT_DRAW\r\n\t\t\t\t\t\t#if USE_DEAD_LIST_COUNT\r\n\t\t\t\t\t\t\tif (index >= asuint(nbMax) - deadListCount.Load(0))\r\n\t\t\t\t\t\t\t\treturn o;\r\n\t\t\t\t\t\t#endif\r\n\t\t\t\t\t\t\r\n\t\t\t\t\t\t\tindex = indirectBuffer[index];\r\n\t\t\t\t\t\t\tfloat3 position = asfloat(attributeBuffer.Load3((index * 0x4 + 0x2740) << 2));\r\n\t\t\t\t\t\t\tfloat3 color = float3(1,1,1);\r\n\t\t\t\t\t\t\tfloat alpha = (float)1;\r\n\t\t\t\t\t\t\tbool alive = (attributeBuffer.Load((index * 0x1 + 0xC440) << 2));\r\n\t\t\t\t\t\t\tfloat3 axisX = float3(1,0,0);\r\n\t\t\t\t\t\t\tfloat3 axisY = float3(0,1,0);\r\n\t\t\t\t\t\t\tfloat3 axisZ = float3(0,0,1);\r\n\t\t\t\t\t\t\tfloat angleX = (float)0;\r\n\t\t\t\t\t\t\tfloat angleY = (float)0;\r\n\t\t\t\t\t\t\tfloat angleZ = (float)0;\r\n\t\t\t\t\t\t\tfloat3 pivot = float3(0,0,0);\r\n\t\t\t\t\t\t\tfloat sizeX = (float)0.1;\r\n\t\t\t\t\t\t\t\r\n\t\t\t\t\r\n\t\t\t\t\t\t#else\r\n\t\t\t\t\t\t\tif (index >= asuint(nbMax))\r\n\t\t\t\t\t\t\t\treturn o;\r\n\t\t\t\t\t\t\t\r\n\t\t\t\t\t\t\tbool alive = (attributeBuffer.Load((index * 0x1 + 0xC440) << 2));\r\n\t\t\t\t\t\t\t\r\n\t\t\t\t\r\n\t\t\t\t\t\t\tif (!alive)\r\n\t\t\t\t\t\t\t\treturn o;\r\n\t\t\t\t\t\t\t\r\n\t\t\t\t\t\t\tfloat3 position = asfloat(attributeBuffer.Load3((index * 0x4 + 0x2740) << 2));\r\n\t\t\t\t\t\t\tfloat3 color = float3(1,1,1);\r\n\t\t\t\t\t\t\tfloat alpha = (float)1;\r\n\t\t\t\t\t\t\tfloat3 axisX = float3(1,0,0);\r\n\t\t\t\t\t\t\tfloat3 axisY = float3(0,1,0);\r\n\t\t\t\t\t\t\tfloat3 axisZ = float3(0,0,1);\r\n\t\t\t\t\t\t\tfloat angleX = (float)0;\r\n\t\t\t\t\t\t\tfloat angleY = (float)0;\r\n\t\t\t\t\t\t\tfloat angleZ = (float)0;\r\n\t\t\t\t\t\t\tfloat3 pivot = float3(0,0,0);\r\n\t\t\t\t\t\t\tfloat sizeX = (float)0.1;\r\n\t\t\t\t\t\t\t\r\n\t\t\t\t\r\n\t\t\t\t\t\t#endif\r\n\t\t\t\t\t\t\r\n\t\t\t\t{\r\n\t\t\t\t    SetAttribute_FA287C3A( /*inout */alpha, (float)0.3);\r\n\t\t\t\t}\r\n\t\t\t\t{\r\n\t\t\t\t    SetAttribute_CA95FE17( /*inout */color, float3(1,0,0));\r\n\t\t\t\t}\r\n\t\t\t\tOrient_0( /*inout */axisX,  /*inout */axisY,  /*inout */axisZ);\r\n\t\t\t\t\r\n\r\n\t\t\t\t\r\n\t\t\t\tif (!alive)\r\n\t\t\t\t\treturn o;\r\n\t\t\t\t\r\n\t\t\t\to.VFX_VARYING_UV.x = float(id & 1);\r\n\t\t\t\to.VFX_VARYING_UV.y = float((id & 2) >> 1);\r\n\t\t\t\t\r\n\t\t\t\t\r\n\t\t\t\t\t\tfloat3 size = float3(sizeX,sizeX,sizeX);\r\n\t\t\t\t\t\t#if VFX_USE_SIZEY_CURRENT\r\n\t\t\t\t\t\tsize.y = sizeY;\r\n\t\t\t\t\t\t#endif\r\n\t\t\t\t\t\t#if VFX_USE_SIZEZ_CURRENT\r\n\t\t\t\t\t\tsize.z = sizeZ;\r\n\t\t\t\t\t\t#else\r\n\t\t\t\t\t\tsize.z = min(size.x,size.y);\r\n\t\t\t\t\t\t#endif\r\n\t\t\t\t\t\t\r\n\t\t\t\t\r\n\t\t\t\tfloat4x4 elementToVFX = GetElementToVFXMatrix(axisX,axisY,axisZ,float3(angleX,angleY,angleZ),pivot,size,position);\r\n\t\t\t\tfloat3 vPos = mul(elementToVFX,float4(o.VFX_VARYING_UV.xy * 2.0f - 1.0f,0.0f,1.0f)).xyz;\r\n\t\t\t\r\n\t\t\t\to.VFX_VARYING_POSCS = TransformPositionVFXToClip(vPos);\r\n\t\t\t\r\n\t\t\t\t\r\n\t\t\t\t\t\t#if VFX_USE_COLOR_CURRENT && defined(VFX_VARYING_COLOR)\r\n\t\t\t\t\t\to.VFX_VARYING_COLOR = color;\r\n\t\t\t\t\t\t#endif\r\n\t\t\t\t\t\t#if VFX_USE_ALPHA_CURRENT && defined(VFX_VARYING_ALPHA) \r\n\t\t\t\t\t\to.VFX_VARYING_ALPHA = alpha;\r\n\t\t\t\t\t\t#endif\r\n\t\t\t\t\t\t\r\n\t\t\t\t\t\t\r\n\t\t\t\t\t\t#if USE_SOFT_PARTICLE && defined(VFX_VARYING_INVSOFTPARTICLEFADEDISTANCE)\r\n\t\t\t\t\t\t\r\n\t\t\t\t\t\to.VFX_VARYING_INVSOFTPARTICLEFADEDISTANCE = invSoftParticlesFadeDistance;\r\n\t\t\t\t\t\t#endif\r\n\t\t\t\t\t\t\r\n\t\t\t\t\t\t#if (VFX_NEEDS_POSSS || USE_SOFT_PARTICLE) && defined(VFX_VARYING_POSSS) && defined(VFX_VARYING_POSCS)\r\n\t\t\t\t\t\to.VFX_VARYING_POSSS = VFXGetPOSSS(o.VFX_VARYING_POSCS);\r\n\t\t\t\t\t\t#endif\r\n\t\t\t\t\t\t\r\n\t\t\t\t\t\t#if USE_ALPHA_TEST && defined(VFX_VARYING_ALPHATHRESHOLD)\r\n\t\t\t\t\t\t\r\n\t\t\t\t\t\to.VFX_VARYING_ALPHATHRESHOLD = alphaThreshold;\r\n\t\t\t\t\t\t#endif\r\n\t\t\t\t\t\t\r\n\t\t\t\t\t\t#if USE_UV_SCALE_BIAS\r\n\t\t\t\t\t\t\r\n\t\t\t\t\t\t\r\n\t\t\t\t\t\to.VFX_VARYING_UV.xy = o.VFX_VARYING_UV.xy * uvScale + uvBias;\r\n\t\t\t\t\t\t#endif\r\n\t\t\t\t\t\t\r\n\t\t\t\t\t\t\r\n\t\t\t\t\r\n\t\t\t\t\r\n\t\t\t\t\t\t#if USE_FLIPBOOK\r\n\t\t\t\t\t\t\r\n\t\t\t\t\t\t\r\n\t\t\t\t\t\tVFXUVData uvData = GetUVData(flipBookSize, invFlipBookSize, o.VFX_VARYING_UV.xy, texIndex);\r\n\t\t\t\t\t\to.VFX_VARYING_UV.xy = uvData.uvs.xy;\r\n\t\t\t\t\t\t#if USE_FLIPBOOK_INTERPOLATION\r\n\t\t\t\t\t\to.VFX_VARYING_UV.zw = uvData.uvs.zw;\r\n\t\t\t\t\t\to.VFX_VARYING_FRAMEBLEND = uvData.blend;\r\n\t\t\t\t\t\t#endif\r\n\t\t\t\t\t\t#endif\r\n\t\t\t\t\t\t\r\n\t\t\t\r\n\t\t\t\t\r\n\t\t\t\r\n\t\t\t\treturn o;\r\n\t\t\t}\r\n\t\t\t\r\n\t\t\t\r\n\t\t\t\r\n\t\t\t\r\n\t\t\t#include \"VisualEffectGraph/Shaders/VFXCommonOutput.cginc\"\r\n\t\t\t\r\n\t\t\t\t\r\n\t\t\t#pragma fragment frag\r\n\t\t\tps_output frag(ps_input i)\r\n\t\t\t{\r\n\t\t\t\tps_output o = (ps_output)0;\r\n\t\t\t\to.color = VFXGetFragmentColor(i);\r\n\t\t\t\to.color *= VFXGetTextureColor(VFX_SAMPLER(mainTexture),i);\t\t\r\n\t\t\t\tVFXClipFragmentColor(o.color.a,i);\r\n\t\t\t\treturn o;\r\n\t\t\t}\r\n\t\t\tENDHLSL\r\n\t\t}\r\n\t\t\r\n\r\n\t\t\r\n\t}\r\n}\r\n"
-=======
     source: "Shader \"Hidden/VFX/ParticleQuads\"\r\n{\r\n\tSubShader\r\n\t{\t\r\n\t\tCull Off\r\n\t\t\r\n\t\tTags { \"Queue\"=\"Transparent\" \"IgnoreProjector\"=\"True\" \"RenderType\"=\"Transparent\" }\r\n\t\t\r\n\t\t\r\n\t\t\r\n\t\t\r\n\t\t\r\n\t\t\r\n\t\t\r\n\t\t\r\n\t\t\r\n\t\t\r\n\t\t\r\n\t\t\r\n\t\tBlend SrcAlpha OneMinusSrcAlpha\r\n\t\tZTest LEqual\r\n\t\tZWrite Off\r\n\t\tCull Off\r\n\t\t\r\n\t\r\n\t\t\t\r\n\t\tHLSLINCLUDE\r\n\t\t#if !defined(VFX_WORLD_SPACE) && !defined(VFX_LOCAL_SPACE)\r\n\t\t#define VFX_LOCAL_SPACE 1\r\n\t\t#endif\r\n\t\t\r\n\t\t#include \"HLSLSupport.cginc\"\r\n\t\t#define NB_THREADS_PER_GROUP 64\r\n\t\t#define VFX_USE_POSITION_CURRENT 1\r\n\t\t#define VFX_USE_COLOR_CURRENT 1\r\n\t\t#define VFX_USE_ALPHA_CURRENT 1\r\n\t\t#define VFX_USE_ALIVE_CURRENT 1\r\n\t\t#define VFX_USE_AXISX_CURRENT 1\r\n\t\t#define VFX_USE_AXISY_CURRENT 1\r\n\t\t#define VFX_USE_AXISZ_CURRENT 1\r\n\t\t#define VFX_USE_ANGLEX_CURRENT 1\r\n\t\t#define VFX_USE_ANGLEY_CURRENT 1\r\n\t\t#define VFX_USE_ANGLEZ_CURRENT 1\r\n\t\t#define VFX_USE_PIVOT_CURRENT 1\r\n\t\t#define VFX_USE_SIZEX_CURRENT 1\r\n\t\t#define VFX_HAS_INDIRECT_DRAW 1\r\n\t\t#define USE_DEAD_LIST_COUNT 1\r\n\t\t\r\n\t\t\r\n\t\t\r\n\t\t#define VFX_LOCAL_SPACE 1\r\n\t\t\r\n\r\n\t\tCBUFFER_START(parameters)\r\n\t\t    float3 Color_b;\r\n\t\t    float Alpha_a;\r\n\t\tCBUFFER_END\r\n\t\tTexture2D mainTexture;\r\n\t\tSamplerState samplermainTexture;\r\n\t\t\r\n\r\n\t\t\r\n\t\t#define VFX_NEEDS_COLOR_INTERPOLATOR (VFX_USE_COLOR_CURRENT || VFX_USE_ALPHA_CURRENT)\r\n\t\t#define IS_TRANSPARENT_PARTICLE (!IS_OPAQUE_PARTICLE)\r\n\t\t\r\n\t\tByteAddressBuffer attributeBuffer;\t\r\n\t\t\r\n\t\t#if VFX_HAS_INDIRECT_DRAW\r\n\t\tStructuredBuffer<uint> indirectBuffer;\t\r\n\t\t#endif\t\r\n\t\t\r\n\t\t#if USE_DEAD_LIST_COUNT\r\n\t\tByteAddressBuffer deadListCount;\r\n\t\t#endif\r\n\t\t\r\n\t\tCBUFFER_START(outputParams)\r\n\t\t\tfloat nbMax;\r\n\t\t\tfloat systemSeed;\r\n\t\tCBUFFER_END\r\n\t\t\r\n\t\tENDHLSL\r\n\t\t\r\n\r\n\t\t\r\n\t\t// Forward pass\r\n\t\tPass\r\n\t\t{\t\t\r\n\t\t\tTags { \"LightMode\"=\"ForwardOnly\" }\r\n\t\t\t\r\n\t\t\tHLSLPROGRAM\r\n\t\t\t#pragma target 4.5\r\n\t\t\t\r\n\t\t\tstruct ps_input\r\n\t\t\t{\r\n\t\t\t\tfloat4 pos : SV_POSITION;\r\n\t\t\t\t#if USE_FLIPBOOK_INTERPOLATION\r\n\t\t\t\tfloat4 uv : TEXCOORD0;\r\n\t\t\t\t#else\r\n\t\t\t\tfloat2 uv : TEXCOORD0;\t\r\n\t\t\t\t#endif\r\n\t\t\t\t#if VFX_NEEDS_COLOR_INTERPOLATOR\r\n\t\t\t\tnointerpolation float4 color : COLOR0;\r\n\t\t\t\t#endif\r\n\t\t\t\t#if USE_SOFT_PARTICLE || USE_ALPHA_TEST || USE_FLIPBOOK_INTERPOLATION\r\n\t\t\t\t// x: inverse soft particles fade distance\r\n\t\t\t\t// y: alpha threshold\r\n\t\t\t\t// z: frame blending factor\r\n\t\t\t\tnointerpolation float3 builtInInterpolants : TEXCOORD1;\r\n\t\t\t\t#endif\r\n\t\t\t\t#if USE_SOFT_PARTICLE\r\n\t\t\t\tfloat4 projPos : TEXCOORD2;\t\t\r\n\t\t\t\t#endif\r\n\t\t\t};\r\n\t\t\t\r\n\t\t\tstruct ps_output\r\n\t\t\t{\r\n\t\t\t\tfloat4 color : SV_Target0;\r\n\t\t\t};\r\n\t\t\r\n\t\t#define VFX_VARYING_PS_INPUTS ps_input\r\n\t\t#define VFX_VARYING_POSCS pos\r\n\t\t#define VFX_VARYING_POSSS projPos\r\n\t\t#define VFX_VARYING_COLOR color.rgb\r\n\t\t#define VFX_VARYING_ALPHA color.a\r\n\t\t#define VFX_VARYING_INVSOFTPARTICLEFADEDISTANCE builtInInterpolants.x\r\n\t\t#define VFX_VARYING_ALPHATHRESHOLD builtInInterpolants.y\r\n\t\t#define VFX_VARYING_FRAMEBLEND builtInInterpolants.z\r\n\t\t#define VFX_VARYING_UV uv\r\n\t\t\t\t\r\n\t\t\t#if !(defined(VFX_VARYING_PS_INPUTS) && defined(VFX_VARYING_POSCS))\r\n\t\t\t#error VFX_VARYING_PS_INPUTS, VFX_VARYING_POSCS and VFX_VARYING_UV must be defined.\r\n\t\t\t#endif\r\n\t\t\t\r\n\t\t\t#include \"Assets/VFXEditor/Shaders/RenderPipeline/HDRP/VFXCommon.cginc\"\r\n\t\t\t#include \"Assets/VFXEditor/Shaders/VFXCommon.cginc\"\r\n\t\t\t\r\n\r\n\t\t\tvoid SetAttribute_FA287C3A(inout float alpha, float Alpha) /*attribute:alpha Composition:Overwrite Source:Slot Random:Off channels:XYZ */\r\n\t\t\t{\r\n\t\t\t    alpha = Alpha;\r\n\t\t\t}\r\n\t\t\tvoid SetAttribute_CA95FE17(inout float3 color, float3 Color) /*attribute:color Composition:Overwrite Source:Slot Random:Off channels:XYZ */\r\n\t\t\t{\r\n\t\t\t    color = Color;\r\n\t\t\t}\r\n\t\t\tvoid Orient_0(inout float3 axisX, inout float3 axisY, inout float3 axisZ) /*mode:FaceCameraPlane */\r\n\t\t\t{\r\n\t\t\t    \r\n\t\t\t    float3x3 viewRot = GetVFXToViewRotMatrix();\r\n\t\t\t    axisX = viewRot[0].xyz;\r\n\t\t\t    axisY = viewRot[1].xyz;\r\n\t\t\t    #if VFX_LOCAL_SPACE // Need to remove potential scale in local transform\r\n\t\t\t    axisX = normalize(axisX);\r\n\t\t\t    axisY = normalize(axisY);\r\n\t\t\t    axisZ = cross(axisX,axisY);\r\n\t\t\t    #else\r\n\t\t\t    axisZ = -viewRot[2].xyz;\r\n\t\t\t    #endif\r\n\t\t\t    \r\n\t\t\t}\r\n\t\t\t\r\n\r\n\t\t\t\r\n\t\t\t#pragma vertex vert\r\n\t\t\tVFX_VARYING_PS_INPUTS vert(uint id : SV_VertexID, uint instanceID : SV_InstanceID)\r\n\t\t\t{\r\n\t\t\t\tuint index = (id >> 2) + instanceID * 2048;\r\n\t\t\t\tVFX_VARYING_PS_INPUTS o = (VFX_VARYING_PS_INPUTS)0;\r\n\t\t\t\t\r\n\t\t\t\t\r\n\t\t\t\t\t\t#if VFX_HAS_INDIRECT_DRAW\r\n\t\t\t\t\t\t#if USE_DEAD_LIST_COUNT\r\n\t\t\t\t\t\t\tif (index >= asuint(nbMax) - deadListCount.Load(0))\r\n\t\t\t\t\t\t\t\treturn o;\r\n\t\t\t\t\t\t#endif\r\n\t\t\t\t\t\t\r\n\t\t\t\t\t\t\tindex = indirectBuffer[index];\r\n\t\t\t\t\t\t\tfloat3 position = asfloat(attributeBuffer.Load3((index * 0x4 + 0x2740) << 2));\r\n\t\t\t\t\t\t\tfloat3 color = float3(1,1,1);\r\n\t\t\t\t\t\t\tfloat alpha = (float)1;\r\n\t\t\t\t\t\t\tbool alive = (attributeBuffer.Load((index * 0x1 + 0xC440) << 2));\r\n\t\t\t\t\t\t\tfloat3 axisX = float3(1,0,0);\r\n\t\t\t\t\t\t\tfloat3 axisY = float3(0,1,0);\r\n\t\t\t\t\t\t\tfloat3 axisZ = float3(0,0,1);\r\n\t\t\t\t\t\t\tfloat angleX = (float)0;\r\n\t\t\t\t\t\t\tfloat angleY = (float)0;\r\n\t\t\t\t\t\t\tfloat angleZ = (float)0;\r\n\t\t\t\t\t\t\tfloat3 pivot = float3(0,0,0);\r\n\t\t\t\t\t\t\tfloat sizeX = (float)0.1;\r\n\t\t\t\t\t\t\t\r\n\t\t\t\t\r\n\t\t\t\t\t\t#else\r\n\t\t\t\t\t\t\tif (index >= asuint(nbMax))\r\n\t\t\t\t\t\t\t\treturn o;\r\n\t\t\t\t\t\t\t\r\n\t\t\t\t\t\t\tbool alive = (attributeBuffer.Load((index * 0x1 + 0xC440) << 2));\r\n\t\t\t\t\t\t\t\r\n\t\t\t\t\r\n\t\t\t\t\t\t\tif (!alive)\r\n\t\t\t\t\t\t\t\treturn o;\r\n\t\t\t\t\t\t\t\r\n\t\t\t\t\t\t\tfloat3 position = asfloat(attributeBuffer.Load3((index * 0x4 + 0x2740) << 2));\r\n\t\t\t\t\t\t\tfloat3 color = float3(1,1,1);\r\n\t\t\t\t\t\t\tfloat alpha = (float)1;\r\n\t\t\t\t\t\t\tfloat3 axisX = float3(1,0,0);\r\n\t\t\t\t\t\t\tfloat3 axisY = float3(0,1,0);\r\n\t\t\t\t\t\t\tfloat3 axisZ = float3(0,0,1);\r\n\t\t\t\t\t\t\tfloat angleX = (float)0;\r\n\t\t\t\t\t\t\tfloat angleY = (float)0;\r\n\t\t\t\t\t\t\tfloat angleZ = (float)0;\r\n\t\t\t\t\t\t\tfloat3 pivot = float3(0,0,0);\r\n\t\t\t\t\t\t\tfloat sizeX = (float)0.1;\r\n\t\t\t\t\t\t\t\r\n\t\t\t\t\r\n\t\t\t\t\t\t#endif\r\n\t\t\t\t\t\t\r\n\t\t\t\tSetAttribute_FA287C3A( /*inout */alpha, Alpha_a);\r\n\t\t\t\tSetAttribute_CA95FE17( /*inout */color, Color_b);\r\n\t\t\t\tOrient_0( /*inout */axisX,  /*inout */axisY,  /*inout */axisZ);\r\n\t\t\t\t\r\n\r\n\t\t\t\t\r\n\t\t\t\tif (!alive)\r\n\t\t\t\t\treturn o;\r\n\t\t\t\t\r\n\t\t\t\to.VFX_VARYING_UV.x = float(id & 1);\r\n\t\t\t\to.VFX_VARYING_UV.y = float((id & 2) >> 1);\r\n\t\t\t\t\r\n\t\t\t\t\r\n\t\t\t\t\t\tfloat3 size = float3(sizeX,sizeX,sizeX);\r\n\t\t\t\t\t\t#if VFX_USE_SIZEY_CURRENT\r\n\t\t\t\t\t\tsize.y = sizeY;\r\n\t\t\t\t\t\t#endif\r\n\t\t\t\t\t\t#if VFX_USE_SIZEZ_CURRENT\r\n\t\t\t\t\t\tsize.z = sizeZ;\r\n\t\t\t\t\t\t#else\r\n\t\t\t\t\t\tsize.z = min(size.x,size.y);\r\n\t\t\t\t\t\t#endif\r\n\t\t\t\t\t\t\r\n\t\t\t\t\r\n\t\t\t\tconst float2 vOffsets = o.VFX_VARYING_UV.xy * 2.0f - 1.0f;\r\n\t\t\t\tconst float4x4 elementToVFX = GetElementToVFXMatrix(axisX,axisY,axisZ,float3(angleX,angleY,angleZ),pivot,size,position);\r\n\t\t\t\tconst float3 vPos = mul(elementToVFX,float4(vOffsets,0.0f,1.0f)).xyz;\r\n\t\t\t\r\n\t\t\t\to.VFX_VARYING_POSCS = TransformPositionVFXToClip(vPos);\r\n\t\t\t\r\n\t\t\t\t\r\n\t\t\t\t\t\t#if VFX_USE_COLOR_CURRENT && defined(VFX_VARYING_COLOR)\r\n\t\t\t\t\t\to.VFX_VARYING_COLOR = color;\r\n\t\t\t\t\t\t#endif\r\n\t\t\t\t\t\t#if VFX_USE_ALPHA_CURRENT && defined(VFX_VARYING_ALPHA) \r\n\t\t\t\t\t\to.VFX_VARYING_ALPHA = alpha;\r\n\t\t\t\t\t\t#endif\r\n\t\t\t\t\t\t\r\n\t\t\t\t\t\t\r\n\t\t\t\t\t\t#if USE_SOFT_PARTICLE && defined(VFX_VARYING_INVSOFTPARTICLEFADEDISTANCE)\r\n\t\t\t\t\t\t\r\n\t\t\t\t\t\to.VFX_VARYING_INVSOFTPARTICLEFADEDISTANCE = invSoftParticlesFadeDistance;\r\n\t\t\t\t\t\t#endif\r\n\t\t\t\t\t\t\r\n\t\t\t\t\t\t#if (VFX_NEEDS_POSSS || USE_SOFT_PARTICLE) && defined(VFX_VARYING_POSSS) && defined(VFX_VARYING_POSCS)\r\n\t\t\t\t\t\to.VFX_VARYING_POSSS = VFXGetPOSSS(o.VFX_VARYING_POSCS);\r\n\t\t\t\t\t\t#endif\r\n\t\t\t\t\t\t\r\n\t\t\t\t\t\t#if USE_ALPHA_TEST && defined(VFX_VARYING_ALPHATHRESHOLD)\r\n\t\t\t\t\t\t\r\n\t\t\t\t\t\to.VFX_VARYING_ALPHATHRESHOLD = alphaThreshold;\r\n\t\t\t\t\t\t#endif\r\n\t\t\t\t\t\t\r\n\t\t\t\t\t\t#if USE_UV_SCALE_BIAS\r\n\t\t\t\t\t\t\r\n\t\t\t\t\t\t\r\n\t\t\t\t\t\to.VFX_VARYING_UV.xy = o.VFX_VARYING_UV.xy * uvScale + uvBias;\r\n\t\t\t\t\t\t#endif\r\n\t\t\t\t\t\t\r\n\t\t\t\t\t\t\r\n\t\t\t\t\r\n\t\t\t\t\r\n\t\t\t\t\t\t#if USE_FLIPBOOK\r\n\t\t\t\t\t\t\r\n\t\t\t\t\t\t\r\n\t\t\t\t\t\tVFXUVData uvData = GetUVData(flipBookSize, invFlipBookSize, o.VFX_VARYING_UV.xy, texIndex);\r\n\t\t\t\t\t\to.VFX_VARYING_UV.xy = uvData.uvs.xy;\r\n\t\t\t\t\t\t#if USE_FLIPBOOK_INTERPOLATION\r\n\t\t\t\t\t\to.VFX_VARYING_UV.zw = uvData.uvs.zw;\r\n\t\t\t\t\t\to.VFX_VARYING_FRAMEBLEND = uvData.blend;\r\n\t\t\t\t\t\t#endif\r\n\t\t\t\t\t\t#endif\r\n\t\t\t\t\t\t\r\n\t\t\t\r\n\t\t\t\t\r\n\t\t\t\r\n\t\t\t\treturn o;\r\n\t\t\t}\r\n\t\t\t\r\n\t\t\t\r\n\t\t\t\r\n\t\t\t\r\n\t\t\t#include \"Assets/VFXEditor/Shaders/VFXCommonOutput.cginc\"\r\n\t\t\t\r\n\t\t\t\t\r\n\t\t\t#pragma fragment frag\r\n\t\t\tps_output frag(ps_input i)\r\n\t\t\t{\r\n\t\t\t\tps_output o = (ps_output)0;\r\n\t\t\t\to.color = VFXGetFragmentColor(i);\r\n\t\t\t\to.color *= VFXGetTextureColor(VFX_SAMPLER(mainTexture),i);\t\t\r\n\t\t\t\tVFXClipFragmentColor(o.color.a,i);\r\n\t\t\t\treturn o;\r\n\t\t\t}\r\n\t\t\tENDHLSL\r\n\t\t}\r\n\t\t\r\n\r\n\t\t\r\n\t}\r\n}\r\n"
->>>>>>> a3eabf5f
   - compute: 1
     name: Temp_compute_c_update_Runtime.compute
-    source: "#pragma kernel CSMain\r\n#include \"HLSLSupport.cginc\"\r\n#define NB_THREADS_PER_GROUP 64\r\n#define VFX_USE_LIFETIME_CURRENT 1\r\n#define VFX_USE_ALIVE_CURRENT 1\r\n#define VFX_USE_AGE_CURRENT 1\r\n#define VFX_HAS_INDIRECT_DRAW 1\r\n#define VFX_LOCAL_SPACE 1\r\n\r\n\r\nCBUFFER_START(parameters)\r\n    float deltaTime_a;\r\n    uint3 PADDING_0;\r\nCBUFFER_END\r\n\r\n\r\n#include \"VisualEffectGraph/Shaders/Common/VFXCommonCompute.cginc\"\r\n#include \"VisualEffectGraph/Shaders/VFXCommon.cginc\"\r\n\r\n\r\n\r\nRWByteAddressBuffer attributeBuffer;\r\n\r\n#if VFX_USE_ALIVE_CURRENT\r\nAppendStructuredBuffer<uint> deadListOut;\r\n#endif\r\n\r\n#if VFX_HAS_INDIRECT_DRAW\r\nAppendStructuredBuffer<uint> indirectBuffer;\r\n#endif\r\n\r\nCBUFFER_START(updateParams)\r\n    uint nbMax;\r\n\tuint systemSeed;\r\nCBUFFER_END\r\n\r\nvoid Age(inout float age, float deltaTime)\r\n{\r\n    age += deltaTime;\r\n}\r\nvoid Reap(float age, float lifetime, inout bool alive)\r\n{\r\n    if(age > lifetime) { alive = false; }\r\n}\r\n\r\n\r\n\r\n[numthreads(NB_THREADS_PER_GROUP,1,1)]\r\nvoid CSMain(uint3 id : SV_DispatchThreadID, uint3 groupId : SV_GroupThreadID)\r\n{\r\n    uint index = id.x;\r\n\tif (id.x < nbMax)\r\n\t{\r\n#if VFX_USE_ALIVE_CURRENT\r\n\t\tbool alive = (attributeBuffer.Load((index * 0x1 + 0xC440) << 2));\r\n\t\t\r\n\r\n\t\tif (alive)\r\n\t\t{\r\n\t\t\tfloat lifetime = asfloat(attributeBuffer.Load((index * 0x1 + 0x0) << 2));\r\n\t\t\tfloat age = asfloat(attributeBuffer.Load((index * 0x1 + 0xEB80) << 2));\r\n\t\t\t\r\n\r\n\t\t\t\r\n#if VFX_USE_OLDPOSITION_CURRENT\r\n\t\t\toldPosition = position;\r\n#endif\r\n\t\t\t\r\n\t\t\tAge( /*inout */age, deltaTime_a);\r\n\t\t\tReap(age, lifetime,  /*inout */alive);\r\n\t\t\t\r\n\r\n\t\t\tif (alive)\r\n\t\t\t{\r\n\t\t\t\tattributeBuffer.Store((index * 0x1 + 0xEB80) << 2,asuint(age));\r\n\t\t\t\t\r\n\r\n#if VFX_HAS_INDIRECT_DRAW\r\n\t\t\t\tindirectBuffer.Append(index);\r\n#endif\r\n\t\t\t}\r\n\t\t\telse\r\n\t\t\t{\r\n\t\t\t\tattributeBuffer.Store((index * 0x1 + 0xC440) << 2,uint(alive));\r\n\t\t\t\t\r\n\r\n\t\t\t\tdeadListOut.Append(index);\r\n\t\t\t}\r\n\t\t}\r\n#else\r\n\t\tfloat lifetime = asfloat(attributeBuffer.Load((index * 0x1 + 0x0) << 2));\r\n\t\tbool alive = (attributeBuffer.Load((index * 0x1 + 0xC440) << 2));\r\n\t\tfloat age = asfloat(attributeBuffer.Load((index * 0x1 + 0xEB80) << 2));\r\n\t\t\r\n\r\n\t\t\r\n#if VFX_USE_OLDPOSITION_CURRENT\r\n\t\toldPosition = position;\r\n#endif\r\n\t\t\r\n\t\tAge( /*inout */age, deltaTime_a);\r\n\t\tReap(age, lifetime,  /*inout */alive);\r\n\t\t\r\n\r\n\t\tattributeBuffer.Store((index * 0x1 + 0xC440) << 2,uint(alive));\r\n\t\tattributeBuffer.Store((index * 0x1 + 0xEB80) << 2,asuint(age));\r\n\t\t\r\n\r\n#if VFX_HAS_INDIRECT_DRAW\r\n\t\tindirectBuffer.Append(index);\r\n#endif\r\n#endif\r\n\t}\r\n}"
+    source: "#pragma kernel CSMain\r\n#include \"HLSLSupport.cginc\"\r\n#define NB_THREADS_PER_GROUP 64\r\n#define VFX_USE_LIFETIME_CURRENT 1\r\n#define VFX_USE_ALIVE_CURRENT 1\r\n#define VFX_USE_AGE_CURRENT 1\r\n#define VFX_HAS_INDIRECT_DRAW 1\r\n#define VFX_LOCAL_SPACE 1\r\n\r\n\r\nCBUFFER_START(parameters)\r\n    float deltaTime_a;\r\n    uint3 PADDING_0;\r\nCBUFFER_END\r\n\r\n\r\n#include \"Assets/VFXEditor/Shaders/Common/VFXCommonCompute.cginc\"\r\n#include \"Assets/VFXEditor/Shaders/VFXCommon.cginc\"\r\n\r\n\r\n\r\nRWByteAddressBuffer attributeBuffer;\r\n\r\n#if VFX_USE_ALIVE_CURRENT\r\nAppendStructuredBuffer<uint> deadListOut;\r\n#endif\r\n\r\n#if VFX_HAS_INDIRECT_DRAW\r\nAppendStructuredBuffer<uint> indirectBuffer;\r\n#endif\r\n\r\nCBUFFER_START(updateParams)\r\n    uint nbMax;\r\n\tuint systemSeed;\r\nCBUFFER_END\r\n\r\nvoid Age(inout float age, float deltaTime)\r\n{\r\n    age += deltaTime;\r\n}\r\nvoid Reap(float age, float lifetime, inout bool alive)\r\n{\r\n    if(age > lifetime) { alive = false; }\r\n}\r\n\r\n\r\n\r\n[numthreads(NB_THREADS_PER_GROUP,1,1)]\r\nvoid CSMain(uint3 id : SV_DispatchThreadID, uint3 groupId : SV_GroupThreadID)\r\n{\r\n    uint index = id.x;\r\n\tif (id.x < nbMax)\r\n\t{\r\n#if VFX_USE_ALIVE_CURRENT\r\n\t\tbool alive = (attributeBuffer.Load((index * 0x1 + 0xC440) << 2));\r\n\t\t\r\n\r\n\t\tif (alive)\r\n\t\t{\r\n\t\t\tfloat lifetime = asfloat(attributeBuffer.Load((index * 0x1 + 0x0) << 2));\r\n\t\t\tfloat age = asfloat(attributeBuffer.Load((index * 0x1 + 0xEB80) << 2));\r\n\t\t\t\r\n\r\n\t\t\t\r\n#if VFX_USE_OLDPOSITION_CURRENT\r\n\t\t\toldPosition = position;\r\n#endif\r\n\t\t\t\r\n\t\t\tAge( /*inout */age, deltaTime_a);\r\n\t\t\tReap(age, lifetime,  /*inout */alive);\r\n\t\t\t\r\n\r\n\t\t\tif (alive)\r\n\t\t\t{\r\n\t\t\t\tattributeBuffer.Store((index * 0x1 + 0xEB80) << 2,asuint(age));\r\n\t\t\t\t\r\n\r\n#if VFX_HAS_INDIRECT_DRAW\r\n\t\t\t\tindirectBuffer.Append(index);\r\n#endif\r\n\t\t\t}\r\n\t\t\telse\r\n\t\t\t{\r\n\t\t\t\tattributeBuffer.Store((index * 0x1 + 0xC440) << 2,uint(alive));\r\n\t\t\t\t\r\n\r\n\t\t\t\tdeadListOut.Append(index);\r\n\t\t\t}\r\n\t\t}\r\n#else\r\n\t\tfloat lifetime = asfloat(attributeBuffer.Load((index * 0x1 + 0x0) << 2));\r\n\t\tbool alive = (attributeBuffer.Load((index * 0x1 + 0xC440) << 2));\r\n\t\tfloat age = asfloat(attributeBuffer.Load((index * 0x1 + 0xEB80) << 2));\r\n\t\t\r\n\r\n\t\t\r\n#if VFX_USE_OLDPOSITION_CURRENT\r\n\t\toldPosition = position;\r\n#endif\r\n\t\t\r\n\t\tAge( /*inout */age, deltaTime_a);\r\n\t\tReap(age, lifetime,  /*inout */alive);\r\n\t\t\r\n\r\n\t\tattributeBuffer.Store((index * 0x1 + 0xC440) << 2,uint(alive));\r\n\t\tattributeBuffer.Store((index * 0x1 + 0xEB80) << 2,asuint(age));\r\n\t\t\r\n\r\n#if VFX_HAS_INDIRECT_DRAW\r\n\t\tindirectBuffer.Append(index);\r\n#endif\r\n#endif\r\n\t}\r\n}"
   - compute: 1
     name: Temp_compute_d_initialize_Runtime.compute
-    source: "#pragma kernel CSMain\r\n#include \"HLSLSupport.cginc\"\r\n#define NB_THREADS_PER_GROUP 64\r\n#define VFX_USE_LIFETIME_CURRENT 1\r\n#define VFX_USE_POSITION_CURRENT 1\r\n#define VFX_USE_SEED_CURRENT 1\r\n#define VFX_USE_DIRECTION_CURRENT 1\r\n#define VFX_USE_ALIVE_CURRENT 1\r\n#define VFX_USE_AGE_CURRENT 1\r\n#define VFX_LOCAL_SPACE 1\r\n\r\n\r\n\r\n#include \"VisualEffectGraph/Shaders/Common/VFXCommonCompute.cginc\"\r\n#include \"VisualEffectGraph/Shaders/VFXCommon.cginc\"\r\n\r\n\r\n\r\nRWByteAddressBuffer attributeBuffer;\r\nByteAddressBuffer sourceAttributeBuffer;\r\n\r\nCBUFFER_START(initParams)\r\n#if !VFX_USE_SPAWNER_FROM_GPU\r\n    uint nbSpawned;\t\t\t\t\t// Numbers of particle spawned\r\n    uint spawnIndex;\t\t\t\t// Index of the first particle spawned\r\n#else\r\n    uint offsetInAdditionalOutput;\r\n\tuint nbMax;\r\n#endif\r\n\tuint systemSeed;\r\nCBUFFER_END\r\n\r\n#if VFX_USE_ALIVE_CURRENT\r\nConsumeStructuredBuffer<uint> deadListIn;\r\nByteAddressBuffer deadListCount; // This is bad to use a SRV to fetch deadList count but Unity API currently prevent from copying to CB\r\n#endif\r\n\r\n#if VFX_USE_SPAWNER_FROM_GPU\r\nStructuredBuffer<uint> eventList;\r\nByteAddressBuffer inputAdditional;\r\n#endif\r\n\r\nvoid SetAttribute_2466D9DD(inout float lifetime, float Lifetime) /*attribute:lifetime Composition:Overwrite Source:Slot Random:Off channels:XYZ */\r\n{\r\n    lifetime = Lifetime;\r\n}\r\nvoid PositionSphere_0(inout float3 position, inout uint seed, inout float3 direction, float3 ArcSphere_sphere_center, float ArcSphere_sphere_radius, float ArcSphere_arc, float volumeFactor) /*positionMode:Surface spawnMode:Randomized */\r\n{\r\n    float cosPhi = 2.0f * RAND - 1.0f;float theta = ArcSphere_arc * RAND;\r\n    float rNorm = pow(volumeFactor + (1 - volumeFactor) * RAND, 1.0f / 3.0f);\r\n    \r\n    float2 sincosTheta;\r\n    sincos(theta, sincosTheta.x, sincosTheta.y);\r\n    sincosTheta *= sqrt(1.0f - cosPhi * cosPhi);\r\n    \r\n    direction = float3(sincosTheta, cosPhi);\r\n    position += direction * (rNorm * ArcSphere_sphere_radius) + ArcSphere_sphere_center;\r\n    \r\n}\r\n\r\n\r\n\r\n[numthreads(NB_THREADS_PER_GROUP,1,1)]\r\nvoid CSMain(uint3 id : SV_DispatchThreadID)\r\n{\r\n#if VFX_USE_SPAWNER_FROM_GPU\r\n    uint maxThreadId = inputAdditional.Load((offsetInAdditionalOutput * 2 + 0) << 2);\r\n    uint currentSpawnIndex = inputAdditional.Load((offsetInAdditionalOutput * 2 + 1) << 2) - maxThreadId;\r\n#else\r\n    uint maxThreadId = nbSpawned;\r\n    uint currentSpawnIndex = spawnIndex;\r\n#endif\r\n\r\n#if VFX_USE_ALIVE_CURRENT\r\n    maxThreadId = min(maxThreadId, deadListCount.Load(0x0));\r\n#elif VFX_USE_SPAWNER_FROM_GPU\r\n    maxThreadId = min(maxThreadId, nbMax); //otherwise, nbSpawned already clamped on CPU\r\n#endif\r\n\r\n    if (id.x < maxThreadId)\r\n    {\r\n#if VFX_USE_SPAWNER_FROM_GPU\r\n        int sourceIndex = eventList[id.x];\r\n#endif\r\n        uint particleIndex = id.x + currentSpawnIndex;\r\n\t\t\r\n#if !VFX_USE_SPAWNER_FROM_GPU\r\n        int sourceIndex = 0;\r\n        /*//Loop with 1 iteration generate a wrong IL Assembly (and actually, useless code)\r\n        uint currentSumSpawnCount = 0u;\r\n        for (sourceIndex=0; sourceIndex<1; sourceIndex++)\r\n        {\r\n            currentSumSpawnCount += uint(asfloat(sourceAttributeBuffer.Load((sourceIndex * 0x1 + 0x0) << 2)));\r\n            if (id.x < currentSumSpawnCount)\r\n            {\r\n                break;\r\n            }\r\n        }\r\n        */\r\n        \r\n\r\n#endif\r\n        float lifetime = (float)0;\r\n        float3 position = float3(0,0,0);\r\n        uint seed = (uint)0;\r\n        float3 direction = float3(0,0,1);\r\n        bool alive = (bool)true;\r\n        float age = (float)0;\r\n        \r\n\r\n#if VFX_USE_PARTICLEID_CURRENT\r\n         particleId = particleIndex;\r\n#endif\r\n#if VFX_USE_SEED_CURRENT\r\n        seed = WangHash(particleIndex ^ systemSeed);\r\n#endif\r\n        \r\n        {\r\n            SetAttribute_2466D9DD( /*inout */lifetime, (float)1);\r\n        }\r\n        {\r\n            PositionSphere_0( /*inout */position,  /*inout */seed,  /*inout */direction, float3(0,0,0), (float)1, (float)6.283185, (float)1);\r\n        }\r\n        \r\n\r\n\r\n#if VFX_USE_ALIVE_CURRENT\r\n        if (alive)\r\n        {\r\n            uint index = deadListIn.Consume();\r\n            attributeBuffer.Store((index * 0x1 + 0x0) << 2,asuint(lifetime));\r\n            attributeBuffer.Store3((index * 0x4 + 0x2740) << 2,asuint(position));\r\n            attributeBuffer.Store((index * 0x1 + 0xC440) << 2,uint(alive));\r\n            attributeBuffer.Store((index * 0x1 + 0xEB80) << 2,asuint(age));\r\n            \r\n\r\n        }\r\n#else\r\n        uint index = particleIndex;\r\n        attributeBuffer.Store((index * 0x1 + 0x0) << 2,asuint(lifetime));\r\n        attributeBuffer.Store3((index * 0x4 + 0x2740) << 2,asuint(position));\r\n        attributeBuffer.Store((index * 0x1 + 0xC440) << 2,uint(alive));\r\n        attributeBuffer.Store((index * 0x1 + 0xEB80) << 2,asuint(age));\r\n        \r\n\r\n#endif\r\n    }\r\n}"
+    source: "#pragma kernel CSMain\r\n#include \"HLSLSupport.cginc\"\r\n#define NB_THREADS_PER_GROUP 64\r\n#define VFX_USE_LIFETIME_CURRENT 1\r\n#define VFX_USE_POSITION_CURRENT 1\r\n#define VFX_USE_SEED_CURRENT 1\r\n#define VFX_USE_DIRECTION_CURRENT 1\r\n#define VFX_USE_ALIVE_CURRENT 1\r\n#define VFX_USE_AGE_CURRENT 1\r\n#define VFX_LOCAL_SPACE 1\r\n\r\n\r\nCBUFFER_START(parameters)\r\n    float3 ArcSphere_sphere_center_b;\r\n    float Lifetime_a;\r\n    float ArcSphere_sphere_radius_b;\r\n    float ArcSphere_arc_b;\r\n    uint2 PADDING_0;\r\nCBUFFER_END\r\n\r\n\r\n#include \"Assets/VFXEditor/Shaders/Common/VFXCommonCompute.cginc\"\r\n#include \"Assets/VFXEditor/Shaders/VFXCommon.cginc\"\r\n\r\n\r\n\r\nRWByteAddressBuffer attributeBuffer;\r\nByteAddressBuffer sourceAttributeBuffer;\r\n\r\nCBUFFER_START(initParams)\r\n#if !VFX_USE_SPAWNER_FROM_GPU\r\n    uint nbSpawned;\t\t\t\t\t// Numbers of particle spawned\r\n    uint spawnIndex;\t\t\t\t// Index of the first particle spawned\r\n#else\r\n    uint offsetInAdditionalOutput;\r\n\tuint nbMax;\r\n#endif\r\n\tuint systemSeed;\r\nCBUFFER_END\r\n\r\n#if VFX_USE_ALIVE_CURRENT\r\nConsumeStructuredBuffer<uint> deadListIn;\r\nByteAddressBuffer deadListCount; // This is bad to use a SRV to fetch deadList count but Unity API currently prevent from copying to CB\r\n#endif\r\n\r\n#if VFX_USE_SPAWNER_FROM_GPU\r\nStructuredBuffer<uint> eventList;\r\nByteAddressBuffer inputAdditional;\r\n#endif\r\n\r\nvoid SetAttribute_2466D9DD(inout float lifetime, float Lifetime) /*attribute:lifetime Composition:Overwrite Source:Slot Random:Off channels:XYZ */\r\n{\r\n    lifetime = Lifetime;\r\n}\r\nvoid PositionSphere_0(inout float3 position, inout uint seed, inout float3 direction, float3 ArcSphere_sphere_center, float ArcSphere_sphere_radius, float ArcSphere_arc, float volumeFactor) /*positionMode:Surface spawnMode:Randomized */\r\n{\r\n    float cosPhi = 2.0f * RAND - 1.0f;float theta = ArcSphere_arc * RAND;\r\n    float rNorm = pow(volumeFactor + (1 - volumeFactor) * RAND, 1.0f / 3.0f);\r\n    \r\n    float2 sincosTheta;\r\n    sincos(theta, sincosTheta.x, sincosTheta.y);\r\n    sincosTheta *= sqrt(1.0f - cosPhi * cosPhi);\r\n    \r\n    direction = float3(sincosTheta, cosPhi);\r\n    position += direction * (rNorm * ArcSphere_sphere_radius) + ArcSphere_sphere_center;\r\n    \r\n}\r\n\r\n\r\n\r\n[numthreads(NB_THREADS_PER_GROUP,1,1)]\r\nvoid CSMain(uint3 id : SV_DispatchThreadID)\r\n{\r\n#if VFX_USE_SPAWNER_FROM_GPU\r\n    uint maxThreadId = inputAdditional.Load((offsetInAdditionalOutput * 2 + 0) << 2);\r\n    uint currentSpawnIndex = inputAdditional.Load((offsetInAdditionalOutput * 2 + 1) << 2) - maxThreadId;\r\n#else\r\n    uint maxThreadId = nbSpawned;\r\n    uint currentSpawnIndex = spawnIndex;\r\n#endif\r\n\r\n#if VFX_USE_ALIVE_CURRENT\r\n    maxThreadId = min(maxThreadId, deadListCount.Load(0x0));\r\n#elif VFX_USE_SPAWNER_FROM_GPU\r\n    maxThreadId = min(maxThreadId, nbMax); //otherwise, nbSpawned already clamped on CPU\r\n#endif\r\n\r\n    if (id.x < maxThreadId)\r\n    {\r\n#if VFX_USE_SPAWNER_FROM_GPU\r\n        int sourceIndex = eventList[id.x];\r\n#endif\r\n        uint particleIndex = id.x + currentSpawnIndex;\r\n\t\t\r\n#if !VFX_USE_SPAWNER_FROM_GPU\r\n        int sourceIndex = 0;\r\n        /*//Loop with 1 iteration generate a wrong IL Assembly (and actually, useless code)\r\n        uint currentSumSpawnCount = 0u;\r\n        for (sourceIndex=0; sourceIndex<1; sourceIndex++)\r\n        {\r\n            currentSumSpawnCount += uint(asfloat(sourceAttributeBuffer.Load((sourceIndex * 0x1 + 0x0) << 2)));\r\n            if (id.x < currentSumSpawnCount)\r\n            {\r\n                break;\r\n            }\r\n        }\r\n        */\r\n        \r\n\r\n#endif\r\n        float lifetime = (float)0;\r\n        float3 position = float3(0,0,0);\r\n        uint seed = (uint)0;\r\n        float3 direction = float3(0,0,1);\r\n        bool alive = (bool)true;\r\n        float age = (float)0;\r\n        \r\n\r\n#if VFX_USE_PARTICLEID_CURRENT\r\n         particleId = particleIndex;\r\n#endif\r\n#if VFX_USE_SEED_CURRENT\r\n        seed = WangHash(particleIndex ^ systemSeed);\r\n#endif\r\n        \r\n        SetAttribute_2466D9DD( /*inout */lifetime, Lifetime_a);\r\n        {\r\n            PositionSphere_0( /*inout */position,  /*inout */seed,  /*inout */direction, ArcSphere_sphere_center_b, ArcSphere_sphere_radius_b, ArcSphere_arc_b, (float)1);\r\n        }\r\n        \r\n\r\n\r\n#if VFX_USE_ALIVE_CURRENT\r\n        if (alive)\r\n        {\r\n            uint index = deadListIn.Consume();\r\n            attributeBuffer.Store((index * 0x1 + 0x0) << 2,asuint(lifetime));\r\n            attributeBuffer.Store3((index * 0x4 + 0x2740) << 2,asuint(position));\r\n            attributeBuffer.Store((index * 0x1 + 0xC440) << 2,uint(alive));\r\n            attributeBuffer.Store((index * 0x1 + 0xEB80) << 2,asuint(age));\r\n            \r\n\r\n        }\r\n#else\r\n        uint index = particleIndex;\r\n        attributeBuffer.Store((index * 0x1 + 0x0) << 2,asuint(lifetime));\r\n        attributeBuffer.Store3((index * 0x4 + 0x2740) << 2,asuint(position));\r\n        attributeBuffer.Store((index * 0x1 + 0xC440) << 2,uint(alive));\r\n        attributeBuffer.Store((index * 0x1 + 0xEB80) << 2,asuint(age));\r\n        \r\n\r\n#endif\r\n    }\r\n}"
   - compute: 1
     name: Temp_compute_e_update_Runtime.compute
-    source: "#pragma kernel CSMain\r\n#include \"HLSLSupport.cginc\"\r\n#define NB_THREADS_PER_GROUP 64\r\n#define VFX_USE_LIFETIME_CURRENT 1\r\n#define VFX_USE_ALIVE_CURRENT 1\r\n#define VFX_USE_AGE_CURRENT 1\r\n#define VFX_HAS_INDIRECT_DRAW 1\r\n#define VFX_LOCAL_SPACE 1\r\n\r\n\r\nCBUFFER_START(parameters)\r\n    float deltaTime_a;\r\n    uint3 PADDING_0;\r\nCBUFFER_END\r\n\r\n\r\n#include \"VisualEffectGraph/Shaders/Common/VFXCommonCompute.cginc\"\r\n#include \"VisualEffectGraph/Shaders/VFXCommon.cginc\"\r\n\r\n\r\n\r\nRWByteAddressBuffer attributeBuffer;\r\n\r\n#if VFX_USE_ALIVE_CURRENT\r\nAppendStructuredBuffer<uint> deadListOut;\r\n#endif\r\n\r\n#if VFX_HAS_INDIRECT_DRAW\r\nAppendStructuredBuffer<uint> indirectBuffer;\r\n#endif\r\n\r\nCBUFFER_START(updateParams)\r\n    uint nbMax;\r\n\tuint systemSeed;\r\nCBUFFER_END\r\n\r\nvoid Age(inout float age, float deltaTime)\r\n{\r\n    age += deltaTime;\r\n}\r\nvoid Reap(float age, float lifetime, inout bool alive)\r\n{\r\n    if(age > lifetime) { alive = false; }\r\n}\r\n\r\n\r\n\r\n[numthreads(NB_THREADS_PER_GROUP,1,1)]\r\nvoid CSMain(uint3 id : SV_DispatchThreadID, uint3 groupId : SV_GroupThreadID)\r\n{\r\n    uint index = id.x;\r\n\tif (id.x < nbMax)\r\n\t{\r\n#if VFX_USE_ALIVE_CURRENT\r\n\t\tbool alive = (attributeBuffer.Load((index * 0x1 + 0xC440) << 2));\r\n\t\t\r\n\r\n\t\tif (alive)\r\n\t\t{\r\n\t\t\tfloat lifetime = asfloat(attributeBuffer.Load((index * 0x1 + 0x0) << 2));\r\n\t\t\tfloat age = asfloat(attributeBuffer.Load((index * 0x1 + 0xEB80) << 2));\r\n\t\t\t\r\n\r\n\t\t\t\r\n#if VFX_USE_OLDPOSITION_CURRENT\r\n\t\t\toldPosition = position;\r\n#endif\r\n\t\t\t\r\n\t\t\tAge( /*inout */age, deltaTime_a);\r\n\t\t\tReap(age, lifetime,  /*inout */alive);\r\n\t\t\t\r\n\r\n\t\t\tif (alive)\r\n\t\t\t{\r\n\t\t\t\tattributeBuffer.Store((index * 0x1 + 0xEB80) << 2,asuint(age));\r\n\t\t\t\t\r\n\r\n#if VFX_HAS_INDIRECT_DRAW\r\n\t\t\t\tindirectBuffer.Append(index);\r\n#endif\r\n\t\t\t}\r\n\t\t\telse\r\n\t\t\t{\r\n\t\t\t\tattributeBuffer.Store((index * 0x1 + 0xC440) << 2,uint(alive));\r\n\t\t\t\t\r\n\r\n\t\t\t\tdeadListOut.Append(index);\r\n\t\t\t}\r\n\t\t}\r\n#else\r\n\t\tfloat lifetime = asfloat(attributeBuffer.Load((index * 0x1 + 0x0) << 2));\r\n\t\tbool alive = (attributeBuffer.Load((index * 0x1 + 0xC440) << 2));\r\n\t\tfloat age = asfloat(attributeBuffer.Load((index * 0x1 + 0xEB80) << 2));\r\n\t\t\r\n\r\n\t\t\r\n#if VFX_USE_OLDPOSITION_CURRENT\r\n\t\toldPosition = position;\r\n#endif\r\n\t\t\r\n\t\tAge( /*inout */age, deltaTime_a);\r\n\t\tReap(age, lifetime,  /*inout */alive);\r\n\t\t\r\n\r\n\t\tattributeBuffer.Store((index * 0x1 + 0xC440) << 2,uint(alive));\r\n\t\tattributeBuffer.Store((index * 0x1 + 0xEB80) << 2,asuint(age));\r\n\t\t\r\n\r\n#if VFX_HAS_INDIRECT_DRAW\r\n\t\tindirectBuffer.Append(index);\r\n#endif\r\n#endif\r\n\t}\r\n}"
+    source: "#pragma kernel CSMain\r\n#include \"HLSLSupport.cginc\"\r\n#define NB_THREADS_PER_GROUP 64\r\n#define VFX_USE_LIFETIME_CURRENT 1\r\n#define VFX_USE_ALIVE_CURRENT 1\r\n#define VFX_USE_AGE_CURRENT 1\r\n#define VFX_HAS_INDIRECT_DRAW 1\r\n#define VFX_LOCAL_SPACE 1\r\n\r\n\r\nCBUFFER_START(parameters)\r\n    float deltaTime_a;\r\n    uint3 PADDING_0;\r\nCBUFFER_END\r\n\r\n\r\n#include \"Assets/VFXEditor/Shaders/Common/VFXCommonCompute.cginc\"\r\n#include \"Assets/VFXEditor/Shaders/VFXCommon.cginc\"\r\n\r\n\r\n\r\nRWByteAddressBuffer attributeBuffer;\r\n\r\n#if VFX_USE_ALIVE_CURRENT\r\nAppendStructuredBuffer<uint> deadListOut;\r\n#endif\r\n\r\n#if VFX_HAS_INDIRECT_DRAW\r\nAppendStructuredBuffer<uint> indirectBuffer;\r\n#endif\r\n\r\nCBUFFER_START(updateParams)\r\n    uint nbMax;\r\n\tuint systemSeed;\r\nCBUFFER_END\r\n\r\nvoid Age(inout float age, float deltaTime)\r\n{\r\n    age += deltaTime;\r\n}\r\nvoid Reap(float age, float lifetime, inout bool alive)\r\n{\r\n    if(age > lifetime) { alive = false; }\r\n}\r\n\r\n\r\n\r\n[numthreads(NB_THREADS_PER_GROUP,1,1)]\r\nvoid CSMain(uint3 id : SV_DispatchThreadID, uint3 groupId : SV_GroupThreadID)\r\n{\r\n    uint index = id.x;\r\n\tif (id.x < nbMax)\r\n\t{\r\n#if VFX_USE_ALIVE_CURRENT\r\n\t\tbool alive = (attributeBuffer.Load((index * 0x1 + 0xC440) << 2));\r\n\t\t\r\n\r\n\t\tif (alive)\r\n\t\t{\r\n\t\t\tfloat lifetime = asfloat(attributeBuffer.Load((index * 0x1 + 0x0) << 2));\r\n\t\t\tfloat age = asfloat(attributeBuffer.Load((index * 0x1 + 0xEB80) << 2));\r\n\t\t\t\r\n\r\n\t\t\t\r\n#if VFX_USE_OLDPOSITION_CURRENT\r\n\t\t\toldPosition = position;\r\n#endif\r\n\t\t\t\r\n\t\t\tAge( /*inout */age, deltaTime_a);\r\n\t\t\tReap(age, lifetime,  /*inout */alive);\r\n\t\t\t\r\n\r\n\t\t\tif (alive)\r\n\t\t\t{\r\n\t\t\t\tattributeBuffer.Store((index * 0x1 + 0xEB80) << 2,asuint(age));\r\n\t\t\t\t\r\n\r\n#if VFX_HAS_INDIRECT_DRAW\r\n\t\t\t\tindirectBuffer.Append(index);\r\n#endif\r\n\t\t\t}\r\n\t\t\telse\r\n\t\t\t{\r\n\t\t\t\tattributeBuffer.Store((index * 0x1 + 0xC440) << 2,uint(alive));\r\n\t\t\t\t\r\n\r\n\t\t\t\tdeadListOut.Append(index);\r\n\t\t\t}\r\n\t\t}\r\n#else\r\n\t\tfloat lifetime = asfloat(attributeBuffer.Load((index * 0x1 + 0x0) << 2));\r\n\t\tbool alive = (attributeBuffer.Load((index * 0x1 + 0xC440) << 2));\r\n\t\tfloat age = asfloat(attributeBuffer.Load((index * 0x1 + 0xEB80) << 2));\r\n\t\t\r\n\r\n\t\t\r\n#if VFX_USE_OLDPOSITION_CURRENT\r\n\t\toldPosition = position;\r\n#endif\r\n\t\t\r\n\t\tAge( /*inout */age, deltaTime_a);\r\n\t\tReap(age, lifetime,  /*inout */alive);\r\n\t\t\r\n\r\n\t\tattributeBuffer.Store((index * 0x1 + 0xC440) << 2,uint(alive));\r\n\t\tattributeBuffer.Store((index * 0x1 + 0xEB80) << 2,asuint(age));\r\n\t\t\r\n\r\n#if VFX_HAS_INDIRECT_DRAW\r\n\t\tindirectBuffer.Append(index);\r\n#endif\r\n#endif\r\n\t}\r\n}"
   - compute: 0
     name: Temp_shader_f_quad output_Runtime.shader
-<<<<<<< HEAD
-    source: "Shader \"Hidden/VFX/ParticleQuads\"\r\n{\r\n\tSubShader\r\n\t{\t\r\n\t\tCull Off\r\n\t\t\r\n\t\tTags { \"Queue\"=\"Transparent\" \"IgnoreProjector\"=\"True\" \"RenderType\"=\"Transparent\" }\r\n\t\t\r\n\t\t\r\n\t\t\r\n\t\t\r\n\t\t\r\n\t\t\r\n\t\t\r\n\t\t\r\n\t\t\r\n\t\t\r\n\t\t\r\n\t\t\r\n\t\tBlend SrcAlpha OneMinusSrcAlpha\r\n\t\tZTest LEqual\r\n\t\tZWrite Off\r\n\t\tCull Off\r\n\t\t\r\n\t\r\n\t\t\t\r\n\t\tHLSLINCLUDE\r\n\t\t#if !defined(VFX_WORLD_SPACE) && !defined(VFX_LOCAL_SPACE)\r\n\t\t#define VFX_LOCAL_SPACE 1\r\n\t\t#endif\r\n\t\t\r\n\t\t#include \"HLSLSupport.cginc\"\r\n\t\t#define NB_THREADS_PER_GROUP 64\r\n\t\t#define VFX_USE_POSITION_CURRENT 1\r\n\t\t#define VFX_USE_COLOR_CURRENT 1\r\n\t\t#define VFX_USE_ALPHA_CURRENT 1\r\n\t\t#define VFX_USE_ALIVE_CURRENT 1\r\n\t\t#define VFX_USE_AXISX_CURRENT 1\r\n\t\t#define VFX_USE_AXISY_CURRENT 1\r\n\t\t#define VFX_USE_AXISZ_CURRENT 1\r\n\t\t#define VFX_USE_ANGLEX_CURRENT 1\r\n\t\t#define VFX_USE_ANGLEY_CURRENT 1\r\n\t\t#define VFX_USE_ANGLEZ_CURRENT 1\r\n\t\t#define VFX_USE_PIVOT_CURRENT 1\r\n\t\t#define VFX_USE_SIZEX_CURRENT 1\r\n\t\t#define VFX_HAS_INDIRECT_DRAW 1\r\n\t\t#define USE_DEAD_LIST_COUNT 1\r\n\t\t\r\n\t\t\r\n\t\t#define VFX_LOCAL_SPACE 1\r\n\t\t\r\n\r\n\t\tTexture2D mainTexture;\r\n\t\tSamplerState samplermainTexture;\r\n\t\t\r\n\r\n\t\t\r\n\t\t#define VFX_NEEDS_COLOR_INTERPOLATOR (VFX_USE_COLOR_CURRENT || VFX_USE_ALPHA_CURRENT)\r\n\t\t#define IS_TRANSPARENT_PARTICLE (!IS_OPAQUE_PARTICLE)\r\n\t\t\r\n\t\tByteAddressBuffer attributeBuffer;\t\r\n\t\t\r\n\t\t#if VFX_HAS_INDIRECT_DRAW\r\n\t\tStructuredBuffer<uint> indirectBuffer;\t\r\n\t\t#endif\t\r\n\t\t\r\n\t\t#if USE_DEAD_LIST_COUNT\r\n\t\tByteAddressBuffer deadListCount;\r\n\t\t#endif\r\n\t\t\r\n\t\tCBUFFER_START(outputParams)\r\n\t\t\tfloat nbMax;\r\n\t\t\tfloat systemSeed;\r\n\t\tCBUFFER_END\r\n\t\t\r\n\t\tENDHLSL\r\n\t\t\r\n\r\n\t\t// Forward pass\r\n\t\tPass\r\n\t\t{\t\t\r\n\t\t\tTags { \"LightMode\"=\"ForwardBase\" }\r\n\t\t\t\r\n\t\t\tHLSLPROGRAM\r\n\t\t\t#pragma target 4.5\r\n\t\t\t\r\n\t\t\tstruct ps_input\r\n\t\t\t{\r\n\t\t\t\tfloat4 pos : SV_POSITION;\r\n\t\t\t\t#if USE_FLIPBOOK_INTERPOLATION\r\n\t\t\t\tfloat4 uv : TEXCOORD0;\r\n\t\t\t\t#else\r\n\t\t\t\tfloat2 uv : TEXCOORD0;\t\r\n\t\t\t\t#endif\r\n\t\t\t\t#if VFX_NEEDS_COLOR_INTERPOLATOR\r\n\t\t\t\tnointerpolation float4 color : COLOR0;\r\n\t\t\t\t#endif\r\n\t\t\t\t#if USE_SOFT_PARTICLE || USE_ALPHA_TEST || USE_FLIPBOOK_INTERPOLATION\r\n\t\t\t\t// x: inverse soft particles fade distance\r\n\t\t\t\t// y: alpha threshold\r\n\t\t\t\t// z: frame blending factor\r\n\t\t\t\tnointerpolation float3 builtInInterpolants : TEXCOORD1;\r\n\t\t\t\t#endif\r\n\t\t\t\t#if USE_SOFT_PARTICLE\r\n\t\t\t\tfloat4 projPos : TEXCOORD2;\t\t\r\n\t\t\t\t#endif\r\n\t\t\t};\r\n\t\t\t\r\n\t\t\tstruct ps_output\r\n\t\t\t{\r\n\t\t\t\tfloat4 color : SV_Target0;\r\n\t\t\t};\r\n\t\t\r\n\t\t#define VFX_VARYING_PS_INPUTS ps_input\r\n\t\t#define VFX_VARYING_POSCS pos\r\n\t\t#define VFX_VARYING_POSSS projPos\r\n\t\t#define VFX_VARYING_COLOR color.rgb\r\n\t\t#define VFX_VARYING_ALPHA color.a\r\n\t\t#define VFX_VARYING_INVSOFTPARTICLEFADEDISTANCE builtInInterpolants.x\r\n\t\t#define VFX_VARYING_ALPHATHRESHOLD builtInInterpolants.y\r\n\t\t#define VFX_VARYING_FRAMEBLEND builtInInterpolants.z\r\n\t\t#define VFX_VARYING_UV uv\r\n\t\t\t\t\r\n\t\t\t#if !(defined(VFX_VARYING_PS_INPUTS) && defined(VFX_VARYING_POSCS))\r\n\t\t\t#error VFX_VARYING_PS_INPUTS, VFX_VARYING_POSCS and VFX_VARYING_UV must be defined.\r\n\t\t\t#endif\r\n\t\t\t\r\n\t\t\t#include \"/VisualEffectGraph/Shaders/RenderPipeline/Legacy/VFXCommon.cginc\"\r\n\t\t\t#include \"VisualEffectGraph/Shaders/VFXCommon.cginc\"\r\n\t\t\t\r\n\r\n\t\t\tvoid SetAttribute_FA287C3A(inout float alpha, float Alpha) /*attribute:alpha Composition:Overwrite Source:Slot Random:Off channels:XYZ */\r\n\t\t\t{\r\n\t\t\t    alpha = Alpha;\r\n\t\t\t}\r\n\t\t\tvoid SetAttribute_CA95FE17(inout float3 color, float3 Color) /*attribute:color Composition:Overwrite Source:Slot Random:Off channels:XYZ */\r\n\t\t\t{\r\n\t\t\t    color = Color;\r\n\t\t\t}\r\n\t\t\tvoid Orient_0(inout float3 axisX, inout float3 axisY, inout float3 axisZ) /*mode:FaceCameraPlane */\r\n\t\t\t{\r\n\t\t\t    \r\n\t\t\t    float3x3 viewRot = GetVFXToViewRotMatrix();\r\n\t\t\t    axisX = viewRot[0].xyz;\r\n\t\t\t    axisY = viewRot[1].xyz;\r\n\t\t\t    #if VFX_LOCAL_SPACE // Need to remove potential scale in local transform\r\n\t\t\t    axisX = normalize(axisX);\r\n\t\t\t    axisY = normalize(axisY);\r\n\t\t\t    axisZ = cross(axisX,axisY);\r\n\t\t\t    #else\r\n\t\t\t    axisZ = -viewRot[2].xyz;\r\n\t\t\t    #endif\r\n\t\t\t    \r\n\t\t\t}\r\n\t\t\t\r\n\r\n\t\t\t\r\n\t\t\t#pragma vertex vert\r\n\t\t\tVFX_VARYING_PS_INPUTS vert(uint id : SV_VertexID, uint instanceID : SV_InstanceID)\r\n\t\t\t{\r\n\t\t\t\tuint index = (id >> 2) + instanceID * 2048;\r\n\t\t\t\tVFX_VARYING_PS_INPUTS o = (VFX_VARYING_PS_INPUTS)0;\r\n\t\t\t\t\r\n\t\t\t\t\r\n\t\t\t\t\t\t#if VFX_HAS_INDIRECT_DRAW\r\n\t\t\t\t\t\t#if USE_DEAD_LIST_COUNT\r\n\t\t\t\t\t\t\tif (index >= asuint(nbMax) - deadListCount.Load(0))\r\n\t\t\t\t\t\t\t\treturn o;\r\n\t\t\t\t\t\t#endif\r\n\t\t\t\t\t\t\r\n\t\t\t\t\t\t\tindex = indirectBuffer[index];\r\n\t\t\t\t\t\t\tfloat3 position = asfloat(attributeBuffer.Load3((index * 0x4 + 0x2740) << 2));\r\n\t\t\t\t\t\t\tfloat3 color = float3(1,1,1);\r\n\t\t\t\t\t\t\tfloat alpha = (float)1;\r\n\t\t\t\t\t\t\tbool alive = (attributeBuffer.Load((index * 0x1 + 0xC440) << 2));\r\n\t\t\t\t\t\t\tfloat3 axisX = float3(1,0,0);\r\n\t\t\t\t\t\t\tfloat3 axisY = float3(0,1,0);\r\n\t\t\t\t\t\t\tfloat3 axisZ = float3(0,0,1);\r\n\t\t\t\t\t\t\tfloat angleX = (float)0;\r\n\t\t\t\t\t\t\tfloat angleY = (float)0;\r\n\t\t\t\t\t\t\tfloat angleZ = (float)0;\r\n\t\t\t\t\t\t\tfloat3 pivot = float3(0,0,0);\r\n\t\t\t\t\t\t\tfloat sizeX = (float)0.1;\r\n\t\t\t\t\t\t\t\r\n\t\t\t\t\r\n\t\t\t\t\t\t#else\r\n\t\t\t\t\t\t\tif (index >= asuint(nbMax))\r\n\t\t\t\t\t\t\t\treturn o;\r\n\t\t\t\t\t\t\t\r\n\t\t\t\t\t\t\tbool alive = (attributeBuffer.Load((index * 0x1 + 0xC440) << 2));\r\n\t\t\t\t\t\t\t\r\n\t\t\t\t\r\n\t\t\t\t\t\t\tif (!alive)\r\n\t\t\t\t\t\t\t\treturn o;\r\n\t\t\t\t\t\t\t\r\n\t\t\t\t\t\t\tfloat3 position = asfloat(attributeBuffer.Load3((index * 0x4 + 0x2740) << 2));\r\n\t\t\t\t\t\t\tfloat3 color = float3(1,1,1);\r\n\t\t\t\t\t\t\tfloat alpha = (float)1;\r\n\t\t\t\t\t\t\tfloat3 axisX = float3(1,0,0);\r\n\t\t\t\t\t\t\tfloat3 axisY = float3(0,1,0);\r\n\t\t\t\t\t\t\tfloat3 axisZ = float3(0,0,1);\r\n\t\t\t\t\t\t\tfloat angleX = (float)0;\r\n\t\t\t\t\t\t\tfloat angleY = (float)0;\r\n\t\t\t\t\t\t\tfloat angleZ = (float)0;\r\n\t\t\t\t\t\t\tfloat3 pivot = float3(0,0,0);\r\n\t\t\t\t\t\t\tfloat sizeX = (float)0.1;\r\n\t\t\t\t\t\t\t\r\n\t\t\t\t\r\n\t\t\t\t\t\t#endif\r\n\t\t\t\t\t\t\r\n\t\t\t\t{\r\n\t\t\t\t    SetAttribute_FA287C3A( /*inout */alpha, (float)0.3);\r\n\t\t\t\t}\r\n\t\t\t\t{\r\n\t\t\t\t    SetAttribute_CA95FE17( /*inout */color, float3(0,1,0));\r\n\t\t\t\t}\r\n\t\t\t\tOrient_0( /*inout */axisX,  /*inout */axisY,  /*inout */axisZ);\r\n\t\t\t\t\r\n\r\n\t\t\t\t\r\n\t\t\t\tif (!alive)\r\n\t\t\t\t\treturn o;\r\n\t\t\t\t\r\n\t\t\t\to.VFX_VARYING_UV.x = float(id & 1);\r\n\t\t\t\to.VFX_VARYING_UV.y = float((id & 2) >> 1);\r\n\t\t\t\t\r\n\t\t\t\t\r\n\t\t\t\t\t\tfloat3 size = float3(sizeX,sizeX,sizeX);\r\n\t\t\t\t\t\t#if VFX_USE_SIZEY_CURRENT\r\n\t\t\t\t\t\tsize.y = sizeY;\r\n\t\t\t\t\t\t#endif\r\n\t\t\t\t\t\t#if VFX_USE_SIZEZ_CURRENT\r\n\t\t\t\t\t\tsize.z = sizeZ;\r\n\t\t\t\t\t\t#else\r\n\t\t\t\t\t\tsize.z = min(size.x,size.y);\r\n\t\t\t\t\t\t#endif\r\n\t\t\t\t\t\t\r\n\t\t\t\t\r\n\t\t\t\tfloat4x4 elementToVFX = GetElementToVFXMatrix(axisX,axisY,axisZ,float3(angleX,angleY,angleZ),pivot,size,position);\r\n\t\t\t\tfloat3 vPos = mul(elementToVFX,float4(o.VFX_VARYING_UV.xy * 2.0f - 1.0f,0.0f,1.0f)).xyz;\r\n\t\t\t\r\n\t\t\t\to.VFX_VARYING_POSCS = TransformPositionVFXToClip(vPos);\r\n\t\t\t\r\n\t\t\t\t\r\n\t\t\t\t\t\t#if VFX_USE_COLOR_CURRENT && defined(VFX_VARYING_COLOR)\r\n\t\t\t\t\t\to.VFX_VARYING_COLOR = color;\r\n\t\t\t\t\t\t#endif\r\n\t\t\t\t\t\t#if VFX_USE_ALPHA_CURRENT && defined(VFX_VARYING_ALPHA) \r\n\t\t\t\t\t\to.VFX_VARYING_ALPHA = alpha;\r\n\t\t\t\t\t\t#endif\r\n\t\t\t\t\t\t\r\n\t\t\t\t\t\t\r\n\t\t\t\t\t\t#if USE_SOFT_PARTICLE && defined(VFX_VARYING_INVSOFTPARTICLEFADEDISTANCE)\r\n\t\t\t\t\t\t\r\n\t\t\t\t\t\to.VFX_VARYING_INVSOFTPARTICLEFADEDISTANCE = invSoftParticlesFadeDistance;\r\n\t\t\t\t\t\t#endif\r\n\t\t\t\t\t\t\r\n\t\t\t\t\t\t#if (VFX_NEEDS_POSSS || USE_SOFT_PARTICLE) && defined(VFX_VARYING_POSSS) && defined(VFX_VARYING_POSCS)\r\n\t\t\t\t\t\to.VFX_VARYING_POSSS = VFXGetPOSSS(o.VFX_VARYING_POSCS);\r\n\t\t\t\t\t\t#endif\r\n\t\t\t\t\t\t\r\n\t\t\t\t\t\t#if USE_ALPHA_TEST && defined(VFX_VARYING_ALPHATHRESHOLD)\r\n\t\t\t\t\t\t\r\n\t\t\t\t\t\to.VFX_VARYING_ALPHATHRESHOLD = alphaThreshold;\r\n\t\t\t\t\t\t#endif\r\n\t\t\t\t\t\t\r\n\t\t\t\t\t\t#if USE_UV_SCALE_BIAS\r\n\t\t\t\t\t\t\r\n\t\t\t\t\t\t\r\n\t\t\t\t\t\to.VFX_VARYING_UV.xy = o.VFX_VARYING_UV.xy * uvScale + uvBias;\r\n\t\t\t\t\t\t#endif\r\n\t\t\t\t\t\t\r\n\t\t\t\t\t\t\r\n\t\t\t\t\r\n\t\t\t\t\r\n\t\t\t\t\t\t#if USE_FLIPBOOK\r\n\t\t\t\t\t\t\r\n\t\t\t\t\t\t\r\n\t\t\t\t\t\tVFXUVData uvData = GetUVData(flipBookSize, invFlipBookSize, o.VFX_VARYING_UV.xy, texIndex);\r\n\t\t\t\t\t\to.VFX_VARYING_UV.xy = uvData.uvs.xy;\r\n\t\t\t\t\t\t#if USE_FLIPBOOK_INTERPOLATION\r\n\t\t\t\t\t\to.VFX_VARYING_UV.zw = uvData.uvs.zw;\r\n\t\t\t\t\t\to.VFX_VARYING_FRAMEBLEND = uvData.blend;\r\n\t\t\t\t\t\t#endif\r\n\t\t\t\t\t\t#endif\r\n\t\t\t\t\t\t\r\n\t\t\t\r\n\t\t\t\t\r\n\t\t\t\r\n\t\t\t\treturn o;\r\n\t\t\t}\r\n\t\t\t\r\n\t\t\t\r\n\t\t\t\r\n\t\t\t\r\n\t\t\t#include \"VisualEffectGraph/Shaders/VFXCommonOutput.cginc\"\r\n\t\t\t\r\n\t\t\t\t\r\n\t\t\t#pragma fragment frag\r\n\t\t\tps_output frag(ps_input i)\r\n\t\t\t{\r\n\t\t\t\tps_output o = (ps_output)0;\r\n\t\t\t\to.color = VFXGetFragmentColor(i);\r\n\t\t\t\to.color *= VFXGetTextureColor(VFX_SAMPLER(mainTexture),i);\t\t\r\n\t\t\t\tVFXClipFragmentColor(o.color.a,i);\r\n\t\t\t\treturn o;\r\n\t\t\t}\r\n\t\t\tENDHLSL\r\n\t\t}\r\n\t\t\r\n\r\n\t\t\r\n\t}\r\n}\r\n"
-=======
     source: "Shader \"Hidden/VFX/ParticleQuads\"\r\n{\r\n\tSubShader\r\n\t{\t\r\n\t\tCull Off\r\n\t\t\r\n\t\tTags { \"Queue\"=\"Transparent\" \"IgnoreProjector\"=\"True\" \"RenderType\"=\"Transparent\" }\r\n\t\t\r\n\t\t\r\n\t\t\r\n\t\t\r\n\t\t\r\n\t\t\r\n\t\t\r\n\t\t\r\n\t\t\r\n\t\t\r\n\t\t\r\n\t\t\r\n\t\tBlend SrcAlpha OneMinusSrcAlpha\r\n\t\tZTest LEqual\r\n\t\tZWrite Off\r\n\t\tCull Off\r\n\t\t\r\n\t\r\n\t\t\t\r\n\t\tHLSLINCLUDE\r\n\t\t#if !defined(VFX_WORLD_SPACE) && !defined(VFX_LOCAL_SPACE)\r\n\t\t#define VFX_LOCAL_SPACE 1\r\n\t\t#endif\r\n\t\t\r\n\t\t#include \"HLSLSupport.cginc\"\r\n\t\t#define NB_THREADS_PER_GROUP 64\r\n\t\t#define VFX_USE_POSITION_CURRENT 1\r\n\t\t#define VFX_USE_COLOR_CURRENT 1\r\n\t\t#define VFX_USE_ALPHA_CURRENT 1\r\n\t\t#define VFX_USE_ALIVE_CURRENT 1\r\n\t\t#define VFX_USE_AXISX_CURRENT 1\r\n\t\t#define VFX_USE_AXISY_CURRENT 1\r\n\t\t#define VFX_USE_AXISZ_CURRENT 1\r\n\t\t#define VFX_USE_ANGLEX_CURRENT 1\r\n\t\t#define VFX_USE_ANGLEY_CURRENT 1\r\n\t\t#define VFX_USE_ANGLEZ_CURRENT 1\r\n\t\t#define VFX_USE_PIVOT_CURRENT 1\r\n\t\t#define VFX_USE_SIZEX_CURRENT 1\r\n\t\t#define VFX_HAS_INDIRECT_DRAW 1\r\n\t\t#define USE_DEAD_LIST_COUNT 1\r\n\t\t\r\n\t\t\r\n\t\t\r\n\t\t#define VFX_LOCAL_SPACE 1\r\n\t\t\r\n\r\n\t\tCBUFFER_START(parameters)\r\n\t\t    float3 Color_b;\r\n\t\t    float Alpha_a;\r\n\t\tCBUFFER_END\r\n\t\tTexture2D mainTexture;\r\n\t\tSamplerState samplermainTexture;\r\n\t\t\r\n\r\n\t\t\r\n\t\t#define VFX_NEEDS_COLOR_INTERPOLATOR (VFX_USE_COLOR_CURRENT || VFX_USE_ALPHA_CURRENT)\r\n\t\t#define IS_TRANSPARENT_PARTICLE (!IS_OPAQUE_PARTICLE)\r\n\t\t\r\n\t\tByteAddressBuffer attributeBuffer;\t\r\n\t\t\r\n\t\t#if VFX_HAS_INDIRECT_DRAW\r\n\t\tStructuredBuffer<uint> indirectBuffer;\t\r\n\t\t#endif\t\r\n\t\t\r\n\t\t#if USE_DEAD_LIST_COUNT\r\n\t\tByteAddressBuffer deadListCount;\r\n\t\t#endif\r\n\t\t\r\n\t\tCBUFFER_START(outputParams)\r\n\t\t\tfloat nbMax;\r\n\t\t\tfloat systemSeed;\r\n\t\tCBUFFER_END\r\n\t\t\r\n\t\tENDHLSL\r\n\t\t\r\n\r\n\t\t\r\n\t\t// Forward pass\r\n\t\tPass\r\n\t\t{\t\t\r\n\t\t\tTags { \"LightMode\"=\"ForwardOnly\" }\r\n\t\t\t\r\n\t\t\tHLSLPROGRAM\r\n\t\t\t#pragma target 4.5\r\n\t\t\t\r\n\t\t\tstruct ps_input\r\n\t\t\t{\r\n\t\t\t\tfloat4 pos : SV_POSITION;\r\n\t\t\t\t#if USE_FLIPBOOK_INTERPOLATION\r\n\t\t\t\tfloat4 uv : TEXCOORD0;\r\n\t\t\t\t#else\r\n\t\t\t\tfloat2 uv : TEXCOORD0;\t\r\n\t\t\t\t#endif\r\n\t\t\t\t#if VFX_NEEDS_COLOR_INTERPOLATOR\r\n\t\t\t\tnointerpolation float4 color : COLOR0;\r\n\t\t\t\t#endif\r\n\t\t\t\t#if USE_SOFT_PARTICLE || USE_ALPHA_TEST || USE_FLIPBOOK_INTERPOLATION\r\n\t\t\t\t// x: inverse soft particles fade distance\r\n\t\t\t\t// y: alpha threshold\r\n\t\t\t\t// z: frame blending factor\r\n\t\t\t\tnointerpolation float3 builtInInterpolants : TEXCOORD1;\r\n\t\t\t\t#endif\r\n\t\t\t\t#if USE_SOFT_PARTICLE\r\n\t\t\t\tfloat4 projPos : TEXCOORD2;\t\t\r\n\t\t\t\t#endif\r\n\t\t\t};\r\n\t\t\t\r\n\t\t\tstruct ps_output\r\n\t\t\t{\r\n\t\t\t\tfloat4 color : SV_Target0;\r\n\t\t\t};\r\n\t\t\r\n\t\t#define VFX_VARYING_PS_INPUTS ps_input\r\n\t\t#define VFX_VARYING_POSCS pos\r\n\t\t#define VFX_VARYING_POSSS projPos\r\n\t\t#define VFX_VARYING_COLOR color.rgb\r\n\t\t#define VFX_VARYING_ALPHA color.a\r\n\t\t#define VFX_VARYING_INVSOFTPARTICLEFADEDISTANCE builtInInterpolants.x\r\n\t\t#define VFX_VARYING_ALPHATHRESHOLD builtInInterpolants.y\r\n\t\t#define VFX_VARYING_FRAMEBLEND builtInInterpolants.z\r\n\t\t#define VFX_VARYING_UV uv\r\n\t\t\t\t\r\n\t\t\t#if !(defined(VFX_VARYING_PS_INPUTS) && defined(VFX_VARYING_POSCS))\r\n\t\t\t#error VFX_VARYING_PS_INPUTS, VFX_VARYING_POSCS and VFX_VARYING_UV must be defined.\r\n\t\t\t#endif\r\n\t\t\t\r\n\t\t\t#include \"Assets/VFXEditor/Shaders/RenderPipeline/HDRP/VFXCommon.cginc\"\r\n\t\t\t#include \"Assets/VFXEditor/Shaders/VFXCommon.cginc\"\r\n\t\t\t\r\n\r\n\t\t\tvoid SetAttribute_FA287C3A(inout float alpha, float Alpha) /*attribute:alpha Composition:Overwrite Source:Slot Random:Off channels:XYZ */\r\n\t\t\t{\r\n\t\t\t    alpha = Alpha;\r\n\t\t\t}\r\n\t\t\tvoid SetAttribute_CA95FE17(inout float3 color, float3 Color) /*attribute:color Composition:Overwrite Source:Slot Random:Off channels:XYZ */\r\n\t\t\t{\r\n\t\t\t    color = Color;\r\n\t\t\t}\r\n\t\t\tvoid Orient_0(inout float3 axisX, inout float3 axisY, inout float3 axisZ) /*mode:FaceCameraPlane */\r\n\t\t\t{\r\n\t\t\t    \r\n\t\t\t    float3x3 viewRot = GetVFXToViewRotMatrix();\r\n\t\t\t    axisX = viewRot[0].xyz;\r\n\t\t\t    axisY = viewRot[1].xyz;\r\n\t\t\t    #if VFX_LOCAL_SPACE // Need to remove potential scale in local transform\r\n\t\t\t    axisX = normalize(axisX);\r\n\t\t\t    axisY = normalize(axisY);\r\n\t\t\t    axisZ = cross(axisX,axisY);\r\n\t\t\t    #else\r\n\t\t\t    axisZ = -viewRot[2].xyz;\r\n\t\t\t    #endif\r\n\t\t\t    \r\n\t\t\t}\r\n\t\t\t\r\n\r\n\t\t\t\r\n\t\t\t#pragma vertex vert\r\n\t\t\tVFX_VARYING_PS_INPUTS vert(uint id : SV_VertexID, uint instanceID : SV_InstanceID)\r\n\t\t\t{\r\n\t\t\t\tuint index = (id >> 2) + instanceID * 2048;\r\n\t\t\t\tVFX_VARYING_PS_INPUTS o = (VFX_VARYING_PS_INPUTS)0;\r\n\t\t\t\t\r\n\t\t\t\t\r\n\t\t\t\t\t\t#if VFX_HAS_INDIRECT_DRAW\r\n\t\t\t\t\t\t#if USE_DEAD_LIST_COUNT\r\n\t\t\t\t\t\t\tif (index >= asuint(nbMax) - deadListCount.Load(0))\r\n\t\t\t\t\t\t\t\treturn o;\r\n\t\t\t\t\t\t#endif\r\n\t\t\t\t\t\t\r\n\t\t\t\t\t\t\tindex = indirectBuffer[index];\r\n\t\t\t\t\t\t\tfloat3 position = asfloat(attributeBuffer.Load3((index * 0x4 + 0x2740) << 2));\r\n\t\t\t\t\t\t\tfloat3 color = float3(1,1,1);\r\n\t\t\t\t\t\t\tfloat alpha = (float)1;\r\n\t\t\t\t\t\t\tbool alive = (attributeBuffer.Load((index * 0x1 + 0xC440) << 2));\r\n\t\t\t\t\t\t\tfloat3 axisX = float3(1,0,0);\r\n\t\t\t\t\t\t\tfloat3 axisY = float3(0,1,0);\r\n\t\t\t\t\t\t\tfloat3 axisZ = float3(0,0,1);\r\n\t\t\t\t\t\t\tfloat angleX = (float)0;\r\n\t\t\t\t\t\t\tfloat angleY = (float)0;\r\n\t\t\t\t\t\t\tfloat angleZ = (float)0;\r\n\t\t\t\t\t\t\tfloat3 pivot = float3(0,0,0);\r\n\t\t\t\t\t\t\tfloat sizeX = (float)0.1;\r\n\t\t\t\t\t\t\t\r\n\t\t\t\t\r\n\t\t\t\t\t\t#else\r\n\t\t\t\t\t\t\tif (index >= asuint(nbMax))\r\n\t\t\t\t\t\t\t\treturn o;\r\n\t\t\t\t\t\t\t\r\n\t\t\t\t\t\t\tbool alive = (attributeBuffer.Load((index * 0x1 + 0xC440) << 2));\r\n\t\t\t\t\t\t\t\r\n\t\t\t\t\r\n\t\t\t\t\t\t\tif (!alive)\r\n\t\t\t\t\t\t\t\treturn o;\r\n\t\t\t\t\t\t\t\r\n\t\t\t\t\t\t\tfloat3 position = asfloat(attributeBuffer.Load3((index * 0x4 + 0x2740) << 2));\r\n\t\t\t\t\t\t\tfloat3 color = float3(1,1,1);\r\n\t\t\t\t\t\t\tfloat alpha = (float)1;\r\n\t\t\t\t\t\t\tfloat3 axisX = float3(1,0,0);\r\n\t\t\t\t\t\t\tfloat3 axisY = float3(0,1,0);\r\n\t\t\t\t\t\t\tfloat3 axisZ = float3(0,0,1);\r\n\t\t\t\t\t\t\tfloat angleX = (float)0;\r\n\t\t\t\t\t\t\tfloat angleY = (float)0;\r\n\t\t\t\t\t\t\tfloat angleZ = (float)0;\r\n\t\t\t\t\t\t\tfloat3 pivot = float3(0,0,0);\r\n\t\t\t\t\t\t\tfloat sizeX = (float)0.1;\r\n\t\t\t\t\t\t\t\r\n\t\t\t\t\r\n\t\t\t\t\t\t#endif\r\n\t\t\t\t\t\t\r\n\t\t\t\tSetAttribute_FA287C3A( /*inout */alpha, Alpha_a);\r\n\t\t\t\tSetAttribute_CA95FE17( /*inout */color, Color_b);\r\n\t\t\t\tOrient_0( /*inout */axisX,  /*inout */axisY,  /*inout */axisZ);\r\n\t\t\t\t\r\n\r\n\t\t\t\t\r\n\t\t\t\tif (!alive)\r\n\t\t\t\t\treturn o;\r\n\t\t\t\t\r\n\t\t\t\to.VFX_VARYING_UV.x = float(id & 1);\r\n\t\t\t\to.VFX_VARYING_UV.y = float((id & 2) >> 1);\r\n\t\t\t\t\r\n\t\t\t\t\r\n\t\t\t\t\t\tfloat3 size = float3(sizeX,sizeX,sizeX);\r\n\t\t\t\t\t\t#if VFX_USE_SIZEY_CURRENT\r\n\t\t\t\t\t\tsize.y = sizeY;\r\n\t\t\t\t\t\t#endif\r\n\t\t\t\t\t\t#if VFX_USE_SIZEZ_CURRENT\r\n\t\t\t\t\t\tsize.z = sizeZ;\r\n\t\t\t\t\t\t#else\r\n\t\t\t\t\t\tsize.z = min(size.x,size.y);\r\n\t\t\t\t\t\t#endif\r\n\t\t\t\t\t\t\r\n\t\t\t\t\r\n\t\t\t\tconst float2 vOffsets = o.VFX_VARYING_UV.xy * 2.0f - 1.0f;\r\n\t\t\t\tconst float4x4 elementToVFX = GetElementToVFXMatrix(axisX,axisY,axisZ,float3(angleX,angleY,angleZ),pivot,size,position);\r\n\t\t\t\tconst float3 vPos = mul(elementToVFX,float4(vOffsets,0.0f,1.0f)).xyz;\r\n\t\t\t\r\n\t\t\t\to.VFX_VARYING_POSCS = TransformPositionVFXToClip(vPos);\r\n\t\t\t\r\n\t\t\t\t\r\n\t\t\t\t\t\t#if VFX_USE_COLOR_CURRENT && defined(VFX_VARYING_COLOR)\r\n\t\t\t\t\t\to.VFX_VARYING_COLOR = color;\r\n\t\t\t\t\t\t#endif\r\n\t\t\t\t\t\t#if VFX_USE_ALPHA_CURRENT && defined(VFX_VARYING_ALPHA) \r\n\t\t\t\t\t\to.VFX_VARYING_ALPHA = alpha;\r\n\t\t\t\t\t\t#endif\r\n\t\t\t\t\t\t\r\n\t\t\t\t\t\t\r\n\t\t\t\t\t\t#if USE_SOFT_PARTICLE && defined(VFX_VARYING_INVSOFTPARTICLEFADEDISTANCE)\r\n\t\t\t\t\t\t\r\n\t\t\t\t\t\to.VFX_VARYING_INVSOFTPARTICLEFADEDISTANCE = invSoftParticlesFadeDistance;\r\n\t\t\t\t\t\t#endif\r\n\t\t\t\t\t\t\r\n\t\t\t\t\t\t#if (VFX_NEEDS_POSSS || USE_SOFT_PARTICLE) && defined(VFX_VARYING_POSSS) && defined(VFX_VARYING_POSCS)\r\n\t\t\t\t\t\to.VFX_VARYING_POSSS = VFXGetPOSSS(o.VFX_VARYING_POSCS);\r\n\t\t\t\t\t\t#endif\r\n\t\t\t\t\t\t\r\n\t\t\t\t\t\t#if USE_ALPHA_TEST && defined(VFX_VARYING_ALPHATHRESHOLD)\r\n\t\t\t\t\t\t\r\n\t\t\t\t\t\to.VFX_VARYING_ALPHATHRESHOLD = alphaThreshold;\r\n\t\t\t\t\t\t#endif\r\n\t\t\t\t\t\t\r\n\t\t\t\t\t\t#if USE_UV_SCALE_BIAS\r\n\t\t\t\t\t\t\r\n\t\t\t\t\t\t\r\n\t\t\t\t\t\to.VFX_VARYING_UV.xy = o.VFX_VARYING_UV.xy * uvScale + uvBias;\r\n\t\t\t\t\t\t#endif\r\n\t\t\t\t\t\t\r\n\t\t\t\t\t\t\r\n\t\t\t\t\r\n\t\t\t\t\r\n\t\t\t\t\t\t#if USE_FLIPBOOK\r\n\t\t\t\t\t\t\r\n\t\t\t\t\t\t\r\n\t\t\t\t\t\tVFXUVData uvData = GetUVData(flipBookSize, invFlipBookSize, o.VFX_VARYING_UV.xy, texIndex);\r\n\t\t\t\t\t\to.VFX_VARYING_UV.xy = uvData.uvs.xy;\r\n\t\t\t\t\t\t#if USE_FLIPBOOK_INTERPOLATION\r\n\t\t\t\t\t\to.VFX_VARYING_UV.zw = uvData.uvs.zw;\r\n\t\t\t\t\t\to.VFX_VARYING_FRAMEBLEND = uvData.blend;\r\n\t\t\t\t\t\t#endif\r\n\t\t\t\t\t\t#endif\r\n\t\t\t\t\t\t\r\n\t\t\t\r\n\t\t\t\t\r\n\t\t\t\r\n\t\t\t\treturn o;\r\n\t\t\t}\r\n\t\t\t\r\n\t\t\t\r\n\t\t\t\r\n\t\t\t\r\n\t\t\t#include \"Assets/VFXEditor/Shaders/VFXCommonOutput.cginc\"\r\n\t\t\t\r\n\t\t\t\t\r\n\t\t\t#pragma fragment frag\r\n\t\t\tps_output frag(ps_input i)\r\n\t\t\t{\r\n\t\t\t\tps_output o = (ps_output)0;\r\n\t\t\t\to.color = VFXGetFragmentColor(i);\r\n\t\t\t\to.color *= VFXGetTextureColor(VFX_SAMPLER(mainTexture),i);\t\t\r\n\t\t\t\tVFXClipFragmentColor(o.color.a,i);\r\n\t\t\t\treturn o;\r\n\t\t\t}\r\n\t\t\tENDHLSL\r\n\t\t}\r\n\t\t\r\n\r\n\t\t\r\n\t}\r\n}\r\n"
->>>>>>> a3eabf5f
   - compute: 1
     name: Temp_compute_g_initialize_Runtime.compute
-    source: "#pragma kernel CSMain\r\n#include \"HLSLSupport.cginc\"\r\n#define NB_THREADS_PER_GROUP 64\r\n#define VFX_USE_LIFETIME_CURRENT 1\r\n#define VFX_USE_POSITION_CURRENT 1\r\n#define VFX_USE_SEED_CURRENT 1\r\n#define VFX_USE_ALIVE_CURRENT 1\r\n#define VFX_USE_AGE_CURRENT 1\r\n#define VFX_LOCAL_SPACE 1\r\n\r\n\r\n\r\n#include \"VisualEffectGraph/Shaders/Common/VFXCommonCompute.cginc\"\r\n#include \"VisualEffectGraph/Shaders/VFXCommon.cginc\"\r\n\r\n\r\n\r\nRWByteAddressBuffer attributeBuffer;\r\nByteAddressBuffer sourceAttributeBuffer;\r\n\r\nCBUFFER_START(initParams)\r\n#if !VFX_USE_SPAWNER_FROM_GPU\r\n    uint nbSpawned;\t\t\t\t\t// Numbers of particle spawned\r\n    uint spawnIndex;\t\t\t\t// Index of the first particle spawned\r\n#else\r\n    uint offsetInAdditionalOutput;\r\n\tuint nbMax;\r\n#endif\r\n\tuint systemSeed;\r\nCBUFFER_END\r\n\r\n#if VFX_USE_ALIVE_CURRENT\r\nConsumeStructuredBuffer<uint> deadListIn;\r\nByteAddressBuffer deadListCount; // This is bad to use a SRV to fetch deadList count but Unity API currently prevent from copying to CB\r\n#endif\r\n\r\n#if VFX_USE_SPAWNER_FROM_GPU\r\nStructuredBuffer<uint> eventList;\r\nByteAddressBuffer inputAdditional;\r\n#endif\r\n\r\nvoid SetAttribute_2466D9DD(inout float lifetime, float Lifetime) /*attribute:lifetime Composition:Overwrite Source:Slot Random:Off channels:XYZ */\r\n{\r\n    lifetime = Lifetime;\r\n}\r\nvoid PositionAABox_0(inout float3 position, inout uint seed, float3 Box_center, float3 Box_size) /*positionMode:Surface spawnMode:Randomized */\r\n{\r\n    \r\n    float areaXY = Box_size.x * Box_size.y;\r\n    float areaXZ = Box_size.x * Box_size.z;\r\n    float areaYZ = Box_size.y * Box_size.z;\r\n    \r\n    float face = RAND * (areaXY + areaXZ + areaYZ);\r\n    float flip = (RAND >= 0.5f) ? 0.5f : -0.5f;\r\n    float3 cube = float3(RAND2 - 0.5f, flip);\r\n    \r\n    if (face < areaXY)\r\n        cube = cube.xyz;\r\n    else if(face < areaXY + areaXZ)\r\n        cube = cube.xzy;\r\n    else\r\n        cube = cube.zxy;\r\n    \r\n    position = cube * Box_size + Box_center;\r\n    \r\n}\r\n\r\n\r\n\r\n[numthreads(NB_THREADS_PER_GROUP,1,1)]\r\nvoid CSMain(uint3 id : SV_DispatchThreadID)\r\n{\r\n#if VFX_USE_SPAWNER_FROM_GPU\r\n    uint maxThreadId = inputAdditional.Load((offsetInAdditionalOutput * 2 + 0) << 2);\r\n    uint currentSpawnIndex = inputAdditional.Load((offsetInAdditionalOutput * 2 + 1) << 2) - maxThreadId;\r\n#else\r\n    uint maxThreadId = nbSpawned;\r\n    uint currentSpawnIndex = spawnIndex;\r\n#endif\r\n\r\n#if VFX_USE_ALIVE_CURRENT\r\n    maxThreadId = min(maxThreadId, deadListCount.Load(0x0));\r\n#elif VFX_USE_SPAWNER_FROM_GPU\r\n    maxThreadId = min(maxThreadId, nbMax); //otherwise, nbSpawned already clamped on CPU\r\n#endif\r\n\r\n    if (id.x < maxThreadId)\r\n    {\r\n#if VFX_USE_SPAWNER_FROM_GPU\r\n        int sourceIndex = eventList[id.x];\r\n#endif\r\n        uint particleIndex = id.x + currentSpawnIndex;\r\n\t\t\r\n#if !VFX_USE_SPAWNER_FROM_GPU\r\n        int sourceIndex = 0;\r\n        /*//Loop with 1 iteration generate a wrong IL Assembly (and actually, useless code)\r\n        uint currentSumSpawnCount = 0u;\r\n        for (sourceIndex=0; sourceIndex<1; sourceIndex++)\r\n        {\r\n            currentSumSpawnCount += uint(asfloat(sourceAttributeBuffer.Load((sourceIndex * 0x1 + 0x0) << 2)));\r\n            if (id.x < currentSumSpawnCount)\r\n            {\r\n                break;\r\n            }\r\n        }\r\n        */\r\n        \r\n\r\n#endif\r\n        float lifetime = (float)0;\r\n        float3 position = float3(0,0,0);\r\n        uint seed = (uint)0;\r\n        bool alive = (bool)true;\r\n        float age = (float)0;\r\n        \r\n\r\n#if VFX_USE_PARTICLEID_CURRENT\r\n         particleId = particleIndex;\r\n#endif\r\n#if VFX_USE_SEED_CURRENT\r\n        seed = WangHash(particleIndex ^ systemSeed);\r\n#endif\r\n        \r\n        {\r\n            SetAttribute_2466D9DD( /*inout */lifetime, (float)1);\r\n        }\r\n        {\r\n            PositionAABox_0( /*inout */position,  /*inout */seed, float3(0,0,0), float3(2,2,2));\r\n        }\r\n        \r\n\r\n\r\n#if VFX_USE_ALIVE_CURRENT\r\n        if (alive)\r\n        {\r\n            uint index = deadListIn.Consume();\r\n            attributeBuffer.Store((index * 0x1 + 0x0) << 2,asuint(lifetime));\r\n            attributeBuffer.Store3((index * 0x4 + 0x2740) << 2,asuint(position));\r\n            attributeBuffer.Store((index * 0x1 + 0xC440) << 2,uint(alive));\r\n            attributeBuffer.Store((index * 0x1 + 0xEB80) << 2,asuint(age));\r\n            \r\n\r\n        }\r\n#else\r\n        uint index = particleIndex;\r\n        attributeBuffer.Store((index * 0x1 + 0x0) << 2,asuint(lifetime));\r\n        attributeBuffer.Store3((index * 0x4 + 0x2740) << 2,asuint(position));\r\n        attributeBuffer.Store((index * 0x1 + 0xC440) << 2,uint(alive));\r\n        attributeBuffer.Store((index * 0x1 + 0xEB80) << 2,asuint(age));\r\n        \r\n\r\n#endif\r\n    }\r\n}"
+    source: "#pragma kernel CSMain\r\n#include \"HLSLSupport.cginc\"\r\n#define NB_THREADS_PER_GROUP 64\r\n#define VFX_USE_LIFETIME_CURRENT 1\r\n#define VFX_USE_POSITION_CURRENT 1\r\n#define VFX_USE_SEED_CURRENT 1\r\n#define VFX_USE_ALIVE_CURRENT 1\r\n#define VFX_USE_AGE_CURRENT 1\r\n#define VFX_LOCAL_SPACE 1\r\n\r\n\r\nCBUFFER_START(parameters)\r\n    float3 Box_center_b;\r\n    float Lifetime_a;\r\n    float3 Box_size_b;\r\n    uint PADDING_0;\r\nCBUFFER_END\r\n\r\n\r\n#include \"Assets/VFXEditor/Shaders/Common/VFXCommonCompute.cginc\"\r\n#include \"Assets/VFXEditor/Shaders/VFXCommon.cginc\"\r\n\r\n\r\n\r\nRWByteAddressBuffer attributeBuffer;\r\nByteAddressBuffer sourceAttributeBuffer;\r\n\r\nCBUFFER_START(initParams)\r\n#if !VFX_USE_SPAWNER_FROM_GPU\r\n    uint nbSpawned;\t\t\t\t\t// Numbers of particle spawned\r\n    uint spawnIndex;\t\t\t\t// Index of the first particle spawned\r\n#else\r\n    uint offsetInAdditionalOutput;\r\n\tuint nbMax;\r\n#endif\r\n\tuint systemSeed;\r\nCBUFFER_END\r\n\r\n#if VFX_USE_ALIVE_CURRENT\r\nConsumeStructuredBuffer<uint> deadListIn;\r\nByteAddressBuffer deadListCount; // This is bad to use a SRV to fetch deadList count but Unity API currently prevent from copying to CB\r\n#endif\r\n\r\n#if VFX_USE_SPAWNER_FROM_GPU\r\nStructuredBuffer<uint> eventList;\r\nByteAddressBuffer inputAdditional;\r\n#endif\r\n\r\nvoid SetAttribute_2466D9DD(inout float lifetime, float Lifetime) /*attribute:lifetime Composition:Overwrite Source:Slot Random:Off channels:XYZ */\r\n{\r\n    lifetime = Lifetime;\r\n}\r\nvoid PositionAABox_0(inout float3 position, inout uint seed, float3 Box_center, float3 Box_size) /*positionMode:Surface spawnMode:Randomized */\r\n{\r\n    \r\n    float areaXY = Box_size.x * Box_size.y;\r\n    float areaXZ = Box_size.x * Box_size.z;\r\n    float areaYZ = Box_size.y * Box_size.z;\r\n    \r\n    float face = RAND * (areaXY + areaXZ + areaYZ);\r\n    float flip = (RAND >= 0.5f) ? 0.5f : -0.5f;\r\n    float3 cube = float3(RAND2 - 0.5f, flip);\r\n    \r\n    if (face < areaXY)\r\n        cube = cube.xyz;\r\n    else if(face < areaXY + areaXZ)\r\n        cube = cube.xzy;\r\n    else\r\n        cube = cube.zxy;\r\n    \r\n    position = cube * Box_size + Box_center;\r\n    \r\n}\r\n\r\n\r\n\r\n[numthreads(NB_THREADS_PER_GROUP,1,1)]\r\nvoid CSMain(uint3 id : SV_DispatchThreadID)\r\n{\r\n#if VFX_USE_SPAWNER_FROM_GPU\r\n    uint maxThreadId = inputAdditional.Load((offsetInAdditionalOutput * 2 + 0) << 2);\r\n    uint currentSpawnIndex = inputAdditional.Load((offsetInAdditionalOutput * 2 + 1) << 2) - maxThreadId;\r\n#else\r\n    uint maxThreadId = nbSpawned;\r\n    uint currentSpawnIndex = spawnIndex;\r\n#endif\r\n\r\n#if VFX_USE_ALIVE_CURRENT\r\n    maxThreadId = min(maxThreadId, deadListCount.Load(0x0));\r\n#elif VFX_USE_SPAWNER_FROM_GPU\r\n    maxThreadId = min(maxThreadId, nbMax); //otherwise, nbSpawned already clamped on CPU\r\n#endif\r\n\r\n    if (id.x < maxThreadId)\r\n    {\r\n#if VFX_USE_SPAWNER_FROM_GPU\r\n        int sourceIndex = eventList[id.x];\r\n#endif\r\n        uint particleIndex = id.x + currentSpawnIndex;\r\n\t\t\r\n#if !VFX_USE_SPAWNER_FROM_GPU\r\n        int sourceIndex = 0;\r\n        /*//Loop with 1 iteration generate a wrong IL Assembly (and actually, useless code)\r\n        uint currentSumSpawnCount = 0u;\r\n        for (sourceIndex=0; sourceIndex<1; sourceIndex++)\r\n        {\r\n            currentSumSpawnCount += uint(asfloat(sourceAttributeBuffer.Load((sourceIndex * 0x1 + 0x0) << 2)));\r\n            if (id.x < currentSumSpawnCount)\r\n            {\r\n                break;\r\n            }\r\n        }\r\n        */\r\n        \r\n\r\n#endif\r\n        float lifetime = (float)0;\r\n        float3 position = float3(0,0,0);\r\n        uint seed = (uint)0;\r\n        bool alive = (bool)true;\r\n        float age = (float)0;\r\n        \r\n\r\n#if VFX_USE_PARTICLEID_CURRENT\r\n         particleId = particleIndex;\r\n#endif\r\n#if VFX_USE_SEED_CURRENT\r\n        seed = WangHash(particleIndex ^ systemSeed);\r\n#endif\r\n        \r\n        SetAttribute_2466D9DD( /*inout */lifetime, Lifetime_a);\r\n        PositionAABox_0( /*inout */position,  /*inout */seed, Box_center_b, Box_size_b);\r\n        \r\n\r\n\r\n#if VFX_USE_ALIVE_CURRENT\r\n        if (alive)\r\n        {\r\n            uint index = deadListIn.Consume();\r\n            attributeBuffer.Store((index * 0x1 + 0x0) << 2,asuint(lifetime));\r\n            attributeBuffer.Store3((index * 0x4 + 0x2740) << 2,asuint(position));\r\n            attributeBuffer.Store((index * 0x1 + 0xC440) << 2,uint(alive));\r\n            attributeBuffer.Store((index * 0x1 + 0xEB80) << 2,asuint(age));\r\n            \r\n\r\n        }\r\n#else\r\n        uint index = particleIndex;\r\n        attributeBuffer.Store((index * 0x1 + 0x0) << 2,asuint(lifetime));\r\n        attributeBuffer.Store3((index * 0x4 + 0x2740) << 2,asuint(position));\r\n        attributeBuffer.Store((index * 0x1 + 0xC440) << 2,uint(alive));\r\n        attributeBuffer.Store((index * 0x1 + 0xEB80) << 2,asuint(age));\r\n        \r\n\r\n#endif\r\n    }\r\n}"
   - compute: 1
     name: Temp_compute_h_update_Runtime.compute
-    source: "#pragma kernel CSMain\r\n#include \"HLSLSupport.cginc\"\r\n#define NB_THREADS_PER_GROUP 64\r\n#define VFX_USE_LIFETIME_CURRENT 1\r\n#define VFX_USE_ALIVE_CURRENT 1\r\n#define VFX_USE_AGE_CURRENT 1\r\n#define VFX_HAS_INDIRECT_DRAW 1\r\n#define VFX_LOCAL_SPACE 1\r\n\r\n\r\nCBUFFER_START(parameters)\r\n    float deltaTime_a;\r\n    uint3 PADDING_0;\r\nCBUFFER_END\r\n\r\n\r\n#include \"VisualEffectGraph/Shaders/Common/VFXCommonCompute.cginc\"\r\n#include \"VisualEffectGraph/Shaders/VFXCommon.cginc\"\r\n\r\n\r\n\r\nRWByteAddressBuffer attributeBuffer;\r\n\r\n#if VFX_USE_ALIVE_CURRENT\r\nAppendStructuredBuffer<uint> deadListOut;\r\n#endif\r\n\r\n#if VFX_HAS_INDIRECT_DRAW\r\nAppendStructuredBuffer<uint> indirectBuffer;\r\n#endif\r\n\r\nCBUFFER_START(updateParams)\r\n    uint nbMax;\r\n\tuint systemSeed;\r\nCBUFFER_END\r\n\r\nvoid Age(inout float age, float deltaTime)\r\n{\r\n    age += deltaTime;\r\n}\r\nvoid Reap(float age, float lifetime, inout bool alive)\r\n{\r\n    if(age > lifetime) { alive = false; }\r\n}\r\n\r\n\r\n\r\n[numthreads(NB_THREADS_PER_GROUP,1,1)]\r\nvoid CSMain(uint3 id : SV_DispatchThreadID, uint3 groupId : SV_GroupThreadID)\r\n{\r\n    uint index = id.x;\r\n\tif (id.x < nbMax)\r\n\t{\r\n#if VFX_USE_ALIVE_CURRENT\r\n\t\tbool alive = (attributeBuffer.Load((index * 0x1 + 0xC440) << 2));\r\n\t\t\r\n\r\n\t\tif (alive)\r\n\t\t{\r\n\t\t\tfloat lifetime = asfloat(attributeBuffer.Load((index * 0x1 + 0x0) << 2));\r\n\t\t\tfloat age = asfloat(attributeBuffer.Load((index * 0x1 + 0xEB80) << 2));\r\n\t\t\t\r\n\r\n\t\t\t\r\n#if VFX_USE_OLDPOSITION_CURRENT\r\n\t\t\toldPosition = position;\r\n#endif\r\n\t\t\t\r\n\t\t\tAge( /*inout */age, deltaTime_a);\r\n\t\t\tReap(age, lifetime,  /*inout */alive);\r\n\t\t\t\r\n\r\n\t\t\tif (alive)\r\n\t\t\t{\r\n\t\t\t\tattributeBuffer.Store((index * 0x1 + 0xEB80) << 2,asuint(age));\r\n\t\t\t\t\r\n\r\n#if VFX_HAS_INDIRECT_DRAW\r\n\t\t\t\tindirectBuffer.Append(index);\r\n#endif\r\n\t\t\t}\r\n\t\t\telse\r\n\t\t\t{\r\n\t\t\t\tattributeBuffer.Store((index * 0x1 + 0xC440) << 2,uint(alive));\r\n\t\t\t\t\r\n\r\n\t\t\t\tdeadListOut.Append(index);\r\n\t\t\t}\r\n\t\t}\r\n#else\r\n\t\tfloat lifetime = asfloat(attributeBuffer.Load((index * 0x1 + 0x0) << 2));\r\n\t\tbool alive = (attributeBuffer.Load((index * 0x1 + 0xC440) << 2));\r\n\t\tfloat age = asfloat(attributeBuffer.Load((index * 0x1 + 0xEB80) << 2));\r\n\t\t\r\n\r\n\t\t\r\n#if VFX_USE_OLDPOSITION_CURRENT\r\n\t\toldPosition = position;\r\n#endif\r\n\t\t\r\n\t\tAge( /*inout */age, deltaTime_a);\r\n\t\tReap(age, lifetime,  /*inout */alive);\r\n\t\t\r\n\r\n\t\tattributeBuffer.Store((index * 0x1 + 0xC440) << 2,uint(alive));\r\n\t\tattributeBuffer.Store((index * 0x1 + 0xEB80) << 2,asuint(age));\r\n\t\t\r\n\r\n#if VFX_HAS_INDIRECT_DRAW\r\n\t\tindirectBuffer.Append(index);\r\n#endif\r\n#endif\r\n\t}\r\n}"
+    source: "#pragma kernel CSMain\r\n#include \"HLSLSupport.cginc\"\r\n#define NB_THREADS_PER_GROUP 64\r\n#define VFX_USE_LIFETIME_CURRENT 1\r\n#define VFX_USE_ALIVE_CURRENT 1\r\n#define VFX_USE_AGE_CURRENT 1\r\n#define VFX_HAS_INDIRECT_DRAW 1\r\n#define VFX_LOCAL_SPACE 1\r\n\r\n\r\nCBUFFER_START(parameters)\r\n    float deltaTime_a;\r\n    uint3 PADDING_0;\r\nCBUFFER_END\r\n\r\n\r\n#include \"Assets/VFXEditor/Shaders/Common/VFXCommonCompute.cginc\"\r\n#include \"Assets/VFXEditor/Shaders/VFXCommon.cginc\"\r\n\r\n\r\n\r\nRWByteAddressBuffer attributeBuffer;\r\n\r\n#if VFX_USE_ALIVE_CURRENT\r\nAppendStructuredBuffer<uint> deadListOut;\r\n#endif\r\n\r\n#if VFX_HAS_INDIRECT_DRAW\r\nAppendStructuredBuffer<uint> indirectBuffer;\r\n#endif\r\n\r\nCBUFFER_START(updateParams)\r\n    uint nbMax;\r\n\tuint systemSeed;\r\nCBUFFER_END\r\n\r\nvoid Age(inout float age, float deltaTime)\r\n{\r\n    age += deltaTime;\r\n}\r\nvoid Reap(float age, float lifetime, inout bool alive)\r\n{\r\n    if(age > lifetime) { alive = false; }\r\n}\r\n\r\n\r\n\r\n[numthreads(NB_THREADS_PER_GROUP,1,1)]\r\nvoid CSMain(uint3 id : SV_DispatchThreadID, uint3 groupId : SV_GroupThreadID)\r\n{\r\n    uint index = id.x;\r\n\tif (id.x < nbMax)\r\n\t{\r\n#if VFX_USE_ALIVE_CURRENT\r\n\t\tbool alive = (attributeBuffer.Load((index * 0x1 + 0xC440) << 2));\r\n\t\t\r\n\r\n\t\tif (alive)\r\n\t\t{\r\n\t\t\tfloat lifetime = asfloat(attributeBuffer.Load((index * 0x1 + 0x0) << 2));\r\n\t\t\tfloat age = asfloat(attributeBuffer.Load((index * 0x1 + 0xEB80) << 2));\r\n\t\t\t\r\n\r\n\t\t\t\r\n#if VFX_USE_OLDPOSITION_CURRENT\r\n\t\t\toldPosition = position;\r\n#endif\r\n\t\t\t\r\n\t\t\tAge( /*inout */age, deltaTime_a);\r\n\t\t\tReap(age, lifetime,  /*inout */alive);\r\n\t\t\t\r\n\r\n\t\t\tif (alive)\r\n\t\t\t{\r\n\t\t\t\tattributeBuffer.Store((index * 0x1 + 0xEB80) << 2,asuint(age));\r\n\t\t\t\t\r\n\r\n#if VFX_HAS_INDIRECT_DRAW\r\n\t\t\t\tindirectBuffer.Append(index);\r\n#endif\r\n\t\t\t}\r\n\t\t\telse\r\n\t\t\t{\r\n\t\t\t\tattributeBuffer.Store((index * 0x1 + 0xC440) << 2,uint(alive));\r\n\t\t\t\t\r\n\r\n\t\t\t\tdeadListOut.Append(index);\r\n\t\t\t}\r\n\t\t}\r\n#else\r\n\t\tfloat lifetime = asfloat(attributeBuffer.Load((index * 0x1 + 0x0) << 2));\r\n\t\tbool alive = (attributeBuffer.Load((index * 0x1 + 0xC440) << 2));\r\n\t\tfloat age = asfloat(attributeBuffer.Load((index * 0x1 + 0xEB80) << 2));\r\n\t\t\r\n\r\n\t\t\r\n#if VFX_USE_OLDPOSITION_CURRENT\r\n\t\toldPosition = position;\r\n#endif\r\n\t\t\r\n\t\tAge( /*inout */age, deltaTime_a);\r\n\t\tReap(age, lifetime,  /*inout */alive);\r\n\t\t\r\n\r\n\t\tattributeBuffer.Store((index * 0x1 + 0xC440) << 2,uint(alive));\r\n\t\tattributeBuffer.Store((index * 0x1 + 0xEB80) << 2,asuint(age));\r\n\t\t\r\n\r\n#if VFX_HAS_INDIRECT_DRAW\r\n\t\tindirectBuffer.Append(index);\r\n#endif\r\n#endif\r\n\t}\r\n}"
   - compute: 0
     name: Temp_shader_i_quad output_Runtime.shader
-<<<<<<< HEAD
-    source: "Shader \"Hidden/VFX/ParticleQuads\"\r\n{\r\n\tSubShader\r\n\t{\t\r\n\t\tCull Off\r\n\t\t\r\n\t\tTags { \"Queue\"=\"Transparent\" \"IgnoreProjector\"=\"True\" \"RenderType\"=\"Transparent\" }\r\n\t\t\r\n\t\t\r\n\t\t\r\n\t\t\r\n\t\t\r\n\t\t\r\n\t\t\r\n\t\t\r\n\t\t\r\n\t\t\r\n\t\t\r\n\t\t\r\n\t\tBlend SrcAlpha OneMinusSrcAlpha\r\n\t\tZTest LEqual\r\n\t\tZWrite Off\r\n\t\tCull Off\r\n\t\t\r\n\t\r\n\t\t\t\r\n\t\tHLSLINCLUDE\r\n\t\t#if !defined(VFX_WORLD_SPACE) && !defined(VFX_LOCAL_SPACE)\r\n\t\t#define VFX_LOCAL_SPACE 1\r\n\t\t#endif\r\n\t\t\r\n\t\t#include \"HLSLSupport.cginc\"\r\n\t\t#define NB_THREADS_PER_GROUP 64\r\n\t\t#define VFX_USE_POSITION_CURRENT 1\r\n\t\t#define VFX_USE_COLOR_CURRENT 1\r\n\t\t#define VFX_USE_ALPHA_CURRENT 1\r\n\t\t#define VFX_USE_ALIVE_CURRENT 1\r\n\t\t#define VFX_USE_AXISX_CURRENT 1\r\n\t\t#define VFX_USE_AXISY_CURRENT 1\r\n\t\t#define VFX_USE_AXISZ_CURRENT 1\r\n\t\t#define VFX_USE_ANGLEX_CURRENT 1\r\n\t\t#define VFX_USE_ANGLEY_CURRENT 1\r\n\t\t#define VFX_USE_ANGLEZ_CURRENT 1\r\n\t\t#define VFX_USE_PIVOT_CURRENT 1\r\n\t\t#define VFX_USE_SIZEX_CURRENT 1\r\n\t\t#define VFX_HAS_INDIRECT_DRAW 1\r\n\t\t#define USE_DEAD_LIST_COUNT 1\r\n\t\t\r\n\t\t\r\n\t\t#define VFX_LOCAL_SPACE 1\r\n\t\t\r\n\r\n\t\tTexture2D mainTexture;\r\n\t\tSamplerState samplermainTexture;\r\n\t\t\r\n\r\n\t\t\r\n\t\t#define VFX_NEEDS_COLOR_INTERPOLATOR (VFX_USE_COLOR_CURRENT || VFX_USE_ALPHA_CURRENT)\r\n\t\t#define IS_TRANSPARENT_PARTICLE (!IS_OPAQUE_PARTICLE)\r\n\t\t\r\n\t\tByteAddressBuffer attributeBuffer;\t\r\n\t\t\r\n\t\t#if VFX_HAS_INDIRECT_DRAW\r\n\t\tStructuredBuffer<uint> indirectBuffer;\t\r\n\t\t#endif\t\r\n\t\t\r\n\t\t#if USE_DEAD_LIST_COUNT\r\n\t\tByteAddressBuffer deadListCount;\r\n\t\t#endif\r\n\t\t\r\n\t\tCBUFFER_START(outputParams)\r\n\t\t\tfloat nbMax;\r\n\t\t\tfloat systemSeed;\r\n\t\tCBUFFER_END\r\n\t\t\r\n\t\tENDHLSL\r\n\t\t\r\n\r\n\t\t// Forward pass\r\n\t\tPass\r\n\t\t{\t\t\r\n\t\t\tTags { \"LightMode\"=\"ForwardBase\" }\r\n\t\t\t\r\n\t\t\tHLSLPROGRAM\r\n\t\t\t#pragma target 4.5\r\n\t\t\t\r\n\t\t\tstruct ps_input\r\n\t\t\t{\r\n\t\t\t\tfloat4 pos : SV_POSITION;\r\n\t\t\t\t#if USE_FLIPBOOK_INTERPOLATION\r\n\t\t\t\tfloat4 uv : TEXCOORD0;\r\n\t\t\t\t#else\r\n\t\t\t\tfloat2 uv : TEXCOORD0;\t\r\n\t\t\t\t#endif\r\n\t\t\t\t#if VFX_NEEDS_COLOR_INTERPOLATOR\r\n\t\t\t\tnointerpolation float4 color : COLOR0;\r\n\t\t\t\t#endif\r\n\t\t\t\t#if USE_SOFT_PARTICLE || USE_ALPHA_TEST || USE_FLIPBOOK_INTERPOLATION\r\n\t\t\t\t// x: inverse soft particles fade distance\r\n\t\t\t\t// y: alpha threshold\r\n\t\t\t\t// z: frame blending factor\r\n\t\t\t\tnointerpolation float3 builtInInterpolants : TEXCOORD1;\r\n\t\t\t\t#endif\r\n\t\t\t\t#if USE_SOFT_PARTICLE\r\n\t\t\t\tfloat4 projPos : TEXCOORD2;\t\t\r\n\t\t\t\t#endif\r\n\t\t\t};\r\n\t\t\t\r\n\t\t\tstruct ps_output\r\n\t\t\t{\r\n\t\t\t\tfloat4 color : SV_Target0;\r\n\t\t\t};\r\n\t\t\r\n\t\t#define VFX_VARYING_PS_INPUTS ps_input\r\n\t\t#define VFX_VARYING_POSCS pos\r\n\t\t#define VFX_VARYING_POSSS projPos\r\n\t\t#define VFX_VARYING_COLOR color.rgb\r\n\t\t#define VFX_VARYING_ALPHA color.a\r\n\t\t#define VFX_VARYING_INVSOFTPARTICLEFADEDISTANCE builtInInterpolants.x\r\n\t\t#define VFX_VARYING_ALPHATHRESHOLD builtInInterpolants.y\r\n\t\t#define VFX_VARYING_FRAMEBLEND builtInInterpolants.z\r\n\t\t#define VFX_VARYING_UV uv\r\n\t\t\t\t\r\n\t\t\t#if !(defined(VFX_VARYING_PS_INPUTS) && defined(VFX_VARYING_POSCS))\r\n\t\t\t#error VFX_VARYING_PS_INPUTS, VFX_VARYING_POSCS and VFX_VARYING_UV must be defined.\r\n\t\t\t#endif\r\n\t\t\t\r\n\t\t\t#include \"/VisualEffectGraph/Shaders/RenderPipeline/Legacy/VFXCommon.cginc\"\r\n\t\t\t#include \"VisualEffectGraph/Shaders/VFXCommon.cginc\"\r\n\t\t\t\r\n\r\n\t\t\tvoid SetAttribute_FA287C3A(inout float alpha, float Alpha) /*attribute:alpha Composition:Overwrite Source:Slot Random:Off channels:XYZ */\r\n\t\t\t{\r\n\t\t\t    alpha = Alpha;\r\n\t\t\t}\r\n\t\t\tvoid SetAttribute_CA95FE17(inout float3 color, float3 Color) /*attribute:color Composition:Overwrite Source:Slot Random:Off channels:XYZ */\r\n\t\t\t{\r\n\t\t\t    color = Color;\r\n\t\t\t}\r\n\t\t\tvoid Orient_0(inout float3 axisX, inout float3 axisY, inout float3 axisZ) /*mode:FaceCameraPlane */\r\n\t\t\t{\r\n\t\t\t    \r\n\t\t\t    float3x3 viewRot = GetVFXToViewRotMatrix();\r\n\t\t\t    axisX = viewRot[0].xyz;\r\n\t\t\t    axisY = viewRot[1].xyz;\r\n\t\t\t    #if VFX_LOCAL_SPACE // Need to remove potential scale in local transform\r\n\t\t\t    axisX = normalize(axisX);\r\n\t\t\t    axisY = normalize(axisY);\r\n\t\t\t    axisZ = cross(axisX,axisY);\r\n\t\t\t    #else\r\n\t\t\t    axisZ = -viewRot[2].xyz;\r\n\t\t\t    #endif\r\n\t\t\t    \r\n\t\t\t}\r\n\t\t\t\r\n\r\n\t\t\t\r\n\t\t\t#pragma vertex vert\r\n\t\t\tVFX_VARYING_PS_INPUTS vert(uint id : SV_VertexID, uint instanceID : SV_InstanceID)\r\n\t\t\t{\r\n\t\t\t\tuint index = (id >> 2) + instanceID * 2048;\r\n\t\t\t\tVFX_VARYING_PS_INPUTS o = (VFX_VARYING_PS_INPUTS)0;\r\n\t\t\t\t\r\n\t\t\t\t\r\n\t\t\t\t\t\t#if VFX_HAS_INDIRECT_DRAW\r\n\t\t\t\t\t\t#if USE_DEAD_LIST_COUNT\r\n\t\t\t\t\t\t\tif (index >= asuint(nbMax) - deadListCount.Load(0))\r\n\t\t\t\t\t\t\t\treturn o;\r\n\t\t\t\t\t\t#endif\r\n\t\t\t\t\t\t\r\n\t\t\t\t\t\t\tindex = indirectBuffer[index];\r\n\t\t\t\t\t\t\tfloat3 position = asfloat(attributeBuffer.Load3((index * 0x4 + 0x2740) << 2));\r\n\t\t\t\t\t\t\tfloat3 color = float3(1,1,1);\r\n\t\t\t\t\t\t\tfloat alpha = (float)1;\r\n\t\t\t\t\t\t\tbool alive = (attributeBuffer.Load((index * 0x1 + 0xC440) << 2));\r\n\t\t\t\t\t\t\tfloat3 axisX = float3(1,0,0);\r\n\t\t\t\t\t\t\tfloat3 axisY = float3(0,1,0);\r\n\t\t\t\t\t\t\tfloat3 axisZ = float3(0,0,1);\r\n\t\t\t\t\t\t\tfloat angleX = (float)0;\r\n\t\t\t\t\t\t\tfloat angleY = (float)0;\r\n\t\t\t\t\t\t\tfloat angleZ = (float)0;\r\n\t\t\t\t\t\t\tfloat3 pivot = float3(0,0,0);\r\n\t\t\t\t\t\t\tfloat sizeX = (float)0.1;\r\n\t\t\t\t\t\t\t\r\n\t\t\t\t\r\n\t\t\t\t\t\t#else\r\n\t\t\t\t\t\t\tif (index >= asuint(nbMax))\r\n\t\t\t\t\t\t\t\treturn o;\r\n\t\t\t\t\t\t\t\r\n\t\t\t\t\t\t\tbool alive = (attributeBuffer.Load((index * 0x1 + 0xC440) << 2));\r\n\t\t\t\t\t\t\t\r\n\t\t\t\t\r\n\t\t\t\t\t\t\tif (!alive)\r\n\t\t\t\t\t\t\t\treturn o;\r\n\t\t\t\t\t\t\t\r\n\t\t\t\t\t\t\tfloat3 position = asfloat(attributeBuffer.Load3((index * 0x4 + 0x2740) << 2));\r\n\t\t\t\t\t\t\tfloat3 color = float3(1,1,1);\r\n\t\t\t\t\t\t\tfloat alpha = (float)1;\r\n\t\t\t\t\t\t\tfloat3 axisX = float3(1,0,0);\r\n\t\t\t\t\t\t\tfloat3 axisY = float3(0,1,0);\r\n\t\t\t\t\t\t\tfloat3 axisZ = float3(0,0,1);\r\n\t\t\t\t\t\t\tfloat angleX = (float)0;\r\n\t\t\t\t\t\t\tfloat angleY = (float)0;\r\n\t\t\t\t\t\t\tfloat angleZ = (float)0;\r\n\t\t\t\t\t\t\tfloat3 pivot = float3(0,0,0);\r\n\t\t\t\t\t\t\tfloat sizeX = (float)0.1;\r\n\t\t\t\t\t\t\t\r\n\t\t\t\t\r\n\t\t\t\t\t\t#endif\r\n\t\t\t\t\t\t\r\n\t\t\t\t{\r\n\t\t\t\t    SetAttribute_FA287C3A( /*inout */alpha, (float)0.3);\r\n\t\t\t\t}\r\n\t\t\t\t{\r\n\t\t\t\t    SetAttribute_CA95FE17( /*inout */color, float3(0,0,1));\r\n\t\t\t\t}\r\n\t\t\t\tOrient_0( /*inout */axisX,  /*inout */axisY,  /*inout */axisZ);\r\n\t\t\t\t\r\n\r\n\t\t\t\t\r\n\t\t\t\tif (!alive)\r\n\t\t\t\t\treturn o;\r\n\t\t\t\t\r\n\t\t\t\to.VFX_VARYING_UV.x = float(id & 1);\r\n\t\t\t\to.VFX_VARYING_UV.y = float((id & 2) >> 1);\r\n\t\t\t\t\r\n\t\t\t\t\r\n\t\t\t\t\t\tfloat3 size = float3(sizeX,sizeX,sizeX);\r\n\t\t\t\t\t\t#if VFX_USE_SIZEY_CURRENT\r\n\t\t\t\t\t\tsize.y = sizeY;\r\n\t\t\t\t\t\t#endif\r\n\t\t\t\t\t\t#if VFX_USE_SIZEZ_CURRENT\r\n\t\t\t\t\t\tsize.z = sizeZ;\r\n\t\t\t\t\t\t#else\r\n\t\t\t\t\t\tsize.z = min(size.x,size.y);\r\n\t\t\t\t\t\t#endif\r\n\t\t\t\t\t\t\r\n\t\t\t\t\r\n\t\t\t\tfloat4x4 elementToVFX = GetElementToVFXMatrix(axisX,axisY,axisZ,float3(angleX,angleY,angleZ),pivot,size,position);\r\n\t\t\t\tfloat3 vPos = mul(elementToVFX,float4(o.VFX_VARYING_UV.xy * 2.0f - 1.0f,0.0f,1.0f)).xyz;\r\n\t\t\t\r\n\t\t\t\to.VFX_VARYING_POSCS = TransformPositionVFXToClip(vPos);\r\n\t\t\t\r\n\t\t\t\t\r\n\t\t\t\t\t\t#if VFX_USE_COLOR_CURRENT && defined(VFX_VARYING_COLOR)\r\n\t\t\t\t\t\to.VFX_VARYING_COLOR = color;\r\n\t\t\t\t\t\t#endif\r\n\t\t\t\t\t\t#if VFX_USE_ALPHA_CURRENT && defined(VFX_VARYING_ALPHA) \r\n\t\t\t\t\t\to.VFX_VARYING_ALPHA = alpha;\r\n\t\t\t\t\t\t#endif\r\n\t\t\t\t\t\t\r\n\t\t\t\t\t\t\r\n\t\t\t\t\t\t#if USE_SOFT_PARTICLE && defined(VFX_VARYING_INVSOFTPARTICLEFADEDISTANCE)\r\n\t\t\t\t\t\t\r\n\t\t\t\t\t\to.VFX_VARYING_INVSOFTPARTICLEFADEDISTANCE = invSoftParticlesFadeDistance;\r\n\t\t\t\t\t\t#endif\r\n\t\t\t\t\t\t\r\n\t\t\t\t\t\t#if (VFX_NEEDS_POSSS || USE_SOFT_PARTICLE) && defined(VFX_VARYING_POSSS) && defined(VFX_VARYING_POSCS)\r\n\t\t\t\t\t\to.VFX_VARYING_POSSS = VFXGetPOSSS(o.VFX_VARYING_POSCS);\r\n\t\t\t\t\t\t#endif\r\n\t\t\t\t\t\t\r\n\t\t\t\t\t\t#if USE_ALPHA_TEST && defined(VFX_VARYING_ALPHATHRESHOLD)\r\n\t\t\t\t\t\t\r\n\t\t\t\t\t\to.VFX_VARYING_ALPHATHRESHOLD = alphaThreshold;\r\n\t\t\t\t\t\t#endif\r\n\t\t\t\t\t\t\r\n\t\t\t\t\t\t#if USE_UV_SCALE_BIAS\r\n\t\t\t\t\t\t\r\n\t\t\t\t\t\t\r\n\t\t\t\t\t\to.VFX_VARYING_UV.xy = o.VFX_VARYING_UV.xy * uvScale + uvBias;\r\n\t\t\t\t\t\t#endif\r\n\t\t\t\t\t\t\r\n\t\t\t\t\t\t\r\n\t\t\t\t\r\n\t\t\t\t\r\n\t\t\t\t\t\t#if USE_FLIPBOOK\r\n\t\t\t\t\t\t\r\n\t\t\t\t\t\t\r\n\t\t\t\t\t\tVFXUVData uvData = GetUVData(flipBookSize, invFlipBookSize, o.VFX_VARYING_UV.xy, texIndex);\r\n\t\t\t\t\t\to.VFX_VARYING_UV.xy = uvData.uvs.xy;\r\n\t\t\t\t\t\t#if USE_FLIPBOOK_INTERPOLATION\r\n\t\t\t\t\t\to.VFX_VARYING_UV.zw = uvData.uvs.zw;\r\n\t\t\t\t\t\to.VFX_VARYING_FRAMEBLEND = uvData.blend;\r\n\t\t\t\t\t\t#endif\r\n\t\t\t\t\t\t#endif\r\n\t\t\t\t\t\t\r\n\t\t\t\r\n\t\t\t\t\r\n\t\t\t\r\n\t\t\t\treturn o;\r\n\t\t\t}\r\n\t\t\t\r\n\t\t\t\r\n\t\t\t\r\n\t\t\t\r\n\t\t\t#include \"VisualEffectGraph/Shaders/VFXCommonOutput.cginc\"\r\n\t\t\t\r\n\t\t\t\t\r\n\t\t\t#pragma fragment frag\r\n\t\t\tps_output frag(ps_input i)\r\n\t\t\t{\r\n\t\t\t\tps_output o = (ps_output)0;\r\n\t\t\t\to.color = VFXGetFragmentColor(i);\r\n\t\t\t\to.color *= VFXGetTextureColor(VFX_SAMPLER(mainTexture),i);\t\t\r\n\t\t\t\tVFXClipFragmentColor(o.color.a,i);\r\n\t\t\t\treturn o;\r\n\t\t\t}\r\n\t\t\tENDHLSL\r\n\t\t}\r\n\t\t\r\n\r\n\t\t\r\n\t}\r\n}\r\n"
-=======
     source: "Shader \"Hidden/VFX/ParticleQuads\"\r\n{\r\n\tSubShader\r\n\t{\t\r\n\t\tCull Off\r\n\t\t\r\n\t\tTags { \"Queue\"=\"Transparent\" \"IgnoreProjector\"=\"True\" \"RenderType\"=\"Transparent\" }\r\n\t\t\r\n\t\t\r\n\t\t\r\n\t\t\r\n\t\t\r\n\t\t\r\n\t\t\r\n\t\t\r\n\t\t\r\n\t\t\r\n\t\t\r\n\t\t\r\n\t\tBlend SrcAlpha OneMinusSrcAlpha\r\n\t\tZTest LEqual\r\n\t\tZWrite Off\r\n\t\tCull Off\r\n\t\t\r\n\t\r\n\t\t\t\r\n\t\tHLSLINCLUDE\r\n\t\t#if !defined(VFX_WORLD_SPACE) && !defined(VFX_LOCAL_SPACE)\r\n\t\t#define VFX_LOCAL_SPACE 1\r\n\t\t#endif\r\n\t\t\r\n\t\t#include \"HLSLSupport.cginc\"\r\n\t\t#define NB_THREADS_PER_GROUP 64\r\n\t\t#define VFX_USE_POSITION_CURRENT 1\r\n\t\t#define VFX_USE_COLOR_CURRENT 1\r\n\t\t#define VFX_USE_ALPHA_CURRENT 1\r\n\t\t#define VFX_USE_ALIVE_CURRENT 1\r\n\t\t#define VFX_USE_AXISX_CURRENT 1\r\n\t\t#define VFX_USE_AXISY_CURRENT 1\r\n\t\t#define VFX_USE_AXISZ_CURRENT 1\r\n\t\t#define VFX_USE_ANGLEX_CURRENT 1\r\n\t\t#define VFX_USE_ANGLEY_CURRENT 1\r\n\t\t#define VFX_USE_ANGLEZ_CURRENT 1\r\n\t\t#define VFX_USE_PIVOT_CURRENT 1\r\n\t\t#define VFX_USE_SIZEX_CURRENT 1\r\n\t\t#define VFX_HAS_INDIRECT_DRAW 1\r\n\t\t#define USE_DEAD_LIST_COUNT 1\r\n\t\t\r\n\t\t\r\n\t\t\r\n\t\t#define VFX_LOCAL_SPACE 1\r\n\t\t\r\n\r\n\t\tCBUFFER_START(parameters)\r\n\t\t    float3 Color_b;\r\n\t\t    float Alpha_a;\r\n\t\tCBUFFER_END\r\n\t\tTexture2D mainTexture;\r\n\t\tSamplerState samplermainTexture;\r\n\t\t\r\n\r\n\t\t\r\n\t\t#define VFX_NEEDS_COLOR_INTERPOLATOR (VFX_USE_COLOR_CURRENT || VFX_USE_ALPHA_CURRENT)\r\n\t\t#define IS_TRANSPARENT_PARTICLE (!IS_OPAQUE_PARTICLE)\r\n\t\t\r\n\t\tByteAddressBuffer attributeBuffer;\t\r\n\t\t\r\n\t\t#if VFX_HAS_INDIRECT_DRAW\r\n\t\tStructuredBuffer<uint> indirectBuffer;\t\r\n\t\t#endif\t\r\n\t\t\r\n\t\t#if USE_DEAD_LIST_COUNT\r\n\t\tByteAddressBuffer deadListCount;\r\n\t\t#endif\r\n\t\t\r\n\t\tCBUFFER_START(outputParams)\r\n\t\t\tfloat nbMax;\r\n\t\t\tfloat systemSeed;\r\n\t\tCBUFFER_END\r\n\t\t\r\n\t\tENDHLSL\r\n\t\t\r\n\r\n\t\t\r\n\t\t// Forward pass\r\n\t\tPass\r\n\t\t{\t\t\r\n\t\t\tTags { \"LightMode\"=\"ForwardOnly\" }\r\n\t\t\t\r\n\t\t\tHLSLPROGRAM\r\n\t\t\t#pragma target 4.5\r\n\t\t\t\r\n\t\t\tstruct ps_input\r\n\t\t\t{\r\n\t\t\t\tfloat4 pos : SV_POSITION;\r\n\t\t\t\t#if USE_FLIPBOOK_INTERPOLATION\r\n\t\t\t\tfloat4 uv : TEXCOORD0;\r\n\t\t\t\t#else\r\n\t\t\t\tfloat2 uv : TEXCOORD0;\t\r\n\t\t\t\t#endif\r\n\t\t\t\t#if VFX_NEEDS_COLOR_INTERPOLATOR\r\n\t\t\t\tnointerpolation float4 color : COLOR0;\r\n\t\t\t\t#endif\r\n\t\t\t\t#if USE_SOFT_PARTICLE || USE_ALPHA_TEST || USE_FLIPBOOK_INTERPOLATION\r\n\t\t\t\t// x: inverse soft particles fade distance\r\n\t\t\t\t// y: alpha threshold\r\n\t\t\t\t// z: frame blending factor\r\n\t\t\t\tnointerpolation float3 builtInInterpolants : TEXCOORD1;\r\n\t\t\t\t#endif\r\n\t\t\t\t#if USE_SOFT_PARTICLE\r\n\t\t\t\tfloat4 projPos : TEXCOORD2;\t\t\r\n\t\t\t\t#endif\r\n\t\t\t};\r\n\t\t\t\r\n\t\t\tstruct ps_output\r\n\t\t\t{\r\n\t\t\t\tfloat4 color : SV_Target0;\r\n\t\t\t};\r\n\t\t\r\n\t\t#define VFX_VARYING_PS_INPUTS ps_input\r\n\t\t#define VFX_VARYING_POSCS pos\r\n\t\t#define VFX_VARYING_POSSS projPos\r\n\t\t#define VFX_VARYING_COLOR color.rgb\r\n\t\t#define VFX_VARYING_ALPHA color.a\r\n\t\t#define VFX_VARYING_INVSOFTPARTICLEFADEDISTANCE builtInInterpolants.x\r\n\t\t#define VFX_VARYING_ALPHATHRESHOLD builtInInterpolants.y\r\n\t\t#define VFX_VARYING_FRAMEBLEND builtInInterpolants.z\r\n\t\t#define VFX_VARYING_UV uv\r\n\t\t\t\t\r\n\t\t\t#if !(defined(VFX_VARYING_PS_INPUTS) && defined(VFX_VARYING_POSCS))\r\n\t\t\t#error VFX_VARYING_PS_INPUTS, VFX_VARYING_POSCS and VFX_VARYING_UV must be defined.\r\n\t\t\t#endif\r\n\t\t\t\r\n\t\t\t#include \"Assets/VFXEditor/Shaders/RenderPipeline/HDRP/VFXCommon.cginc\"\r\n\t\t\t#include \"Assets/VFXEditor/Shaders/VFXCommon.cginc\"\r\n\t\t\t\r\n\r\n\t\t\tvoid SetAttribute_FA287C3A(inout float alpha, float Alpha) /*attribute:alpha Composition:Overwrite Source:Slot Random:Off channels:XYZ */\r\n\t\t\t{\r\n\t\t\t    alpha = Alpha;\r\n\t\t\t}\r\n\t\t\tvoid SetAttribute_CA95FE17(inout float3 color, float3 Color) /*attribute:color Composition:Overwrite Source:Slot Random:Off channels:XYZ */\r\n\t\t\t{\r\n\t\t\t    color = Color;\r\n\t\t\t}\r\n\t\t\tvoid Orient_0(inout float3 axisX, inout float3 axisY, inout float3 axisZ) /*mode:FaceCameraPlane */\r\n\t\t\t{\r\n\t\t\t    \r\n\t\t\t    float3x3 viewRot = GetVFXToViewRotMatrix();\r\n\t\t\t    axisX = viewRot[0].xyz;\r\n\t\t\t    axisY = viewRot[1].xyz;\r\n\t\t\t    #if VFX_LOCAL_SPACE // Need to remove potential scale in local transform\r\n\t\t\t    axisX = normalize(axisX);\r\n\t\t\t    axisY = normalize(axisY);\r\n\t\t\t    axisZ = cross(axisX,axisY);\r\n\t\t\t    #else\r\n\t\t\t    axisZ = -viewRot[2].xyz;\r\n\t\t\t    #endif\r\n\t\t\t    \r\n\t\t\t}\r\n\t\t\t\r\n\r\n\t\t\t\r\n\t\t\t#pragma vertex vert\r\n\t\t\tVFX_VARYING_PS_INPUTS vert(uint id : SV_VertexID, uint instanceID : SV_InstanceID)\r\n\t\t\t{\r\n\t\t\t\tuint index = (id >> 2) + instanceID * 2048;\r\n\t\t\t\tVFX_VARYING_PS_INPUTS o = (VFX_VARYING_PS_INPUTS)0;\r\n\t\t\t\t\r\n\t\t\t\t\r\n\t\t\t\t\t\t#if VFX_HAS_INDIRECT_DRAW\r\n\t\t\t\t\t\t#if USE_DEAD_LIST_COUNT\r\n\t\t\t\t\t\t\tif (index >= asuint(nbMax) - deadListCount.Load(0))\r\n\t\t\t\t\t\t\t\treturn o;\r\n\t\t\t\t\t\t#endif\r\n\t\t\t\t\t\t\r\n\t\t\t\t\t\t\tindex = indirectBuffer[index];\r\n\t\t\t\t\t\t\tfloat3 position = asfloat(attributeBuffer.Load3((index * 0x4 + 0x2740) << 2));\r\n\t\t\t\t\t\t\tfloat3 color = float3(1,1,1);\r\n\t\t\t\t\t\t\tfloat alpha = (float)1;\r\n\t\t\t\t\t\t\tbool alive = (attributeBuffer.Load((index * 0x1 + 0xC440) << 2));\r\n\t\t\t\t\t\t\tfloat3 axisX = float3(1,0,0);\r\n\t\t\t\t\t\t\tfloat3 axisY = float3(0,1,0);\r\n\t\t\t\t\t\t\tfloat3 axisZ = float3(0,0,1);\r\n\t\t\t\t\t\t\tfloat angleX = (float)0;\r\n\t\t\t\t\t\t\tfloat angleY = (float)0;\r\n\t\t\t\t\t\t\tfloat angleZ = (float)0;\r\n\t\t\t\t\t\t\tfloat3 pivot = float3(0,0,0);\r\n\t\t\t\t\t\t\tfloat sizeX = (float)0.1;\r\n\t\t\t\t\t\t\t\r\n\t\t\t\t\r\n\t\t\t\t\t\t#else\r\n\t\t\t\t\t\t\tif (index >= asuint(nbMax))\r\n\t\t\t\t\t\t\t\treturn o;\r\n\t\t\t\t\t\t\t\r\n\t\t\t\t\t\t\tbool alive = (attributeBuffer.Load((index * 0x1 + 0xC440) << 2));\r\n\t\t\t\t\t\t\t\r\n\t\t\t\t\r\n\t\t\t\t\t\t\tif (!alive)\r\n\t\t\t\t\t\t\t\treturn o;\r\n\t\t\t\t\t\t\t\r\n\t\t\t\t\t\t\tfloat3 position = asfloat(attributeBuffer.Load3((index * 0x4 + 0x2740) << 2));\r\n\t\t\t\t\t\t\tfloat3 color = float3(1,1,1);\r\n\t\t\t\t\t\t\tfloat alpha = (float)1;\r\n\t\t\t\t\t\t\tfloat3 axisX = float3(1,0,0);\r\n\t\t\t\t\t\t\tfloat3 axisY = float3(0,1,0);\r\n\t\t\t\t\t\t\tfloat3 axisZ = float3(0,0,1);\r\n\t\t\t\t\t\t\tfloat angleX = (float)0;\r\n\t\t\t\t\t\t\tfloat angleY = (float)0;\r\n\t\t\t\t\t\t\tfloat angleZ = (float)0;\r\n\t\t\t\t\t\t\tfloat3 pivot = float3(0,0,0);\r\n\t\t\t\t\t\t\tfloat sizeX = (float)0.1;\r\n\t\t\t\t\t\t\t\r\n\t\t\t\t\r\n\t\t\t\t\t\t#endif\r\n\t\t\t\t\t\t\r\n\t\t\t\tSetAttribute_FA287C3A( /*inout */alpha, Alpha_a);\r\n\t\t\t\tSetAttribute_CA95FE17( /*inout */color, Color_b);\r\n\t\t\t\tOrient_0( /*inout */axisX,  /*inout */axisY,  /*inout */axisZ);\r\n\t\t\t\t\r\n\r\n\t\t\t\t\r\n\t\t\t\tif (!alive)\r\n\t\t\t\t\treturn o;\r\n\t\t\t\t\r\n\t\t\t\to.VFX_VARYING_UV.x = float(id & 1);\r\n\t\t\t\to.VFX_VARYING_UV.y = float((id & 2) >> 1);\r\n\t\t\t\t\r\n\t\t\t\t\r\n\t\t\t\t\t\tfloat3 size = float3(sizeX,sizeX,sizeX);\r\n\t\t\t\t\t\t#if VFX_USE_SIZEY_CURRENT\r\n\t\t\t\t\t\tsize.y = sizeY;\r\n\t\t\t\t\t\t#endif\r\n\t\t\t\t\t\t#if VFX_USE_SIZEZ_CURRENT\r\n\t\t\t\t\t\tsize.z = sizeZ;\r\n\t\t\t\t\t\t#else\r\n\t\t\t\t\t\tsize.z = min(size.x,size.y);\r\n\t\t\t\t\t\t#endif\r\n\t\t\t\t\t\t\r\n\t\t\t\t\r\n\t\t\t\tconst float2 vOffsets = o.VFX_VARYING_UV.xy * 2.0f - 1.0f;\r\n\t\t\t\tconst float4x4 elementToVFX = GetElementToVFXMatrix(axisX,axisY,axisZ,float3(angleX,angleY,angleZ),pivot,size,position);\r\n\t\t\t\tconst float3 vPos = mul(elementToVFX,float4(vOffsets,0.0f,1.0f)).xyz;\r\n\t\t\t\r\n\t\t\t\to.VFX_VARYING_POSCS = TransformPositionVFXToClip(vPos);\r\n\t\t\t\r\n\t\t\t\t\r\n\t\t\t\t\t\t#if VFX_USE_COLOR_CURRENT && defined(VFX_VARYING_COLOR)\r\n\t\t\t\t\t\to.VFX_VARYING_COLOR = color;\r\n\t\t\t\t\t\t#endif\r\n\t\t\t\t\t\t#if VFX_USE_ALPHA_CURRENT && defined(VFX_VARYING_ALPHA) \r\n\t\t\t\t\t\to.VFX_VARYING_ALPHA = alpha;\r\n\t\t\t\t\t\t#endif\r\n\t\t\t\t\t\t\r\n\t\t\t\t\t\t\r\n\t\t\t\t\t\t#if USE_SOFT_PARTICLE && defined(VFX_VARYING_INVSOFTPARTICLEFADEDISTANCE)\r\n\t\t\t\t\t\t\r\n\t\t\t\t\t\to.VFX_VARYING_INVSOFTPARTICLEFADEDISTANCE = invSoftParticlesFadeDistance;\r\n\t\t\t\t\t\t#endif\r\n\t\t\t\t\t\t\r\n\t\t\t\t\t\t#if (VFX_NEEDS_POSSS || USE_SOFT_PARTICLE) && defined(VFX_VARYING_POSSS) && defined(VFX_VARYING_POSCS)\r\n\t\t\t\t\t\to.VFX_VARYING_POSSS = VFXGetPOSSS(o.VFX_VARYING_POSCS);\r\n\t\t\t\t\t\t#endif\r\n\t\t\t\t\t\t\r\n\t\t\t\t\t\t#if USE_ALPHA_TEST && defined(VFX_VARYING_ALPHATHRESHOLD)\r\n\t\t\t\t\t\t\r\n\t\t\t\t\t\to.VFX_VARYING_ALPHATHRESHOLD = alphaThreshold;\r\n\t\t\t\t\t\t#endif\r\n\t\t\t\t\t\t\r\n\t\t\t\t\t\t#if USE_UV_SCALE_BIAS\r\n\t\t\t\t\t\t\r\n\t\t\t\t\t\t\r\n\t\t\t\t\t\to.VFX_VARYING_UV.xy = o.VFX_VARYING_UV.xy * uvScale + uvBias;\r\n\t\t\t\t\t\t#endif\r\n\t\t\t\t\t\t\r\n\t\t\t\t\t\t\r\n\t\t\t\t\r\n\t\t\t\t\r\n\t\t\t\t\t\t#if USE_FLIPBOOK\r\n\t\t\t\t\t\t\r\n\t\t\t\t\t\t\r\n\t\t\t\t\t\tVFXUVData uvData = GetUVData(flipBookSize, invFlipBookSize, o.VFX_VARYING_UV.xy, texIndex);\r\n\t\t\t\t\t\to.VFX_VARYING_UV.xy = uvData.uvs.xy;\r\n\t\t\t\t\t\t#if USE_FLIPBOOK_INTERPOLATION\r\n\t\t\t\t\t\to.VFX_VARYING_UV.zw = uvData.uvs.zw;\r\n\t\t\t\t\t\to.VFX_VARYING_FRAMEBLEND = uvData.blend;\r\n\t\t\t\t\t\t#endif\r\n\t\t\t\t\t\t#endif\r\n\t\t\t\t\t\t\r\n\t\t\t\r\n\t\t\t\t\r\n\t\t\t\r\n\t\t\t\treturn o;\r\n\t\t\t}\r\n\t\t\t\r\n\t\t\t\r\n\t\t\t\r\n\t\t\t\r\n\t\t\t#include \"Assets/VFXEditor/Shaders/VFXCommonOutput.cginc\"\r\n\t\t\t\r\n\t\t\t\t\r\n\t\t\t#pragma fragment frag\r\n\t\t\tps_output frag(ps_input i)\r\n\t\t\t{\r\n\t\t\t\tps_output o = (ps_output)0;\r\n\t\t\t\to.color = VFXGetFragmentColor(i);\r\n\t\t\t\to.color *= VFXGetTextureColor(VFX_SAMPLER(mainTexture),i);\t\t\r\n\t\t\t\tVFXClipFragmentColor(o.color.a,i);\r\n\t\t\t\treturn o;\r\n\t\t\t}\r\n\t\t\tENDHLSL\r\n\t\t}\r\n\t\t\r\n\r\n\t\t\r\n\t}\r\n}\r\n"
->>>>>>> a3eabf5f
   - compute: 1
     name: Temp_compute_j_camerasort_Runtime.compute
-    source: "#pragma kernel CSMain\r\n#include \"HLSLSupport.cginc\"\r\n#define NB_THREADS_PER_GROUP 64\r\n#define VFX_USE_POSITION_CURRENT 1\r\n#define USE_DEAD_LIST_COUNT 1\r\n#define VFX_LOCAL_SPACE 1\r\n\r\n\r\nCBUFFER_START(parameters)\r\n    float4x4 localToWorld;\r\nCBUFFER_END\r\n\r\n\r\n#include \"VisualEffectGraph/Shaders/Common/VFXCommonCompute.cginc\"\r\n#include \"VisualEffectGraph/Shaders/VFXCommon.cginc\"\r\n\r\n\r\n\r\nCBUFFER_START(params)\r\n    uint nbMax;\r\nCBUFFER_END\r\n\r\nCBUFFER_START(cameraParams)\r\n    float3 cameraPosition;\r\nCBUFFER_END\r\n\r\nByteAddressBuffer attributeBuffer;\r\nStructuredBuffer<uint> inputBuffer;\r\n\r\n#if USE_DEAD_LIST_COUNT\r\nByteAddressBuffer deadListCount;\r\n#endif\r\n\r\nstruct Kvp\r\n{\r\n\tfloat sortKey;\r\n\tuint index;\r\n};\r\n\r\nRWStructuredBuffer<Kvp> outputBuffer;\r\n\r\n[numthreads(NB_THREADS_PER_GROUP,1,1)]\r\nvoid CSMain(uint3 id : SV_DispatchThreadID)\r\n{\r\n\tuint threshold = nbMax;\r\n#if USE_DEAD_LIST_COUNT\r\n\tthreshold -= deadListCount.Load(0);\r\n#endif\t\r\n\tif (id.x < threshold)\r\n\t{\r\n\t\tuint index = inputBuffer[id.x];\r\n\t\tfloat3 position = asfloat(attributeBuffer.Load3((index * 0x4 + 0x2740) << 2));\r\n\t\t\r\n\r\n\t\t\r\n#if VFX_LOCAL_SPACE\r\n\t\tfloat3 wPos = mul(localToWorld,float4(position,1.0f)).xyz;\r\n#else\r\n\t\tfloat3 wPos = position;\r\n#endif\r\n\t\tfloat3 camToPos = wPos - cameraPosition;\r\n\t\t\r\n\t\tKvp kvp;\r\n\t\tkvp.sortKey = dot(camToPos,camToPos); // sqr distance to the camera\r\n\t\tkvp.index = index;\r\n\r\n\t\toutputBuffer[id.x] = kvp;\r\n\t}\r\n}\r\n"
+    source: "#pragma kernel CSMain\r\n#include \"HLSLSupport.cginc\"\r\n#define NB_THREADS_PER_GROUP 64\r\n#define VFX_USE_POSITION_CURRENT 1\r\n#define USE_DEAD_LIST_COUNT 1\r\n#define VFX_LOCAL_SPACE 1\r\n\r\n\r\nCBUFFER_START(parameters)\r\n    float4x4 localToWorld;\r\nCBUFFER_END\r\n\r\n\r\n#include \"Assets/VFXEditor/Shaders/Common/VFXCommonCompute.cginc\"\r\n#include \"Assets/VFXEditor/Shaders/VFXCommon.cginc\"\r\n\r\n\r\n\r\nCBUFFER_START(params)\r\n    uint nbMax;\r\nCBUFFER_END\r\n\r\nCBUFFER_START(cameraParams)\r\n    float3 cameraPosition;\r\nCBUFFER_END\r\n\r\nByteAddressBuffer attributeBuffer;\r\nStructuredBuffer<uint> inputBuffer;\r\n\r\n#if USE_DEAD_LIST_COUNT\r\nByteAddressBuffer deadListCount;\r\n#endif\r\n\r\nstruct Kvp\r\n{\r\n\tfloat sortKey;\r\n\tuint index;\r\n};\r\n\r\nRWStructuredBuffer<Kvp> outputBuffer;\r\n\r\n[numthreads(NB_THREADS_PER_GROUP,1,1)]\r\nvoid CSMain(uint3 id : SV_DispatchThreadID)\r\n{\r\n\tuint threshold = nbMax;\r\n#if USE_DEAD_LIST_COUNT\r\n\tthreshold -= deadListCount.Load(0);\r\n#endif\t\r\n\tif (id.x < threshold)\r\n\t{\r\n\t\tuint index = inputBuffer[id.x];\r\n\t\tfloat3 position = asfloat(attributeBuffer.Load3((index * 0x4 + 0x2740) << 2));\r\n\t\t\r\n\r\n\t\t\r\n#if VFX_LOCAL_SPACE\r\n\t\tfloat3 wPos = mul(localToWorld,float4(position,1.0f)).xyz;\r\n#else\r\n\t\tfloat3 wPos = position;\r\n#endif\r\n\t\tfloat3 camToPos = wPos - cameraPosition;\r\n\t\t\r\n\t\tKvp kvp;\r\n\t\tkvp.sortKey = dot(camToPos,camToPos); // sqr distance to the camera\r\n\t\tkvp.index = index;\r\n\r\n\t\toutputBuffer[id.x] = kvp;\r\n\t}\r\n}\r\n"
   - compute: 1
     name: Temp_compute_k_camerasort_Runtime.compute
-    source: "#pragma kernel CSMain\r\n#include \"HLSLSupport.cginc\"\r\n#define NB_THREADS_PER_GROUP 64\r\n#define VFX_USE_POSITION_CURRENT 1\r\n#define USE_DEAD_LIST_COUNT 1\r\n#define VFX_LOCAL_SPACE 1\r\n\r\n\r\nCBUFFER_START(parameters)\r\n    float4x4 localToWorld;\r\nCBUFFER_END\r\n\r\n\r\n#include \"VisualEffectGraph/Shaders/Common/VFXCommonCompute.cginc\"\r\n#include \"VisualEffectGraph/Shaders/VFXCommon.cginc\"\r\n\r\n\r\n\r\nCBUFFER_START(params)\r\n    uint nbMax;\r\nCBUFFER_END\r\n\r\nCBUFFER_START(cameraParams)\r\n    float3 cameraPosition;\r\nCBUFFER_END\r\n\r\nByteAddressBuffer attributeBuffer;\r\nStructuredBuffer<uint> inputBuffer;\r\n\r\n#if USE_DEAD_LIST_COUNT\r\nByteAddressBuffer deadListCount;\r\n#endif\r\n\r\nstruct Kvp\r\n{\r\n\tfloat sortKey;\r\n\tuint index;\r\n};\r\n\r\nRWStructuredBuffer<Kvp> outputBuffer;\r\n\r\n[numthreads(NB_THREADS_PER_GROUP,1,1)]\r\nvoid CSMain(uint3 id : SV_DispatchThreadID)\r\n{\r\n\tuint threshold = nbMax;\r\n#if USE_DEAD_LIST_COUNT\r\n\tthreshold -= deadListCount.Load(0);\r\n#endif\t\r\n\tif (id.x < threshold)\r\n\t{\r\n\t\tuint index = inputBuffer[id.x];\r\n\t\tfloat3 position = asfloat(attributeBuffer.Load3((index * 0x4 + 0x2740) << 2));\r\n\t\t\r\n\r\n\t\t\r\n#if VFX_LOCAL_SPACE\r\n\t\tfloat3 wPos = mul(localToWorld,float4(position,1.0f)).xyz;\r\n#else\r\n\t\tfloat3 wPos = position;\r\n#endif\r\n\t\tfloat3 camToPos = wPos - cameraPosition;\r\n\t\t\r\n\t\tKvp kvp;\r\n\t\tkvp.sortKey = dot(camToPos,camToPos); // sqr distance to the camera\r\n\t\tkvp.index = index;\r\n\r\n\t\toutputBuffer[id.x] = kvp;\r\n\t}\r\n}\r\n"
+    source: "#pragma kernel CSMain\r\n#include \"HLSLSupport.cginc\"\r\n#define NB_THREADS_PER_GROUP 64\r\n#define VFX_USE_POSITION_CURRENT 1\r\n#define USE_DEAD_LIST_COUNT 1\r\n#define VFX_LOCAL_SPACE 1\r\n\r\n\r\nCBUFFER_START(parameters)\r\n    float4x4 localToWorld;\r\nCBUFFER_END\r\n\r\n\r\n#include \"Assets/VFXEditor/Shaders/Common/VFXCommonCompute.cginc\"\r\n#include \"Assets/VFXEditor/Shaders/VFXCommon.cginc\"\r\n\r\n\r\n\r\nCBUFFER_START(params)\r\n    uint nbMax;\r\nCBUFFER_END\r\n\r\nCBUFFER_START(cameraParams)\r\n    float3 cameraPosition;\r\nCBUFFER_END\r\n\r\nByteAddressBuffer attributeBuffer;\r\nStructuredBuffer<uint> inputBuffer;\r\n\r\n#if USE_DEAD_LIST_COUNT\r\nByteAddressBuffer deadListCount;\r\n#endif\r\n\r\nstruct Kvp\r\n{\r\n\tfloat sortKey;\r\n\tuint index;\r\n};\r\n\r\nRWStructuredBuffer<Kvp> outputBuffer;\r\n\r\n[numthreads(NB_THREADS_PER_GROUP,1,1)]\r\nvoid CSMain(uint3 id : SV_DispatchThreadID)\r\n{\r\n\tuint threshold = nbMax;\r\n#if USE_DEAD_LIST_COUNT\r\n\tthreshold -= deadListCount.Load(0);\r\n#endif\t\r\n\tif (id.x < threshold)\r\n\t{\r\n\t\tuint index = inputBuffer[id.x];\r\n\t\tfloat3 position = asfloat(attributeBuffer.Load3((index * 0x4 + 0x2740) << 2));\r\n\t\t\r\n\r\n\t\t\r\n#if VFX_LOCAL_SPACE\r\n\t\tfloat3 wPos = mul(localToWorld,float4(position,1.0f)).xyz;\r\n#else\r\n\t\tfloat3 wPos = position;\r\n#endif\r\n\t\tfloat3 camToPos = wPos - cameraPosition;\r\n\t\t\r\n\t\tKvp kvp;\r\n\t\tkvp.sortKey = dot(camToPos,camToPos); // sqr distance to the camera\r\n\t\tkvp.index = index;\r\n\r\n\t\toutputBuffer[id.x] = kvp;\r\n\t}\r\n}\r\n"
   - compute: 1
     name: Temp_compute_l_camerasort_Runtime.compute
-    source: "#pragma kernel CSMain\r\n#include \"HLSLSupport.cginc\"\r\n#define NB_THREADS_PER_GROUP 64\r\n#define VFX_USE_POSITION_CURRENT 1\r\n#define USE_DEAD_LIST_COUNT 1\r\n#define VFX_LOCAL_SPACE 1\r\n\r\n\r\nCBUFFER_START(parameters)\r\n    float4x4 localToWorld;\r\nCBUFFER_END\r\n\r\n\r\n#include \"VisualEffectGraph/Shaders/Common/VFXCommonCompute.cginc\"\r\n#include \"VisualEffectGraph/Shaders/VFXCommon.cginc\"\r\n\r\n\r\n\r\nCBUFFER_START(params)\r\n    uint nbMax;\r\nCBUFFER_END\r\n\r\nCBUFFER_START(cameraParams)\r\n    float3 cameraPosition;\r\nCBUFFER_END\r\n\r\nByteAddressBuffer attributeBuffer;\r\nStructuredBuffer<uint> inputBuffer;\r\n\r\n#if USE_DEAD_LIST_COUNT\r\nByteAddressBuffer deadListCount;\r\n#endif\r\n\r\nstruct Kvp\r\n{\r\n\tfloat sortKey;\r\n\tuint index;\r\n};\r\n\r\nRWStructuredBuffer<Kvp> outputBuffer;\r\n\r\n[numthreads(NB_THREADS_PER_GROUP,1,1)]\r\nvoid CSMain(uint3 id : SV_DispatchThreadID)\r\n{\r\n\tuint threshold = nbMax;\r\n#if USE_DEAD_LIST_COUNT\r\n\tthreshold -= deadListCount.Load(0);\r\n#endif\t\r\n\tif (id.x < threshold)\r\n\t{\r\n\t\tuint index = inputBuffer[id.x];\r\n\t\tfloat3 position = asfloat(attributeBuffer.Load3((index * 0x4 + 0x2740) << 2));\r\n\t\t\r\n\r\n\t\t\r\n#if VFX_LOCAL_SPACE\r\n\t\tfloat3 wPos = mul(localToWorld,float4(position,1.0f)).xyz;\r\n#else\r\n\t\tfloat3 wPos = position;\r\n#endif\r\n\t\tfloat3 camToPos = wPos - cameraPosition;\r\n\t\t\r\n\t\tKvp kvp;\r\n\t\tkvp.sortKey = dot(camToPos,camToPos); // sqr distance to the camera\r\n\t\tkvp.index = index;\r\n\r\n\t\toutputBuffer[id.x] = kvp;\r\n\t}\r\n}\r\n"
+    source: "#pragma kernel CSMain\r\n#include \"HLSLSupport.cginc\"\r\n#define NB_THREADS_PER_GROUP 64\r\n#define VFX_USE_POSITION_CURRENT 1\r\n#define USE_DEAD_LIST_COUNT 1\r\n#define VFX_LOCAL_SPACE 1\r\n\r\n\r\nCBUFFER_START(parameters)\r\n    float4x4 localToWorld;\r\nCBUFFER_END\r\n\r\n\r\n#include \"Assets/VFXEditor/Shaders/Common/VFXCommonCompute.cginc\"\r\n#include \"Assets/VFXEditor/Shaders/VFXCommon.cginc\"\r\n\r\n\r\n\r\nCBUFFER_START(params)\r\n    uint nbMax;\r\nCBUFFER_END\r\n\r\nCBUFFER_START(cameraParams)\r\n    float3 cameraPosition;\r\nCBUFFER_END\r\n\r\nByteAddressBuffer attributeBuffer;\r\nStructuredBuffer<uint> inputBuffer;\r\n\r\n#if USE_DEAD_LIST_COUNT\r\nByteAddressBuffer deadListCount;\r\n#endif\r\n\r\nstruct Kvp\r\n{\r\n\tfloat sortKey;\r\n\tuint index;\r\n};\r\n\r\nRWStructuredBuffer<Kvp> outputBuffer;\r\n\r\n[numthreads(NB_THREADS_PER_GROUP,1,1)]\r\nvoid CSMain(uint3 id : SV_DispatchThreadID)\r\n{\r\n\tuint threshold = nbMax;\r\n#if USE_DEAD_LIST_COUNT\r\n\tthreshold -= deadListCount.Load(0);\r\n#endif\t\r\n\tif (id.x < threshold)\r\n\t{\r\n\t\tuint index = inputBuffer[id.x];\r\n\t\tfloat3 position = asfloat(attributeBuffer.Load3((index * 0x4 + 0x2740) << 2));\r\n\t\t\r\n\r\n\t\t\r\n#if VFX_LOCAL_SPACE\r\n\t\tfloat3 wPos = mul(localToWorld,float4(position,1.0f)).xyz;\r\n#else\r\n\t\tfloat3 wPos = position;\r\n#endif\r\n\t\tfloat3 camToPos = wPos - cameraPosition;\r\n\t\t\r\n\t\tKvp kvp;\r\n\t\tkvp.sortKey = dot(camToPos,camToPos); // sqr distance to the camera\r\n\t\tkvp.index = index;\r\n\r\n\t\toutputBuffer[id.x] = kvp;\r\n\t}\r\n}\r\n"
   m_Infos:
     m_Expressions:
       m_Expressions:
@@ -5045,47 +5030,179 @@
         data[0]: -1
         data[1]: -1
         data[2]: -1
-        data[3]: 7
+        data[3]: 1
+      - op: 1
+        valueIndex: 1
+        data[0]: -1
+        data[1]: -1
+        data[2]: -1
+        data[3]: 1
       - op: 1
         valueIndex: 2
         data[0]: -1
         data[1]: -1
         data[2]: -1
-        data[3]: 3
+        data[3]: 1
+      - op: 26
+        valueIndex: 3
+        data[0]: 1
+        data[1]: 0
+        data[2]: -1
+        data[3]: 1
+      - op: 25
+        valueIndex: 4
+        data[0]: 3
+        data[1]: 2
+        data[2]: -1
+        data[3]: 1
       - op: 1
         valueIndex: 5
         data[0]: -1
         data[1]: -1
         data[2]: -1
         data[3]: 1
-      - op: 6
+      - op: 26
         valueIndex: 6
+        data[0]: 5
+        data[1]: 0
+        data[2]: -1
+        data[3]: 1
+      - op: 26
+        valueIndex: 7
+        data[0]: 4
+        data[1]: 0
+        data[2]: -1
+        data[3]: 1
+      - op: 1
+        valueIndex: 8
         data[0]: -1
         data[1]: -1
         data[2]: -1
-        data[3]: -1
-      - op: 9
-        valueIndex: 7
+        data[3]: 1
+      - op: 1
+        valueIndex: 9
         data[0]: -1
         data[1]: -1
         data[2]: -1
-        data[3]: -1
+        data[3]: 1
+      - op: 22
+        valueIndex: 10
+        data[0]: 9
+        data[1]: 8
+        data[2]: -1
+        data[3]: 1
+      - op: 25
+        valueIndex: 11
+        data[0]: 7
+        data[1]: 2
+        data[2]: -1
+        data[3]: 1
+      - op: 25
+        valueIndex: 12
+        data[0]: 6
+        data[1]: 2
+        data[2]: -1
+        data[3]: 1
+      - op: 1
+        valueIndex: 13
+        data[0]: -1
+        data[1]: -1
+        data[2]: -1
+        data[3]: 1
+      - op: 1
+        valueIndex: 14
+        data[0]: -1
+        data[1]: -1
+        data[2]: -1
+        data[3]: 1
+      - op: 1
+        valueIndex: 15
+        data[0]: -1
+        data[1]: -1
+        data[2]: -1
+        data[3]: 1
+      - op: 1
+        valueIndex: 16
+        data[0]: -1
+        data[1]: -1
+        data[2]: -1
+        data[3]: 1
+      - op: 1
+        valueIndex: 17
+        data[0]: -1
+        data[1]: -1
+        data[2]: -1
+        data[3]: 1
+      - op: 1
+        valueIndex: 18
+        data[0]: -1
+        data[1]: -1
+        data[2]: -1
+        data[3]: 1
+      - op: 1
+        valueIndex: 19
+        data[0]: -1
+        data[1]: -1
+        data[2]: -1
+        data[3]: 1
+      - op: 1
+        valueIndex: 20
+        data[0]: -1
+        data[1]: -1
+        data[2]: -1
+        data[3]: 1
+      - op: 1
+        valueIndex: 21
+        data[0]: -1
+        data[1]: -1
+        data[2]: -1
+        data[3]: 1
+      - op: 26
+        valueIndex: 22
+        data[0]: 10
+        data[1]: 0
+        data[2]: -1
+        data[3]: 1
       - op: 1
         valueIndex: 23
         data[0]: -1
         data[1]: -1
         data[2]: -1
-        data[3]: 3
+        data[3]: 1
+      - op: 1
+        valueIndex: 24
+        data[0]: -1
+        data[1]: -1
+        data[2]: -1
+        data[3]: 1
+      - op: 1
+        valueIndex: 25
+        data[0]: -1
+        data[1]: -1
+        data[2]: -1
+        data[3]: 1
       - op: 1
         valueIndex: 26
         data[0]: -1
         data[1]: -1
         data[2]: -1
-        data[3]: 3
+        data[3]: 1
       - op: 1
-        valueIndex: 29
+        valueIndex: 27
         data[0]: -1
         data[1]: -1
+        data[2]: -1
+        data[3]: 1
+      - op: 1
+        valueIndex: 28
+        data[0]: -1
+        data[1]: -1
+        data[2]: -1
+        data[3]: 1
+      - op: 26
+        valueIndex: 29
+        data[0]: 11
+        data[1]: 0
         data[2]: -1
         data[3]: 1
       - op: 1
@@ -5093,13 +5210,37 @@
         data[0]: -1
         data[1]: -1
         data[2]: -1
-        data[3]: 3
+        data[3]: 1
+      - op: 1
+        valueIndex: 31
+        data[0]: -1
+        data[1]: -1
+        data[2]: -1
+        data[3]: 1
+      - op: 1
+        valueIndex: 32
+        data[0]: -1
+        data[1]: -1
+        data[2]: -1
+        data[3]: 1
       - op: 1
         valueIndex: 33
         data[0]: -1
         data[1]: -1
         data[2]: -1
-        data[3]: 3
+        data[3]: 1
+      - op: 1
+        valueIndex: 34
+        data[0]: -1
+        data[1]: -1
+        data[2]: -1
+        data[3]: 1
+      - op: 1
+        valueIndex: 35
+        data[0]: -1
+        data[1]: -1
+        data[2]: -1
+        data[3]: 1
       - op: 1
         valueIndex: 36
         data[0]: -1
@@ -5124,36 +5265,360 @@
         data[1]: -1
         data[2]: -1
         data[3]: 1
+      - op: 1
+        valueIndex: 40
+        data[0]: -1
+        data[1]: -1
+        data[2]: -1
+        data[3]: 1
+      - op: 1
+        valueIndex: 41
+        data[0]: -1
+        data[1]: -1
+        data[2]: -1
+        data[3]: 1
+      - op: 1
+        valueIndex: 42
+        data[0]: -1
+        data[1]: -1
+        data[2]: -1
+        data[3]: 1
+      - op: 1
+        valueIndex: 43
+        data[0]: -1
+        data[1]: -1
+        data[2]: -1
+        data[3]: 1
+      - op: 1
+        valueIndex: 44
+        data[0]: -1
+        data[1]: -1
+        data[2]: -1
+        data[3]: 1
+      - op: 1
+        valueIndex: 45
+        data[0]: -1
+        data[1]: -1
+        data[2]: -1
+        data[3]: 1
+      - op: 1
+        valueIndex: 46
+        data[0]: -1
+        data[1]: -1
+        data[2]: -1
+        data[3]: 1
+      - op: 1
+        valueIndex: 47
+        data[0]: -1
+        data[1]: -1
+        data[2]: -1
+        data[3]: 1
+      - op: 1
+        valueIndex: 48
+        data[0]: -1
+        data[1]: -1
+        data[2]: -1
+        data[3]: 1
+      - op: 26
+        valueIndex: 49
+        data[0]: 12
+        data[1]: 0
+        data[2]: -1
+        data[3]: 1
+      - op: 1
+        valueIndex: 50
+        data[0]: -1
+        data[1]: -1
+        data[2]: -1
+        data[3]: 1
+      - op: 1
+        valueIndex: 51
+        data[0]: -1
+        data[1]: -1
+        data[2]: -1
+        data[3]: 1
+      - op: 1
+        valueIndex: 52
+        data[0]: -1
+        data[1]: -1
+        data[2]: -1
+        data[3]: 1
+      - op: 1
+        valueIndex: 53
+        data[0]: -1
+        data[1]: -1
+        data[2]: -1
+        data[3]: 1
+      - op: 9
+        valueIndex: 54
+        data[0]: -1
+        data[1]: -1
+        data[2]: -1
+        data[3]: -1
+      - op: 3
+        valueIndex: 70
+        data[0]: 47
+        data[1]: 50
+        data[2]: 39
+        data[3]: -1
+      - op: 1
+        valueIndex: 73
+        data[0]: -1
+        data[1]: -1
+        data[2]: -1
+        data[3]: 1
+      - op: 3
+        valueIndex: 74
+        data[0]: 31
+        data[1]: 16
+        data[2]: 14
+        data[3]: -1
+      - op: 3
+        valueIndex: 77
+        data[0]: 23
+        data[1]: 52
+        data[2]: 48
+        data[3]: -1
+      - op: 1
+        valueIndex: 80
+        data[0]: -1
+        data[1]: -1
+        data[2]: -1
+        data[3]: 7
+      - op: 1
+        valueIndex: 82
+        data[0]: -1
+        data[1]: -1
+        data[2]: -1
+        data[3]: 7
+      - op: 3
+        valueIndex: 84
+        data[0]: 27
+        data[1]: 25
+        data[2]: 33
+        data[3]: -1
+      - op: 25
+        valueIndex: 87
+        data[0]: 49
+        data[1]: 2
+        data[2]: -1
+        data[3]: 1
+      - op: 3
+        valueIndex: 88
+        data[0]: 46
+        data[1]: 41
+        data[2]: 40
+        data[3]: -1
+      - op: 25
+        valueIndex: 91
+        data[0]: 22
+        data[1]: 21
+        data[2]: -1
+        data[3]: 1
+      - op: 26
+        valueIndex: 92
+        data[0]: 53
+        data[1]: 0
+        data[2]: -1
+        data[3]: 1
+      - op: 1
+        valueIndex: 93
+        data[0]: -1
+        data[1]: -1
+        data[2]: -1
+        data[3]: 3
+      - op: 3
+        valueIndex: 96
+        data[0]: 36
+        data[1]: 35
+        data[2]: 37
+        data[3]: -1
+      - op: 3
+        valueIndex: 99
+        data[0]: 42
+        data[1]: 44
+        data[2]: 43
+        data[3]: -1
+      - op: 1
+        valueIndex: 102
+        data[0]: -1
+        data[1]: -1
+        data[2]: -1
+        data[3]: 1
+      - op: 3
+        valueIndex: 103
+        data[0]: 38
+        data[1]: 45
+        data[2]: 51
+        data[3]: -1
+      - op: 1
+        valueIndex: 106
+        data[0]: -1
+        data[1]: -1
+        data[2]: -1
+        data[3]: 1
+      - op: 25
+        valueIndex: 107
+        data[0]: 29
+        data[1]: 2
+        data[2]: -1
+        data[3]: 1
+      - op: 1
+        valueIndex: 108
+        data[0]: -1
+        data[1]: -1
+        data[2]: -1
+        data[3]: 1
+      - op: 3
+        valueIndex: 109
+        data[0]: 28
+        data[1]: 26
+        data[2]: 24
+        data[3]: -1
+      - op: 3
+        valueIndex: 112
+        data[0]: 18
+        data[1]: 19
+        data[2]: 20
+        data[3]: -1
+      - op: 3
+        valueIndex: 115
+        data[0]: 30
+        data[1]: 32
+        data[2]: 34
+        data[3]: -1
+      - op: 1
+        valueIndex: 118
+        data[0]: -1
+        data[1]: -1
+        data[2]: -1
+        data[3]: 7
+      - op: 3
+        valueIndex: 120
+        data[0]: 13
+        data[1]: 15
+        data[2]: 17
+        data[3]: -1
+      - op: 1
+        valueIndex: 123
+        data[0]: -1
+        data[1]: -1
+        data[2]: -1
+        data[3]: 1
+      - op: 6
+        valueIndex: 124
+        data[0]: -1
+        data[1]: -1
+        data[2]: -1
+        data[3]: -1
       m_NeedsLocalToWorld: 1
       m_NeedsWorldToLocal: 0
     m_PropertySheet:
       m_Float:
         m_Array:
+        - m_ExpressionIndex: 0
+          m_Value: 0
+        - m_ExpressionIndex: 1
+          m_Value: 6.2831855
         - m_ExpressionIndex: 2
-          m_Value: 0.375
-        - m_ExpressionIndex: 7
-          m_Value: 10000
-        - m_ExpressionIndex: 10
-          m_Value: 1
-        - m_ExpressionIndex: 11
           m_Value: 6.2831855
-        - m_ExpressionIndex: 12
+        - m_ExpressionIndex: 5
+          m_Value: 6.2831855
+        - m_ExpressionIndex: 8
+          m_Value: 0.8
+        - m_ExpressionIndex: 9
           m_Value: 0.3
         - m_ExpressionIndex: 13
-          m_Value: 0.8
+          m_Value: 1
+        - m_ExpressionIndex: 14
+          m_Value: 0
+        - m_ExpressionIndex: 15
+          m_Value: 0
+        - m_ExpressionIndex: 16
+          m_Value: 0
+        - m_ExpressionIndex: 17
+          m_Value: 0
+        - m_ExpressionIndex: 18
+          m_Value: 2
+        - m_ExpressionIndex: 19
+          m_Value: 2
+        - m_ExpressionIndex: 20
+          m_Value: 2
+        - m_ExpressionIndex: 21
+          m_Value: 1
+        - m_ExpressionIndex: 23
+          m_Value: 2
+        - m_ExpressionIndex: 24
+          m_Value: 0
+        - m_ExpressionIndex: 25
+          m_Value: 1
+        - m_ExpressionIndex: 26
+          m_Value: 0
+        - m_ExpressionIndex: 27
+          m_Value: 0
+        - m_ExpressionIndex: 28
+          m_Value: 0
+        - m_ExpressionIndex: 30
+          m_Value: 0
+        - m_ExpressionIndex: 31
+          m_Value: 0
+        - m_ExpressionIndex: 32
+          m_Value: 0
+        - m_ExpressionIndex: 33
+          m_Value: 0
+        - m_ExpressionIndex: 34
+          m_Value: 0
+        - m_ExpressionIndex: 35
+          m_Value: 0
+        - m_ExpressionIndex: 36
+          m_Value: 0
+        - m_ExpressionIndex: 37
+          m_Value: 0
+        - m_ExpressionIndex: 38
+          m_Value: 2
+        - m_ExpressionIndex: 39
+          m_Value: 1
+        - m_ExpressionIndex: 40
+          m_Value: 0
+        - m_ExpressionIndex: 41
+          m_Value: 0
+        - m_ExpressionIndex: 42
+          m_Value: 2
+        - m_ExpressionIndex: 43
+          m_Value: 2
+        - m_ExpressionIndex: 44
+          m_Value: 2
+        - m_ExpressionIndex: 45
+          m_Value: 2
+        - m_ExpressionIndex: 46
+          m_Value: 0
+        - m_ExpressionIndex: 47
+          m_Value: 0
+        - m_ExpressionIndex: 48
+          m_Value: 2
+        - m_ExpressionIndex: 50
+          m_Value: 0
+        - m_ExpressionIndex: 51
+          m_Value: 2
+        - m_ExpressionIndex: 52
+          m_Value: 2
+        - m_ExpressionIndex: 53
+          m_Value: 10000
+        - m_ExpressionIndex: 56
+          m_Value: 1
+        - m_ExpressionIndex: 69
+          m_Value: 1
+        - m_ExpressionIndex: 71
+          m_Value: 0.3
+        - m_ExpressionIndex: 73
+          m_Value: 1
+        - m_ExpressionIndex: 79
+          m_Value: 1
       m_Vector2f:
         m_Array: []
       m_Vector3f:
         m_Array:
-        - m_ExpressionIndex: 1
-          m_Value: {x: 1, y: 0, z: 0}
-        - m_ExpressionIndex: 5
-          m_Value: {x: 0, y: 0, z: 1}
-        - m_ExpressionIndex: 6
-          m_Value: {x: 0, y: 1, z: 0}
-        - m_ExpressionIndex: 8
-          m_Value: {x: 2, y: 2, z: 2}
-        - m_ExpressionIndex: 9
+        - m_ExpressionIndex: 66
           m_Value: {x: 0, y: 0, z: 0}
       m_Vector4f:
         m_Array: []
@@ -5169,7 +5634,11 @@
         m_Array: []
       m_NamedObject:
         m_Array:
-        - m_ExpressionIndex: 0
+        - m_ExpressionIndex: 59
+          m_Value: {fileID: 10300, guid: 0000000000000000f000000000000000, type: 0}
+        - m_ExpressionIndex: 60
+          m_Value: {fileID: 10300, guid: 0000000000000000f000000000000000, type: 0}
+        - m_ExpressionIndex: 77
           m_Value: {fileID: 10300, guid: 0000000000000000f000000000000000, type: 0}
       m_Bool:
         m_Array: []
@@ -5495,7 +5964,6 @@
       reflectionProbeUsage: 0
       lightProbeUsage: 0
     m_CullingFlags: 3
-    m_UpdateMode: 0
   m_Systems:
   - type: 0
     flags: 0
@@ -5510,7 +5978,7 @@
       buffers: []
       values:
       - nameId: Rate
-        index: 7
+        index: 65
       params: []
       shaderSourceIndex: -1
   - type: 1
@@ -5536,9 +6004,9 @@
       index: 9
     values:
     - nameId: bounds_center
-      index: 9
+      index: 74
     - nameId: bounds_size
-      index: 8
+      index: 75
     tasks:
     - type: 536870912
       buffers:
@@ -5550,12 +6018,24 @@
         index: 6
       - nameId: sourceAttributeBuffer
         index: 4
-      values: []
+      values:
+      - nameId: Lifetime_a
+        index: 69
+      - nameId: Torus_center_b
+        index: 66
+      - nameId: Torus_majorRadius_b
+        index: 8
+      - nameId: Torus_minorRadius_b
+        index: 9
+      - nameId: Torus_arc_b
+        index: 62
+      - nameId: r_b
+        index: 64
       params:
       - nameId: bounds_center
-        index: 9
+        index: 74
       - nameId: bounds_size
-        index: 8
+        index: 75
       shaderSourceIndex: 0
     - type: 805306368
       buffers:
@@ -5567,7 +6047,7 @@
         index: 7
       values:
       - nameId: deltaTime_a
-        index: 3
+        index: 80
       params: []
       shaderSourceIndex: 2
     - type: 805306369
@@ -5582,7 +6062,7 @@
         index: 6
       values:
       - nameId: localToWorld
-        index: 4
+        index: 54
       params: []
       shaderSourceIndex: 9
     - type: 1073741826
@@ -5594,8 +6074,12 @@
       - nameId: deadListCount
         index: 6
       values:
+      - nameId: Alpha_a
+        index: 71
+      - nameId: Color_b
+        index: 78
       - nameId: mainTexture
-        index: 0
+        index: 77
       params:
       - nameId: sortPriority
         index: 2
@@ -5625,9 +6109,9 @@
       index: 16
     values:
     - nameId: bounds_center
-      index: 9
+      index: 63
     - nameId: bounds_size
-      index: 8
+      index: 68
     tasks:
     - type: 536870912
       buffers:
@@ -5639,12 +6123,20 @@
         index: 13
       - nameId: sourceAttributeBuffer
         index: 11
-      values: []
+      values:
+      - nameId: Lifetime_a
+        index: 79
+      - nameId: ArcSphere_sphere_center_b
+        index: 76
+      - nameId: ArcSphere_sphere_radius_b
+        index: 73
+      - nameId: ArcSphere_arc_b
+        index: 72
       params:
       - nameId: bounds_center
-        index: 9
+        index: 63
       - nameId: bounds_size
-        index: 8
+        index: 68
       shaderSourceIndex: 3
     - type: 805306368
       buffers:
@@ -5656,7 +6148,7 @@
         index: 14
       values:
       - nameId: deltaTime_a
-        index: 3
+        index: 80
       params: []
       shaderSourceIndex: 4
     - type: 805306369
@@ -5671,7 +6163,7 @@
         index: 13
       values:
       - nameId: localToWorld
-        index: 4
+        index: 54
       params: []
       shaderSourceIndex: 10
     - type: 1073741826
@@ -5683,8 +6175,12 @@
       - nameId: deadListCount
         index: 13
       values:
+      - nameId: Alpha_a
+        index: 71
+      - nameId: Color_b
+        index: 61
       - nameId: mainTexture
-        index: 0
+        index: 60
       params:
       - nameId: sortPriority
         index: 1
@@ -5714,9 +6210,9 @@
       index: 23
     values:
     - nameId: bounds_center
-      index: 9
+      index: 67
     - nameId: bounds_size
-      index: 8
+      index: 70
     tasks:
     - type: 536870912
       buffers:
@@ -5728,12 +6224,18 @@
         index: 20
       - nameId: sourceAttributeBuffer
         index: 18
-      values: []
+      values:
+      - nameId: Lifetime_a
+        index: 56
+      - nameId: Box_center_b
+        index: 57
+      - nameId: Box_size_b
+        index: 58
       params:
       - nameId: bounds_center
-        index: 9
+        index: 67
       - nameId: bounds_size
-        index: 8
+        index: 70
       shaderSourceIndex: 6
     - type: 805306368
       buffers:
@@ -5745,7 +6247,7 @@
         index: 21
       values:
       - nameId: deltaTime_a
-        index: 3
+        index: 80
       params: []
       shaderSourceIndex: 7
     - type: 805306369
@@ -5760,7 +6262,7 @@
         index: 20
       values:
       - nameId: localToWorld
-        index: 4
+        index: 54
       params: []
       shaderSourceIndex: 11
     - type: 1073741826
@@ -5772,8 +6274,12 @@
       - nameId: deadListCount
         index: 20
       values:
+      - nameId: Alpha_a
+        index: 71
+      - nameId: Color_b
+        index: 55
       - nameId: mainTexture
-        index: 0
+        index: 59
       params:
       - nameId: sortPriority
         index: 0
