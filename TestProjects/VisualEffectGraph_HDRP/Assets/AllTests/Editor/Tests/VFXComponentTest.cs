#if !UNITY_EDITOR_OSX || MAC_FORCE_TESTS
using System;
using NUnit.Framework;
using UnityEngine;
using UnityEngine.VFX;
using UnityEditor.VFX;
using UnityEngine.Rendering;
using UnityEngine.TestTools;
using System.Linq;
using System.Collections;
using UnityEditor.VFX.Block.Test;
using System.Collections.Generic;

namespace UnityEditor.VFX.Test
{
    public class VisualEffectTest : ScriptableObject
    {
        [SerializeField] bool m_Init = false;

        [SerializeField] GameObject m_cubeEmpty;
        [SerializeField] GameObject m_sphereEmpty;
        [SerializeField] GameObject m_mainObject;
        [SerializeField] GameObject m_mainCamera;

        [SerializeField] string m_pathTexture2D_A;
        [SerializeField] string m_pathTexture2D_B;
        [SerializeField] Texture2D m_texture2D_A;
        [SerializeField] Texture2D m_texture2D_B;
        [SerializeField] string m_pathTexture2DArray_A;
        [SerializeField] string m_pathTexture2DArray_B;
        [SerializeField] Texture2DArray m_texture2DArray_A;
        [SerializeField] Texture2DArray m_texture2DArray_B;
        [SerializeField] string m_pathTexture3D_A;
        [SerializeField] string m_pathTexture3D_B;
        [SerializeField] Texture3D m_texture3D_A;
        [SerializeField] Texture3D m_texture3D_B;
        [SerializeField] string m_pathTextureCube_A;
        [SerializeField] string m_pathTextureCube_B;
        [SerializeField] Cubemap m_textureCube_A;
        [SerializeField] Cubemap m_textureCube_B;
        [SerializeField] string m_pathTextureCubeArray_A;
        [SerializeField] string m_pathTextureCubeArray_B;
        [SerializeField] CubemapArray m_textureCubeArray_A;
        [SerializeField] CubemapArray m_textureCubeArray_B;

        [OneTimeSetUp]
        public void Init()
        {
            if (m_Init)
                return;
            m_Init = true;

            System.IO.Directory.CreateDirectory("Assets/Temp");
            var cubeEmptyName = "VFX_Test_Cube_Empty_Name";
            var sphereEmptyName = "VFX_Test_Sphere_Empty_Name";

            m_cubeEmpty = GameObject.CreatePrimitive(PrimitiveType.Cube);
            m_cubeEmpty.name = cubeEmptyName;
            m_sphereEmpty = GameObject.CreatePrimitive(PrimitiveType.Sphere);
            m_sphereEmpty.name = sphereEmptyName;

            m_pathTexture2D_A = "Assets/texture2D_A.asset";
            m_pathTexture2D_B = "Assets/texture2D_B.asset";
            m_texture2D_A = new Texture2D(16, 16);
            m_texture2D_B = new Texture2D(32, 32);
            AssetDatabase.CreateAsset(m_texture2D_A, m_pathTexture2D_A);
            AssetDatabase.CreateAsset(m_texture2D_B, m_pathTexture2D_B);
            m_texture2D_A = AssetDatabase.LoadAssetAtPath<Texture2D>(m_pathTexture2D_A);
            m_texture2D_B = AssetDatabase.LoadAssetAtPath<Texture2D>(m_pathTexture2D_B);

            m_pathTexture2DArray_A = "Assets/texture2DArray_A.asset";
            m_pathTexture2DArray_B = "Assets/texture2DArray_B.asset";
            m_texture2DArray_A = new Texture2DArray(16, 16, 4, TextureFormat.ARGB32, false);
            m_texture2DArray_B = new Texture2DArray(32, 32, 4, TextureFormat.ARGB32, false);
            AssetDatabase.CreateAsset(m_texture2DArray_A, m_pathTexture2DArray_A);
            AssetDatabase.CreateAsset(m_texture2DArray_B, m_pathTexture2DArray_B);
            m_texture2DArray_A = AssetDatabase.LoadAssetAtPath<Texture2DArray>(m_pathTexture2DArray_A);
            m_texture2DArray_B = AssetDatabase.LoadAssetAtPath<Texture2DArray>(m_pathTexture2DArray_B);

            m_pathTexture3D_A = "Assets/texture3D_A.asset";
            m_pathTexture3D_B = "Assets/texture3D_B.asset";
            m_texture3D_A = new Texture3D(16, 16, 16, TextureFormat.ARGB32, false);
            m_texture3D_B = new Texture3D(8, 8, 8, TextureFormat.ARGB32, false);
            AssetDatabase.CreateAsset(m_texture3D_A, m_pathTexture3D_A);
            AssetDatabase.CreateAsset(m_texture3D_B, m_pathTexture3D_B);
            m_texture3D_A = AssetDatabase.LoadAssetAtPath<Texture3D>(m_pathTexture3D_A);
            m_texture3D_B = AssetDatabase.LoadAssetAtPath<Texture3D>(m_pathTexture3D_B);

            m_pathTextureCube_A = "Assets/textureCube_A.asset";
            m_pathTextureCube_B = "Assets/textureCube_B.asset";
            m_textureCube_A = new Cubemap(16, TextureFormat.ARGB32, false);
            m_textureCube_B = new Cubemap(32, TextureFormat.ARGB32, false);
            AssetDatabase.CreateAsset(m_textureCube_A, m_pathTextureCube_A);
            AssetDatabase.CreateAsset(m_textureCube_B, m_pathTextureCube_B);
            m_textureCube_A = AssetDatabase.LoadAssetAtPath<Cubemap>(m_pathTextureCube_A);
            m_textureCube_B = AssetDatabase.LoadAssetAtPath<Cubemap>(m_pathTextureCube_B);

            m_pathTextureCubeArray_A = "Assets/textureCubeArray_A.asset";
            m_pathTextureCubeArray_B = "Assets/textureCubeArray_B.asset";
            m_textureCubeArray_A = new CubemapArray(16, 4, TextureFormat.ARGB32, false);
            m_textureCubeArray_B = new CubemapArray(32, 4, TextureFormat.ARGB32, false);
            AssetDatabase.CreateAsset(m_textureCubeArray_A, m_pathTextureCubeArray_A);
            AssetDatabase.CreateAsset(m_textureCubeArray_B, m_pathTextureCubeArray_B);
            m_textureCubeArray_A = AssetDatabase.LoadAssetAtPath<CubemapArray>(m_pathTextureCubeArray_A);
            m_textureCubeArray_B = AssetDatabase.LoadAssetAtPath<CubemapArray>(m_pathTextureCubeArray_B);

            var mainObjectName = "VFX_Test_Main_Object";
            m_mainObject = new GameObject(mainObjectName);

            var mainCameraName = "VFX_Test_Main_Camera";
            m_mainCamera = new GameObject(mainCameraName);
            var camera = this.m_mainCamera.AddComponent<Camera>();
            camera.transform.localPosition = Vector3.one;
            camera.transform.LookAt(this.m_mainCamera.transform);

            Time.captureFramerate = 10;
            UnityEngine.VFX.VFXManager.fixedTimeStep = 0.1f;
            UnityEngine.VFX.VFXManager.maxDeltaTime = 0.1f;
        }

        [OneTimeTearDown]
        public void CleanUp()
        {
            m_Init = false;
            Debug.unityLogger.logEnabled = true;
            Time.captureFramerate = 0;
            UnityEngine.VFX.VFXManager.fixedTimeStep = 1.0f / 60.0f;
            UnityEngine.VFX.VFXManager.maxDeltaTime = 1.0f / 20.0f;

            UnityEngine.Object.DestroyImmediate(m_mainObject);
            UnityEngine.Object.DestroyImmediate(m_cubeEmpty);
            UnityEngine.Object.DestroyImmediate(m_sphereEmpty);
            UnityEngine.Object.DestroyImmediate(m_mainCamera);
            AssetDatabase.DeleteAsset(m_pathTexture2D_A);
            AssetDatabase.DeleteAsset(m_pathTexture2D_B);
            AssetDatabase.DeleteAsset(m_pathTexture2DArray_A);
            AssetDatabase.DeleteAsset(m_pathTexture2DArray_B);
            AssetDatabase.DeleteAsset(m_pathTexture3D_A);
            AssetDatabase.DeleteAsset(m_pathTexture3D_B);
            AssetDatabase.DeleteAsset(m_pathTextureCube_A);
            AssetDatabase.DeleteAsset(m_pathTextureCube_B);
            AssetDatabase.DeleteAsset(m_pathTextureCubeArray_A);
            AssetDatabase.DeleteAsset(m_pathTextureCubeArray_B);
            VFXTestCommon.DeleteAllTemporaryGraph();
        }

        VFXGraph CreateGraph_And_System()
        {
            var graph = VFXTestCommon.MakeTemporaryGraph();

            var output = ScriptableObject.CreateInstance<VFXPointOutput>();
            output.SetSettingValue("castShadows", true);
            graph.AddChild(output);

            var contextInitialize = ScriptableObject.CreateInstance<VFXBasicInitialize>();

            var blockAttributeDesc = VFXLibrary.GetBlocks().FirstOrDefault(o => o.modelType == typeof(Block.SetAttribute));
            var blockAttribute = blockAttributeDesc.CreateInstance();
            blockAttribute.SetSettingValue("attribute", "position");
            contextInitialize.AddChild(blockAttribute);

            contextInitialize.LinkTo(output);
            graph.AddChild(contextInitialize);

            var spawner = ScriptableObject.CreateInstance<VFXBasicSpawner>();
            spawner.LinkTo(contextInitialize);
            graph.AddChild(spawner);
            AssetDatabase.ImportAsset(AssetDatabase.GetAssetPath(graph));

            return graph;
        }

<<<<<<< HEAD
        //See Case 1284358
        [UnityTest]
        public IEnumerator Create_SampleGradient_Only_Sampled_On_GPU()
        {
            var graph = CreateGraph_And_System();

            while (m_mainObject.GetComponent<VisualEffect>() != null)
                UnityEngine.Object.DestroyImmediate(m_mainObject.GetComponent<VisualEffect>());
            var vfxComponent = m_mainObject.AddComponent<VisualEffect>();
            vfxComponent.visualEffectAsset = graph.visualEffectResource.asset;

            var random = ScriptableObject.CreateInstance<VFX.Operator.Random>();
            random.SetSettingValue("seed", VFXSeedMode.PerParticle);
            var minMax = random.inputSlots.Where(o => o.valueType == VFXValueType.Float);
            Assert.AreEqual(2, minMax.Count());
            foreach (var slot in minMax)
                slot.value = 0.326f; //Having the same value in minMax will lead to a reduction
            graph.AddChild(random);

            var sampleGradient = ScriptableObject.CreateInstance<VFX.Operator.SampleGradient>();
            var gradientSlot = sampleGradient.inputSlots.FirstOrDefault(o => o.valueType == VFXValueType.ColorGradient);
            gradientSlot.value = new Gradient() { alphaKeys = new GradientAlphaKey[] { }, colorKeys = new GradientColorKey[] { new GradientColorKey(new Color(0.765f, 0.765f, 0.765f), 0.0f), new GradientColorKey(new Color(0.765f, 0.765f, 0.765f), 1.0f) } };

            graph.AddChild(sampleGradient);

            var pointOutput = graph.children.OfType<VFXPointOutput>().FirstOrDefault();
            var setColor = ScriptableObject.CreateInstance<VFX.Block.SetAttribute>();
            setColor.SetSettingValue("attribute", "color");
            pointOutput.AddChild(setColor);

            AssetDatabase.ImportAsset(AssetDatabase.GetAssetPath(graph));
            yield return null;

            Assert.IsTrue(pointOutput.inputSlots[0].Link(sampleGradient.outputSlots[0]));
            AssetDatabase.ImportAsset(AssetDatabase.GetAssetPath(graph));
            yield return null;

            Assert.IsTrue(sampleGradient.inputSlots.First(o => o.valueType == VFXValueType.Float).Link(random.outputSlots[0]));
            AssetDatabase.ImportAsset(AssetDatabase.GetAssetPath(graph));
            yield return null;

            //Should not log any error at import
        }

        // Variant for 1284358
        [UnityTest]
        public IEnumerator Create_SampleCurve_In_SpawnContext()
        {
            var graph = CreateGraph_And_System();

            var spawner = graph.children.OfType<VFXBasicSpawner>().FirstOrDefault();
            Assert.IsNotNull(spawner);
            spawner.SetSettingValue("loopDuration", VFXBasicSpawner.LoopMode.Constant);

            var sampleCurve = ScriptableObject.CreateInstance<Operator.SampleCurve>();
            graph.AddChild(sampleCurve);

            var getAge = ScriptableObject.CreateInstance<VFXAttributeParameter>();
            getAge.SetSettingValue("attribute", "age");
            Assert.IsTrue(getAge.outputSlots[0].Link(sampleCurve.inputSlots.FirstOrDefault(o => o.valueType == VFXValueType.Float)));

            var loopDurationSlot = spawner.inputSlots.FirstOrDefault(o => o.name == "LoopDuration");
            Assert.IsNotNull(loopDurationSlot);
            Assert.IsTrue(loopDurationSlot.Link(sampleCurve.outputSlots[0]));

            AssetDatabase.ImportAsset(AssetDatabase.GetAssetPath(graph));
            yield return null;

            //Should not log any error at import
=======
        VFXGraph CreateTemporaryGraph_With_GraphicsBuffer(string name)
        {
            var graph = VFXTestCommon.MakeTemporaryGraph();

            var graphicsBufferDesc = VFXLibrary.GetParameters().Where(o => o.name.ToLowerInvariant().Contains("graphicsbuffer")).FirstOrDefault();
            Assert.IsNotNull(graphicsBufferDesc);

            var targetGraphicsBuffer = "my_exposed_graphics_buffer";

            var parameter = graphicsBufferDesc.CreateInstance();
            parameter.SetSettingValue("m_ExposedName", targetGraphicsBuffer);
            parameter.SetSettingValue("m_Exposed", true);
            graph.AddChild(parameter);
            AssetDatabase.ImportAsset(AssetDatabase.GetAssetPath(graph));

            return graph;
        }

        // Deactivated test by now as GetGraphicsBuffer is not public
        //[UnityTest]
        public IEnumerator CreateComponent_And_BindGraphicsBuffer()
        {
            var targetGraphicsBuffer = "my_exposed_graphics_buffer";
            var graph = CreateTemporaryGraph_With_GraphicsBuffer(targetGraphicsBuffer);

            while (m_mainObject.GetComponent<VisualEffect>() != null)
                UnityEngine.Object.DestroyImmediate(m_mainObject.GetComponent<VisualEffect>());
            var vfx = m_mainObject.AddComponent<VisualEffect>();
            vfx.visualEffectAsset = graph.visualEffectResource.asset;

            yield return null;

            Assert.IsTrue(vfx.HasGraphicsBuffer(targetGraphicsBuffer));
            Assert.IsNull(vfx.GetGraphicsBuffer(targetGraphicsBuffer));

            var newGraphicsBuffer = new GraphicsBuffer(GraphicsBuffer.Target.Structured, 1, 4);
            vfx.SetGraphicsBuffer(targetGraphicsBuffer, newGraphicsBuffer);
            Assert.IsNotNull(vfx.GetGraphicsBuffer(targetGraphicsBuffer));

            var readGraphicBuffer = vfx.GetGraphicsBuffer(targetGraphicsBuffer);
            Assert.IsNotNull(readGraphicBuffer);
            Assert.AreEqual(newGraphicsBuffer.count, readGraphicBuffer.count);
            Assert.AreEqual(newGraphicsBuffer.stride, readGraphicBuffer.stride);
            Assert.AreEqual(newGraphicsBuffer.GetNativeBufferPtr(), readGraphicBuffer.GetNativeBufferPtr());

            newGraphicsBuffer.Release();
            yield return null;

        }

        public enum GraphicsBufferResetCase
        {
            Reinit,
            DisableAndRenable,
            ChangeVisualEffectAsset,
            EditSerializedObject
        }

        static GraphicsBufferResetCase[] s_GraphicsBufferResetCase = Enum.GetValues(typeof(GraphicsBufferResetCase)).Cast<GraphicsBufferResetCase>().ToArray();

        // Deactivated test by now as GetGraphicsBuffer is not public
        //[UnityTest]
        public IEnumerator CreateComponent_And_BindGraphicsBuffer_And_([ValueSource("s_GraphicsBufferResetCase")] GraphicsBufferResetCase resetCase)
        {
            var targetGraphicsBuffer = "my_exposed_graphics_buffer";
            var graph = CreateTemporaryGraph_With_GraphicsBuffer(targetGraphicsBuffer);
            var targetInteger = "my_exposed_graphics_integer";

            if (resetCase == GraphicsBufferResetCase.EditSerializedObject)
            {
                //Other value used for vfx editor update
                var intDesc = VFXLibrary.GetParameters().Where(o => o.name.ToLowerInvariant().Contains("int")).FirstOrDefault();
                Assert.IsNotNull(intDesc);
                var parameterInteger = intDesc.CreateInstance();
                parameterInteger.SetSettingValue("m_ExposedName", targetInteger);
                parameterInteger.SetSettingValue("m_Exposed", true);
                graph.AddChild(parameterInteger);

                AssetDatabase.ImportAsset(AssetDatabase.GetAssetPath(graph));
            }

            while (m_mainObject.GetComponent<VisualEffect>() != null)
                UnityEngine.Object.DestroyImmediate(m_mainObject.GetComponent<VisualEffect>());
            var vfx = m_mainObject.AddComponent<VisualEffect>();
            vfx.visualEffectAsset = graph.visualEffectResource.asset;

            var newGraphicsBuffer = new GraphicsBuffer(GraphicsBuffer.Target.Structured, 1, 4);
            vfx.SetGraphicsBuffer(targetGraphicsBuffer, newGraphicsBuffer);
            Assert.IsNotNull(vfx.GetGraphicsBuffer(targetGraphicsBuffer));

            switch (resetCase)
            {
                case GraphicsBufferResetCase.Reinit:
                    vfx.Reinit();
                    break;
                case GraphicsBufferResetCase.DisableAndRenable:
                    vfx.enabled = false;
                    vfx.enabled = true;
                    break;
                case GraphicsBufferResetCase.ChangeVisualEffectAsset:
                    vfx.visualEffectAsset = CreateTemporaryGraph_With_GraphicsBuffer(targetGraphicsBuffer).visualEffectResource.asset;
                    vfx.visualEffectAsset = graph.visualEffectResource.asset;
                    break;
                case GraphicsBufferResetCase.EditSerializedObject:
                    {
                        vfx.SetInt(targetInteger, 123);

                        var editor = Editor.CreateEditor(vfx);
                        editor.serializedObject.Update();

                        var propertySheet = editor.serializedObject.FindProperty("m_PropertySheet");
                        var fieldName = VisualEffectSerializationUtility.GetTypeField(VFXExpression.TypeToType(VFXValueType.Int32)) + ".m_Array";
                        var vfxField = propertySheet.FindPropertyRelative(fieldName);

                        Assert.AreEqual(1, vfxField.arraySize);

                        var property = vfxField.GetArrayElementAtIndex(0);
                        property = property.FindPropertyRelative("m_Value");
                        property.intValue = 666;
                        editor.serializedObject.ApplyModifiedPropertiesWithoutUndo();

                        GameObject.DestroyImmediate(editor);
                    }
                    break;
            }

            Assert.IsNotNull(vfx.GetGraphicsBuffer(targetGraphicsBuffer));

            var readGraphicBuffer = vfx.GetGraphicsBuffer(targetGraphicsBuffer);
            Assert.AreEqual(newGraphicsBuffer.GetNativeBufferPtr(), readGraphicBuffer.GetNativeBufferPtr());
            newGraphicsBuffer.Release();

            yield return null;
>>>>>>> 116726c2
        }

        [UnityTest]
        public IEnumerator CreateComponent_And_Graph_Restart_Component_Expected()
        {
            yield return new EnterPlayMode();

            var graph = CreateGraph_And_System();

            while (m_mainObject.GetComponent<VisualEffect>() != null)
                UnityEngine.Object.DestroyImmediate(m_mainObject.GetComponent<VisualEffect>());
            var vfxComponent = m_mainObject.AddComponent<VisualEffect>();
            vfxComponent.visualEffectAsset = graph.visualEffectResource.asset;

            //Assert.DoesNotThrow(() => VisualEffectUtility.GetSpawnerState(vfxComponent, 0)); //N.B. : This cannot be tested after EnterPlayMode due to the closure
            int maxFrame = 512;
            while (VisualEffectUtility.GetSpawnerState(vfxComponent, 0).totalTime < 1.0f && maxFrame-- > 0)
                yield return null;

            Assert.GreaterOrEqual(VisualEffectUtility.GetSpawnerState(vfxComponent, 0).totalTime, 1.0f);

            vfxComponent.enabled = false;
            vfxComponent.enabled = true;
            yield return null;

            maxFrame = 64;
            while (VisualEffectUtility.GetSpawnerState(vfxComponent, 0).totalTime > 1.0f && maxFrame-- > 0)
                yield return null;

            Assert.Less(VisualEffectUtility.GetSpawnerState(vfxComponent, 0).totalTime, 1.0f);

            yield return new ExitPlayMode();
        }

        [UnityTest]
        public IEnumerator Check_VFXRenderer_DefaultRenderingLayerNames()
        {
            //The content of default rendering layer names is retrieved by reflection.
            var layerNames = VisualEffectEditor.RendererEditor.s_DefaultRenderingLayerNames;
            Assert.IsNotNull(layerNames);
            Assert.IsTrue(layerNames.Length != 0);
            Assert.IsFalse(layerNames.Any(o => string.IsNullOrEmpty(o)));
            yield return null;
        }

        [UnityTest]
        public IEnumerator CreateComponent_And_Graph_Modify_It_To_Generate_Expected_Exception()
        {
            var graph = CreateGraph_And_System();

            yield return null;

            while (m_mainObject.GetComponent<VisualEffect>() != null)
                UnityEngine.Object.DestroyImmediate(m_mainObject.GetComponent<VisualEffect>());
            var vfxComponent = m_mainObject.AddComponent<VisualEffect>();
            vfxComponent.visualEffectAsset = graph.visualEffectResource.asset;
            Assert.DoesNotThrow(() => VisualEffectUtility.GetSpawnerState(vfxComponent, 0));

            yield return null;

            //Plug a GPU instruction on bounds, excepting an exception while recompiling
            var getPositionDesc = VFXLibrary.GetOperators().FirstOrDefault(o => o.modelType == typeof(VFXAttributeParameter) && o.name.Contains(VFXAttribute.Position.name));
            var getPosition = getPositionDesc.CreateInstance();
            graph.AddChild(getPosition);
            var initializeContext = graph.children.OfType<VFXBasicInitialize>().FirstOrDefault();
            Assert.AreEqual(VFXValueType.Float3, initializeContext.inputSlots[0][0].valueType);

            getPosition.outputSlots[0].Link(initializeContext.inputSlots[0][0]);

            //LogAssert.Expect(LogType.Error, new System.Text.RegularExpressions.Regex("Exception while compiling expression graph:*")); < Incorrect with our katana configuration
            Debug.unityLogger.logEnabled = false;
            AssetDatabase.ImportAsset(AssetDatabase.GetAssetPath(graph));
            Debug.unityLogger.logEnabled = true;
            Assert.Throws(typeof(IndexOutOfRangeException), () => VisualEffectUtility.GetSpawnerState(vfxComponent, 0)); //This is the exception which matters for this test
        }

        [UnityTest]
        public IEnumerator CreateComponent_And_VerifyRendererState()
        {
            yield return new EnterPlayMode();
            var graph = CreateGraph_And_System();

            //< Same Behavior as Drag & Drop
            GameObject currentObject = new GameObject("TemporaryGameObject_RenderState", /*typeof(Transform),*/ typeof(VisualEffect));
            var vfx = currentObject.GetComponent<VisualEffect>();
            var asset = graph.visualEffectResource.asset;
            Assert.IsNotNull(asset);

            vfx.visualEffectAsset = asset;

            int maxFrame = 512;
            while (vfx.culled && --maxFrame > 0)
            {
                yield return null;
            }
            Assert.IsTrue(maxFrame > 0);
            yield return null;

            Assert.IsNotNull(currentObject.GetComponent<VFXRenderer>());
            var actualShadowCastingMode = currentObject.GetComponent<VFXRenderer>().shadowCastingMode;
            Assert.AreEqual(actualShadowCastingMode, ShadowCastingMode.On);

            yield return new ExitPlayMode();
        }

        [UnityTest]
        public IEnumerator CreateComponent_And_VerifyRenderBounds()
        {
            yield return new EnterPlayMode();
            var graph = CreateGraph_And_System();
            var initializeContext = graph.children.OfType<VFXBasicInitialize>().FirstOrDefault();

            var center = new Vector3(1.0f, 2.0f, 3.0f);
            var size = new Vector3(111.0f, 222.0f, 333.0f);

            initializeContext.inputSlots[0][0].value = center;
            initializeContext.inputSlots[0][1].value = size;
            graph.SetExpressionGraphDirty();
            AssetDatabase.ImportAsset(AssetDatabase.GetAssetPath(graph));

            //< Same Behavior as Drag & Drop
            GameObject currentObject = new GameObject("TemporaryGameObject_RenderBounds", /*typeof(Transform),*/ typeof(VisualEffect));
            var vfx = currentObject.GetComponent<VisualEffect>();
            var asset = graph.visualEffectResource.asset;
            Assert.IsNotNull(asset);

            vfx.visualEffectAsset = asset;

            int maxFrame = 512;
            while ((vfx.culled
                    ||  currentObject.GetComponent<VFXRenderer>().bounds.extents.x == 0.0f)
                   &&  --maxFrame > 0)
            {
                yield return null;
            }
            Assert.IsTrue(maxFrame > 0);
            yield return null;

            var vfxRenderer = currentObject.GetComponent<VFXRenderer>();
            var bounds = vfxRenderer.bounds;

            Assert.AreEqual(center.x, bounds.center.x, 10e-5);
            Assert.AreEqual(center.y, bounds.center.y, 10e-5);
            Assert.AreEqual(center.z, bounds.center.z, 10e-5);
            Assert.AreEqual(size.x / 2.0f, bounds.extents.x, 10e-5);
            Assert.AreEqual(size.y / 2.0f, bounds.extents.y, 10e-5);
            Assert.AreEqual(size.z / 2.0f, bounds.extents.z, 10e-5);

            yield return new ExitPlayMode();
        }

        //Cover case : 1232862, RenderQuadIndirectCommand crashes
        [UnityTest]
        public IEnumerator CreateComponent_Disable_It_But_Enable_Renderer()
        {
            yield return new EnterPlayMode();

            var graph = CreateGraph_And_System();
            var initializeContext = graph.children.OfType<VFXBasicInitialize>().FirstOrDefault();

            //Really big bbox to be sure it is in view
            var center = new Vector3(0.0f, 0.0f, 0.0f);
            var size = new Vector3(100.0f, 100.0f, 100.0f);
            initializeContext.inputSlots[0][0].value = center;
            initializeContext.inputSlots[0][1].value = size;
            graph.SetExpressionGraphDirty();
            AssetDatabase.ImportAsset(AssetDatabase.GetAssetPath(graph));

            var currentObject = new GameObject("CreateComponent_Disable_It_But_Enable_Renderer", typeof(VisualEffect));
            var vfx = currentObject.GetComponent<VisualEffect>();
            var asset = graph.visualEffectResource.asset;
            vfx.visualEffectAsset = asset;

            int maxFrame = 8;
            while (vfx.culled && --maxFrame > 0)
                yield return null;
            Assert.IsFalse(vfx.culled);
            vfx.enabled = false;
            //Assert.IsTrue(vfx.culled); //Culled state is not set to false on disabled anymore, but it will not be rendered anyway

            var renderer = currentObject.GetComponent<Renderer>();
            renderer.enabled = true;
            for (int i = 0; i < 4; ++i)
            {
                Assert.IsTrue(renderer.enabled);
                //Assert.IsTrue(vfx.culled); //Culled state is not set to false on disabled anymore, but it will not be rendered anyway
                yield return null;
            }

            //back to normal
            vfx.enabled = true;
            maxFrame = 8;
            while (vfx.culled && --maxFrame > 0)
                yield return null;
            Assert.IsFalse(vfx.culled);

            yield return new ExitPlayMode();
        }

        [UnityTest]
        public IEnumerator CreateComponent_And_Check_NoneTexture_Constraint_Doesnt_Generate_Any_Error()
        {
            yield return new EnterPlayMode();
            var graph = CreateGraph_And_System();

            var burst = ScriptableObject.CreateInstance<VFXSpawnerBurst>();
            burst.inputSlots.First(o => o.name.ToLowerInvariant().Contains("count")).value = 147.0f;
            graph.children.OfType<VFXBasicSpawner>().First().AddChild(burst);

            var operatorSample3D = ScriptableObject.CreateInstance<Operator.SampleTexture3D>();
            operatorSample3D.inputSlots.First(o => o.valueType == VFXValueType.Texture3D).value = null;
            graph.AddChild(operatorSample3D);

            var initialize = graph.children.First(o => o is VFXBasicInitialize);
            bool r = operatorSample3D.outputSlots.First().Link(initialize.children.OfType<VFXBlock>().First().inputSlots.First());
            Assert.IsTrue(r);
            graph.SetExpressionGraphDirty();
            graph.RecompileIfNeeded();

            GameObject currentObject = new GameObject("TemporaryGameObject_NoneTexture", typeof(VisualEffect));
            var vfx = currentObject.GetComponent<VisualEffect>();
            var asset = graph.visualEffectResource.asset;
            vfx.visualEffectAsset = asset;

            int maxFrame = 512;
            while ((vfx.culled || vfx.aliveParticleCount == 0) && --maxFrame > 0)
                yield return null;

            //Wait for a few frame to be sure the rendering has been triggered
            for (int i = 0; i < 3; ++i)
                yield return null;

            yield return new ExitPlayMode();
        }

        [UnityTest]
        public IEnumerator CreateComponent_And_CheckDimension_Constraint()
        {
            yield return new EnterPlayMode();
            var graph = VFXTestCommon.MakeTemporaryGraph();

            var contextInitialize = ScriptableObject.CreateInstance<VFXBasicInitialize>();
            var allType = ScriptableObject.CreateInstance<AllType>();

            contextInitialize.AddChild(allType);
            graph.AddChild(contextInitialize);

            // Needs a spawner and output for the system to be valid (TODOPAUL : Should not be needed here)
            {
                var spawner = ScriptableObject.CreateInstance<VFXBasicSpawner>();
                spawner.LinkTo(contextInitialize);
                graph.AddChild(spawner);

                var output = ScriptableObject.CreateInstance<VFXPointOutput>();
                output.LinkFrom(contextInitialize);
                graph.AddChild(output);
            }

            var parameter = VFXLibrary.GetParameters().First(o => o.model.type == typeof(Texture2D)).CreateInstance();
            var type = VFXValueType.Texture2D;

            var targetTextureName = "exposed_test_tex2D";

            if (type != VFXValueType.None)
            {
                parameter.SetSettingValue("m_ExposedName", targetTextureName);
                parameter.SetSettingValue("m_Exposed", true);
                graph.AddChild(parameter);
            }

            for (int i = 0; i < allType.GetNbInputSlots(); ++i)
            {
                var currentSlot = allType.GetInputSlot(i);
                var expression = currentSlot.GetExpression();
                if (expression != null && expression.valueType == type)
                {
                    currentSlot.Link(parameter.GetOutputSlot(0));
                    break;
                }
            }

            AssetDatabase.ImportAsset(AssetDatabase.GetAssetPath(graph));

            while (m_mainObject.GetComponent<VisualEffect>() != null)
            {
                UnityEngine.Object.DestroyImmediate(m_mainObject.GetComponent<VisualEffect>());
            }
            var vfxComponent = m_mainObject.AddComponent<VisualEffect>();
            vfxComponent.visualEffectAsset = graph.visualEffectResource.asset;

            yield return null;

            Assert.IsTrue(vfxComponent.HasTexture(targetTextureName));
            Assert.AreEqual(TextureDimension.Tex2D, vfxComponent.GetTextureDimension(targetTextureName));

            var renderTartget3D = new RenderTexture(4, 4, 4, RenderTextureFormat.ARGB32);
            renderTartget3D.dimension = TextureDimension.Tex3D;

            vfxComponent.SetTexture(targetTextureName, renderTartget3D);
            LogAssert.Expect(LogType.Error, new System.Text.RegularExpressions.Regex("3D"));
            Assert.AreNotEqual(renderTartget3D, vfxComponent.GetTexture(targetTextureName));

            var renderTartget2D = new RenderTexture(4, 4, 4, RenderTextureFormat.ARGB32);
            renderTartget2D.dimension = TextureDimension.Tex2D;
            vfxComponent.SetTexture(targetTextureName, renderTartget2D);
            Assert.AreEqual(renderTartget2D, vfxComponent.GetTexture(targetTextureName));
            yield return null;

            /*
             * Actually, this error is only caught in debug mode, ignored in release for performance reason
            renderTartget2D.dimension = TextureDimension.Tex3D; //try to hack dimension
            Assert.AreEqual(renderTartget2D, vfxComponent.GetTexture(targetTextureName));
            yield return null;
            LogAssert.Expect(LogType.Error, new System.Text.RegularExpressions.Regex("3D"));
            */
            yield return new ExitPlayMode();
        }

        [UnityTest]
        public IEnumerator CreateComponent_Switch_Asset_Keep_Override()
        {
            yield return new EnterPlayMode();

            var graph_A = VFXTestCommon.MakeTemporaryGraph();
            var graph_B = VFXTestCommon.MakeTemporaryGraph();
            var parametersVector3Desc = VFXLibrary.GetParameters().Where(o => o.model.type == typeof(Vector3)).First();

            var commonExposedName = "vorfji";
            var parameter_A = parametersVector3Desc.CreateInstance();
            parameter_A.SetSettingValue("m_ExposedName", commonExposedName);
            parameter_A.SetSettingValue("m_Exposed", true);
            parameter_A.value = new Vector3(0, 0, 0);
            graph_A.AddChild(parameter_A);
            AssetDatabase.ImportAsset(AssetDatabase.GetAssetPath(graph_A));

            var parameter_B = parametersVector3Desc.CreateInstance();
            parameter_B.SetSettingValue("m_ExposedName", commonExposedName);
            parameter_B.SetSettingValue("m_Exposed", true);
            parameter_B.value = new Vector3(0, 0, 0);
            graph_B.AddChild(parameter_B);
            AssetDatabase.ImportAsset(AssetDatabase.GetAssetPath(graph_B));

            while (m_mainObject.GetComponent<VisualEffect>() != null)
                UnityEngine.Object.DestroyImmediate(m_mainObject.GetComponent<VisualEffect>());
            var vfx = m_mainObject.AddComponent<VisualEffect>();
            vfx.visualEffectAsset = graph_A.visualEffectResource.asset;
            Assert.IsTrue(vfx.HasVector3(commonExposedName));
            var expectedOverriden = new Vector3(1, 2, 3);
            vfx.SetVector3(commonExposedName, expectedOverriden);
            yield return null;

            var actualOverriden = vfx.GetVector3(commonExposedName);
            Assert.AreEqual(actualOverriden.x, expectedOverriden.x); Assert.AreEqual(actualOverriden.y, expectedOverriden.y); Assert.AreEqual(actualOverriden.z, expectedOverriden.z);

            vfx.visualEffectAsset = graph_B.visualEffectResource.asset;
            yield return null;

            actualOverriden = vfx.GetVector3(commonExposedName);
            Assert.AreEqual(actualOverriden.x, expectedOverriden.x); Assert.AreEqual(actualOverriden.y, expectedOverriden.y); Assert.AreEqual(actualOverriden.z, expectedOverriden.z);

            yield return new ExitPlayMode();
        }

        //Regression test for 1258022
        [UnityTest]
        public IEnumerator CreateComponent_Change_ExposedType_Keeping_Same_Name()
        {
            yield return new EnterPlayMode();

            var graph = VFXTestCommon.MakeTemporaryGraph();
            var parametersVector3Desc = VFXLibrary.GetParameters().Where(o => o.model.type == typeof(Vector3)).First();
            var parametersGradientDesc = VFXLibrary.GetParameters().Where(o => o.model.type == typeof(Gradient)).First();

            var commonExposedName = "azerty";
            var parameter_A = parametersVector3Desc.CreateInstance();
            parameter_A.SetSettingValue("m_ExposedName", commonExposedName);
            parameter_A.SetSettingValue("m_Exposed", true);
            parameter_A.value = new Vector3(0, 0, 0);
            graph.AddChild(parameter_A);
            AssetDatabase.ImportAsset(AssetDatabase.GetAssetPath(graph));

            while (m_mainObject.GetComponent<VisualEffect>() != null)
                UnityEngine.Object.DestroyImmediate(m_mainObject.GetComponent<VisualEffect>());
            var vfx = m_mainObject.AddComponent<VisualEffect>();
            vfx.visualEffectAsset = graph.visualEffectResource.asset;
            Assert.IsTrue(vfx.HasVector3(commonExposedName));
            vfx.SetVector3(commonExposedName, Vector3.one * 8786.0f);

            yield return null;

            parameter_A.SetSettingValue("m_Exposed", false);
            parameter_A.SetSettingValue("m_ExposedName", commonExposedName + "old");

            var parameter_B = parametersGradientDesc.CreateInstance();
            parameter_B.SetSettingValue("m_ExposedName", commonExposedName);
            parameter_B.SetSettingValue("m_Exposed", true);
            graph.AddChild(parameter_B);
            AssetDatabase.ImportAsset(AssetDatabase.GetAssetPath(graph));

            yield return null;

            Assert.IsFalse(vfx.HasVector3(commonExposedName));
            Assert.IsTrue(vfx.HasGradient(commonExposedName));
            Assert.IsNotNull(vfx.GetGradient(commonExposedName));

            yield return new ExitPlayMode();
        }

#pragma warning disable 0414
        private static bool[] trueOrFalse = { true, false };
#pragma warning restore 0414

        [UnityTest]
        public IEnumerator CreateComponent_Modify_Value_Doesnt_Reset([ValueSource("trueOrFalse")] bool modifyValue, [ValueSource("trueOrFalse")] bool modifyAssetValue)
        {
            yield return new EnterPlayMode();

            var graph = VFXTestCommon.MakeTemporaryGraph();
            var parametersVector2Desc = VFXLibrary.GetParameters().Where(o => o.model.type == typeof(Vector2)).First();

            Vector2 expectedValue = new Vector2(1.0f, 2.0f);

            var exposedName = "bvcxw";
            var parameter = parametersVector2Desc.CreateInstance();
            parameter.SetSettingValue("m_ExposedName", exposedName);
            parameter.SetSettingValue("m_Exposed", true);
            parameter.value = expectedValue;
            graph.AddChild(parameter);

            var contextInitialize = ScriptableObject.CreateInstance<VFXBasicInitialize>();
            graph.AddChild(contextInitialize);

            var spawner = ScriptableObject.CreateInstance<VFXBasicSpawner>();
            var constantRate = ScriptableObject.CreateInstance<VFXSpawnerConstantRate>();
            spawner.AddChild(constantRate);

            graph.AddChild(spawner);
            spawner.LinkTo(contextInitialize);

            var output = ScriptableObject.CreateInstance<VFXPointOutput>();
            graph.AddChild(output);
            output.LinkFrom(contextInitialize);

            AssetDatabase.ImportAsset(AssetDatabase.GetAssetPath(graph));

            while (m_mainObject.GetComponent<VisualEffect>() != null)
                UnityEngine.Object.DestroyImmediate(m_mainObject.GetComponent<VisualEffect>());
            var vfx = m_mainObject.AddComponent<VisualEffect>();
            vfx.visualEffectAsset = graph.visualEffectResource.asset;
            Assert.IsTrue(vfx.HasVector2(exposedName));
            if (modifyValue)
            {
                expectedValue = new Vector2(3.0f, 4.0f);
                vfx.SetVector2(exposedName, expectedValue);
            }
            Assert.AreEqual(expectedValue.x, vfx.GetVector2(exposedName).x); Assert.AreEqual(expectedValue.y, vfx.GetVector2(exposedName).y);

            float spawnerLimit = 1.8f; //Arbitrary enough large time
            int maxFrameCount = 1024;
            while (maxFrameCount-- > 0)
            {
                var spawnerState = VisualEffectUtility.GetSpawnerState(vfx, 0u);
                if (spawnerState.totalTime > spawnerLimit)
                    break;
                yield return null;
            }
            Assert.IsTrue(maxFrameCount > 0);

            if (modifyAssetValue)
            {
                expectedValue = new Vector2(5.0f, 6.0f);
                parameter.value = expectedValue;
                graph.RecompileIfNeeded();
            }

            if (modifyValue)
            {
                var editor = Editor.CreateEditor(vfx);
                editor.serializedObject.Update();

                var propertySheet = editor.serializedObject.FindProperty("m_PropertySheet");
                var fieldName = VisualEffectSerializationUtility.GetTypeField(VFXExpression.TypeToType(VFXValueType.Float2)) + ".m_Array";
                var vfxField = propertySheet.FindPropertyRelative(fieldName);

                Assert.AreEqual(1, vfxField.arraySize);

                var property = vfxField.GetArrayElementAtIndex(0);
                property = property.FindPropertyRelative("m_Value");
                expectedValue = new Vector2(7.0f, 8.0f);
                property.vector2Value = expectedValue;
                editor.serializedObject.ApplyModifiedPropertiesWithoutUndo();

                GameObject.DestroyImmediate(editor);
            }
            yield return null;

            var spawnerStateFinal = VisualEffectUtility.GetSpawnerState(vfx, 0u);
            Assert.IsTrue(spawnerStateFinal.totalTime > spawnerLimit); //Check there isn't any reset time
            Assert.IsTrue(vfx.HasVector2(exposedName));
            Assert.AreEqual(expectedValue.x, vfx.GetVector2(exposedName).x); Assert.AreEqual(expectedValue.y, vfx.GetVector2(exposedName).y);

            //Last step, if trying to modify component value, verify reset override restore value in asset without reinit
            if (modifyValue)
            {
                var editor = Editor.CreateEditor(vfx);
                editor.serializedObject.Update();

                var propertySheet = editor.serializedObject.FindProperty("m_PropertySheet");
                var fieldName = VisualEffectSerializationUtility.GetTypeField(VFXExpression.TypeToType(VFXValueType.Float2)) + ".m_Array";
                var vfxField = propertySheet.FindPropertyRelative(fieldName);

                Assert.AreEqual(1, vfxField.arraySize);

                var property = vfxField.GetArrayElementAtIndex(0);
                property = property.FindPropertyRelative("m_Overridden");
                expectedValue = (Vector2)parameter.value;
                property.boolValue = false;
                editor.serializedObject.ApplyModifiedPropertiesWithoutUndo();

                GameObject.DestroyImmediate(editor);

                yield return null;
                spawnerStateFinal = VisualEffectUtility.GetSpawnerState(vfx, 0u);

                Assert.IsTrue(spawnerStateFinal.totalTime > spawnerLimit); //Check there isn't any reset time
                Assert.IsTrue(vfx.HasVector2(exposedName));
                Assert.AreEqual(expectedValue.x, vfx.GetVector2(exposedName).x); Assert.AreEqual(expectedValue.y, vfx.GetVector2(exposedName).y);
            }

            yield return new ExitPlayMode();
        }

        [UnityTest]
        public IEnumerator CreateComponent_Modify_Asset_Keep_Override()
        {
            yield return new EnterPlayMode();
            var graph = VFXTestCommon.MakeTemporaryGraph();

            var parametersVector3Desc = VFXLibrary.GetParameters().Where(o => o.model.type == typeof(Vector3)).First();

            var exposedName = "poiuyt";
            var parameter = parametersVector3Desc.CreateInstance();
            parameter.SetSettingValue("m_ExposedName", exposedName);
            parameter.SetSettingValue("m_Exposed", true);
            parameter.value = new Vector3(0, 0, 0);
            graph.AddChild(parameter);
            AssetDatabase.ImportAsset(AssetDatabase.GetAssetPath(graph));

            while (m_mainObject.GetComponent<VisualEffect>() != null)
                UnityEngine.Object.DestroyImmediate(m_mainObject.GetComponent<VisualEffect>());
            var vfx = m_mainObject.AddComponent<VisualEffect>();
            vfx.visualEffectAsset = graph.visualEffectResource.asset;
            Assert.IsTrue(vfx.HasVector3(exposedName));
            var expectedOverriden = new Vector3(1, 2, 3);
            vfx.SetVector3(exposedName, expectedOverriden);

            yield return null;

            var actualOverriden = vfx.GetVector3(exposedName);
            Assert.AreEqual(actualOverriden.x, expectedOverriden.x); Assert.AreEqual(actualOverriden.y, expectedOverriden.y); Assert.AreEqual(actualOverriden.z, expectedOverriden.z);

            /* Add system & another exposed */
            var contextInitialize = ScriptableObject.CreateInstance<VFXBasicInitialize>();
            var allType = ScriptableObject.CreateInstance<AllType>();

            contextInitialize.AddChild(allType);
            graph.AddChild(contextInitialize);

            var spawner = ScriptableObject.CreateInstance<VFXBasicSpawner>();
            spawner.LinkTo(contextInitialize);
            graph.AddChild(spawner);

            var output = ScriptableObject.CreateInstance<VFXPointOutput>();
            output.LinkFrom(contextInitialize);
            graph.AddChild(output);

            var parameter_Other = parametersVector3Desc.CreateInstance();
            var exposedName_Other = "tyuiop";
            parameter_Other.SetSettingValue("m_ExposedName", exposedName_Other);
            parameter_Other.SetSettingValue("m_Exposed", true);
            parameter_Other.value = new Vector3(6, 6, 6);
            graph.AddChild(parameter_Other);
            parameter.value = new Vector3(5, 5, 5);
            AssetDatabase.ImportAsset(AssetDatabase.GetAssetPath(graph));

            yield return null;

            Assert.IsTrue(vfx.HasVector3(exposedName));
            Assert.IsTrue(vfx.HasVector3(exposedName_Other));
            actualOverriden = vfx.GetVector3(exposedName);

            Assert.AreEqual(actualOverriden.x, expectedOverriden.x);
            Assert.AreEqual(actualOverriden.y, expectedOverriden.y);
            Assert.AreEqual(actualOverriden.z, expectedOverriden.z);

            yield return new ExitPlayMode();
        }

        [UnityTest]
        public IEnumerator Create_Component_With_All_Basic_Type_Exposed_Check_Exposed_API()
        {
            var graph = VFXTestCommon.MakeTemporaryGraph();
            foreach (var type in s_supportedValueType)
            {
                var parameterDesc = VFXLibrary.GetParameters().First(o => VFXExpression.GetVFXValueTypeFromType(o.model.type) == type);
                var newInstance = parameterDesc.CreateInstance();

                newInstance.SetSettingValue("m_ExposedName", "abcd_" + type.ToString());
                newInstance.SetSettingValue("m_Exposed", true);
                graph.AddChild(newInstance);
            }


            AssetDatabase.ImportAsset(AssetDatabase.GetAssetPath(graph));
            yield return null;

            var vfxAsset = graph.visualEffectResource.asset;

            var exposedProperties = new List<VFXExposedProperty>();
            vfxAsset.GetExposedProperties(exposedProperties);
            foreach (var type in s_supportedValueType)
            {
                var expectedType = VFXExpression.TypeToType(type);
                var whereExpectedType = exposedProperties.Where(o => o.type == expectedType);
                Assert.IsTrue(whereExpectedType.Any());
                var expectedName = "abcd_" + type.ToString();
                var whereExpectedName = whereExpectedType.Where(o => o.name == expectedName);
                Assert.AreEqual(1, whereExpectedName.Count());

                var entry = whereExpectedName.First();
                if (entry.type == typeof(Texture))
                {
                    var dimension = vfxAsset.GetTextureDimension(entry.name);
                    switch (dimension)
                    {
                        case TextureDimension.Tex2D:        Assert.AreEqual(type, VFXValueType.Texture2D);        break;
                        case TextureDimension.Tex3D:        Assert.AreEqual(type, VFXValueType.Texture3D);        break;
                        case TextureDimension.Cube:         Assert.AreEqual(type, VFXValueType.TextureCube);      break;
                        case TextureDimension.Tex2DArray:   Assert.AreEqual(type, VFXValueType.Texture2DArray);   break;
                        case TextureDimension.CubeArray:    Assert.AreEqual(type, VFXValueType.TextureCubeArray); break;
                        default: Assert.Fail("Unknown expected type"); break;
                    }
                }
                else
                {
                    Assert.IsFalse(VFXExpression.IsTexture(type));
                }
            }
            Assert.AreEqual(s_supportedValueType.Length, exposedProperties.Count);
        }

        private object GetValue_A_Type(Type type)
        {
            if (typeof(float) == type)
                return 2.0f;
            else if (typeof(Vector2) == type)
                return new Vector2(3.0f, 4.0f);
            else if (typeof(Vector3) == type)
                return new Vector3(8.0f, 9.0f, 10.0f);
            else if (typeof(Vector4) == type)
                return new Vector4(11.0f, 12.0f, 13.0f, 14.0f);
            else if (typeof(Color) == type)
                return new Color(0.1f, 0.2f, 0.3f, 0.4f);
            else if (typeof(int) == type)
                return 15;
            else if (typeof(uint) == type)
                return 16u;
            else if (typeof(AnimationCurve) == type)
                return new AnimationCurve(new Keyframe(0, 13), new Keyframe(1, 14));
            else if (typeof(Gradient) == type)
                return new Gradient() { colorKeys = new GradientColorKey[] { new GradientColorKey(Color.white, 0.2f) } };
            else if (typeof(Mesh) == type)
                return m_cubeEmpty.GetComponent<MeshFilter>().sharedMesh;
            else if (typeof(Texture2D) == type)
                return m_texture2D_A;
            else if (typeof(Texture2DArray) == type)
                return m_texture2DArray_A;
            else if (typeof(Texture3D) == type)
                return m_texture3D_A;
            else if (typeof(Cubemap) == type)
                return m_textureCube_A;
            else if (typeof(CubemapArray) == type)
                return m_textureCubeArray_A;
            else if (typeof(bool) == type)
                return true;
            else if (typeof(Matrix4x4) == type)
                return Matrix4x4.identity;
            return null;
        }

        private object GetValue_B_Type(Type type)
        {
            if (typeof(float) == type)
                return 50.0f;
            else if (typeof(Vector2) == type)
                return new Vector2(53.0f, 54.0f);
            else if (typeof(Vector3) == type)
                return new Vector3(58.0f, 59.0f, 510.0f);
            else if (typeof(Vector4) == type || typeof(Color) == type)// ValueB_Type is used to set a component value, so return a Vector4 with color values
                return new Vector4(511.0f, 512.0f, 513.0f, 514.0f);
            else if (typeof(int) == type)
                return 515;
            else if (typeof(uint) == type)
                return 516u;
            else if (typeof(AnimationCurve) == type)
                return new AnimationCurve(new Keyframe(0, 47), new Keyframe(0.5f, 23), new Keyframe(1.0f, 17));
            else if (typeof(Gradient) == type)
                return new Gradient() { colorKeys = new GradientColorKey[] { new GradientColorKey(Color.white, 0.2f), new GradientColorKey(Color.black, 0.6f) } };
            else if (typeof(Mesh) == type)
                return m_sphereEmpty.GetComponent<MeshFilter>().sharedMesh;
            else if (typeof(Texture2D) == type)
                return m_texture2D_B;
            else if (typeof(Texture2DArray) == type)
                return m_texture2DArray_B;
            else if (typeof(Texture3D) == type)
                return m_texture3D_B;
            else if (typeof(Cubemap) == type)
                return m_textureCube_B;
            else if (typeof(CubemapArray) == type)
                return m_textureCubeArray_B;
            else if (typeof(bool) == type)
                return true;
            else if (typeof(Matrix4x4) == type)
                return Matrix4x4.identity;
            return null;
        }

        bool fnHas_UsingBindings(VFXValueType type, VisualEffect vfx, string name)
        {
            switch (type)
            {
                case VFXValueType.Float: return vfx.HasFloat(name);
                case VFXValueType.Float2: return vfx.HasVector2(name);
                case VFXValueType.Float3: return vfx.HasVector3(name);
                case VFXValueType.Float4: return vfx.HasVector4(name);
                case VFXValueType.Int32: return vfx.HasInt(name);
                case VFXValueType.Uint32: return vfx.HasUInt(name);
                case VFXValueType.Curve: return vfx.HasAnimationCurve(name);
                case VFXValueType.ColorGradient: return vfx.HasGradient(name);
                case VFXValueType.Mesh: return vfx.HasMesh(name);
                case VFXValueType.Texture2D: return vfx.HasTexture(name) && vfx.GetTextureDimension(name) == TextureDimension.Tex2D;
                case VFXValueType.Texture2DArray: return vfx.HasTexture(name) && vfx.GetTextureDimension(name) == TextureDimension.Tex2DArray;
                case VFXValueType.Texture3D: return vfx.HasTexture(name) && vfx.GetTextureDimension(name) == TextureDimension.Tex3D;
                case VFXValueType.TextureCube: return vfx.HasTexture(name) && vfx.GetTextureDimension(name) == TextureDimension.Cube;
                case VFXValueType.TextureCubeArray: return vfx.HasTexture(name) && vfx.GetTextureDimension(name) == TextureDimension.CubeArray;
                case VFXValueType.CameraBuffer: return vfx.HasTexture(name);
                case VFXValueType.Boolean: return vfx.HasBool(name);
                case VFXValueType.Matrix4x4: return vfx.HasMatrix4x4(name);
            }
            return false;
        }

        object fnGet_UsingBindings(VFXValueType type, VisualEffect vfx, string name)
        {
            switch (type)
            {
                case VFXValueType.Float: return vfx.GetFloat(name);
                case VFXValueType.Float2: return vfx.GetVector2(name);
                case VFXValueType.Float3: return vfx.GetVector3(name);
                case VFXValueType.Float4: return vfx.GetVector4(name);
                case VFXValueType.Int32: return vfx.GetInt(name);
                case VFXValueType.Uint32: return vfx.GetUInt(name);
                case VFXValueType.Curve: return vfx.GetAnimationCurve(name);
                case VFXValueType.ColorGradient: return vfx.GetGradient(name);
                case VFXValueType.Mesh: return vfx.GetMesh(name);
                case VFXValueType.Texture2D:
                case VFXValueType.Texture2DArray:
                case VFXValueType.Texture3D:
                case VFXValueType.TextureCube:
                case VFXValueType.TextureCubeArray: return vfx.GetTexture(name);
                case VFXValueType.CameraBuffer: return vfx.GetTexture(name);
                case VFXValueType.Boolean: return vfx.GetBool(name);
                case VFXValueType.Matrix4x4: return vfx.GetMatrix4x4(name);
            }
            return null;
        }

        void fnSet_UsingBindings(VFXValueType type, VisualEffect vfx, string name, object value)
        {
            switch (type)
            {
                case VFXValueType.Float: vfx.SetFloat(name, (float)value); break;
                case VFXValueType.Float2: vfx.SetVector2(name, (Vector2)value); break;
                case VFXValueType.Float3: vfx.SetVector3(name, (Vector3)value); break;
                case VFXValueType.Float4: vfx.SetVector4(name, (Vector4)value); break;
                case VFXValueType.Int32: vfx.SetInt(name, (int)value); break;
                case VFXValueType.Uint32: vfx.SetUInt(name, (uint)value); break;
                case VFXValueType.Curve: vfx.SetAnimationCurve(name, (AnimationCurve)value); break;
                case VFXValueType.ColorGradient: vfx.SetGradient(name, (Gradient)value); break;
                case VFXValueType.Mesh: vfx.SetMesh(name, (Mesh)value); break;
                case VFXValueType.Texture2D:
                case VFXValueType.Texture2DArray:
                case VFXValueType.Texture3D:
                case VFXValueType.TextureCube:
                case VFXValueType.TextureCubeArray: vfx.SetTexture(name, (Texture)value); break;
                case VFXValueType.CameraBuffer: vfx.SetTexture(name, (Texture)value); break;
                case VFXValueType.Boolean: vfx.SetBool(name, (bool)value); break;
                case VFXValueType.Matrix4x4: vfx.SetMatrix4x4(name, (Matrix4x4)value); break;
            }
        }

        bool fnHas_UsingSerializedProperty(VFXValueType type, VisualEffect vfx, string name)
        {
            var editor = Editor.CreateEditor(vfx);
            try
            {
                var propertySheet = editor.serializedObject.FindProperty("m_PropertySheet");
                var fieldName = VisualEffectSerializationUtility.GetTypeField(VFXExpression.TypeToType(type)) + ".m_Array";
                var vfxField = propertySheet.FindPropertyRelative(fieldName);
                if (vfxField != null)
                {
                    for (int i = 0; i < vfxField.arraySize; ++i)
                    {
                        var property = vfxField.GetArrayElementAtIndex(i);
                        var nameProperty = property.FindPropertyRelative("m_Name").stringValue;
                        if (nameProperty == name)
                        {
                            return true;
                        }
                    }
                }
            }
            finally
            {
                GameObject.DestroyImmediate(editor);
            }
            return false;
        }

        Matrix4x4 fnMatrixFromSerializedProperty(SerializedProperty property)
        {
            var mat = new Matrix4x4();

            mat.m00 = property.FindPropertyRelative("e00").floatValue;
            mat.m01 = property.FindPropertyRelative("e01").floatValue;
            mat.m02 = property.FindPropertyRelative("e02").floatValue;
            mat.m03 = property.FindPropertyRelative("e03").floatValue;

            mat.m10 = property.FindPropertyRelative("e10").floatValue;
            mat.m11 = property.FindPropertyRelative("e11").floatValue;
            mat.m12 = property.FindPropertyRelative("e12").floatValue;
            mat.m13 = property.FindPropertyRelative("e13").floatValue;

            mat.m20 = property.FindPropertyRelative("e20").floatValue;
            mat.m21 = property.FindPropertyRelative("e21").floatValue;
            mat.m22 = property.FindPropertyRelative("e22").floatValue;
            mat.m23 = property.FindPropertyRelative("e23").floatValue;

            mat.m30 = property.FindPropertyRelative("e30").floatValue;
            mat.m31 = property.FindPropertyRelative("e31").floatValue;
            mat.m32 = property.FindPropertyRelative("e32").floatValue;
            mat.m33 = property.FindPropertyRelative("e33").floatValue;

            return mat;
        }

        void fnMatrixToSerializedProperty(SerializedProperty property, Matrix4x4 mat)
        {
            property.FindPropertyRelative("e00").floatValue = mat.m00;
            property.FindPropertyRelative("e01").floatValue = mat.m01;
            property.FindPropertyRelative("e02").floatValue = mat.m02;
            property.FindPropertyRelative("e03").floatValue = mat.m03;

            property.FindPropertyRelative("e10").floatValue = mat.m10;
            property.FindPropertyRelative("e11").floatValue = mat.m11;
            property.FindPropertyRelative("e12").floatValue = mat.m12;
            property.FindPropertyRelative("e13").floatValue = mat.m13;

            property.FindPropertyRelative("e20").floatValue = mat.m20;
            property.FindPropertyRelative("e21").floatValue = mat.m21;
            property.FindPropertyRelative("e22").floatValue = mat.m22;
            property.FindPropertyRelative("e23").floatValue = mat.m23;

            property.FindPropertyRelative("e30").floatValue = mat.m30;
            property.FindPropertyRelative("e31").floatValue = mat.m31;
            property.FindPropertyRelative("e32").floatValue = mat.m32;
            property.FindPropertyRelative("e33").floatValue = mat.m33;
        }

        object fnGet_UsingSerializedProperty(VFXValueType type, VisualEffect vfx, string name)
        {
            var editor = Editor.CreateEditor(vfx);
            try
            {
                var propertySheet = editor.serializedObject.FindProperty("m_PropertySheet");
                editor.serializedObject.Update();

                var fieldName = VisualEffectSerializationUtility.GetTypeField(VFXExpression.TypeToType(type)) + ".m_Array";
                var vfxField = propertySheet.FindPropertyRelative(fieldName);
                if (vfxField != null)
                {
                    for (int i = 0; i < vfxField.arraySize; ++i)
                    {
                        var property = vfxField.GetArrayElementAtIndex(i);
                        var nameProperty = property.FindPropertyRelative("m_Name").stringValue;
                        if (nameProperty == name)
                        {
                            property = property.FindPropertyRelative("m_Value");

                            switch (type)
                            {
                                case VFXValueType.Float: return property.floatValue;
                                case VFXValueType.Float2: return property.vector2Value;
                                case VFXValueType.Float3: return property.vector3Value;
                                case VFXValueType.Float4: return property.vector4Value;
                                case VFXValueType.Int32: return property.intValue;
                                case VFXValueType.Uint32: return property.intValue;     // there isn't uintValue
                                case VFXValueType.Curve: return property.animationCurveValue;
                                case VFXValueType.ColorGradient: return property.gradientValue;
                                case VFXValueType.Mesh: return property.objectReferenceValue;
                                case VFXValueType.Texture2D:
                                case VFXValueType.Texture2DArray:
                                case VFXValueType.Texture3D:
                                case VFXValueType.TextureCube:
                                case VFXValueType.TextureCubeArray: return property.objectReferenceValue;
                                case VFXValueType.CameraBuffer: return property.objectReferenceValue;
                                case VFXValueType.Boolean: return property.boolValue;
                                case VFXValueType.Matrix4x4: return fnMatrixFromSerializedProperty(property);
                            }
                            Assert.Fail();
                        }
                    }
                }
            }
            finally
            {
                GameObject.DestroyImmediate(editor);
            }
            return null;
        }

        void fnSet_UsingSerializedProperty(VFXValueType type, VisualEffect vfx, string name, object value)
        {
            var editor = Editor.CreateEditor(vfx);
            try
            {
                editor.serializedObject.Update();

                var propertySheet = editor.serializedObject.FindProperty("m_PropertySheet");
                var fieldName = VisualEffectSerializationUtility.GetTypeField(VFXExpression.TypeToType(type)) + ".m_Array";
                var vfxField = propertySheet.FindPropertyRelative(fieldName);
                if (vfxField != null)
                {
                    for (int i = 0; i < vfxField.arraySize; ++i)
                    {
                        var property = vfxField.GetArrayElementAtIndex(i);
                        var propertyName = property.FindPropertyRelative("m_Name").stringValue;
                        if (propertyName == name)
                        {
                            var propertyValue = property.FindPropertyRelative("m_Value");
                            var propertyOverriden = property.FindPropertyRelative("m_Overridden");

                            switch (type)
                            {
                                case VFXValueType.Float: propertyValue.floatValue = (float)value; break;
                                case VFXValueType.Float2: propertyValue.vector2Value = (Vector2)value; break;
                                case VFXValueType.Float3: propertyValue.vector3Value = (Vector3)value; break;
                                case VFXValueType.Float4: propertyValue.vector4Value = (Vector4)value; break;
                                case VFXValueType.Int32: propertyValue.intValue = (int)value; break;
                                case VFXValueType.Uint32: propertyValue.intValue = (int)((uint)value); break;     // there isn't uintValue
                                case VFXValueType.Curve: propertyValue.animationCurveValue = (AnimationCurve)value; break;
                                case VFXValueType.ColorGradient: propertyValue.gradientValue = (Gradient)value; break;
                                case VFXValueType.Mesh: propertyValue.objectReferenceValue = (UnityEngine.Object)value; break;
                                case VFXValueType.Texture2D:
                                case VFXValueType.Texture2DArray:
                                case VFXValueType.Texture3D:
                                case VFXValueType.TextureCube:
                                case VFXValueType.TextureCubeArray: propertyValue.objectReferenceValue = (UnityEngine.Object)value; break;
                                case VFXValueType.CameraBuffer: propertyValue.objectReferenceValue = (UnityEngine.Object)value; break;
                                case VFXValueType.Boolean: propertyValue.boolValue = (bool)value; break;
                                case VFXValueType.Matrix4x4: fnMatrixToSerializedProperty(propertyValue, (Matrix4x4)value); break;
                            }
                            propertyOverriden.boolValue = true;
                        }
                    }
                }
                editor.serializedObject.ApplyModifiedProperties();
            }
            finally
            {
                GameObject.DestroyImmediate(editor);
            }
        }

        static readonly VFXValueType[] s_supportedValueType =
        {
            VFXValueType.Float,
            VFXValueType.Float2,
            VFXValueType.Float3,
            VFXValueType.Float4,
            VFXValueType.Int32,
            VFXValueType.Uint32,
            VFXValueType.Curve,
            VFXValueType.ColorGradient,
            VFXValueType.Mesh,
            VFXValueType.Texture2D,
            VFXValueType.Texture2DArray,
            VFXValueType.Texture3D,
            VFXValueType.TextureCube,
            VFXValueType.TextureCubeArray,
            VFXValueType.Boolean,
            VFXValueType.Matrix4x4
        };

        public struct VFXNullableTest
        {
            internal VFXValueType type;
            public override string ToString()
            {
                return type.ToString();
            }
        }

        private static bool IsTypeNullable(Type type)
        {
            if (!type.IsValueType)
                return true;
            if (Nullable.GetUnderlyingType(type) != null)
                return true; 
            return false;
        }

#pragma warning disable 0414
        private static VFXNullableTest[] nullableTestCase = s_supportedValueType.Where(o => IsTypeNullable(VFXValue.TypeToType(o))).Select(o => new VFXNullableTest() { type = o }).ToArray();
#pragma warning restore 0414

        [UnityTest]
        public IEnumerator Check_SetNullable_Throw_An_Exception_While_Using_Null([ValueSource("nullableTestCase")] VFXNullableTest valueType)
        {

            while (m_mainObject.GetComponent<VisualEffect>() != null)
                UnityEngine.Object.DestroyImmediate(m_mainObject.GetComponent<VisualEffect>());
            var vfx = m_mainObject.AddComponent<VisualEffect>();
            yield return null;
            Assert.Throws<System.ArgumentNullException>(() => fnSet_UsingBindings(valueType.type, vfx, "null", null));
        }

        [UnityTest]
        public IEnumerator CreateComponentWithAllBasicTypeExposed([ValueSource("trueOrFalse")] bool linkMode, [ValueSource("trueOrFalse")] bool bindingModes)
        {
            yield return new EnterPlayMode();
            var commonBaseName = "abcd_";

            var graph = VFXTestCommon.MakeTemporaryGraph();

            var contextInitialize = ScriptableObject.CreateInstance<VFXBasicInitialize>();
            var allType = ScriptableObject.CreateInstance<AllType>();

            contextInitialize.AddChild(allType);
            graph.AddChild(contextInitialize);

            // Needs a spawner and output for the system to be valid
            {
                var spawner = ScriptableObject.CreateInstance<VFXBasicSpawner>();
                spawner.LinkTo(contextInitialize);
                graph.AddChild(spawner);

                var output = ScriptableObject.CreateInstance<VFXPointOutput>();
                output.LinkFrom(contextInitialize);
                graph.AddChild(output);
            }

            foreach (var parameter in VFXLibrary.GetParameters())
            {
                var newInstance = parameter.CreateInstance();

                VFXValueType type = s_supportedValueType.FirstOrDefault(e => VFXExpression.GetVFXValueTypeFromType(newInstance.type) == e);
                if (type != VFXValueType.None)
                {
                    newInstance.SetSettingValue("m_ExposedName", commonBaseName + newInstance.type.UserFriendlyName());
                    newInstance.SetSettingValue("m_Exposed", true);
                    var value = GetValue_A_Type(newInstance.type);
                    Assert.IsNotNull(value);
                    newInstance.value = value;
                    graph.AddChild(newInstance);
                }
            }

            if (linkMode)
            {
                foreach (var type in s_supportedValueType)
                {
                    VFXSlot slot = null;
                    for (int i = 0; i < allType.GetNbInputSlots(); ++i)
                    {
                        var currentSlot = allType.GetInputSlot(i);
                        var expression = currentSlot.GetExpression();
                        if (expression != null && expression.valueType == type)
                        {
                            slot = currentSlot;
                            break;
                        }
                    }
                    Assert.IsNotNull(slot, type.ToString());

                    var parameter = graph.children.OfType<VFXParameter>().FirstOrDefault(o =>
                    {
                        if (o.GetNbOutputSlots() > 0)
                        {
                            var expression = o.outputSlots[0].GetExpression();
                            if (expression != null && expression.valueType == type)
                            {
                                return true;
                            }
                        }
                        return false;
                    });
                    Assert.IsNotNull(parameter, "parameter with type : " + type.ToString());
                    slot.Link(parameter.GetOutputSlot(0));
                }
            }

            AssetDatabase.ImportAsset(AssetDatabase.GetAssetPath(graph));

            while (m_mainObject.GetComponent<VisualEffect>() != null)
            {
                UnityEngine.Object.DestroyImmediate(m_mainObject.GetComponent<VisualEffect>());
            }
            var vfxComponent = m_mainObject.AddComponent<VisualEffect>();
            vfxComponent.visualEffectAsset = graph.visualEffectResource.asset;

            yield return null;

            Func<AnimationCurve, AnimationCurve, bool> fnCompareCurve = delegate(AnimationCurve left, AnimationCurve right)
            {
                return left.keys.Length == right.keys.Length;
            };

            Func<Gradient, Gradient, bool> fnCompareGradient = delegate(Gradient left, Gradient right)
            {
                return left.colorKeys.Length == right.colorKeys.Length;
            };

            //Check default Value_A & change to Value_B (At this stage, it's useless to access with SerializedProperty)
            foreach (var parameter in VFXLibrary.GetParameters())
            {
                VFXValueType type = s_supportedValueType.FirstOrDefault(e => VFXExpression.GetVFXValueTypeFromType(parameter.model.type) == e);
                if (type == VFXValueType.None)
                    continue;
                var currentName = commonBaseName + parameter.model.type.UserFriendlyName();
                var baseValue = GetValue_A_Type(parameter.model.type);
                var newValue = GetValue_B_Type(parameter.model.type);

                Assert.IsTrue(fnHas_UsingBindings(type, vfxComponent, currentName));
                var currentValue = fnGet_UsingBindings(type, vfxComponent, currentName);
                if (type == VFXValueType.ColorGradient)
                {
                    Assert.IsTrue(fnCompareGradient((Gradient)baseValue, (Gradient)currentValue));
                }
                else if (type == VFXValueType.Curve)
                {
                    Assert.IsTrue(fnCompareCurve((AnimationCurve)baseValue, (AnimationCurve)currentValue));
                }
                else if (parameter.model.type == typeof(Color))
                {
                    Color col = (Color)baseValue;
                    Assert.AreEqual(new Vector4(col.r, col.g, col.b, col.a), currentValue);
                }
                else
                {
                    Assert.AreEqual(baseValue, currentValue);
                }
                fnSet_UsingBindings(type, vfxComponent, currentName, newValue);

                yield return null;
            }

            //Compare new setted values
            foreach (var parameter in VFXLibrary.GetParameters())
            {
                VFXValueType type = s_supportedValueType.FirstOrDefault(e => VFXExpression.GetVFXValueTypeFromType(parameter.model.type) == e);
                if (type == VFXValueType.None)
                    continue;
                var currentName = commonBaseName + parameter.model.type.UserFriendlyName();
                var baseValue = GetValue_B_Type(parameter.model.type);
                if (bindingModes)
                    Assert.IsTrue(fnHas_UsingBindings(type, vfxComponent, currentName));
                else
                    Assert.IsTrue(fnHas_UsingSerializedProperty(type, vfxComponent, currentName));

                object currentValue = null;
                if (bindingModes)
                    currentValue = fnGet_UsingBindings(type, vfxComponent, currentName);
                else
                    currentValue = fnGet_UsingSerializedProperty(type, vfxComponent, currentName);

                //current = fnGet(type, vfxComponent, currentName);
                if (type == VFXValueType.ColorGradient)
                {
                    Assert.IsTrue(fnCompareGradient((Gradient)baseValue, (Gradient)currentValue));
                }
                else if (type == VFXValueType.Curve)
                {
                    Assert.IsTrue(fnCompareCurve((AnimationCurve)baseValue, (AnimationCurve)currentValue));
                }
                else
                {
                    Assert.AreEqual(baseValue, currentValue);
                }
                yield return null;
            }

            //Test ResetOverride function
            foreach (var parameter in VFXLibrary.GetParameters())
            {
                VFXValueType type = s_supportedValueType.FirstOrDefault(e => VFXExpression.GetVFXValueTypeFromType(parameter.model.type) == e);
                if (type == VFXValueType.None)
                    continue;
                var currentName = commonBaseName + parameter.model.type.UserFriendlyName();
                vfxComponent.ResetOverride(currentName);

                var baseValue = GetValue_A_Type(parameter.model.type);
                object currentValue = null;
                if (bindingModes)
                    currentValue = fnGet_UsingBindings(type, vfxComponent, currentName);
                else
                    currentValue = fnGet_UsingSerializedProperty(type, vfxComponent, currentName);
                if (type == VFXValueType.ColorGradient)
                {
                    Assert.IsTrue(fnCompareGradient((Gradient)baseValue, (Gradient)currentValue));
                }
                else if (type == VFXValueType.Curve)
                {
                    Assert.IsTrue(fnCompareCurve((AnimationCurve)baseValue, (AnimationCurve)currentValue));
                }
                else if (parameter.model.type == typeof(Color))
                {
                    Color col = (Color)baseValue;
                    Assert.AreEqual(new Vector4(col.r, col.g, col.b, col.a), currentValue);
                }
                else
                {
                    Assert.AreEqual(baseValue, currentValue);
                }

                if (!bindingModes)
                {
                    var internalValue = fnGet_UsingBindings(type, vfxComponent, currentName);
                    var originalAssetValue = GetValue_A_Type(parameter.model.type);

                    if (type == VFXValueType.ColorGradient)
                    {
                        Assert.IsTrue(fnCompareGradient((Gradient)originalAssetValue, (Gradient)internalValue));
                    }
                    else if (type == VFXValueType.Curve)
                    {
                        Assert.IsTrue(fnCompareCurve((AnimationCurve)originalAssetValue, (AnimationCurve)internalValue));
                    }
                    else if (parameter.model.type == typeof(Color))
                    {
                        Color col = (Color)originalAssetValue;
                        Assert.AreEqual(new Vector4(col.r, col.g, col.b, col.a), internalValue);
                    }
                    else
                    {
                        Assert.AreEqual(originalAssetValue, internalValue);
                    }
                }
                yield return null;
            }
            yield return new ExitPlayMode();
        }
    }
}
#endif<|MERGE_RESOLUTION|>--- conflicted
+++ resolved
@@ -170,7 +170,6 @@
             return graph;
         }
 
-<<<<<<< HEAD
         //See Case 1284358
         [UnityTest]
         public IEnumerator Create_SampleGradient_Only_Sampled_On_GPU()
@@ -240,7 +239,8 @@
             yield return null;
 
             //Should not log any error at import
-=======
+        }
+
         VFXGraph CreateTemporaryGraph_With_GraphicsBuffer(string name)
         {
             var graph = VFXTestCommon.MakeTemporaryGraph();
@@ -374,7 +374,6 @@
             newGraphicsBuffer.Release();
 
             yield return null;
->>>>>>> 116726c2
         }
 
         [UnityTest]
