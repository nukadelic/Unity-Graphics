%YAML 1.1
%TAG !u! tag:unity3d.com,2011:
--- !u!29 &1
OcclusionCullingSettings:
  m_ObjectHideFlags: 0
  serializedVersion: 2
  m_OcclusionBakeSettings:
    smallestOccluder: 5
    smallestHole: 0.25
    backfaceThreshold: 100
  m_SceneGUID: 00000000000000000000000000000000
  m_OcclusionCullingData: {fileID: 0}
--- !u!104 &2
RenderSettings:
  m_ObjectHideFlags: 0
  serializedVersion: 9
  m_Fog: 0
  m_FogColor: {r: 0.5, g: 0.5, b: 0.5, a: 1}
  m_FogMode: 3
  m_FogDensity: 0.01
  m_LinearFogStart: 0
  m_LinearFogEnd: 300
  m_AmbientSkyColor: {r: 0.212, g: 0.227, b: 0.259, a: 1}
  m_AmbientEquatorColor: {r: 0.114, g: 0.125, b: 0.133, a: 1}
  m_AmbientGroundColor: {r: 0.047, g: 0.043, b: 0.035, a: 1}
  m_AmbientIntensity: 1
  m_AmbientMode: 0
  m_SubtractiveShadowColor: {r: 0.42, g: 0.478, b: 0.627, a: 1}
  m_SkyboxMaterial: {fileID: 10304, guid: 0000000000000000f000000000000000, type: 0}
  m_HaloStrength: 0.5
  m_FlareStrength: 1
  m_FlareFadeSpeed: 3
  m_HaloTexture: {fileID: 0}
  m_SpotCookie: {fileID: 10001, guid: 0000000000000000e000000000000000, type: 0}
  m_DefaultReflectionMode: 0
  m_DefaultReflectionResolution: 128
  m_ReflectionBounces: 1
  m_ReflectionIntensity: 1
  m_CustomReflection: {fileID: 0}
  m_Sun: {fileID: 0}
  m_IndirectSpecularColor: {r: 0, g: 0, b: 0, a: 1}
  m_UseRadianceAmbientProbe: 0
--- !u!157 &3
LightmapSettings:
  m_ObjectHideFlags: 0
  serializedVersion: 12
  m_GIWorkflowMode: 1
  m_GISettings:
    serializedVersion: 2
    m_BounceScale: 1
    m_IndirectOutputScale: 1
    m_AlbedoBoost: 1
    m_EnvironmentLightingMode: 0
    m_EnableBakedLightmaps: 1
    m_EnableRealtimeLightmaps: 0
  m_LightmapEditorSettings:
    serializedVersion: 12
    m_Resolution: 2
    m_BakeResolution: 40
    m_AtlasSize: 1024
    m_AO: 0
    m_AOMaxDistance: 1
    m_CompAOExponent: 1
    m_CompAOExponentDirect: 0
    m_ExtractAmbientOcclusion: 0
    m_Padding: 2
    m_LightmapParameters: {fileID: 0}
    m_LightmapsBakeMode: 1
    m_TextureCompression: 1
    m_FinalGather: 0
    m_FinalGatherFiltering: 1
    m_FinalGatherRayCount: 256
    m_ReflectionCompression: 2
    m_MixedBakeMode: 2
    m_BakeBackend: 1
    m_PVRSampling: 1
    m_PVRDirectSampleCount: 32
    m_PVRSampleCount: 512
    m_PVRBounces: 2
    m_PVREnvironmentSampleCount: 256
    m_PVREnvironmentReferencePointCount: 2048
    m_PVRFilteringMode: 1
    m_PVRDenoiserTypeDirect: 1
    m_PVRDenoiserTypeIndirect: 1
    m_PVRDenoiserTypeAO: 1
    m_PVRFilterTypeDirect: 0
    m_PVRFilterTypeIndirect: 0
    m_PVRFilterTypeAO: 0
    m_PVREnvironmentMIS: 1
    m_PVRCulling: 1
    m_PVRFilteringGaussRadiusDirect: 1
    m_PVRFilteringGaussRadiusIndirect: 5
    m_PVRFilteringGaussRadiusAO: 2
    m_PVRFilteringAtrousPositionSigmaDirect: 0.5
    m_PVRFilteringAtrousPositionSigmaIndirect: 2
    m_PVRFilteringAtrousPositionSigmaAO: 1
    m_ExportTrainingData: 0
    m_TrainingDataDestination: TrainingData
    m_LightProbeSampleCountMultiplier: 4
  m_LightingDataAsset: {fileID: 0}
  m_LightingSettings: {fileID: 0}
--- !u!196 &4
NavMeshSettings:
  serializedVersion: 2
  m_ObjectHideFlags: 0
  m_BuildSettings:
    serializedVersion: 2
    agentTypeID: 0
    agentRadius: 0.5
    agentHeight: 2
    agentSlope: 45
    agentClimb: 0.4
    ledgeDropHeight: 0
    maxJumpAcrossDistance: 0
    minRegionArea: 2
    manualCellSize: 0
    cellSize: 0.16666667
    manualTileSize: 0
    tileSize: 256
    accuratePlacement: 0
    maxJobWorkers: 0
    preserveTilesOutsideBounds: 0
    debug:
      m_Flags: 0
  m_NavMeshData: {fileID: 0}
--- !u!1 &24163974
GameObject:
  m_ObjectHideFlags: 0
  m_CorrespondingSourceObject: {fileID: 0}
  m_PrefabInstance: {fileID: 0}
  m_PrefabAsset: {fileID: 0}
  serializedVersion: 6
  m_Component:
  - component: {fileID: 24163976}
  - component: {fileID: 24163975}
  m_Layer: 0
  m_Name: Directional Light
  m_TagString: Untagged
  m_Icon: {fileID: 0}
  m_NavMeshLayer: 0
  m_StaticEditorFlags: 0
  m_IsActive: 1
--- !u!108 &24163975
Light:
  m_ObjectHideFlags: 0
  m_CorrespondingSourceObject: {fileID: 0}
  m_PrefabInstance: {fileID: 0}
  m_PrefabAsset: {fileID: 0}
  m_GameObject: {fileID: 24163974}
  m_Enabled: 1
  serializedVersion: 10
  m_Type: 1
  m_Shape: 0
  m_Color: {r: 1, g: 0.95686275, b: 0.8392157, a: 1}
  m_Intensity: 1
  m_Range: 10
  m_SpotAngle: 30
  m_InnerSpotAngle: 21.80208
  m_CookieSize: 10
  m_Shadows:
    m_Type: 2
    m_Resolution: -1
    m_CustomResolution: -1
    m_Strength: 1
    m_Bias: 0.05
    m_NormalBias: 0.4
    m_NearPlane: 0.2
    m_CullingMatrixOverride:
      e00: 1
      e01: 0
      e02: 0
      e03: 0
      e10: 0
      e11: 1
      e12: 0
      e13: 0
      e20: 0
      e21: 0
      e22: 1
      e23: 0
      e30: 0
      e31: 0
      e32: 0
      e33: 1
    m_UseCullingMatrixOverride: 0
  m_Cookie: {fileID: 0}
  m_DrawHalo: 0
  m_Flare: {fileID: 0}
  m_RenderMode: 0
  m_CullingMask:
    serializedVersion: 2
    m_Bits: 4294967295
  m_RenderingLayerMask: 1
  m_Lightmapping: 4
  m_LightShadowCasterMode: 0
  m_AreaSize: {x: 1, y: 1}
  m_BounceIntensity: 1
  m_ColorTemperature: 6570
  m_UseColorTemperature: 0
  m_BoundingSphereOverride: {x: 0, y: 0, z: 0, w: 0}
  m_UseBoundingSphereOverride: 0
  m_UseViewFrustumForShadowCasterCull: 1
  m_ShadowRadius: 0
  m_ShadowAngle: 0
--- !u!4 &24163976
Transform:
  m_ObjectHideFlags: 0
  m_CorrespondingSourceObject: {fileID: 0}
  m_PrefabInstance: {fileID: 0}
  m_PrefabAsset: {fileID: 0}
  m_GameObject: {fileID: 24163974}
  m_LocalRotation: {x: 0.40821788, y: -0.23456968, z: 0.10938163, w: 0.8754261}
  m_LocalPosition: {x: 0, y: 3, z: 0}
  m_LocalScale: {x: 1, y: 1, z: 1}
  m_Children: []
  m_Father: {fileID: 0}
  m_RootOrder: 1
  m_LocalEulerAnglesHint: {x: 50, y: -30, z: 0}
--- !u!1 &73193542
GameObject:
  m_ObjectHideFlags: 0
  m_CorrespondingSourceObject: {fileID: 0}
  m_PrefabInstance: {fileID: 0}
  m_PrefabAsset: {fileID: 0}
  serializedVersion: 6
  m_Component:
  - component: {fileID: 73193546}
  - component: {fileID: 73193545}
  - component: {fileID: 73193544}
  - component: {fileID: 73193543}
  m_Layer: 0
  m_Name: Cube
  m_TagString: Untagged
  m_Icon: {fileID: 0}
  m_NavMeshLayer: 0
  m_StaticEditorFlags: 0
  m_IsActive: 1
--- !u!65 &73193543
BoxCollider:
  m_ObjectHideFlags: 0
  m_CorrespondingSourceObject: {fileID: 0}
  m_PrefabInstance: {fileID: 0}
  m_PrefabAsset: {fileID: 0}
  m_GameObject: {fileID: 73193542}
  m_Material: {fileID: 0}
  m_IsTrigger: 0
  m_Enabled: 1
  serializedVersion: 2
  m_Size: {x: 1, y: 1, z: 1}
  m_Center: {x: 0, y: 0, z: 0}
--- !u!23 &73193544
MeshRenderer:
  m_ObjectHideFlags: 0
  m_CorrespondingSourceObject: {fileID: 0}
  m_PrefabInstance: {fileID: 0}
  m_PrefabAsset: {fileID: 0}
  m_GameObject: {fileID: 73193542}
  m_Enabled: 1
  m_CastShadows: 1
  m_ReceiveShadows: 1
  m_DynamicOccludee: 1
  m_StaticShadowCaster: 0
  m_MotionVectors: 1
  m_LightProbeUsage: 1
  m_ReflectionProbeUsage: 1
  m_RayTracingMode: 2
  m_RayTraceProcedural: 0
  m_RenderingLayerMask: 1
  m_RendererPriority: 0
  m_Materials:
  - {fileID: 2100000, guid: 1ae000e1c7c134cf3b93ca73c9cf7ca3, type: 2}
  m_StaticBatchInfo:
    firstSubMesh: 0
    subMeshCount: 0
  m_StaticBatchRoot: {fileID: 0}
  m_ProbeAnchor: {fileID: 0}
  m_LightProbeVolumeOverride: {fileID: 0}
  m_ScaleInLightmap: 1
  m_ReceiveGI: 1
  m_PreserveUVs: 0
  m_IgnoreNormalsForChartDetection: 0
  m_ImportantGI: 0
  m_StitchLightmapSeams: 1
  m_SelectedEditorRenderState: 3
  m_MinimumChartSize: 4
  m_AutoUVMaxDistance: 0.5
  m_AutoUVMaxAngle: 89
  m_LightmapParameters: {fileID: 0}
  m_SortingLayerID: 0
  m_SortingLayer: 0
  m_SortingOrder: 0
  m_AdditionalVertexStreams: {fileID: 0}
--- !u!33 &73193545
MeshFilter:
  m_ObjectHideFlags: 0
  m_CorrespondingSourceObject: {fileID: 0}
  m_PrefabInstance: {fileID: 0}
  m_PrefabAsset: {fileID: 0}
  m_GameObject: {fileID: 73193542}
  m_Mesh: {fileID: 10202, guid: 0000000000000000e000000000000000, type: 0}
--- !u!4 &73193546
Transform:
  m_ObjectHideFlags: 0
  m_CorrespondingSourceObject: {fileID: 0}
  m_PrefabInstance: {fileID: 0}
  m_PrefabAsset: {fileID: 0}
  m_GameObject: {fileID: 73193542}
  m_LocalRotation: {x: 0, y: 0, z: 0, w: 1}
  m_LocalPosition: {x: 0, y: 0, z: 0}
  m_LocalScale: {x: 1, y: 1, z: 1}
  m_Children: []
  m_Father: {fileID: 0}
  m_RootOrder: 2
  m_LocalEulerAnglesHint: {x: 0, y: 0, z: 0}
--- !u!1 &507852418
GameObject:
  m_ObjectHideFlags: 0
  m_CorrespondingSourceObject: {fileID: 0}
  m_PrefabInstance: {fileID: 0}
  m_PrefabAsset: {fileID: 0}
  serializedVersion: 6
  m_Component:
  - component: {fileID: 507852421}
  - component: {fileID: 507852420}
  - component: {fileID: 507852419}
  m_Layer: 1
  m_Name: Particle System
  m_TagString: Untagged
  m_Icon: {fileID: 0}
  m_NavMeshLayer: 0
  m_StaticEditorFlags: 0
  m_IsActive: 1
--- !u!199 &507852419
ParticleSystemRenderer:
  serializedVersion: 6
  m_ObjectHideFlags: 0
  m_CorrespondingSourceObject: {fileID: 0}
  m_PrefabInstance: {fileID: 0}
  m_PrefabAsset: {fileID: 0}
  m_GameObject: {fileID: 507852418}
  m_Enabled: 1
  m_CastShadows: 0
  m_ReceiveShadows: 0
  m_DynamicOccludee: 1
  m_StaticShadowCaster: 0
  m_MotionVectors: 1
  m_LightProbeUsage: 0
  m_ReflectionProbeUsage: 0
  m_RayTracingMode: 0
  m_RayTraceProcedural: 0
  m_RenderingLayerMask: 1
  m_RendererPriority: 0
  m_Materials:
  - {fileID: 2100000, guid: d25fb6125fc0f4cff81206fa636b26dc, type: 2}
  m_StaticBatchInfo:
    firstSubMesh: 0
    subMeshCount: 0
  m_StaticBatchRoot: {fileID: 0}
  m_ProbeAnchor: {fileID: 0}
  m_LightProbeVolumeOverride: {fileID: 0}
  m_ScaleInLightmap: 1
  m_ReceiveGI: 1
  m_PreserveUVs: 0
  m_IgnoreNormalsForChartDetection: 0
  m_ImportantGI: 0
  m_StitchLightmapSeams: 1
  m_SelectedEditorRenderState: 3
  m_MinimumChartSize: 4
  m_AutoUVMaxDistance: 0.5
  m_AutoUVMaxAngle: 89
  m_LightmapParameters: {fileID: 0}
  m_SortingLayerID: 0
  m_SortingLayer: 0
  m_SortingOrder: 0
  m_RenderMode: 0
  m_SortMode: 0
  m_MinParticleSize: 0
  m_MaxParticleSize: 10
  m_CameraVelocityScale: 0
  m_VelocityScale: 0
  m_LengthScale: 2
  m_SortingFudge: 0
  m_NormalDirection: 1
  m_ShadowBias: 0
  m_RenderAlignment: 0
  m_Pivot: {x: 0, y: 0, z: 0}
  m_Flip: {x: 0, y: 0, z: 0}
  m_UseCustomVertexStreams: 0
  m_EnableGPUInstancing: 1
  m_ApplyActiveColorSpace: 1
  m_AllowRoll: 1
  m_FreeformStretching: 0
  m_RotateWithStretchDirection: 1
  m_VertexStreams: 00010304
  m_Mesh: {fileID: 0}
  m_Mesh1: {fileID: 0}
  m_Mesh2: {fileID: 0}
  m_Mesh3: {fileID: 0}
  m_MaskInteraction: 0
--- !u!198 &507852420
ParticleSystem:
  m_ObjectHideFlags: 0
  m_CorrespondingSourceObject: {fileID: 0}
  m_PrefabInstance: {fileID: 0}
  m_PrefabAsset: {fileID: 0}
  m_GameObject: {fileID: 507852418}
  serializedVersion: 7
  lengthInSec: 1000
  simulationSpeed: 1
  stopAction: 0
  cullingMode: 0
  ringBufferMode: 0
  ringBufferLoopRange: {x: 0, y: 1}
  looping: 0
  prewarm: 0
  playOnAwake: 1
  useUnscaledTime: 0
  autoRandomSeed: 0
  useRigidbodyForVelocity: 1
  startDelay:
    serializedVersion: 2
    minMaxState: 0
    scalar: 0
    minScalar: 0
    maxCurve:
      serializedVersion: 2
      m_Curve:
      - serializedVersion: 3
        time: 0
        value: 0
        inSlope: 0
        outSlope: 0
        tangentMode: 0
        weightedMode: 0
        inWeight: 0.33333334
        outWeight: 0.33333334
      - serializedVersion: 3
        time: 1
        value: 0
        inSlope: 0
        outSlope: 0
        tangentMode: 0
        weightedMode: 0
        inWeight: 0.33333334
        outWeight: 0.33333334
      m_PreInfinity: 2
      m_PostInfinity: 2
      m_RotationOrder: 4
    minCurve:
      serializedVersion: 2
      m_Curve:
      - serializedVersion: 3
        time: 0
        value: 0
        inSlope: 0
        outSlope: 0
        tangentMode: 0
        weightedMode: 0
        inWeight: 0.33333334
        outWeight: 0.33333334
      - serializedVersion: 3
        time: 1
        value: 0
        inSlope: 0
        outSlope: 0
        tangentMode: 0
        weightedMode: 0
        inWeight: 0.33333334
        outWeight: 0.33333334
      m_PreInfinity: 2
      m_PostInfinity: 2
      m_RotationOrder: 4
  moveWithTransform: 0
  moveWithCustomTransform: {fileID: 0}
  scalingMode: 1
  randomSeed: 1504647638
  InitialModule:
    serializedVersion: 3
    enabled: 1
    startLifetime:
      serializedVersion: 2
      minMaxState: 0
      scalar: 1000
      minScalar: 5
      maxCurve:
        serializedVersion: 2
        m_Curve:
        - serializedVersion: 3
          time: 0
          value: 1
          inSlope: 0
          outSlope: 0
          tangentMode: 0
          weightedMode: 0
          inWeight: 0.33333334
          outWeight: 0.33333334
        - serializedVersion: 3
          time: 1
          value: 1
          inSlope: 0
          outSlope: 0
          tangentMode: 0
          weightedMode: 0
          inWeight: 0.33333334
          outWeight: 0.33333334
        m_PreInfinity: 2
        m_PostInfinity: 2
        m_RotationOrder: 4
      minCurve:
        serializedVersion: 2
        m_Curve:
        - serializedVersion: 3
          time: 0
          value: 1
          inSlope: 0
          outSlope: 0
          tangentMode: 0
          weightedMode: 0
          inWeight: 0.33333334
          outWeight: 0.33333334
        - serializedVersion: 3
          time: 1
          value: 1
          inSlope: 0
          outSlope: 0
          tangentMode: 0
          weightedMode: 0
          inWeight: 0.33333334
          outWeight: 0.33333334
        m_PreInfinity: 2
        m_PostInfinity: 2
        m_RotationOrder: 4
    startSpeed:
      serializedVersion: 2
      minMaxState: 0
      scalar: 0
      minScalar: 5
      maxCurve:
        serializedVersion: 2
        m_Curve:
        - serializedVersion: 3
          time: 0
          value: 1
          inSlope: 0
          outSlope: 0
          tangentMode: 0
          weightedMode: 0
          inWeight: 0.33333334
          outWeight: 0.33333334
        - serializedVersion: 3
          time: 1
          value: 1
          inSlope: 0
          outSlope: 0
          tangentMode: 0
          weightedMode: 0
          inWeight: 0.33333334
          outWeight: 0.33333334
        m_PreInfinity: 2
        m_PostInfinity: 2
        m_RotationOrder: 4
      minCurve:
        serializedVersion: 2
        m_Curve:
        - serializedVersion: 3
          time: 0
          value: 1
          inSlope: 0
          outSlope: 0
          tangentMode: 0
          weightedMode: 0
          inWeight: 0.33333334
          outWeight: 0.33333334
        - serializedVersion: 3
          time: 1
          value: 1
          inSlope: 0
          outSlope: 0
          tangentMode: 0
          weightedMode: 0
          inWeight: 0.33333334
          outWeight: 0.33333334
        m_PreInfinity: 2
        m_PostInfinity: 2
        m_RotationOrder: 4
    startColor:
      serializedVersion: 2
      minMaxState: 0
      minColor: {r: 1, g: 1, b: 1, a: 1}
      maxColor: {r: 1, g: 1, b: 1, a: 1}
      maxGradient:
        serializedVersion: 2
        key0: {r: 1, g: 1, b: 1, a: 1}
        key1: {r: 1, g: 1, b: 1, a: 1}
        key2: {r: 0, g: 0, b: 0, a: 0}
        key3: {r: 0, g: 0, b: 0, a: 0}
        key4: {r: 0, g: 0, b: 0, a: 0}
        key5: {r: 0, g: 0, b: 0, a: 0}
        key6: {r: 0, g: 0, b: 0, a: 0}
        key7: {r: 0, g: 0, b: 0, a: 0}
        ctime0: 0
        ctime1: 65535
        ctime2: 0
        ctime3: 0
        ctime4: 0
        ctime5: 0
        ctime6: 0
        ctime7: 0
        atime0: 0
        atime1: 65535
        atime2: 0
        atime3: 0
        atime4: 0
        atime5: 0
        atime6: 0
        atime7: 0
        m_Mode: 0
        m_NumColorKeys: 2
        m_NumAlphaKeys: 2
      minGradient:
        serializedVersion: 2
        key0: {r: 1, g: 1, b: 1, a: 1}
        key1: {r: 1, g: 1, b: 1, a: 1}
        key2: {r: 0, g: 0, b: 0, a: 0}
        key3: {r: 0, g: 0, b: 0, a: 0}
        key4: {r: 0, g: 0, b: 0, a: 0}
        key5: {r: 0, g: 0, b: 0, a: 0}
        key6: {r: 0, g: 0, b: 0, a: 0}
        key7: {r: 0, g: 0, b: 0, a: 0}
        ctime0: 0
        ctime1: 65535
        ctime2: 0
        ctime3: 0
        ctime4: 0
        ctime5: 0
        ctime6: 0
        ctime7: 0
        atime0: 0
        atime1: 65535
        atime2: 0
        atime3: 0
        atime4: 0
        atime5: 0
        atime6: 0
        atime7: 0
        m_Mode: 0
        m_NumColorKeys: 2
        m_NumAlphaKeys: 2
    startSize:
      serializedVersion: 2
      minMaxState: 0
      scalar: 1
      minScalar: 1
      maxCurve:
        serializedVersion: 2
        m_Curve:
        - serializedVersion: 3
          time: 0
          value: 1
          inSlope: 0
          outSlope: 0
          tangentMode: 0
          weightedMode: 0
          inWeight: 0.33333334
          outWeight: 0.33333334
        - serializedVersion: 3
          time: 1
          value: 1
          inSlope: 0
          outSlope: 0
          tangentMode: 0
          weightedMode: 0
          inWeight: 0.33333334
          outWeight: 0.33333334
        m_PreInfinity: 2
        m_PostInfinity: 2
        m_RotationOrder: 4
      minCurve:
        serializedVersion: 2
        m_Curve:
        - serializedVersion: 3
          time: 0
          value: 1
          inSlope: 0
          outSlope: 0
          tangentMode: 0
          weightedMode: 0
          inWeight: 0.33333334
          outWeight: 0.33333334
        - serializedVersion: 3
          time: 1
          value: 1
          inSlope: 0
          outSlope: 0
          tangentMode: 0
          weightedMode: 0
          inWeight: 0.33333334
          outWeight: 0.33333334
        m_PreInfinity: 2
        m_PostInfinity: 2
        m_RotationOrder: 4
    startSizeY:
      serializedVersion: 2
      minMaxState: 0
      scalar: 1
      minScalar: 1
      maxCurve:
        serializedVersion: 2
        m_Curve:
        - serializedVersion: 3
          time: 0
          value: 1
          inSlope: 0
          outSlope: 0
          tangentMode: 0
          weightedMode: 0
          inWeight: 0.33333334
          outWeight: 0.33333334
        - serializedVersion: 3
          time: 1
          value: 1
          inSlope: 0
          outSlope: 0
          tangentMode: 0
          weightedMode: 0
          inWeight: 0.33333334
          outWeight: 0.33333334
        m_PreInfinity: 2
        m_PostInfinity: 2
        m_RotationOrder: 4
      minCurve:
        serializedVersion: 2
        m_Curve:
        - serializedVersion: 3
          time: 0
          value: 1
          inSlope: 0
          outSlope: 0
          tangentMode: 0
          weightedMode: 0
          inWeight: 0.33333334
          outWeight: 0.33333334
        - serializedVersion: 3
          time: 1
          value: 1
          inSlope: 0
          outSlope: 0
          tangentMode: 0
          weightedMode: 0
          inWeight: 0.33333334
          outWeight: 0.33333334
        m_PreInfinity: 2
        m_PostInfinity: 2
        m_RotationOrder: 4
    startSizeZ:
      serializedVersion: 2
      minMaxState: 0
      scalar: 1
      minScalar: 1
      maxCurve:
        serializedVersion: 2
        m_Curve:
        - serializedVersion: 3
          time: 0
          value: 1
          inSlope: 0
          outSlope: 0
          tangentMode: 0
          weightedMode: 0
          inWeight: 0.33333334
          outWeight: 0.33333334
        - serializedVersion: 3
          time: 1
          value: 1
          inSlope: 0
          outSlope: 0
          tangentMode: 0
          weightedMode: 0
          inWeight: 0.33333334
          outWeight: 0.33333334
        m_PreInfinity: 2
        m_PostInfinity: 2
        m_RotationOrder: 4
      minCurve:
        serializedVersion: 2
        m_Curve:
        - serializedVersion: 3
          time: 0
          value: 1
          inSlope: 0
          outSlope: 0
          tangentMode: 0
          weightedMode: 0
          inWeight: 0.33333334
          outWeight: 0.33333334
        - serializedVersion: 3
          time: 1
          value: 1
          inSlope: 0
          outSlope: 0
          tangentMode: 0
          weightedMode: 0
          inWeight: 0.33333334
          outWeight: 0.33333334
        m_PreInfinity: 2
        m_PostInfinity: 2
        m_RotationOrder: 4
    startRotationX:
      serializedVersion: 2
      minMaxState: 0
      scalar: 0
      minScalar: 0
      maxCurve:
        serializedVersion: 2
        m_Curve:
        - serializedVersion: 3
          time: 0
          value: 0
          inSlope: 0
          outSlope: 0
          tangentMode: 0
          weightedMode: 0
          inWeight: 0.33333334
          outWeight: 0.33333334
        - serializedVersion: 3
          time: 1
          value: 0
          inSlope: 0
          outSlope: 0
          tangentMode: 0
          weightedMode: 0
          inWeight: 0.33333334
          outWeight: 0.33333334
        m_PreInfinity: 2
        m_PostInfinity: 2
        m_RotationOrder: 4
      minCurve:
        serializedVersion: 2
        m_Curve:
        - serializedVersion: 3
          time: 0
          value: 0
          inSlope: 0
          outSlope: 0
          tangentMode: 0
          weightedMode: 0
          inWeight: 0.33333334
          outWeight: 0.33333334
        - serializedVersion: 3
          time: 1
          value: 0
          inSlope: 0
          outSlope: 0
          tangentMode: 0
          weightedMode: 0
          inWeight: 0.33333334
          outWeight: 0.33333334
        m_PreInfinity: 2
        m_PostInfinity: 2
        m_RotationOrder: 4
    startRotationY:
      serializedVersion: 2
      minMaxState: 0
      scalar: 0
      minScalar: 0
      maxCurve:
        serializedVersion: 2
        m_Curve:
        - serializedVersion: 3
          time: 0
          value: 0
          inSlope: 0
          outSlope: 0
          tangentMode: 0
          weightedMode: 0
          inWeight: 0.33333334
          outWeight: 0.33333334
        - serializedVersion: 3
          time: 1
          value: 0
          inSlope: 0
          outSlope: 0
          tangentMode: 0
          weightedMode: 0
          inWeight: 0.33333334
          outWeight: 0.33333334
        m_PreInfinity: 2
        m_PostInfinity: 2
        m_RotationOrder: 4
      minCurve:
        serializedVersion: 2
        m_Curve:
        - serializedVersion: 3
          time: 0
          value: 0
          inSlope: 0
          outSlope: 0
          tangentMode: 0
          weightedMode: 0
          inWeight: 0.33333334
          outWeight: 0.33333334
        - serializedVersion: 3
          time: 1
          value: 0
          inSlope: 0
          outSlope: 0
          tangentMode: 0
          weightedMode: 0
          inWeight: 0.33333334
          outWeight: 0.33333334
        m_PreInfinity: 2
        m_PostInfinity: 2
        m_RotationOrder: 4
    startRotation:
      serializedVersion: 2
      minMaxState: 0
      scalar: 0
      minScalar: 0
      maxCurve:
        serializedVersion: 2
        m_Curve:
        - serializedVersion: 3
          time: 0
          value: 0
          inSlope: 0
          outSlope: 0
          tangentMode: 0
          weightedMode: 0
          inWeight: 0.33333334
          outWeight: 0.33333334
        - serializedVersion: 3
          time: 1
          value: 0
          inSlope: 0
          outSlope: 0
          tangentMode: 0
          weightedMode: 0
          inWeight: 0.33333334
          outWeight: 0.33333334
        m_PreInfinity: 2
        m_PostInfinity: 2
        m_RotationOrder: 4
      minCurve:
        serializedVersion: 2
        m_Curve:
        - serializedVersion: 3
          time: 0
          value: 0
          inSlope: 0
          outSlope: 0
          tangentMode: 0
          weightedMode: 0
          inWeight: 0.33333334
          outWeight: 0.33333334
        - serializedVersion: 3
          time: 1
          value: 0
          inSlope: 0
          outSlope: 0
          tangentMode: 0
          weightedMode: 0
          inWeight: 0.33333334
          outWeight: 0.33333334
        m_PreInfinity: 2
        m_PostInfinity: 2
        m_RotationOrder: 4
    randomizeRotationDirection: 0
    maxNumParticles: 1000
    size3D: 0
    rotation3D: 0
    gravityModifier:
      serializedVersion: 2
      minMaxState: 0
      scalar: 0
      minScalar: 0
      maxCurve:
        serializedVersion: 2
        m_Curve:
        - serializedVersion: 3
          time: 0
          value: 0
          inSlope: 0
          outSlope: 0
          tangentMode: 0
          weightedMode: 0
          inWeight: 0.33333334
          outWeight: 0.33333334
        - serializedVersion: 3
          time: 1
          value: 0
          inSlope: 0
          outSlope: 0
          tangentMode: 0
          weightedMode: 0
          inWeight: 0.33333334
          outWeight: 0.33333334
        m_PreInfinity: 2
        m_PostInfinity: 2
        m_RotationOrder: 4
      minCurve:
        serializedVersion: 2
        m_Curve:
        - serializedVersion: 3
          time: 0
          value: 0
          inSlope: 0
          outSlope: 0
          tangentMode: 0
          weightedMode: 0
          inWeight: 0.33333334
          outWeight: 0.33333334
        - serializedVersion: 3
          time: 1
          value: 0
          inSlope: 0
          outSlope: 0
          tangentMode: 0
          weightedMode: 0
          inWeight: 0.33333334
          outWeight: 0.33333334
        m_PreInfinity: 2
        m_PostInfinity: 2
        m_RotationOrder: 4
  ShapeModule:
    serializedVersion: 6
    enabled: 1
    type: 5
    angle: 0
    length: 5
    boxThickness: {x: 0, y: 0, z: 0}
    radiusThickness: 0
    donutRadius: 0.2
    m_Position: {x: 0, y: 0, z: 0}
    m_Rotation: {x: 0, y: 0, z: 0}
    m_Scale: {x: 1, y: 1, z: 1}
    placementMode: 0
    m_MeshMaterialIndex: 0
    m_MeshNormalOffset: 0
    m_MeshSpawn:
      mode: 0
      spread: 0
      speed:
        serializedVersion: 2
        minMaxState: 0
        scalar: 1
        minScalar: 1
        maxCurve:
          serializedVersion: 2
          m_Curve:
          - serializedVersion: 3
            time: 0
            value: 1
            inSlope: 0
            outSlope: 0
            tangentMode: 0
            weightedMode: 0
            inWeight: 0.33333334
            outWeight: 0.33333334
          - serializedVersion: 3
            time: 1
            value: 1
            inSlope: 0
            outSlope: 0
            tangentMode: 0
            weightedMode: 0
            inWeight: 0.33333334
            outWeight: 0.33333334
          m_PreInfinity: 2
          m_PostInfinity: 2
          m_RotationOrder: 4
        minCurve:
          serializedVersion: 2
          m_Curve:
          - serializedVersion: 3
            time: 0
            value: 1
            inSlope: 0
            outSlope: 0
            tangentMode: 0
            weightedMode: 0
            inWeight: 0.33333334
            outWeight: 0.33333334
          - serializedVersion: 3
            time: 1
            value: 1
            inSlope: 0
            outSlope: 0
            tangentMode: 0
            weightedMode: 0
            inWeight: 0.33333334
            outWeight: 0.33333334
          m_PreInfinity: 2
          m_PostInfinity: 2
          m_RotationOrder: 4
    m_Mesh: {fileID: 0}
    m_MeshRenderer: {fileID: 0}
    m_SkinnedMeshRenderer: {fileID: 0}
    m_Sprite: {fileID: 0}
    m_SpriteRenderer: {fileID: 0}
    m_UseMeshMaterialIndex: 0
    m_UseMeshColors: 1
    alignToDirection: 0
    m_Texture: {fileID: 0}
    m_TextureClipChannel: 3
    m_TextureClipThreshold: 0
    m_TextureUVChannel: 0
    m_TextureColorAffectsParticles: 1
    m_TextureAlphaAffectsParticles: 1
    m_TextureBilinearFiltering: 0
    randomDirectionAmount: 0
    sphericalDirectionAmount: 0
    randomPositionAmount: 0
    radius:
      value: 0.0001
      mode: 0
      spread: 0
      speed:
        serializedVersion: 2
        minMaxState: 0
        scalar: 1
        minScalar: 1
        maxCurve:
          serializedVersion: 2
          m_Curve:
          - serializedVersion: 3
            time: 0
            value: 1
            inSlope: 0
            outSlope: 0
            tangentMode: 0
            weightedMode: 0
            inWeight: 0.33333334
            outWeight: 0.33333334
          - serializedVersion: 3
            time: 1
            value: 1
            inSlope: 0
            outSlope: 0
            tangentMode: 0
            weightedMode: 0
            inWeight: 0.33333334
            outWeight: 0.33333334
          m_PreInfinity: 2
          m_PostInfinity: 2
          m_RotationOrder: 4
        minCurve:
          serializedVersion: 2
          m_Curve:
          - serializedVersion: 3
            time: 0
            value: 1
            inSlope: 0
            outSlope: 0
            tangentMode: 0
            weightedMode: 0
            inWeight: 0.33333334
            outWeight: 0.33333334
          - serializedVersion: 3
            time: 1
            value: 1
            inSlope: 0
            outSlope: 0
            tangentMode: 0
            weightedMode: 0
            inWeight: 0.33333334
            outWeight: 0.33333334
          m_PreInfinity: 2
          m_PostInfinity: 2
          m_RotationOrder: 4
    arc:
      value: 360
      mode: 0
      spread: 0
      speed:
        serializedVersion: 2
        minMaxState: 0
        scalar: 1
        minScalar: 1
        maxCurve:
          serializedVersion: 2
          m_Curve:
          - serializedVersion: 3
            time: 0
            value: 1
            inSlope: 0
            outSlope: 0
            tangentMode: 0
            weightedMode: 0
            inWeight: 0.33333334
            outWeight: 0.33333334
          - serializedVersion: 3
            time: 1
            value: 1
            inSlope: 0
            outSlope: 0
            tangentMode: 0
            weightedMode: 0
            inWeight: 0.33333334
            outWeight: 0.33333334
          m_PreInfinity: 2
          m_PostInfinity: 2
          m_RotationOrder: 4
        minCurve:
          serializedVersion: 2
          m_Curve:
          - serializedVersion: 3
            time: 0
            value: 1
            inSlope: 0
            outSlope: 0
            tangentMode: 0
            weightedMode: 0
            inWeight: 0.33333334
            outWeight: 0.33333334
          - serializedVersion: 3
            time: 1
            value: 1
            inSlope: 0
            outSlope: 0
            tangentMode: 0
            weightedMode: 0
            inWeight: 0.33333334
            outWeight: 0.33333334
          m_PreInfinity: 2
          m_PostInfinity: 2
          m_RotationOrder: 4
  EmissionModule:
    enabled: 1
    serializedVersion: 4
    rateOverTime:
      serializedVersion: 2
      minMaxState: 0
      scalar: 0
      minScalar: 10
      maxCurve:
        serializedVersion: 2
        m_Curve:
        - serializedVersion: 3
          time: 0
          value: 1
          inSlope: 0
          outSlope: 0
          tangentMode: 0
          weightedMode: 0
          inWeight: 0.33333334
          outWeight: 0.33333334
        - serializedVersion: 3
          time: 1
          value: 1
          inSlope: 0
          outSlope: 0
          tangentMode: 0
          weightedMode: 0
          inWeight: 0.33333334
          outWeight: 0.33333334
        m_PreInfinity: 2
        m_PostInfinity: 2
        m_RotationOrder: 4
      minCurve:
        serializedVersion: 2
        m_Curve:
        - serializedVersion: 3
          time: 0
          value: 1
          inSlope: 0
          outSlope: 0
          tangentMode: 0
          weightedMode: 0
          inWeight: 0.33333334
          outWeight: 0.33333334
        - serializedVersion: 3
          time: 1
          value: 1
          inSlope: 0
          outSlope: 0
          tangentMode: 0
          weightedMode: 0
          inWeight: 0.33333334
          outWeight: 0.33333334
        m_PreInfinity: 2
        m_PostInfinity: 2
        m_RotationOrder: 4
    rateOverDistance:
      serializedVersion: 2
      minMaxState: 0
      scalar: 0
      minScalar: 0
      maxCurve:
        serializedVersion: 2
        m_Curve:
        - serializedVersion: 3
          time: 0
          value: 0
          inSlope: 0
          outSlope: 0
          tangentMode: 0
          weightedMode: 0
          inWeight: 0.33333334
          outWeight: 0.33333334
        - serializedVersion: 3
          time: 1
          value: 0
          inSlope: 0
          outSlope: 0
          tangentMode: 0
          weightedMode: 0
          inWeight: 0.33333334
          outWeight: 0.33333334
        m_PreInfinity: 2
        m_PostInfinity: 2
        m_RotationOrder: 4
      minCurve:
        serializedVersion: 2
        m_Curve:
        - serializedVersion: 3
          time: 0
          value: 0
          inSlope: 0
          outSlope: 0
          tangentMode: 0
          weightedMode: 0
          inWeight: 0.33333334
          outWeight: 0.33333334
        - serializedVersion: 3
          time: 1
          value: 0
          inSlope: 0
          outSlope: 0
          tangentMode: 0
          weightedMode: 0
          inWeight: 0.33333334
          outWeight: 0.33333334
        m_PreInfinity: 2
        m_PostInfinity: 2
        m_RotationOrder: 4
    m_BurstCount: 1
    m_Bursts:
    - serializedVersion: 2
      time: 0
      countCurve:
        serializedVersion: 2
        minMaxState: 0
        scalar: 10
        minScalar: 30
        maxCurve:
          serializedVersion: 2
          m_Curve:
          - serializedVersion: 3
            time: 0
            value: 1
            inSlope: 0
            outSlope: 0
            tangentMode: 0
            weightedMode: 0
            inWeight: 0
            outWeight: 0
          - serializedVersion: 3
            time: 1
            value: 1
            inSlope: 0
            outSlope: 0
            tangentMode: 0
            weightedMode: 0
            inWeight: 0
            outWeight: 0
          m_PreInfinity: 2
          m_PostInfinity: 2
          m_RotationOrder: 4
        minCurve:
          serializedVersion: 2
          m_Curve:
          - serializedVersion: 3
            time: 0
            value: 1
            inSlope: 0
            outSlope: 0
            tangentMode: 0
            weightedMode: 0
            inWeight: 0
            outWeight: 0
          - serializedVersion: 3
            time: 1
            value: 1
            inSlope: 0
            outSlope: 0
            tangentMode: 0
            weightedMode: 0
            inWeight: 0
            outWeight: 0
          m_PreInfinity: 2
          m_PostInfinity: 2
          m_RotationOrder: 4
      cycleCount: 1
      repeatInterval: 0.2
      probability: 1
  SizeModule:
    enabled: 0
    curve:
      serializedVersion: 2
      minMaxState: 1
      scalar: 1
      minScalar: 1
      maxCurve:
        serializedVersion: 2
        m_Curve:
        - serializedVersion: 3
          time: 0
          value: 0
          inSlope: 0
          outSlope: 1
          tangentMode: 0
          weightedMode: 0
          inWeight: 0.33333334
          outWeight: 0.33333334
        - serializedVersion: 3
          time: 1
          value: 1
          inSlope: 1
          outSlope: 0
          tangentMode: 0
          weightedMode: 0
          inWeight: 0.33333334
          outWeight: 0.33333334
        m_PreInfinity: 2
        m_PostInfinity: 2
        m_RotationOrder: 4
      minCurve:
        serializedVersion: 2
        m_Curve:
        - serializedVersion: 3
          time: 0
          value: 1
          inSlope: 0
          outSlope: 0
          tangentMode: 0
          weightedMode: 0
          inWeight: 0.33333334
          outWeight: 0.33333334
        - serializedVersion: 3
          time: 1
          value: 1
          inSlope: 0
          outSlope: 0
          tangentMode: 0
          weightedMode: 0
          inWeight: 0.33333334
          outWeight: 0.33333334
        m_PreInfinity: 2
        m_PostInfinity: 2
        m_RotationOrder: 4
    y:
      serializedVersion: 2
      minMaxState: 1
      scalar: 1
      minScalar: 1
      maxCurve:
        serializedVersion: 2
        m_Curve:
        - serializedVersion: 3
          time: 0
          value: 0
          inSlope: 0
          outSlope: 1
          tangentMode: 0
          weightedMode: 0
          inWeight: 0.33333334
          outWeight: 0.33333334
        - serializedVersion: 3
          time: 1
          value: 1
          inSlope: 1
          outSlope: 0
          tangentMode: 0
          weightedMode: 0
          inWeight: 0.33333334
          outWeight: 0.33333334
        m_PreInfinity: 2
        m_PostInfinity: 2
        m_RotationOrder: 4
      minCurve:
        serializedVersion: 2
        m_Curve:
        - serializedVersion: 3
          time: 0
          value: 1
          inSlope: 0
          outSlope: 0
          tangentMode: 0
          weightedMode: 0
          inWeight: 0.33333334
          outWeight: 0.33333334
        - serializedVersion: 3
          time: 1
          value: 1
          inSlope: 0
          outSlope: 0
          tangentMode: 0
          weightedMode: 0
          inWeight: 0.33333334
          outWeight: 0.33333334
        m_PreInfinity: 2
        m_PostInfinity: 2
        m_RotationOrder: 4
    z:
      serializedVersion: 2
      minMaxState: 1
      scalar: 1
      minScalar: 1
      maxCurve:
        serializedVersion: 2
        m_Curve:
        - serializedVersion: 3
          time: 0
          value: 0
          inSlope: 0
          outSlope: 1
          tangentMode: 0
          weightedMode: 0
          inWeight: 0.33333334
          outWeight: 0.33333334
        - serializedVersion: 3
          time: 1
          value: 1
          inSlope: 1
          outSlope: 0
          tangentMode: 0
          weightedMode: 0
          inWeight: 0.33333334
          outWeight: 0.33333334
        m_PreInfinity: 2
        m_PostInfinity: 2
        m_RotationOrder: 4
      minCurve:
        serializedVersion: 2
        m_Curve:
        - serializedVersion: 3
          time: 0
          value: 1
          inSlope: 0
          outSlope: 0
          tangentMode: 0
          weightedMode: 0
          inWeight: 0.33333334
          outWeight: 0.33333334
        - serializedVersion: 3
          time: 1
          value: 1
          inSlope: 0
          outSlope: 0
          tangentMode: 0
          weightedMode: 0
          inWeight: 0.33333334
          outWeight: 0.33333334
        m_PreInfinity: 2
        m_PostInfinity: 2
        m_RotationOrder: 4
    separateAxes: 0
  RotationModule:
    enabled: 0
    x:
      serializedVersion: 2
      minMaxState: 0
      scalar: 0
      minScalar: 0
      maxCurve:
        serializedVersion: 2
        m_Curve:
        - serializedVersion: 3
          time: 0
          value: 0
          inSlope: 0
          outSlope: 0
          tangentMode: 0
          weightedMode: 0
          inWeight: 0.33333334
          outWeight: 0.33333334
        - serializedVersion: 3
          time: 1
          value: 0
          inSlope: 0
          outSlope: 0
          tangentMode: 0
          weightedMode: 0
          inWeight: 0.33333334
          outWeight: 0.33333334
        m_PreInfinity: 2
        m_PostInfinity: 2
        m_RotationOrder: 4
      minCurve:
        serializedVersion: 2
        m_Curve:
        - serializedVersion: 3
          time: 0
          value: 0
          inSlope: 0
          outSlope: 0
          tangentMode: 0
          weightedMode: 0
          inWeight: 0.33333334
          outWeight: 0.33333334
        - serializedVersion: 3
          time: 1
          value: 0
          inSlope: 0
          outSlope: 0
          tangentMode: 0
          weightedMode: 0
          inWeight: 0.33333334
          outWeight: 0.33333334
        m_PreInfinity: 2
        m_PostInfinity: 2
        m_RotationOrder: 4
    y:
      serializedVersion: 2
      minMaxState: 0
      scalar: 0
      minScalar: 0
      maxCurve:
        serializedVersion: 2
        m_Curve:
        - serializedVersion: 3
          time: 0
          value: 0
          inSlope: 0
          outSlope: 0
          tangentMode: 0
          weightedMode: 0
          inWeight: 0.33333334
          outWeight: 0.33333334
        - serializedVersion: 3
          time: 1
          value: 0
          inSlope: 0
          outSlope: 0
          tangentMode: 0
          weightedMode: 0
          inWeight: 0.33333334
          outWeight: 0.33333334
        m_PreInfinity: 2
        m_PostInfinity: 2
        m_RotationOrder: 4
      minCurve:
        serializedVersion: 2
        m_Curve:
        - serializedVersion: 3
          time: 0
          value: 0
          inSlope: 0
          outSlope: 0
          tangentMode: 0
          weightedMode: 0
          inWeight: 0.33333334
          outWeight: 0.33333334
        - serializedVersion: 3
          time: 1
          value: 0
          inSlope: 0
          outSlope: 0
          tangentMode: 0
          weightedMode: 0
          inWeight: 0.33333334
          outWeight: 0.33333334
        m_PreInfinity: 2
        m_PostInfinity: 2
        m_RotationOrder: 4
    curve:
      serializedVersion: 2
      minMaxState: 0
      scalar: 0.7853982
      minScalar: 0.7853982
      maxCurve:
        serializedVersion: 2
        m_Curve:
        - serializedVersion: 3
          time: 0
          value: 1
          inSlope: 0
          outSlope: 0
          tangentMode: 0
          weightedMode: 0
          inWeight: 0.33333334
          outWeight: 0.33333334
        - serializedVersion: 3
          time: 1
          value: 1
          inSlope: 0
          outSlope: 0
          tangentMode: 0
          weightedMode: 0
          inWeight: 0.33333334
          outWeight: 0.33333334
        m_PreInfinity: 2
        m_PostInfinity: 2
        m_RotationOrder: 4
      minCurve:
        serializedVersion: 2
        m_Curve:
        - serializedVersion: 3
          time: 0
          value: 1
          inSlope: 0
          outSlope: 0
          tangentMode: 0
          weightedMode: 0
          inWeight: 0.33333334
          outWeight: 0.33333334
        - serializedVersion: 3
          time: 1
          value: 1
          inSlope: 0
          outSlope: 0
          tangentMode: 0
          weightedMode: 0
          inWeight: 0.33333334
          outWeight: 0.33333334
        m_PreInfinity: 2
        m_PostInfinity: 2
        m_RotationOrder: 4
    separateAxes: 0
  ColorModule:
    enabled: 0
    gradient:
      serializedVersion: 2
      minMaxState: 1
      minColor: {r: 1, g: 1, b: 1, a: 1}
      maxColor: {r: 1, g: 1, b: 1, a: 1}
      maxGradient:
        serializedVersion: 2
        key0: {r: 1, g: 1, b: 1, a: 1}
        key1: {r: 1, g: 1, b: 1, a: 1}
        key2: {r: 0, g: 0, b: 0, a: 0}
        key3: {r: 0, g: 0, b: 0, a: 0}
        key4: {r: 0, g: 0, b: 0, a: 0}
        key5: {r: 0, g: 0, b: 0, a: 0}
        key6: {r: 0, g: 0, b: 0, a: 0}
        key7: {r: 0, g: 0, b: 0, a: 0}
        ctime0: 0
        ctime1: 65535
        ctime2: 0
        ctime3: 0
        ctime4: 0
        ctime5: 0
        ctime6: 0
        ctime7: 0
        atime0: 0
        atime1: 65535
        atime2: 0
        atime3: 0
        atime4: 0
        atime5: 0
        atime6: 0
        atime7: 0
        m_Mode: 0
        m_NumColorKeys: 2
        m_NumAlphaKeys: 2
      minGradient:
        serializedVersion: 2
        key0: {r: 1, g: 1, b: 1, a: 1}
        key1: {r: 1, g: 1, b: 1, a: 1}
        key2: {r: 0, g: 0, b: 0, a: 0}
        key3: {r: 0, g: 0, b: 0, a: 0}
        key4: {r: 0, g: 0, b: 0, a: 0}
        key5: {r: 0, g: 0, b: 0, a: 0}
        key6: {r: 0, g: 0, b: 0, a: 0}
        key7: {r: 0, g: 0, b: 0, a: 0}
        ctime0: 0
        ctime1: 65535
        ctime2: 0
        ctime3: 0
        ctime4: 0
        ctime5: 0
        ctime6: 0
        ctime7: 0
        atime0: 0
        atime1: 65535
        atime2: 0
        atime3: 0
        atime4: 0
        atime5: 0
        atime6: 0
        atime7: 0
        m_Mode: 0
        m_NumColorKeys: 2
        m_NumAlphaKeys: 2
  UVModule:
    serializedVersion: 2
    enabled: 0
    mode: 0
    timeMode: 0
    fps: 30
    frameOverTime:
      serializedVersion: 2
      minMaxState: 1
      scalar: 0.9999
      minScalar: 0.9999
      maxCurve:
        serializedVersion: 2
        m_Curve:
        - serializedVersion: 3
          time: 0
          value: 0
          inSlope: 0
          outSlope: 1
          tangentMode: 0
          weightedMode: 0
          inWeight: 0.33333334
          outWeight: 0.33333334
        - serializedVersion: 3
          time: 1
          value: 1
          inSlope: 1
          outSlope: 0
          tangentMode: 0
          weightedMode: 0
          inWeight: 0.33333334
          outWeight: 0.33333334
        m_PreInfinity: 2
        m_PostInfinity: 2
        m_RotationOrder: 4
      minCurve:
        serializedVersion: 2
        m_Curve:
        - serializedVersion: 3
          time: 0
          value: 1
          inSlope: 0
          outSlope: 0
          tangentMode: 0
          weightedMode: 0
          inWeight: 0.33333334
          outWeight: 0.33333334
        - serializedVersion: 3
          time: 1
          value: 1
          inSlope: 0
          outSlope: 0
          tangentMode: 0
          weightedMode: 0
          inWeight: 0.33333334
          outWeight: 0.33333334
        m_PreInfinity: 2
        m_PostInfinity: 2
        m_RotationOrder: 4
    startFrame:
      serializedVersion: 2
      minMaxState: 0
      scalar: 0
      minScalar: 0
      maxCurve:
        serializedVersion: 2
        m_Curve:
        - serializedVersion: 3
          time: 0
          value: 0
          inSlope: 0
          outSlope: 0
          tangentMode: 0
          weightedMode: 0
          inWeight: 0.33333334
          outWeight: 0.33333334
        - serializedVersion: 3
          time: 1
          value: 0
          inSlope: 0
          outSlope: 0
          tangentMode: 0
          weightedMode: 0
          inWeight: 0.33333334
          outWeight: 0.33333334
        m_PreInfinity: 2
        m_PostInfinity: 2
        m_RotationOrder: 4
      minCurve:
        serializedVersion: 2
        m_Curve:
        - serializedVersion: 3
          time: 0
          value: 0
          inSlope: 0
          outSlope: 0
          tangentMode: 0
          weightedMode: 0
          inWeight: 0.33333334
          outWeight: 0.33333334
        - serializedVersion: 3
          time: 1
          value: 0
          inSlope: 0
          outSlope: 0
          tangentMode: 0
          weightedMode: 0
          inWeight: 0.33333334
          outWeight: 0.33333334
        m_PreInfinity: 2
        m_PostInfinity: 2
        m_RotationOrder: 4
    speedRange: {x: 0, y: 1}
    tilesX: 1
    tilesY: 1
    animationType: 0
    rowIndex: 0
    cycles: 1
    uvChannelMask: -1
    rowMode: 1
    sprites:
    - sprite: {fileID: 0}
    flipU: 0
    flipV: 0
  VelocityModule:
    enabled: 0
    x:
      serializedVersion: 2
      minMaxState: 0
      scalar: 0
      minScalar: 0
      maxCurve:
        serializedVersion: 2
        m_Curve:
        - serializedVersion: 3
          time: 0
          value: 0
          inSlope: 0
          outSlope: 0
          tangentMode: 0
          weightedMode: 0
          inWeight: 0.33333334
          outWeight: 0.33333334
        - serializedVersion: 3
          time: 1
          value: 0
          inSlope: 0
          outSlope: 0
          tangentMode: 0
          weightedMode: 0
          inWeight: 0.33333334
          outWeight: 0.33333334
        m_PreInfinity: 2
        m_PostInfinity: 2
        m_RotationOrder: 4
      minCurve:
        serializedVersion: 2
        m_Curve:
        - serializedVersion: 3
          time: 0
          value: 0
          inSlope: 0
          outSlope: 0
          tangentMode: 0
          weightedMode: 0
          inWeight: 0.33333334
          outWeight: 0.33333334
        - serializedVersion: 3
          time: 1
          value: 0
          inSlope: 0
          outSlope: 0
          tangentMode: 0
          weightedMode: 0
          inWeight: 0.33333334
          outWeight: 0.33333334
        m_PreInfinity: 2
        m_PostInfinity: 2
        m_RotationOrder: 4
    y:
      serializedVersion: 2
      minMaxState: 0
      scalar: 0
      minScalar: 0
      maxCurve:
        serializedVersion: 2
        m_Curve:
        - serializedVersion: 3
          time: 0
          value: 0
          inSlope: 0
          outSlope: 0
          tangentMode: 0
          weightedMode: 0
          inWeight: 0.33333334
          outWeight: 0.33333334
        - serializedVersion: 3
          time: 1
          value: 0
          inSlope: 0
          outSlope: 0
          tangentMode: 0
          weightedMode: 0
          inWeight: 0.33333334
          outWeight: 0.33333334
        m_PreInfinity: 2
        m_PostInfinity: 2
        m_RotationOrder: 4
      minCurve:
        serializedVersion: 2
        m_Curve:
        - serializedVersion: 3
          time: 0
          value: 0
          inSlope: 0
          outSlope: 0
          tangentMode: 0
          weightedMode: 0
          inWeight: 0.33333334
          outWeight: 0.33333334
        - serializedVersion: 3
          time: 1
          value: 0
          inSlope: 0
          outSlope: 0
          tangentMode: 0
          weightedMode: 0
          inWeight: 0.33333334
          outWeight: 0.33333334
        m_PreInfinity: 2
        m_PostInfinity: 2
        m_RotationOrder: 4
    z:
      serializedVersion: 2
      minMaxState: 0
      scalar: 0
      minScalar: 0
      maxCurve:
        serializedVersion: 2
        m_Curve:
        - serializedVersion: 3
          time: 0
          value: 0
          inSlope: 0
          outSlope: 0
          tangentMode: 0
          weightedMode: 0
          inWeight: 0.33333334
          outWeight: 0.33333334
        - serializedVersion: 3
          time: 1
          value: 0
          inSlope: 0
          outSlope: 0
          tangentMode: 0
          weightedMode: 0
          inWeight: 0.33333334
          outWeight: 0.33333334
        m_PreInfinity: 2
        m_PostInfinity: 2
        m_RotationOrder: 4
      minCurve:
        serializedVersion: 2
        m_Curve:
        - serializedVersion: 3
          time: 0
          value: 0
          inSlope: 0
          outSlope: 0
          tangentMode: 0
          weightedMode: 0
          inWeight: 0.33333334
          outWeight: 0.33333334
        - serializedVersion: 3
          time: 1
          value: 0
          inSlope: 0
          outSlope: 0
          tangentMode: 0
          weightedMode: 0
          inWeight: 0.33333334
          outWeight: 0.33333334
        m_PreInfinity: 2
        m_PostInfinity: 2
        m_RotationOrder: 4
    orbitalX:
      serializedVersion: 2
      minMaxState: 0
      scalar: 0
      minScalar: 0
      maxCurve:
        serializedVersion: 2
        m_Curve:
        - serializedVersion: 3
          time: 0
          value: 0
          inSlope: 0
          outSlope: 0
          tangentMode: 0
          weightedMode: 0
          inWeight: 0.33333334
          outWeight: 0.33333334
        - serializedVersion: 3
          time: 1
          value: 0
          inSlope: 0
          outSlope: 0
          tangentMode: 0
          weightedMode: 0
          inWeight: 0.33333334
          outWeight: 0.33333334
        m_PreInfinity: 2
        m_PostInfinity: 2
        m_RotationOrder: 4
      minCurve:
        serializedVersion: 2
        m_Curve:
        - serializedVersion: 3
          time: 0
          value: 0
          inSlope: 0
          outSlope: 0
          tangentMode: 0
          weightedMode: 0
          inWeight: 0.33333334
          outWeight: 0.33333334
        - serializedVersion: 3
          time: 1
          value: 0
          inSlope: 0
          outSlope: 0
          tangentMode: 0
          weightedMode: 0
          inWeight: 0.33333334
          outWeight: 0.33333334
        m_PreInfinity: 2
        m_PostInfinity: 2
        m_RotationOrder: 4
    orbitalY:
      serializedVersion: 2
      minMaxState: 0
      scalar: 0
      minScalar: 0
      maxCurve:
        serializedVersion: 2
        m_Curve:
        - serializedVersion: 3
          time: 0
          value: 0
          inSlope: 0
          outSlope: 0
          tangentMode: 0
          weightedMode: 0
          inWeight: 0.33333334
          outWeight: 0.33333334
        - serializedVersion: 3
          time: 1
          value: 0
          inSlope: 0
          outSlope: 0
          tangentMode: 0
          weightedMode: 0
          inWeight: 0.33333334
          outWeight: 0.33333334
        m_PreInfinity: 2
        m_PostInfinity: 2
        m_RotationOrder: 4
      minCurve:
        serializedVersion: 2
        m_Curve:
        - serializedVersion: 3
          time: 0
          value: 0
          inSlope: 0
          outSlope: 0
          tangentMode: 0
          weightedMode: 0
          inWeight: 0.33333334
          outWeight: 0.33333334
        - serializedVersion: 3
          time: 1
          value: 0
          inSlope: 0
          outSlope: 0
          tangentMode: 0
          weightedMode: 0
          inWeight: 0.33333334
          outWeight: 0.33333334
        m_PreInfinity: 2
        m_PostInfinity: 2
        m_RotationOrder: 4
    orbitalZ:
      serializedVersion: 2
      minMaxState: 0
      scalar: 0
      minScalar: 0
      maxCurve:
        serializedVersion: 2
        m_Curve:
        - serializedVersion: 3
          time: 0
          value: 0
          inSlope: 0
          outSlope: 0
          tangentMode: 0
          weightedMode: 0
          inWeight: 0.33333334
          outWeight: 0.33333334
        - serializedVersion: 3
          time: 1
          value: 0
          inSlope: 0
          outSlope: 0
          tangentMode: 0
          weightedMode: 0
          inWeight: 0.33333334
          outWeight: 0.33333334
        m_PreInfinity: 2
        m_PostInfinity: 2
        m_RotationOrder: 4
      minCurve:
        serializedVersion: 2
        m_Curve:
        - serializedVersion: 3
          time: 0
          value: 0
          inSlope: 0
          outSlope: 0
          tangentMode: 0
          weightedMode: 0
          inWeight: 0.33333334
          outWeight: 0.33333334
        - serializedVersion: 3
          time: 1
          value: 0
          inSlope: 0
          outSlope: 0
          tangentMode: 0
          weightedMode: 0
          inWeight: 0.33333334
          outWeight: 0.33333334
        m_PreInfinity: 2
        m_PostInfinity: 2
        m_RotationOrder: 4
    orbitalOffsetX:
      serializedVersion: 2
      minMaxState: 0
      scalar: 0
      minScalar: 0
      maxCurve:
        serializedVersion: 2
        m_Curve:
        - serializedVersion: 3
          time: 0
          value: 0
          inSlope: 0
          outSlope: 0
          tangentMode: 0
          weightedMode: 0
          inWeight: 0.33333334
          outWeight: 0.33333334
        - serializedVersion: 3
          time: 1
          value: 0
          inSlope: 0
          outSlope: 0
          tangentMode: 0
          weightedMode: 0
          inWeight: 0.33333334
          outWeight: 0.33333334
        m_PreInfinity: 2
        m_PostInfinity: 2
        m_RotationOrder: 4
      minCurve:
        serializedVersion: 2
        m_Curve:
        - serializedVersion: 3
          time: 0
          value: 0
          inSlope: 0
          outSlope: 0
          tangentMode: 0
          weightedMode: 0
          inWeight: 0.33333334
          outWeight: 0.33333334
        - serializedVersion: 3
          time: 1
          value: 0
          inSlope: 0
          outSlope: 0
          tangentMode: 0
          weightedMode: 0
          inWeight: 0.33333334
          outWeight: 0.33333334
        m_PreInfinity: 2
        m_PostInfinity: 2
        m_RotationOrder: 4
    orbitalOffsetY:
      serializedVersion: 2
      minMaxState: 0
      scalar: 0
      minScalar: 0
      maxCurve:
        serializedVersion: 2
        m_Curve:
        - serializedVersion: 3
          time: 0
          value: 0
          inSlope: 0
          outSlope: 0
          tangentMode: 0
          weightedMode: 0
          inWeight: 0.33333334
          outWeight: 0.33333334
        - serializedVersion: 3
          time: 1
          value: 0
          inSlope: 0
          outSlope: 0
          tangentMode: 0
          weightedMode: 0
          inWeight: 0.33333334
          outWeight: 0.33333334
        m_PreInfinity: 2
        m_PostInfinity: 2
        m_RotationOrder: 4
      minCurve:
        serializedVersion: 2
        m_Curve:
        - serializedVersion: 3
          time: 0
          value: 0
          inSlope: 0
          outSlope: 0
          tangentMode: 0
          weightedMode: 0
          inWeight: 0.33333334
          outWeight: 0.33333334
        - serializedVersion: 3
          time: 1
          value: 0
          inSlope: 0
          outSlope: 0
          tangentMode: 0
          weightedMode: 0
          inWeight: 0.33333334
          outWeight: 0.33333334
        m_PreInfinity: 2
        m_PostInfinity: 2
        m_RotationOrder: 4
    orbitalOffsetZ:
      serializedVersion: 2
      minMaxState: 0
      scalar: 0
      minScalar: 0
      maxCurve:
        serializedVersion: 2
        m_Curve:
        - serializedVersion: 3
          time: 0
          value: 0
          inSlope: 0
          outSlope: 0
          tangentMode: 0
          weightedMode: 0
          inWeight: 0.33333334
          outWeight: 0.33333334
        - serializedVersion: 3
          time: 1
          value: 0
          inSlope: 0
          outSlope: 0
          tangentMode: 0
          weightedMode: 0
          inWeight: 0.33333334
          outWeight: 0.33333334
        m_PreInfinity: 2
        m_PostInfinity: 2
        m_RotationOrder: 4
      minCurve:
        serializedVersion: 2
        m_Curve:
        - serializedVersion: 3
          time: 0
          value: 0
          inSlope: 0
          outSlope: 0
          tangentMode: 0
          weightedMode: 0
          inWeight: 0.33333334
          outWeight: 0.33333334
        - serializedVersion: 3
          time: 1
          value: 0
          inSlope: 0
          outSlope: 0
          tangentMode: 0
          weightedMode: 0
          inWeight: 0.33333334
          outWeight: 0.33333334
        m_PreInfinity: 2
        m_PostInfinity: 2
        m_RotationOrder: 4
    radial:
      serializedVersion: 2
      minMaxState: 0
      scalar: 0
      minScalar: 0
      maxCurve:
        serializedVersion: 2
        m_Curve:
        - serializedVersion: 3
          time: 0
          value: 0
          inSlope: 0
          outSlope: 0
          tangentMode: 0
          weightedMode: 0
          inWeight: 0.33333334
          outWeight: 0.33333334
        - serializedVersion: 3
          time: 1
          value: 0
          inSlope: 0
          outSlope: 0
          tangentMode: 0
          weightedMode: 0
          inWeight: 0.33333334
          outWeight: 0.33333334
        m_PreInfinity: 2
        m_PostInfinity: 2
        m_RotationOrder: 4
      minCurve:
        serializedVersion: 2
        m_Curve:
        - serializedVersion: 3
          time: 0
          value: 0
          inSlope: 0
          outSlope: 0
          tangentMode: 0
          weightedMode: 0
          inWeight: 0.33333334
          outWeight: 0.33333334
        - serializedVersion: 3
          time: 1
          value: 0
          inSlope: 0
          outSlope: 0
          tangentMode: 0
          weightedMode: 0
          inWeight: 0.33333334
          outWeight: 0.33333334
        m_PreInfinity: 2
        m_PostInfinity: 2
        m_RotationOrder: 4
    speedModifier:
      serializedVersion: 2
      minMaxState: 0
      scalar: 1
      minScalar: 1
      maxCurve:
        serializedVersion: 2
        m_Curve:
        - serializedVersion: 3
          time: 0
          value: 1
          inSlope: 0
          outSlope: 0
          tangentMode: 0
          weightedMode: 0
          inWeight: 0.33333334
          outWeight: 0.33333334
        - serializedVersion: 3
          time: 1
          value: 1
          inSlope: 0
          outSlope: 0
          tangentMode: 0
          weightedMode: 0
          inWeight: 0.33333334
          outWeight: 0.33333334
        m_PreInfinity: 2
        m_PostInfinity: 2
        m_RotationOrder: 4
      minCurve:
        serializedVersion: 2
        m_Curve:
        - serializedVersion: 3
          time: 0
          value: 1
          inSlope: 0
          outSlope: 0
          tangentMode: 0
          weightedMode: 0
          inWeight: 0.33333334
          outWeight: 0.33333334
        - serializedVersion: 3
          time: 1
          value: 1
          inSlope: 0
          outSlope: 0
          tangentMode: 0
          weightedMode: 0
          inWeight: 0.33333334
          outWeight: 0.33333334
        m_PreInfinity: 2
        m_PostInfinity: 2
        m_RotationOrder: 4
    inWorldSpace: 0
  InheritVelocityModule:
    enabled: 0
    m_Mode: 0
    m_Curve:
      serializedVersion: 2
      minMaxState: 0
      scalar: 0
      minScalar: 0
      maxCurve:
        serializedVersion: 2
        m_Curve:
        - serializedVersion: 3
          time: 0
          value: 0
          inSlope: 0
          outSlope: 0
          tangentMode: 0
          weightedMode: 0
          inWeight: 0.33333334
          outWeight: 0.33333334
        - serializedVersion: 3
          time: 1
          value: 0
          inSlope: 0
          outSlope: 0
          tangentMode: 0
          weightedMode: 0
          inWeight: 0.33333334
          outWeight: 0.33333334
        m_PreInfinity: 2
        m_PostInfinity: 2
        m_RotationOrder: 4
      minCurve:
        serializedVersion: 2
        m_Curve:
        - serializedVersion: 3
          time: 0
          value: 0
          inSlope: 0
          outSlope: 0
          tangentMode: 0
          weightedMode: 0
          inWeight: 0.33333334
          outWeight: 0.33333334
        - serializedVersion: 3
          time: 1
          value: 0
          inSlope: 0
          outSlope: 0
          tangentMode: 0
          weightedMode: 0
          inWeight: 0.33333334
          outWeight: 0.33333334
        m_PreInfinity: 2
        m_PostInfinity: 2
        m_RotationOrder: 4
  LifetimeByEmitterSpeedModule:
    enabled: 0
    m_Curve:
      serializedVersion: 2
      minMaxState: 1
      scalar: 1
      minScalar: 1
      maxCurve:
        serializedVersion: 2
        m_Curve:
        - serializedVersion: 3
          time: 0
          value: 1
          inSlope: 0
          outSlope: -0.8
          tangentMode: 0
          weightedMode: 0
          inWeight: 0.33333334
          outWeight: 0.33333334
        - serializedVersion: 3
          time: 1
          value: 0.2
          inSlope: -0.8
          outSlope: 0
          tangentMode: 0
          weightedMode: 0
          inWeight: 0.33333334
          outWeight: 0.33333334
        m_PreInfinity: 2
        m_PostInfinity: 2
        m_RotationOrder: 4
      minCurve:
        serializedVersion: 2
        m_Curve:
        - serializedVersion: 3
          time: 0
          value: 1
          inSlope: 0
          outSlope: 0
          tangentMode: 0
          weightedMode: 0
          inWeight: 0.33333334
          outWeight: 0.33333334
        - serializedVersion: 3
          time: 1
          value: 1
          inSlope: 0
          outSlope: 0
          tangentMode: 0
          weightedMode: 0
          inWeight: 0.33333334
          outWeight: 0.33333334
        m_PreInfinity: 2
        m_PostInfinity: 2
        m_RotationOrder: 4
    m_Range: {x: 0, y: 1}
  ForceModule:
    enabled: 0
    x:
      serializedVersion: 2
      minMaxState: 0
      scalar: 0
      minScalar: 0
      maxCurve:
        serializedVersion: 2
        m_Curve:
        - serializedVersion: 3
          time: 0
          value: 0
          inSlope: 0
          outSlope: 0
          tangentMode: 0
          weightedMode: 0
          inWeight: 0.33333334
          outWeight: 0.33333334
        - serializedVersion: 3
          time: 1
          value: 0
          inSlope: 0
          outSlope: 0
          tangentMode: 0
          weightedMode: 0
          inWeight: 0.33333334
          outWeight: 0.33333334
        m_PreInfinity: 2
        m_PostInfinity: 2
        m_RotationOrder: 4
      minCurve:
        serializedVersion: 2
        m_Curve:
        - serializedVersion: 3
          time: 0
          value: 0
          inSlope: 0
          outSlope: 0
          tangentMode: 0
          weightedMode: 0
          inWeight: 0.33333334
          outWeight: 0.33333334
        - serializedVersion: 3
          time: 1
          value: 0
          inSlope: 0
          outSlope: 0
          tangentMode: 0
          weightedMode: 0
          inWeight: 0.33333334
          outWeight: 0.33333334
        m_PreInfinity: 2
        m_PostInfinity: 2
        m_RotationOrder: 4
    y:
      serializedVersion: 2
      minMaxState: 0
      scalar: 0
      minScalar: 0
      maxCurve:
        serializedVersion: 2
        m_Curve:
        - serializedVersion: 3
          time: 0
          value: 0
          inSlope: 0
          outSlope: 0
          tangentMode: 0
          weightedMode: 0
          inWeight: 0.33333334
          outWeight: 0.33333334
        - serializedVersion: 3
          time: 1
          value: 0
          inSlope: 0
          outSlope: 0
          tangentMode: 0
          weightedMode: 0
          inWeight: 0.33333334
          outWeight: 0.33333334
        m_PreInfinity: 2
        m_PostInfinity: 2
        m_RotationOrder: 4
      minCurve:
        serializedVersion: 2
        m_Curve:
        - serializedVersion: 3
          time: 0
          value: 0
          inSlope: 0
          outSlope: 0
          tangentMode: 0
          weightedMode: 0
          inWeight: 0.33333334
          outWeight: 0.33333334
        - serializedVersion: 3
          time: 1
          value: 0
          inSlope: 0
          outSlope: 0
          tangentMode: 0
          weightedMode: 0
          inWeight: 0.33333334
          outWeight: 0.33333334
        m_PreInfinity: 2
        m_PostInfinity: 2
        m_RotationOrder: 4
    z:
      serializedVersion: 2
      minMaxState: 0
      scalar: 0
      minScalar: 0
      maxCurve:
        serializedVersion: 2
        m_Curve:
        - serializedVersion: 3
          time: 0
          value: 0
          inSlope: 0
          outSlope: 0
          tangentMode: 0
          weightedMode: 0
          inWeight: 0.33333334
          outWeight: 0.33333334
        - serializedVersion: 3
          time: 1
          value: 0
          inSlope: 0
          outSlope: 0
          tangentMode: 0
          weightedMode: 0
          inWeight: 0.33333334
          outWeight: 0.33333334
        m_PreInfinity: 2
        m_PostInfinity: 2
        m_RotationOrder: 4
      minCurve:
        serializedVersion: 2
        m_Curve:
        - serializedVersion: 3
          time: 0
          value: 0
          inSlope: 0
          outSlope: 0
          tangentMode: 0
          weightedMode: 0
          inWeight: 0.33333334
          outWeight: 0.33333334
        - serializedVersion: 3
          time: 1
          value: 0
          inSlope: 0
          outSlope: 0
          tangentMode: 0
          weightedMode: 0
          inWeight: 0.33333334
          outWeight: 0.33333334
        m_PreInfinity: 2
        m_PostInfinity: 2
        m_RotationOrder: 4
    inWorldSpace: 0
    randomizePerFrame: 0
  ExternalForcesModule:
    serializedVersion: 2
    enabled: 0
    multiplierCurve:
      serializedVersion: 2
      minMaxState: 0
      scalar: 1
      minScalar: 1
      maxCurve:
        serializedVersion: 2
        m_Curve:
        - serializedVersion: 3
          time: 0
          value: 1
          inSlope: 0
          outSlope: 0
          tangentMode: 0
          weightedMode: 0
          inWeight: 0.33333334
          outWeight: 0.33333334
        - serializedVersion: 3
          time: 1
          value: 1
          inSlope: 0
          outSlope: 0
          tangentMode: 0
          weightedMode: 0
          inWeight: 0.33333334
          outWeight: 0.33333334
        m_PreInfinity: 2
        m_PostInfinity: 2
        m_RotationOrder: 4
      minCurve:
        serializedVersion: 2
        m_Curve:
        - serializedVersion: 3
          time: 0
          value: 1
          inSlope: 0
          outSlope: 0
          tangentMode: 0
          weightedMode: 0
          inWeight: 0.33333334
          outWeight: 0.33333334
        - serializedVersion: 3
          time: 1
          value: 1
          inSlope: 0
          outSlope: 0
          tangentMode: 0
          weightedMode: 0
          inWeight: 0.33333334
          outWeight: 0.33333334
        m_PreInfinity: 2
        m_PostInfinity: 2
        m_RotationOrder: 4
    influenceFilter: 0
    influenceMask:
      serializedVersion: 2
      m_Bits: 4294967295
    influenceList: []
  ClampVelocityModule:
    enabled: 0
    x:
      serializedVersion: 2
      minMaxState: 0
      scalar: 1
      minScalar: 1
      maxCurve:
        serializedVersion: 2
        m_Curve:
        - serializedVersion: 3
          time: 0
          value: 1
          inSlope: 0
          outSlope: 0
          tangentMode: 0
          weightedMode: 0
          inWeight: 0.33333334
          outWeight: 0.33333334
        - serializedVersion: 3
          time: 1
          value: 1
          inSlope: 0
          outSlope: 0
          tangentMode: 0
          weightedMode: 0
          inWeight: 0.33333334
          outWeight: 0.33333334
        m_PreInfinity: 2
        m_PostInfinity: 2
        m_RotationOrder: 4
      minCurve:
        serializedVersion: 2
        m_Curve:
        - serializedVersion: 3
          time: 0
          value: 1
          inSlope: 0
          outSlope: 0
          tangentMode: 0
          weightedMode: 0
          inWeight: 0.33333334
          outWeight: 0.33333334
        - serializedVersion: 3
          time: 1
          value: 1
          inSlope: 0
          outSlope: 0
          tangentMode: 0
          weightedMode: 0
          inWeight: 0.33333334
          outWeight: 0.33333334
        m_PreInfinity: 2
        m_PostInfinity: 2
        m_RotationOrder: 4
    y:
      serializedVersion: 2
      minMaxState: 0
      scalar: 1
      minScalar: 1
      maxCurve:
        serializedVersion: 2
        m_Curve:
        - serializedVersion: 3
          time: 0
          value: 1
          inSlope: 0
          outSlope: 0
          tangentMode: 0
          weightedMode: 0
          inWeight: 0.33333334
          outWeight: 0.33333334
        - serializedVersion: 3
          time: 1
          value: 1
          inSlope: 0
          outSlope: 0
          tangentMode: 0
          weightedMode: 0
          inWeight: 0.33333334
          outWeight: 0.33333334
        m_PreInfinity: 2
        m_PostInfinity: 2
        m_RotationOrder: 4
      minCurve:
        serializedVersion: 2
        m_Curve:
        - serializedVersion: 3
          time: 0
          value: 1
          inSlope: 0
          outSlope: 0
          tangentMode: 0
          weightedMode: 0
          inWeight: 0.33333334
          outWeight: 0.33333334
        - serializedVersion: 3
          time: 1
          value: 1
          inSlope: 0
          outSlope: 0
          tangentMode: 0
          weightedMode: 0
          inWeight: 0.33333334
          outWeight: 0.33333334
        m_PreInfinity: 2
        m_PostInfinity: 2
        m_RotationOrder: 4
    z:
      serializedVersion: 2
      minMaxState: 0
      scalar: 1
      minScalar: 1
      maxCurve:
        serializedVersion: 2
        m_Curve:
        - serializedVersion: 3
          time: 0
          value: 1
          inSlope: 0
          outSlope: 0
          tangentMode: 0
          weightedMode: 0
          inWeight: 0.33333334
          outWeight: 0.33333334
        - serializedVersion: 3
          time: 1
          value: 1
          inSlope: 0
          outSlope: 0
          tangentMode: 0
          weightedMode: 0
          inWeight: 0.33333334
          outWeight: 0.33333334
        m_PreInfinity: 2
        m_PostInfinity: 2
        m_RotationOrder: 4
      minCurve:
        serializedVersion: 2
        m_Curve:
        - serializedVersion: 3
          time: 0
          value: 1
          inSlope: 0
          outSlope: 0
          tangentMode: 0
          weightedMode: 0
          inWeight: 0.33333334
          outWeight: 0.33333334
        - serializedVersion: 3
          time: 1
          value: 1
          inSlope: 0
          outSlope: 0
          tangentMode: 0
          weightedMode: 0
          inWeight: 0.33333334
          outWeight: 0.33333334
        m_PreInfinity: 2
        m_PostInfinity: 2
        m_RotationOrder: 4
    magnitude:
      serializedVersion: 2
      minMaxState: 0
      scalar: 1
      minScalar: 1
      maxCurve:
        serializedVersion: 2
        m_Curve:
        - serializedVersion: 3
          time: 0
          value: 1
          inSlope: 0
          outSlope: 0
          tangentMode: 0
          weightedMode: 0
          inWeight: 0.33333334
          outWeight: 0.33333334
        - serializedVersion: 3
          time: 1
          value: 1
          inSlope: 0
          outSlope: 0
          tangentMode: 0
          weightedMode: 0
          inWeight: 0.33333334
          outWeight: 0.33333334
        m_PreInfinity: 2
        m_PostInfinity: 2
        m_RotationOrder: 4
      minCurve:
        serializedVersion: 2
        m_Curve:
        - serializedVersion: 3
          time: 0
          value: 1
          inSlope: 0
          outSlope: 0
          tangentMode: 0
          weightedMode: 0
          inWeight: 0.33333334
          outWeight: 0.33333334
        - serializedVersion: 3
          time: 1
          value: 1
          inSlope: 0
          outSlope: 0
          tangentMode: 0
          weightedMode: 0
          inWeight: 0.33333334
          outWeight: 0.33333334
        m_PreInfinity: 2
        m_PostInfinity: 2
        m_RotationOrder: 4
    separateAxis: 0
    inWorldSpace: 0
    multiplyDragByParticleSize: 1
    multiplyDragByParticleVelocity: 1
    dampen: 0
    drag:
      serializedVersion: 2
      minMaxState: 0
      scalar: 0
      minScalar: 0
      maxCurve:
        serializedVersion: 2
        m_Curve:
        - serializedVersion: 3
          time: 0
          value: 0
          inSlope: 0
          outSlope: 0
          tangentMode: 0
          weightedMode: 0
          inWeight: 0.33333334
          outWeight: 0.33333334
        - serializedVersion: 3
          time: 1
          value: 0
          inSlope: 0
          outSlope: 0
          tangentMode: 0
          weightedMode: 0
          inWeight: 0.33333334
          outWeight: 0.33333334
        m_PreInfinity: 2
        m_PostInfinity: 2
        m_RotationOrder: 4
      minCurve:
        serializedVersion: 2
        m_Curve:
        - serializedVersion: 3
          time: 0
          value: 0
          inSlope: 0
          outSlope: 0
          tangentMode: 0
          weightedMode: 0
          inWeight: 0.33333334
          outWeight: 0.33333334
        - serializedVersion: 3
          time: 1
          value: 0
          inSlope: 0
          outSlope: 0
          tangentMode: 0
          weightedMode: 0
          inWeight: 0.33333334
          outWeight: 0.33333334
        m_PreInfinity: 2
        m_PostInfinity: 2
        m_RotationOrder: 4
  NoiseModule:
    enabled: 0
    strength:
      serializedVersion: 2
      minMaxState: 0
      scalar: 1
      minScalar: 1
      maxCurve:
        serializedVersion: 2
        m_Curve:
        - serializedVersion: 3
          time: 0
          value: 1
          inSlope: 0
          outSlope: 0
          tangentMode: 0
          weightedMode: 0
          inWeight: 0.33333334
          outWeight: 0.33333334
        - serializedVersion: 3
          time: 1
          value: 1
          inSlope: 0
          outSlope: 0
          tangentMode: 0
          weightedMode: 0
          inWeight: 0.33333334
          outWeight: 0.33333334
        m_PreInfinity: 2
        m_PostInfinity: 2
        m_RotationOrder: 4
      minCurve:
        serializedVersion: 2
        m_Curve:
        - serializedVersion: 3
          time: 0
          value: 1
          inSlope: 0
          outSlope: 0
          tangentMode: 0
          weightedMode: 0
          inWeight: 0.33333334
          outWeight: 0.33333334
        - serializedVersion: 3
          time: 1
          value: 1
          inSlope: 0
          outSlope: 0
          tangentMode: 0
          weightedMode: 0
          inWeight: 0.33333334
          outWeight: 0.33333334
        m_PreInfinity: 2
        m_PostInfinity: 2
        m_RotationOrder: 4
    strengthY:
      serializedVersion: 2
      minMaxState: 0
      scalar: 1
      minScalar: 1
      maxCurve:
        serializedVersion: 2
        m_Curve:
        - serializedVersion: 3
          time: 0
          value: 1
          inSlope: 0
          outSlope: 0
          tangentMode: 0
          weightedMode: 0
          inWeight: 0.33333334
          outWeight: 0.33333334
        - serializedVersion: 3
          time: 1
          value: 1
          inSlope: 0
          outSlope: 0
          tangentMode: 0
          weightedMode: 0
          inWeight: 0.33333334
          outWeight: 0.33333334
        m_PreInfinity: 2
        m_PostInfinity: 2
        m_RotationOrder: 4
      minCurve:
        serializedVersion: 2
        m_Curve:
        - serializedVersion: 3
          time: 0
          value: 1
          inSlope: 0
          outSlope: 0
          tangentMode: 0
          weightedMode: 0
          inWeight: 0.33333334
          outWeight: 0.33333334
        - serializedVersion: 3
          time: 1
          value: 1
          inSlope: 0
          outSlope: 0
          tangentMode: 0
          weightedMode: 0
          inWeight: 0.33333334
          outWeight: 0.33333334
        m_PreInfinity: 2
        m_PostInfinity: 2
        m_RotationOrder: 4
    strengthZ:
      serializedVersion: 2
      minMaxState: 0
      scalar: 1
      minScalar: 1
      maxCurve:
        serializedVersion: 2
        m_Curve:
        - serializedVersion: 3
          time: 0
          value: 1
          inSlope: 0
          outSlope: 0
          tangentMode: 0
          weightedMode: 0
          inWeight: 0.33333334
          outWeight: 0.33333334
        - serializedVersion: 3
          time: 1
          value: 1
          inSlope: 0
          outSlope: 0
          tangentMode: 0
          weightedMode: 0
          inWeight: 0.33333334
          outWeight: 0.33333334
        m_PreInfinity: 2
        m_PostInfinity: 2
        m_RotationOrder: 4
      minCurve:
        serializedVersion: 2
        m_Curve:
        - serializedVersion: 3
          time: 0
          value: 1
          inSlope: 0
          outSlope: 0
          tangentMode: 0
          weightedMode: 0
          inWeight: 0.33333334
          outWeight: 0.33333334
        - serializedVersion: 3
          time: 1
          value: 1
          inSlope: 0
          outSlope: 0
          tangentMode: 0
          weightedMode: 0
          inWeight: 0.33333334
          outWeight: 0.33333334
        m_PreInfinity: 2
        m_PostInfinity: 2
        m_RotationOrder: 4
    separateAxes: 0
    frequency: 0.5
    damping: 1
    octaves: 1
    octaveMultiplier: 0.5
    octaveScale: 2
    quality: 2
    scrollSpeed:
      serializedVersion: 2
      minMaxState: 0
      scalar: 0
      minScalar: 0
      maxCurve:
        serializedVersion: 2
        m_Curve:
        - serializedVersion: 3
          time: 0
          value: 0
          inSlope: 0
          outSlope: 0
          tangentMode: 0
          weightedMode: 0
          inWeight: 0.33333334
          outWeight: 0.33333334
        - serializedVersion: 3
          time: 1
          value: 0
          inSlope: 0
          outSlope: 0
          tangentMode: 0
          weightedMode: 0
          inWeight: 0.33333334
          outWeight: 0.33333334
        m_PreInfinity: 2
        m_PostInfinity: 2
        m_RotationOrder: 4
      minCurve:
        serializedVersion: 2
        m_Curve:
        - serializedVersion: 3
          time: 0
          value: 0
          inSlope: 0
          outSlope: 0
          tangentMode: 0
          weightedMode: 0
          inWeight: 0.33333334
          outWeight: 0.33333334
        - serializedVersion: 3
          time: 1
          value: 0
          inSlope: 0
          outSlope: 0
          tangentMode: 0
          weightedMode: 0
          inWeight: 0.33333334
          outWeight: 0.33333334
        m_PreInfinity: 2
        m_PostInfinity: 2
        m_RotationOrder: 4
    remap:
      serializedVersion: 2
      minMaxState: 1
      scalar: 1
      minScalar: 1
      maxCurve:
        serializedVersion: 2
        m_Curve:
        - serializedVersion: 3
          time: 0
          value: -1
          inSlope: 0
          outSlope: 2
          tangentMode: 0
          weightedMode: 0
          inWeight: 0.33333334
          outWeight: 0.33333334
        - serializedVersion: 3
          time: 1
          value: 1
          inSlope: 2
          outSlope: 0
          tangentMode: 0
          weightedMode: 0
          inWeight: 0.33333334
          outWeight: 0.33333334
        m_PreInfinity: 2
        m_PostInfinity: 2
        m_RotationOrder: 4
      minCurve:
        serializedVersion: 2
        m_Curve:
        - serializedVersion: 3
          time: 0
          value: 1
          inSlope: 0
          outSlope: 0
          tangentMode: 0
          weightedMode: 0
          inWeight: 0.33333334
          outWeight: 0.33333334
        - serializedVersion: 3
          time: 1
          value: 1
          inSlope: 0
          outSlope: 0
          tangentMode: 0
          weightedMode: 0
          inWeight: 0.33333334
          outWeight: 0.33333334
        m_PreInfinity: 2
        m_PostInfinity: 2
        m_RotationOrder: 4
    remapY:
      serializedVersion: 2
      minMaxState: 1
      scalar: 1
      minScalar: 1
      maxCurve:
        serializedVersion: 2
        m_Curve:
        - serializedVersion: 3
          time: 0
          value: -1
          inSlope: 0
          outSlope: 2
          tangentMode: 0
          weightedMode: 0
          inWeight: 0.33333334
          outWeight: 0.33333334
        - serializedVersion: 3
          time: 1
          value: 1
          inSlope: 2
          outSlope: 0
          tangentMode: 0
          weightedMode: 0
          inWeight: 0.33333334
          outWeight: 0.33333334
        m_PreInfinity: 2
        m_PostInfinity: 2
        m_RotationOrder: 4
      minCurve:
        serializedVersion: 2
        m_Curve:
        - serializedVersion: 3
          time: 0
          value: 1
          inSlope: 0
          outSlope: 0
          tangentMode: 0
          weightedMode: 0
          inWeight: 0.33333334
          outWeight: 0.33333334
        - serializedVersion: 3
          time: 1
          value: 1
          inSlope: 0
          outSlope: 0
          tangentMode: 0
          weightedMode: 0
          inWeight: 0.33333334
          outWeight: 0.33333334
        m_PreInfinity: 2
        m_PostInfinity: 2
        m_RotationOrder: 4
    remapZ:
      serializedVersion: 2
      minMaxState: 1
      scalar: 1
      minScalar: 1
      maxCurve:
        serializedVersion: 2
        m_Curve:
        - serializedVersion: 3
          time: 0
          value: -1
          inSlope: 0
          outSlope: 2
          tangentMode: 0
          weightedMode: 0
          inWeight: 0.33333334
          outWeight: 0.33333334
        - serializedVersion: 3
          time: 1
          value: 1
          inSlope: 2
          outSlope: 0
          tangentMode: 0
          weightedMode: 0
          inWeight: 0.33333334
          outWeight: 0.33333334
        m_PreInfinity: 2
        m_PostInfinity: 2
        m_RotationOrder: 4
      minCurve:
        serializedVersion: 2
        m_Curve:
        - serializedVersion: 3
          time: 0
          value: 1
          inSlope: 0
          outSlope: 0
          tangentMode: 0
          weightedMode: 0
          inWeight: 0.33333334
          outWeight: 0.33333334
        - serializedVersion: 3
          time: 1
          value: 1
          inSlope: 0
          outSlope: 0
          tangentMode: 0
          weightedMode: 0
          inWeight: 0.33333334
          outWeight: 0.33333334
        m_PreInfinity: 2
        m_PostInfinity: 2
        m_RotationOrder: 4
    remapEnabled: 0
    positionAmount:
      serializedVersion: 2
      minMaxState: 0
      scalar: 1
      minScalar: 1
      maxCurve:
        serializedVersion: 2
        m_Curve:
        - serializedVersion: 3
          time: 0
          value: 1
          inSlope: 0
          outSlope: 0
          tangentMode: 0
          weightedMode: 0
          inWeight: 0.33333334
          outWeight: 0.33333334
        - serializedVersion: 3
          time: 1
          value: 1
          inSlope: 0
          outSlope: 0
          tangentMode: 0
          weightedMode: 0
          inWeight: 0.33333334
          outWeight: 0.33333334
        m_PreInfinity: 2
        m_PostInfinity: 2
        m_RotationOrder: 4
      minCurve:
        serializedVersion: 2
        m_Curve:
        - serializedVersion: 3
          time: 0
          value: 1
          inSlope: 0
          outSlope: 0
          tangentMode: 0
          weightedMode: 0
          inWeight: 0.33333334
          outWeight: 0.33333334
        - serializedVersion: 3
          time: 1
          value: 1
          inSlope: 0
          outSlope: 0
          tangentMode: 0
          weightedMode: 0
          inWeight: 0.33333334
          outWeight: 0.33333334
        m_PreInfinity: 2
        m_PostInfinity: 2
        m_RotationOrder: 4
    rotationAmount:
      serializedVersion: 2
      minMaxState: 0
      scalar: 0
      minScalar: 0
      maxCurve:
        serializedVersion: 2
        m_Curve:
        - serializedVersion: 3
          time: 0
          value: 0
          inSlope: 0
          outSlope: 0
          tangentMode: 0
          weightedMode: 0
          inWeight: 0.33333334
          outWeight: 0.33333334
        - serializedVersion: 3
          time: 1
          value: 0
          inSlope: 0
          outSlope: 0
          tangentMode: 0
          weightedMode: 0
          inWeight: 0.33333334
          outWeight: 0.33333334
        m_PreInfinity: 2
        m_PostInfinity: 2
        m_RotationOrder: 4
      minCurve:
        serializedVersion: 2
        m_Curve:
        - serializedVersion: 3
          time: 0
          value: 0
          inSlope: 0
          outSlope: 0
          tangentMode: 0
          weightedMode: 0
          inWeight: 0.33333334
          outWeight: 0.33333334
        - serializedVersion: 3
          time: 1
          value: 0
          inSlope: 0
          outSlope: 0
          tangentMode: 0
          weightedMode: 0
          inWeight: 0.33333334
          outWeight: 0.33333334
        m_PreInfinity: 2
        m_PostInfinity: 2
        m_RotationOrder: 4
    sizeAmount:
      serializedVersion: 2
      minMaxState: 0
      scalar: 0
      minScalar: 0
      maxCurve:
        serializedVersion: 2
        m_Curve:
        - serializedVersion: 3
          time: 0
          value: 0
          inSlope: 0
          outSlope: 0
          tangentMode: 0
          weightedMode: 0
          inWeight: 0.33333334
          outWeight: 0.33333334
        - serializedVersion: 3
          time: 1
          value: 0
          inSlope: 0
          outSlope: 0
          tangentMode: 0
          weightedMode: 0
          inWeight: 0.33333334
          outWeight: 0.33333334
        m_PreInfinity: 2
        m_PostInfinity: 2
        m_RotationOrder: 4
      minCurve:
        serializedVersion: 2
        m_Curve:
        - serializedVersion: 3
          time: 0
          value: 0
          inSlope: 0
          outSlope: 0
          tangentMode: 0
          weightedMode: 0
          inWeight: 0.33333334
          outWeight: 0.33333334
        - serializedVersion: 3
          time: 1
          value: 0
          inSlope: 0
          outSlope: 0
          tangentMode: 0
          weightedMode: 0
          inWeight: 0.33333334
          outWeight: 0.33333334
        m_PreInfinity: 2
        m_PostInfinity: 2
        m_RotationOrder: 4
  SizeBySpeedModule:
    enabled: 0
    curve:
      serializedVersion: 2
      minMaxState: 1
      scalar: 1
      minScalar: 1
      maxCurve:
        serializedVersion: 2
        m_Curve:
        - serializedVersion: 3
          time: 0
          value: 0
          inSlope: 0
          outSlope: 1
          tangentMode: 0
          weightedMode: 0
          inWeight: 0.33333334
          outWeight: 0.33333334
        - serializedVersion: 3
          time: 1
          value: 1
          inSlope: 1
          outSlope: 0
          tangentMode: 0
          weightedMode: 0
          inWeight: 0.33333334
          outWeight: 0.33333334
        m_PreInfinity: 2
        m_PostInfinity: 2
        m_RotationOrder: 4
      minCurve:
        serializedVersion: 2
        m_Curve:
        - serializedVersion: 3
          time: 0
          value: 1
          inSlope: 0
          outSlope: 0
          tangentMode: 0
          weightedMode: 0
          inWeight: 0.33333334
          outWeight: 0.33333334
        - serializedVersion: 3
          time: 1
          value: 1
          inSlope: 0
          outSlope: 0
          tangentMode: 0
          weightedMode: 0
          inWeight: 0.33333334
          outWeight: 0.33333334
        m_PreInfinity: 2
        m_PostInfinity: 2
        m_RotationOrder: 4
    y:
      serializedVersion: 2
      minMaxState: 1
      scalar: 1
      minScalar: 1
      maxCurve:
        serializedVersion: 2
        m_Curve:
        - serializedVersion: 3
          time: 0
          value: 0
          inSlope: 0
          outSlope: 1
          tangentMode: 0
          weightedMode: 0
          inWeight: 0.33333334
          outWeight: 0.33333334
        - serializedVersion: 3
          time: 1
          value: 1
          inSlope: 1
          outSlope: 0
          tangentMode: 0
          weightedMode: 0
          inWeight: 0.33333334
          outWeight: 0.33333334
        m_PreInfinity: 2
        m_PostInfinity: 2
        m_RotationOrder: 4
      minCurve:
        serializedVersion: 2
        m_Curve:
        - serializedVersion: 3
          time: 0
          value: 1
          inSlope: 0
          outSlope: 0
          tangentMode: 0
          weightedMode: 0
          inWeight: 0.33333334
          outWeight: 0.33333334
        - serializedVersion: 3
          time: 1
          value: 1
          inSlope: 0
          outSlope: 0
          tangentMode: 0
          weightedMode: 0
          inWeight: 0.33333334
          outWeight: 0.33333334
        m_PreInfinity: 2
        m_PostInfinity: 2
        m_RotationOrder: 4
    z:
      serializedVersion: 2
      minMaxState: 1
      scalar: 1
      minScalar: 1
      maxCurve:
        serializedVersion: 2
        m_Curve:
        - serializedVersion: 3
          time: 0
          value: 0
          inSlope: 0
          outSlope: 1
          tangentMode: 0
          weightedMode: 0
          inWeight: 0.33333334
          outWeight: 0.33333334
        - serializedVersion: 3
          time: 1
          value: 1
          inSlope: 1
          outSlope: 0
          tangentMode: 0
          weightedMode: 0
          inWeight: 0.33333334
          outWeight: 0.33333334
        m_PreInfinity: 2
        m_PostInfinity: 2
        m_RotationOrder: 4
      minCurve:
        serializedVersion: 2
        m_Curve:
        - serializedVersion: 3
          time: 0
          value: 1
          inSlope: 0
          outSlope: 0
          tangentMode: 0
          weightedMode: 0
          inWeight: 0.33333334
          outWeight: 0.33333334
        - serializedVersion: 3
          time: 1
          value: 1
          inSlope: 0
          outSlope: 0
          tangentMode: 0
          weightedMode: 0
          inWeight: 0.33333334
          outWeight: 0.33333334
        m_PreInfinity: 2
        m_PostInfinity: 2
        m_RotationOrder: 4
    range: {x: 0, y: 1}
    separateAxes: 0
  RotationBySpeedModule:
    enabled: 0
    x:
      serializedVersion: 2
      minMaxState: 0
      scalar: 0
      minScalar: 0
      maxCurve:
        serializedVersion: 2
        m_Curve:
        - serializedVersion: 3
          time: 0
          value: 0
          inSlope: 0
          outSlope: 0
          tangentMode: 0
          weightedMode: 0
          inWeight: 0.33333334
          outWeight: 0.33333334
        - serializedVersion: 3
          time: 1
          value: 0
          inSlope: 0
          outSlope: 0
          tangentMode: 0
          weightedMode: 0
          inWeight: 0.33333334
          outWeight: 0.33333334
        m_PreInfinity: 2
        m_PostInfinity: 2
        m_RotationOrder: 4
      minCurve:
        serializedVersion: 2
        m_Curve:
        - serializedVersion: 3
          time: 0
          value: 0
          inSlope: 0
          outSlope: 0
          tangentMode: 0
          weightedMode: 0
          inWeight: 0.33333334
          outWeight: 0.33333334
        - serializedVersion: 3
          time: 1
          value: 0
          inSlope: 0
          outSlope: 0
          tangentMode: 0
          weightedMode: 0
          inWeight: 0.33333334
          outWeight: 0.33333334
        m_PreInfinity: 2
        m_PostInfinity: 2
        m_RotationOrder: 4
    y:
      serializedVersion: 2
      minMaxState: 0
      scalar: 0
      minScalar: 0
      maxCurve:
        serializedVersion: 2
        m_Curve:
        - serializedVersion: 3
          time: 0
          value: 0
          inSlope: 0
          outSlope: 0
          tangentMode: 0
          weightedMode: 0
          inWeight: 0.33333334
          outWeight: 0.33333334
        - serializedVersion: 3
          time: 1
          value: 0
          inSlope: 0
          outSlope: 0
          tangentMode: 0
          weightedMode: 0
          inWeight: 0.33333334
          outWeight: 0.33333334
        m_PreInfinity: 2
        m_PostInfinity: 2
        m_RotationOrder: 4
      minCurve:
        serializedVersion: 2
        m_Curve:
        - serializedVersion: 3
          time: 0
          value: 0
          inSlope: 0
          outSlope: 0
          tangentMode: 0
          weightedMode: 0
          inWeight: 0.33333334
          outWeight: 0.33333334
        - serializedVersion: 3
          time: 1
          value: 0
          inSlope: 0
          outSlope: 0
          tangentMode: 0
          weightedMode: 0
          inWeight: 0.33333334
          outWeight: 0.33333334
        m_PreInfinity: 2
        m_PostInfinity: 2
        m_RotationOrder: 4
    curve:
      serializedVersion: 2
      minMaxState: 0
      scalar: 0.7853982
      minScalar: 0.7853982
      maxCurve:
        serializedVersion: 2
        m_Curve:
        - serializedVersion: 3
          time: 0
          value: 1
          inSlope: 0
          outSlope: 0
          tangentMode: 0
          weightedMode: 0
          inWeight: 0.33333334
          outWeight: 0.33333334
        - serializedVersion: 3
          time: 1
          value: 1
          inSlope: 0
          outSlope: 0
          tangentMode: 0
          weightedMode: 0
          inWeight: 0.33333334
          outWeight: 0.33333334
        m_PreInfinity: 2
        m_PostInfinity: 2
        m_RotationOrder: 4
      minCurve:
        serializedVersion: 2
        m_Curve:
        - serializedVersion: 3
          time: 0
          value: 1
          inSlope: 0
          outSlope: 0
          tangentMode: 0
          weightedMode: 0
          inWeight: 0.33333334
          outWeight: 0.33333334
        - serializedVersion: 3
          time: 1
          value: 1
          inSlope: 0
          outSlope: 0
          tangentMode: 0
          weightedMode: 0
          inWeight: 0.33333334
          outWeight: 0.33333334
        m_PreInfinity: 2
        m_PostInfinity: 2
        m_RotationOrder: 4
    separateAxes: 0
    range: {x: 0, y: 1}
  ColorBySpeedModule:
    enabled: 0
    gradient:
      serializedVersion: 2
      minMaxState: 1
      minColor: {r: 1, g: 1, b: 1, a: 1}
      maxColor: {r: 1, g: 1, b: 1, a: 1}
      maxGradient:
        serializedVersion: 2
        key0: {r: 1, g: 1, b: 1, a: 1}
        key1: {r: 1, g: 1, b: 1, a: 1}
        key2: {r: 0, g: 0, b: 0, a: 0}
        key3: {r: 0, g: 0, b: 0, a: 0}
        key4: {r: 0, g: 0, b: 0, a: 0}
        key5: {r: 0, g: 0, b: 0, a: 0}
        key6: {r: 0, g: 0, b: 0, a: 0}
        key7: {r: 0, g: 0, b: 0, a: 0}
        ctime0: 0
        ctime1: 65535
        ctime2: 0
        ctime3: 0
        ctime4: 0
        ctime5: 0
        ctime6: 0
        ctime7: 0
        atime0: 0
        atime1: 65535
        atime2: 0
        atime3: 0
        atime4: 0
        atime5: 0
        atime6: 0
        atime7: 0
        m_Mode: 0
        m_NumColorKeys: 2
        m_NumAlphaKeys: 2
      minGradient:
        serializedVersion: 2
        key0: {r: 1, g: 1, b: 1, a: 1}
        key1: {r: 1, g: 1, b: 1, a: 1}
        key2: {r: 0, g: 0, b: 0, a: 0}
        key3: {r: 0, g: 0, b: 0, a: 0}
        key4: {r: 0, g: 0, b: 0, a: 0}
        key5: {r: 0, g: 0, b: 0, a: 0}
        key6: {r: 0, g: 0, b: 0, a: 0}
        key7: {r: 0, g: 0, b: 0, a: 0}
        ctime0: 0
        ctime1: 65535
        ctime2: 0
        ctime3: 0
        ctime4: 0
        ctime5: 0
        ctime6: 0
        ctime7: 0
        atime0: 0
        atime1: 65535
        atime2: 0
        atime3: 0
        atime4: 0
        atime5: 0
        atime6: 0
        atime7: 0
        m_Mode: 0
        m_NumColorKeys: 2
        m_NumAlphaKeys: 2
    range: {x: 0, y: 1}
  CollisionModule:
    enabled: 0
    serializedVersion: 4
    type: 0
    collisionMode: 0
    colliderForce: 0
    multiplyColliderForceByParticleSize: 0
    multiplyColliderForceByParticleSpeed: 0
    multiplyColliderForceByCollisionAngle: 1
    m_Planes: []
    m_Dampen:
      serializedVersion: 2
      minMaxState: 0
      scalar: 0
      minScalar: 0
      maxCurve:
        serializedVersion: 2
        m_Curve:
        - serializedVersion: 3
          time: 0
          value: 0
          inSlope: 0
          outSlope: 0
          tangentMode: 0
          weightedMode: 0
          inWeight: 0.33333334
          outWeight: 0.33333334
        - serializedVersion: 3
          time: 1
          value: 0
          inSlope: 0
          outSlope: 0
          tangentMode: 0
          weightedMode: 0
          inWeight: 0.33333334
          outWeight: 0.33333334
        m_PreInfinity: 2
        m_PostInfinity: 2
        m_RotationOrder: 4
      minCurve:
        serializedVersion: 2
        m_Curve:
        - serializedVersion: 3
          time: 0
          value: 0
          inSlope: 0
          outSlope: 0
          tangentMode: 0
          weightedMode: 0
          inWeight: 0.33333334
          outWeight: 0.33333334
        - serializedVersion: 3
          time: 1
          value: 0
          inSlope: 0
          outSlope: 0
          tangentMode: 0
          weightedMode: 0
          inWeight: 0.33333334
          outWeight: 0.33333334
        m_PreInfinity: 2
        m_PostInfinity: 2
        m_RotationOrder: 4
    m_Bounce:
      serializedVersion: 2
      minMaxState: 0
      scalar: 1
      minScalar: 1
      maxCurve:
        serializedVersion: 2
        m_Curve:
        - serializedVersion: 3
          time: 0
          value: 1
          inSlope: 0
          outSlope: 0
          tangentMode: 0
          weightedMode: 0
          inWeight: 0.33333334
          outWeight: 0.33333334
        - serializedVersion: 3
          time: 1
          value: 1
          inSlope: 0
          outSlope: 0
          tangentMode: 0
          weightedMode: 0
          inWeight: 0.33333334
          outWeight: 0.33333334
        m_PreInfinity: 2
        m_PostInfinity: 2
        m_RotationOrder: 4
      minCurve:
        serializedVersion: 2
        m_Curve:
        - serializedVersion: 3
          time: 0
          value: 1
          inSlope: 0
          outSlope: 0
          tangentMode: 0
          weightedMode: 0
          inWeight: 0.33333334
          outWeight: 0.33333334
        - serializedVersion: 3
          time: 1
          value: 1
          inSlope: 0
          outSlope: 0
          tangentMode: 0
          weightedMode: 0
          inWeight: 0.33333334
          outWeight: 0.33333334
        m_PreInfinity: 2
        m_PostInfinity: 2
        m_RotationOrder: 4
    m_EnergyLossOnCollision:
      serializedVersion: 2
      minMaxState: 0
      scalar: 0
      minScalar: 0
      maxCurve:
        serializedVersion: 2
        m_Curve:
        - serializedVersion: 3
          time: 0
          value: 0
          inSlope: 0
          outSlope: 0
          tangentMode: 0
          weightedMode: 0
          inWeight: 0.33333334
          outWeight: 0.33333334
        - serializedVersion: 3
          time: 1
          value: 0
          inSlope: 0
          outSlope: 0
          tangentMode: 0
          weightedMode: 0
          inWeight: 0.33333334
          outWeight: 0.33333334
        m_PreInfinity: 2
        m_PostInfinity: 2
        m_RotationOrder: 4
      minCurve:
        serializedVersion: 2
        m_Curve:
        - serializedVersion: 3
          time: 0
          value: 0
          inSlope: 0
          outSlope: 0
          tangentMode: 0
          weightedMode: 0
          inWeight: 0.33333334
          outWeight: 0.33333334
        - serializedVersion: 3
          time: 1
          value: 0
          inSlope: 0
          outSlope: 0
          tangentMode: 0
          weightedMode: 0
          inWeight: 0.33333334
          outWeight: 0.33333334
        m_PreInfinity: 2
        m_PostInfinity: 2
        m_RotationOrder: 4
    minKillSpeed: 0
    maxKillSpeed: 10000
    radiusScale: 1
    collidesWith:
      serializedVersion: 2
      m_Bits: 4294967295
    maxCollisionShapes: 256
    quality: 0
    voxelSize: 0.5
    collisionMessages: 0
    collidesWithDynamic: 1
    interiorCollisions: 0
  TriggerModule:
    enabled: 0
    serializedVersion: 2
    inside: 1
    outside: 0
    enter: 0
    exit: 0
    colliderQueryMode: 0
    radiusScale: 1
    primitives: []
  SubModule:
    serializedVersion: 2
    enabled: 0
    subEmitters:
    - serializedVersion: 3
      emitter: {fileID: 0}
      type: 0
      properties: 0
      emitProbability: 1
  LightsModule:
    enabled: 0
    ratio: 0
    light: {fileID: 0}
    randomDistribution: 1
    color: 1
    range: 1
    intensity: 1
    rangeCurve:
      serializedVersion: 2
      minMaxState: 0
      scalar: 1
      minScalar: 1
      maxCurve:
        serializedVersion: 2
        m_Curve:
        - serializedVersion: 3
          time: 0
          value: 1
          inSlope: 0
          outSlope: 0
          tangentMode: 0
          weightedMode: 0
          inWeight: 0.33333334
          outWeight: 0.33333334
        - serializedVersion: 3
          time: 1
          value: 1
          inSlope: 0
          outSlope: 0
          tangentMode: 0
          weightedMode: 0
          inWeight: 0.33333334
          outWeight: 0.33333334
        m_PreInfinity: 2
        m_PostInfinity: 2
        m_RotationOrder: 4
      minCurve:
        serializedVersion: 2
        m_Curve:
        - serializedVersion: 3
          time: 0
          value: 1
          inSlope: 0
          outSlope: 0
          tangentMode: 0
          weightedMode: 0
          inWeight: 0.33333334
          outWeight: 0.33333334
        - serializedVersion: 3
          time: 1
          value: 1
          inSlope: 0
          outSlope: 0
          tangentMode: 0
          weightedMode: 0
          inWeight: 0.33333334
          outWeight: 0.33333334
        m_PreInfinity: 2
        m_PostInfinity: 2
        m_RotationOrder: 4
    intensityCurve:
      serializedVersion: 2
      minMaxState: 0
      scalar: 1
      minScalar: 1
      maxCurve:
        serializedVersion: 2
        m_Curve:
        - serializedVersion: 3
          time: 0
          value: 1
          inSlope: 0
          outSlope: 0
          tangentMode: 0
          weightedMode: 0
          inWeight: 0.33333334
          outWeight: 0.33333334
        - serializedVersion: 3
          time: 1
          value: 1
          inSlope: 0
          outSlope: 0
          tangentMode: 0
          weightedMode: 0
          inWeight: 0.33333334
          outWeight: 0.33333334
        m_PreInfinity: 2
        m_PostInfinity: 2
        m_RotationOrder: 4
      minCurve:
        serializedVersion: 2
        m_Curve:
        - serializedVersion: 3
          time: 0
          value: 1
          inSlope: 0
          outSlope: 0
          tangentMode: 0
          weightedMode: 0
          inWeight: 0.33333334
          outWeight: 0.33333334
        - serializedVersion: 3
          time: 1
          value: 1
          inSlope: 0
          outSlope: 0
          tangentMode: 0
          weightedMode: 0
          inWeight: 0.33333334
          outWeight: 0.33333334
        m_PreInfinity: 2
        m_PostInfinity: 2
        m_RotationOrder: 4
    maxLights: 20
  TrailModule:
    enabled: 0
    mode: 0
    ratio: 1
    lifetime:
      serializedVersion: 2
      minMaxState: 0
      scalar: 1
      minScalar: 1
      maxCurve:
        serializedVersion: 2
        m_Curve:
        - serializedVersion: 3
          time: 0
          value: 1
          inSlope: 0
          outSlope: 0
          tangentMode: 0
          weightedMode: 0
          inWeight: 0.33333334
          outWeight: 0.33333334
        - serializedVersion: 3
          time: 1
          value: 1
          inSlope: 0
          outSlope: 0
          tangentMode: 0
          weightedMode: 0
          inWeight: 0.33333334
          outWeight: 0.33333334
        m_PreInfinity: 2
        m_PostInfinity: 2
        m_RotationOrder: 4
      minCurve:
        serializedVersion: 2
        m_Curve:
        - serializedVersion: 3
          time: 0
          value: 1
          inSlope: 0
          outSlope: 0
          tangentMode: 0
          weightedMode: 0
          inWeight: 0.33333334
          outWeight: 0.33333334
        - serializedVersion: 3
          time: 1
          value: 1
          inSlope: 0
          outSlope: 0
          tangentMode: 0
          weightedMode: 0
          inWeight: 0.33333334
          outWeight: 0.33333334
        m_PreInfinity: 2
        m_PostInfinity: 2
        m_RotationOrder: 4
    minVertexDistance: 0.2
    textureMode: 0
    ribbonCount: 1
    shadowBias: 0.5
    worldSpace: 0
    dieWithParticles: 1
    sizeAffectsWidth: 1
    sizeAffectsLifetime: 0
    inheritParticleColor: 1
    generateLightingData: 0
    splitSubEmitterRibbons: 0
    attachRibbonsToTransform: 0
    colorOverLifetime:
      serializedVersion: 2
      minMaxState: 0
      minColor: {r: 1, g: 1, b: 1, a: 1}
      maxColor: {r: 1, g: 1, b: 1, a: 1}
      maxGradient:
        serializedVersion: 2
        key0: {r: 1, g: 1, b: 1, a: 1}
        key1: {r: 1, g: 1, b: 1, a: 1}
        key2: {r: 0, g: 0, b: 0, a: 0}
        key3: {r: 0, g: 0, b: 0, a: 0}
        key4: {r: 0, g: 0, b: 0, a: 0}
        key5: {r: 0, g: 0, b: 0, a: 0}
        key6: {r: 0, g: 0, b: 0, a: 0}
        key7: {r: 0, g: 0, b: 0, a: 0}
        ctime0: 0
        ctime1: 65535
        ctime2: 0
        ctime3: 0
        ctime4: 0
        ctime5: 0
        ctime6: 0
        ctime7: 0
        atime0: 0
        atime1: 65535
        atime2: 0
        atime3: 0
        atime4: 0
        atime5: 0
        atime6: 0
        atime7: 0
        m_Mode: 0
        m_NumColorKeys: 2
        m_NumAlphaKeys: 2
      minGradient:
        serializedVersion: 2
        key0: {r: 1, g: 1, b: 1, a: 1}
        key1: {r: 1, g: 1, b: 1, a: 1}
        key2: {r: 0, g: 0, b: 0, a: 0}
        key3: {r: 0, g: 0, b: 0, a: 0}
        key4: {r: 0, g: 0, b: 0, a: 0}
        key5: {r: 0, g: 0, b: 0, a: 0}
        key6: {r: 0, g: 0, b: 0, a: 0}
        key7: {r: 0, g: 0, b: 0, a: 0}
        ctime0: 0
        ctime1: 65535
        ctime2: 0
        ctime3: 0
        ctime4: 0
        ctime5: 0
        ctime6: 0
        ctime7: 0
        atime0: 0
        atime1: 65535
        atime2: 0
        atime3: 0
        atime4: 0
        atime5: 0
        atime6: 0
        atime7: 0
        m_Mode: 0
        m_NumColorKeys: 2
        m_NumAlphaKeys: 2
    widthOverTrail:
      serializedVersion: 2
      minMaxState: 0
      scalar: 1
      minScalar: 1
      maxCurve:
        serializedVersion: 2
        m_Curve:
        - serializedVersion: 3
          time: 0
          value: 1
          inSlope: 0
          outSlope: 0
          tangentMode: 0
          weightedMode: 0
          inWeight: 0.33333334
          outWeight: 0.33333334
        - serializedVersion: 3
          time: 1
          value: 1
          inSlope: 0
          outSlope: 0
          tangentMode: 0
          weightedMode: 0
          inWeight: 0.33333334
          outWeight: 0.33333334
        m_PreInfinity: 2
        m_PostInfinity: 2
        m_RotationOrder: 4
      minCurve:
        serializedVersion: 2
        m_Curve:
        - serializedVersion: 3
          time: 0
          value: 1
          inSlope: 0
          outSlope: 0
          tangentMode: 0
          weightedMode: 0
          inWeight: 0.33333334
          outWeight: 0.33333334
        - serializedVersion: 3
          time: 1
          value: 1
          inSlope: 0
          outSlope: 0
          tangentMode: 0
          weightedMode: 0
          inWeight: 0.33333334
          outWeight: 0.33333334
        m_PreInfinity: 2
        m_PostInfinity: 2
        m_RotationOrder: 4
    colorOverTrail:
      serializedVersion: 2
      minMaxState: 0
      minColor: {r: 1, g: 1, b: 1, a: 1}
      maxColor: {r: 1, g: 1, b: 1, a: 1}
      maxGradient:
        serializedVersion: 2
        key0: {r: 1, g: 1, b: 1, a: 1}
        key1: {r: 1, g: 1, b: 1, a: 1}
        key2: {r: 0, g: 0, b: 0, a: 0}
        key3: {r: 0, g: 0, b: 0, a: 0}
        key4: {r: 0, g: 0, b: 0, a: 0}
        key5: {r: 0, g: 0, b: 0, a: 0}
        key6: {r: 0, g: 0, b: 0, a: 0}
        key7: {r: 0, g: 0, b: 0, a: 0}
        ctime0: 0
        ctime1: 65535
        ctime2: 0
        ctime3: 0
        ctime4: 0
        ctime5: 0
        ctime6: 0
        ctime7: 0
        atime0: 0
        atime1: 65535
        atime2: 0
        atime3: 0
        atime4: 0
        atime5: 0
        atime6: 0
        atime7: 0
        m_Mode: 0
        m_NumColorKeys: 2
        m_NumAlphaKeys: 2
      minGradient:
        serializedVersion: 2
        key0: {r: 1, g: 1, b: 1, a: 1}
        key1: {r: 1, g: 1, b: 1, a: 1}
        key2: {r: 0, g: 0, b: 0, a: 0}
        key3: {r: 0, g: 0, b: 0, a: 0}
        key4: {r: 0, g: 0, b: 0, a: 0}
        key5: {r: 0, g: 0, b: 0, a: 0}
        key6: {r: 0, g: 0, b: 0, a: 0}
        key7: {r: 0, g: 0, b: 0, a: 0}
        ctime0: 0
        ctime1: 65535
        ctime2: 0
        ctime3: 0
        ctime4: 0
        ctime5: 0
        ctime6: 0
        ctime7: 0
        atime0: 0
        atime1: 65535
        atime2: 0
        atime3: 0
        atime4: 0
        atime5: 0
        atime6: 0
        atime7: 0
        m_Mode: 0
        m_NumColorKeys: 2
        m_NumAlphaKeys: 2
  CustomDataModule:
    enabled: 0
    mode0: 0
    vectorComponentCount0: 4
    color0:
      serializedVersion: 2
      minMaxState: 0
      minColor: {r: 1, g: 1, b: 1, a: 1}
      maxColor: {r: 1, g: 1, b: 1, a: 1}
      maxGradient:
        serializedVersion: 2
        key0: {r: 1, g: 1, b: 1, a: 1}
        key1: {r: 1, g: 1, b: 1, a: 1}
        key2: {r: 0, g: 0, b: 0, a: 0}
        key3: {r: 0, g: 0, b: 0, a: 0}
        key4: {r: 0, g: 0, b: 0, a: 0}
        key5: {r: 0, g: 0, b: 0, a: 0}
        key6: {r: 0, g: 0, b: 0, a: 0}
        key7: {r: 0, g: 0, b: 0, a: 0}
        ctime0: 0
        ctime1: 65535
        ctime2: 0
        ctime3: 0
        ctime4: 0
        ctime5: 0
        ctime6: 0
        ctime7: 0
        atime0: 0
        atime1: 65535
        atime2: 0
        atime3: 0
        atime4: 0
        atime5: 0
        atime6: 0
        atime7: 0
        m_Mode: 0
        m_NumColorKeys: 2
        m_NumAlphaKeys: 2
      minGradient:
        serializedVersion: 2
        key0: {r: 1, g: 1, b: 1, a: 1}
        key1: {r: 1, g: 1, b: 1, a: 1}
        key2: {r: 0, g: 0, b: 0, a: 0}
        key3: {r: 0, g: 0, b: 0, a: 0}
        key4: {r: 0, g: 0, b: 0, a: 0}
        key5: {r: 0, g: 0, b: 0, a: 0}
        key6: {r: 0, g: 0, b: 0, a: 0}
        key7: {r: 0, g: 0, b: 0, a: 0}
        ctime0: 0
        ctime1: 65535
        ctime2: 0
        ctime3: 0
        ctime4: 0
        ctime5: 0
        ctime6: 0
        ctime7: 0
        atime0: 0
        atime1: 65535
        atime2: 0
        atime3: 0
        atime4: 0
        atime5: 0
        atime6: 0
        atime7: 0
        m_Mode: 0
        m_NumColorKeys: 2
        m_NumAlphaKeys: 2
    colorLabel0: Color
    vector0_0:
      serializedVersion: 2
      minMaxState: 0
      scalar: 0
      minScalar: 0
      maxCurve:
        serializedVersion: 2
        m_Curve:
        - serializedVersion: 3
          time: 0
          value: 0
          inSlope: 0
          outSlope: 0
          tangentMode: 0
          weightedMode: 0
          inWeight: 0.33333334
          outWeight: 0.33333334
        - serializedVersion: 3
          time: 1
          value: 0
          inSlope: 0
          outSlope: 0
          tangentMode: 0
          weightedMode: 0
          inWeight: 0.33333334
          outWeight: 0.33333334
        m_PreInfinity: 2
        m_PostInfinity: 2
        m_RotationOrder: 4
      minCurve:
        serializedVersion: 2
        m_Curve:
        - serializedVersion: 3
          time: 0
          value: 0
          inSlope: 0
          outSlope: 0
          tangentMode: 0
          weightedMode: 0
          inWeight: 0.33333334
          outWeight: 0.33333334
        - serializedVersion: 3
          time: 1
          value: 0
          inSlope: 0
          outSlope: 0
          tangentMode: 0
          weightedMode: 0
          inWeight: 0.33333334
          outWeight: 0.33333334
        m_PreInfinity: 2
        m_PostInfinity: 2
        m_RotationOrder: 4
    vectorLabel0_0: X
    vector0_1:
      serializedVersion: 2
      minMaxState: 0
      scalar: 0
      minScalar: 0
      maxCurve:
        serializedVersion: 2
        m_Curve:
        - serializedVersion: 3
          time: 0
          value: 0
          inSlope: 0
          outSlope: 0
          tangentMode: 0
          weightedMode: 0
          inWeight: 0.33333334
          outWeight: 0.33333334
        - serializedVersion: 3
          time: 1
          value: 0
          inSlope: 0
          outSlope: 0
          tangentMode: 0
          weightedMode: 0
          inWeight: 0.33333334
          outWeight: 0.33333334
        m_PreInfinity: 2
        m_PostInfinity: 2
        m_RotationOrder: 4
      minCurve:
        serializedVersion: 2
        m_Curve:
        - serializedVersion: 3
          time: 0
          value: 0
          inSlope: 0
          outSlope: 0
          tangentMode: 0
          weightedMode: 0
          inWeight: 0.33333334
          outWeight: 0.33333334
        - serializedVersion: 3
          time: 1
          value: 0
          inSlope: 0
          outSlope: 0
          tangentMode: 0
          weightedMode: 0
          inWeight: 0.33333334
          outWeight: 0.33333334
        m_PreInfinity: 2
        m_PostInfinity: 2
        m_RotationOrder: 4
    vectorLabel0_1: Y
    vector0_2:
      serializedVersion: 2
      minMaxState: 0
      scalar: 0
      minScalar: 0
      maxCurve:
        serializedVersion: 2
        m_Curve:
        - serializedVersion: 3
          time: 0
          value: 0
          inSlope: 0
          outSlope: 0
          tangentMode: 0
          weightedMode: 0
          inWeight: 0.33333334
          outWeight: 0.33333334
        - serializedVersion: 3
          time: 1
          value: 0
          inSlope: 0
          outSlope: 0
          tangentMode: 0
          weightedMode: 0
          inWeight: 0.33333334
          outWeight: 0.33333334
        m_PreInfinity: 2
        m_PostInfinity: 2
        m_RotationOrder: 4
      minCurve:
        serializedVersion: 2
        m_Curve:
        - serializedVersion: 3
          time: 0
          value: 0
          inSlope: 0
          outSlope: 0
          tangentMode: 0
          weightedMode: 0
          inWeight: 0.33333334
          outWeight: 0.33333334
        - serializedVersion: 3
          time: 1
          value: 0
          inSlope: 0
          outSlope: 0
          tangentMode: 0
          weightedMode: 0
          inWeight: 0.33333334
          outWeight: 0.33333334
        m_PreInfinity: 2
        m_PostInfinity: 2
        m_RotationOrder: 4
    vectorLabel0_2: Z
    vector0_3:
      serializedVersion: 2
      minMaxState: 0
      scalar: 0
      minScalar: 0
      maxCurve:
        serializedVersion: 2
        m_Curve:
        - serializedVersion: 3
          time: 0
          value: 0
          inSlope: 0
          outSlope: 0
          tangentMode: 0
          weightedMode: 0
          inWeight: 0.33333334
          outWeight: 0.33333334
        - serializedVersion: 3
          time: 1
          value: 0
          inSlope: 0
          outSlope: 0
          tangentMode: 0
          weightedMode: 0
          inWeight: 0.33333334
          outWeight: 0.33333334
        m_PreInfinity: 2
        m_PostInfinity: 2
        m_RotationOrder: 4
      minCurve:
        serializedVersion: 2
        m_Curve:
        - serializedVersion: 3
          time: 0
          value: 0
          inSlope: 0
          outSlope: 0
          tangentMode: 0
          weightedMode: 0
          inWeight: 0.33333334
          outWeight: 0.33333334
        - serializedVersion: 3
          time: 1
          value: 0
          inSlope: 0
          outSlope: 0
          tangentMode: 0
          weightedMode: 0
          inWeight: 0.33333334
          outWeight: 0.33333334
        m_PreInfinity: 2
        m_PostInfinity: 2
        m_RotationOrder: 4
    vectorLabel0_3: W
    mode1: 0
    vectorComponentCount1: 4
    color1:
      serializedVersion: 2
      minMaxState: 0
      minColor: {r: 1, g: 1, b: 1, a: 1}
      maxColor: {r: 1, g: 1, b: 1, a: 1}
      maxGradient:
        serializedVersion: 2
        key0: {r: 1, g: 1, b: 1, a: 1}
        key1: {r: 1, g: 1, b: 1, a: 1}
        key2: {r: 0, g: 0, b: 0, a: 0}
        key3: {r: 0, g: 0, b: 0, a: 0}
        key4: {r: 0, g: 0, b: 0, a: 0}
        key5: {r: 0, g: 0, b: 0, a: 0}
        key6: {r: 0, g: 0, b: 0, a: 0}
        key7: {r: 0, g: 0, b: 0, a: 0}
        ctime0: 0
        ctime1: 65535
        ctime2: 0
        ctime3: 0
        ctime4: 0
        ctime5: 0
        ctime6: 0
        ctime7: 0
        atime0: 0
        atime1: 65535
        atime2: 0
        atime3: 0
        atime4: 0
        atime5: 0
        atime6: 0
        atime7: 0
        m_Mode: 0
        m_NumColorKeys: 2
        m_NumAlphaKeys: 2
      minGradient:
        serializedVersion: 2
        key0: {r: 1, g: 1, b: 1, a: 1}
        key1: {r: 1, g: 1, b: 1, a: 1}
        key2: {r: 0, g: 0, b: 0, a: 0}
        key3: {r: 0, g: 0, b: 0, a: 0}
        key4: {r: 0, g: 0, b: 0, a: 0}
        key5: {r: 0, g: 0, b: 0, a: 0}
        key6: {r: 0, g: 0, b: 0, a: 0}
        key7: {r: 0, g: 0, b: 0, a: 0}
        ctime0: 0
        ctime1: 65535
        ctime2: 0
        ctime3: 0
        ctime4: 0
        ctime5: 0
        ctime6: 0
        ctime7: 0
        atime0: 0
        atime1: 65535
        atime2: 0
        atime3: 0
        atime4: 0
        atime5: 0
        atime6: 0
        atime7: 0
        m_Mode: 0
        m_NumColorKeys: 2
        m_NumAlphaKeys: 2
    colorLabel1: Color
    vector1_0:
      serializedVersion: 2
      minMaxState: 0
      scalar: 0
      minScalar: 0
      maxCurve:
        serializedVersion: 2
        m_Curve:
        - serializedVersion: 3
          time: 0
          value: 0
          inSlope: 0
          outSlope: 0
          tangentMode: 0
          weightedMode: 0
          inWeight: 0.33333334
          outWeight: 0.33333334
        - serializedVersion: 3
          time: 1
          value: 0
          inSlope: 0
          outSlope: 0
          tangentMode: 0
          weightedMode: 0
          inWeight: 0.33333334
          outWeight: 0.33333334
        m_PreInfinity: 2
        m_PostInfinity: 2
        m_RotationOrder: 4
      minCurve:
        serializedVersion: 2
        m_Curve:
        - serializedVersion: 3
          time: 0
          value: 0
          inSlope: 0
          outSlope: 0
          tangentMode: 0
          weightedMode: 0
          inWeight: 0.33333334
          outWeight: 0.33333334
        - serializedVersion: 3
          time: 1
          value: 0
          inSlope: 0
          outSlope: 0
          tangentMode: 0
          weightedMode: 0
          inWeight: 0.33333334
          outWeight: 0.33333334
        m_PreInfinity: 2
        m_PostInfinity: 2
        m_RotationOrder: 4
    vectorLabel1_0: X
    vector1_1:
      serializedVersion: 2
      minMaxState: 0
      scalar: 0
      minScalar: 0
      maxCurve:
        serializedVersion: 2
        m_Curve:
        - serializedVersion: 3
          time: 0
          value: 0
          inSlope: 0
          outSlope: 0
          tangentMode: 0
          weightedMode: 0
          inWeight: 0.33333334
          outWeight: 0.33333334
        - serializedVersion: 3
          time: 1
          value: 0
          inSlope: 0
          outSlope: 0
          tangentMode: 0
          weightedMode: 0
          inWeight: 0.33333334
          outWeight: 0.33333334
        m_PreInfinity: 2
        m_PostInfinity: 2
        m_RotationOrder: 4
      minCurve:
        serializedVersion: 2
        m_Curve:
        - serializedVersion: 3
          time: 0
          value: 0
          inSlope: 0
          outSlope: 0
          tangentMode: 0
          weightedMode: 0
          inWeight: 0.33333334
          outWeight: 0.33333334
        - serializedVersion: 3
          time: 1
          value: 0
          inSlope: 0
          outSlope: 0
          tangentMode: 0
          weightedMode: 0
          inWeight: 0.33333334
          outWeight: 0.33333334
        m_PreInfinity: 2
        m_PostInfinity: 2
        m_RotationOrder: 4
    vectorLabel1_1: Y
    vector1_2:
      serializedVersion: 2
      minMaxState: 0
      scalar: 0
      minScalar: 0
      maxCurve:
        serializedVersion: 2
        m_Curve:
        - serializedVersion: 3
          time: 0
          value: 0
          inSlope: 0
          outSlope: 0
          tangentMode: 0
          weightedMode: 0
          inWeight: 0.33333334
          outWeight: 0.33333334
        - serializedVersion: 3
          time: 1
          value: 0
          inSlope: 0
          outSlope: 0
          tangentMode: 0
          weightedMode: 0
          inWeight: 0.33333334
          outWeight: 0.33333334
        m_PreInfinity: 2
        m_PostInfinity: 2
        m_RotationOrder: 4
      minCurve:
        serializedVersion: 2
        m_Curve:
        - serializedVersion: 3
          time: 0
          value: 0
          inSlope: 0
          outSlope: 0
          tangentMode: 0
          weightedMode: 0
          inWeight: 0.33333334
          outWeight: 0.33333334
        - serializedVersion: 3
          time: 1
          value: 0
          inSlope: 0
          outSlope: 0
          tangentMode: 0
          weightedMode: 0
          inWeight: 0.33333334
          outWeight: 0.33333334
        m_PreInfinity: 2
        m_PostInfinity: 2
        m_RotationOrder: 4
    vectorLabel1_2: Z
    vector1_3:
      serializedVersion: 2
      minMaxState: 0
      scalar: 0
      minScalar: 0
      maxCurve:
        serializedVersion: 2
        m_Curve:
        - serializedVersion: 3
          time: 0
          value: 0
          inSlope: 0
          outSlope: 0
          tangentMode: 0
          weightedMode: 0
          inWeight: 0.33333334
          outWeight: 0.33333334
        - serializedVersion: 3
          time: 1
          value: 0
          inSlope: 0
          outSlope: 0
          tangentMode: 0
          weightedMode: 0
          inWeight: 0.33333334
          outWeight: 0.33333334
        m_PreInfinity: 2
        m_PostInfinity: 2
        m_RotationOrder: 4
      minCurve:
        serializedVersion: 2
        m_Curve:
        - serializedVersion: 3
          time: 0
          value: 0
          inSlope: 0
          outSlope: 0
          tangentMode: 0
          weightedMode: 0
          inWeight: 0.33333334
          outWeight: 0.33333334
        - serializedVersion: 3
          time: 1
          value: 0
          inSlope: 0
          outSlope: 0
          tangentMode: 0
          weightedMode: 0
          inWeight: 0.33333334
          outWeight: 0.33333334
        m_PreInfinity: 2
        m_PostInfinity: 2
        m_RotationOrder: 4
    vectorLabel1_3: W
--- !u!4 &507852421
Transform:
  m_ObjectHideFlags: 0
  m_CorrespondingSourceObject: {fileID: 0}
  m_PrefabInstance: {fileID: 0}
  m_PrefabAsset: {fileID: 0}
  m_GameObject: {fileID: 507852418}
  m_LocalRotation: {x: -0.7071068, y: 0, z: 0, w: 0.7071068}
  m_LocalPosition: {x: 0, y: 0.535, z: 0}
  m_LocalScale: {x: 1, y: 1, z: 1}
  m_Children: []
  m_Father: {fileID: 0}
  m_RootOrder: 3
  m_LocalEulerAnglesHint: {x: -90, y: 0, z: 0}
--- !u!1 &787570588
GameObject:
  m_ObjectHideFlags: 0
  m_CorrespondingSourceObject: {fileID: 0}
  m_PrefabInstance: {fileID: 0}
  m_PrefabAsset: {fileID: 0}
  serializedVersion: 6
  m_Component:
  - component: {fileID: 787570592}
  - component: {fileID: 787570591}
  - component: {fileID: 787570589}
  m_Layer: 0
  m_Name: VFX Camera
  m_TagString: MainCamera
  m_Icon: {fileID: 0}
  m_NavMeshLayer: 0
  m_StaticEditorFlags: 0
  m_IsActive: 1
--- !u!114 &787570589
MonoBehaviour:
  m_ObjectHideFlags: 0
  m_CorrespondingSourceObject: {fileID: 0}
  m_PrefabInstance: {fileID: 0}
  m_PrefabAsset: {fileID: 0}
  m_GameObject: {fileID: 787570588}
  m_Enabled: 1
  m_EditorHideFlags: 0
  m_Script: {fileID: 11500000, guid: a79441f348de89743a2939f4d699eac1, type: 3}
  m_Name: 
  m_EditorClassIdentifier: 
  m_RenderShadows: 0
  m_RequiresDepthTextureOption: 2
  m_RequiresOpaqueTextureOption: 2
  m_CameraType: 1
  m_Cameras: []
  m_RendererIndex: -1
  m_VolumeLayerMask:
    serializedVersion: 2
    m_Bits: 1
  m_VolumeTrigger: {fileID: 0}
  m_RenderPostProcessing: 1
  m_Antialiasing: 0
  m_AntialiasingQuality: 2
  m_StopNaN: 0
  m_Dithering: 0
  m_ClearDepth: 0
  m_AllowXRRendering: 1
  m_RequiresDepthTexture: 0
  m_RequiresColorTexture: 0
  m_Version: 2
--- !u!20 &787570591
Camera:
  m_ObjectHideFlags: 0
  m_CorrespondingSourceObject: {fileID: 0}
  m_PrefabInstance: {fileID: 0}
  m_PrefabAsset: {fileID: 0}
  m_GameObject: {fileID: 787570588}
  m_Enabled: 1
  serializedVersion: 2
  m_ClearFlags: 1
  m_BackGroundColor: {r: 0.19215687, g: 0.3019608, b: 0.4745098, a: 0}
  m_projectionMatrixMode: 1
  m_GateFitMode: 2
  m_FOVAxisMode: 0
  m_SensorSize: {x: 36, y: 24}
  m_LensShift: {x: 0, y: 0}
  m_FocalLength: 50
  m_NormalizedViewPortRect:
    serializedVersion: 2
    x: 0
    y: 0
    width: 1
    height: 1
  near clip plane: 0.3
  far clip plane: 1000
  field of view: 40
  orthographic: 0
  orthographic size: 5
  m_Depth: -1
  m_CullingMask:
    serializedVersion: 2
    m_Bits: 2
  m_RenderingPath: -1
  m_TargetTexture: {fileID: 0}
  m_TargetDisplay: 0
  m_TargetEye: 3
  m_HDR: 1
  m_AllowMSAA: 1
  m_AllowDynamicResolution: 0
  m_ForceIntoRT: 0
  m_OcclusionCulling: 1
  m_StereoConvergence: 10
  m_StereoSeparation: 0.022
--- !u!4 &787570592
Transform:
  m_ObjectHideFlags: 0
  m_CorrespondingSourceObject: {fileID: 0}
  m_PrefabInstance: {fileID: 0}
  m_PrefabAsset: {fileID: 0}
  m_GameObject: {fileID: 787570588}
  m_LocalRotation: {x: 0, y: 0, z: 0, w: 1}
  m_LocalPosition: {x: 0, y: 0, z: 0}
  m_LocalScale: {x: 1, y: 1, z: 1}
  m_Children: []
  m_Father: {fileID: 1587093634}
  m_RootOrder: 0
  m_LocalEulerAnglesHint: {x: 0, y: 0, z: 0}
<<<<<<< HEAD
--- !u!1 &1299000083
GameObject:
  m_ObjectHideFlags: 0
  m_CorrespondingSourceObject: {fileID: 0}
  m_PrefabInstance: {fileID: 0}
  m_PrefabAsset: {fileID: 0}
  serializedVersion: 6
  m_Component:
  - component: {fileID: 1299000086}
  - component: {fileID: 1299000085}
  - component: {fileID: 1299000084}
  m_Layer: 1
  m_Name: Particle System (2)
  m_TagString: Untagged
  m_Icon: {fileID: 0}
  m_NavMeshLayer: 0
  m_StaticEditorFlags: 0
  m_IsActive: 1
--- !u!199 &1299000084
ParticleSystemRenderer:
  serializedVersion: 6
  m_ObjectHideFlags: 0
  m_CorrespondingSourceObject: {fileID: 0}
  m_PrefabInstance: {fileID: 0}
  m_PrefabAsset: {fileID: 0}
  m_GameObject: {fileID: 1299000083}
  m_Enabled: 1
  m_CastShadows: 0
  m_ReceiveShadows: 0
  m_DynamicOccludee: 1
  m_StaticShadowCaster: 0
  m_MotionVectors: 1
  m_LightProbeUsage: 0
  m_ReflectionProbeUsage: 0
  m_RayTracingMode: 0
  m_RayTraceProcedural: 0
  m_RenderingLayerMask: 1
  m_RendererPriority: 0
  m_Materials:
  - {fileID: 2100000, guid: d25fb6125fc0f4cff81206fa636b26dc, type: 2}
  m_StaticBatchInfo:
    firstSubMesh: 0
    subMeshCount: 0
  m_StaticBatchRoot: {fileID: 0}
  m_ProbeAnchor: {fileID: 0}
  m_LightProbeVolumeOverride: {fileID: 0}
  m_ScaleInLightmap: 1
  m_ReceiveGI: 1
  m_PreserveUVs: 0
  m_IgnoreNormalsForChartDetection: 0
  m_ImportantGI: 0
  m_StitchLightmapSeams: 1
  m_SelectedEditorRenderState: 3
  m_MinimumChartSize: 4
  m_AutoUVMaxDistance: 0.5
  m_AutoUVMaxAngle: 89
  m_LightmapParameters: {fileID: 0}
  m_SortingLayerID: 0
  m_SortingLayer: 0
  m_SortingOrder: 0
  m_RenderMode: 0
  m_SortMode: 0
  m_MinParticleSize: 0
  m_MaxParticleSize: 0.5
  m_CameraVelocityScale: 0
  m_VelocityScale: 0
  m_LengthScale: 2
  m_SortingFudge: 0
  m_NormalDirection: 1
  m_ShadowBias: 0
  m_RenderAlignment: 0
  m_Pivot: {x: 0, y: 0, z: 0}
  m_Flip: {x: 0, y: 0, z: 0}
  m_UseCustomVertexStreams: 0
  m_EnableGPUInstancing: 1
  m_ApplyActiveColorSpace: 1
  m_AllowRoll: 1
  m_FreeformStretching: 0
  m_RotateWithStretchDirection: 1
  m_VertexStreams: 00010304
  m_Mesh: {fileID: 0}
  m_Mesh1: {fileID: 0}
  m_Mesh2: {fileID: 0}
  m_Mesh3: {fileID: 0}
  m_MaskInteraction: 0
--- !u!198 &1299000085
ParticleSystem:
  m_ObjectHideFlags: 0
  m_CorrespondingSourceObject: {fileID: 0}
  m_PrefabInstance: {fileID: 0}
  m_PrefabAsset: {fileID: 0}
  m_GameObject: {fileID: 1299000083}
  serializedVersion: 7
  lengthInSec: 5
  simulationSpeed: 1
  stopAction: 0
  cullingMode: 0
  ringBufferMode: 0
  ringBufferLoopRange: {x: 0, y: 1}
  looping: 1
  prewarm: 1
  playOnAwake: 1
  useUnscaledTime: 0
  autoRandomSeed: 1
  useRigidbodyForVelocity: 1
  startDelay:
    serializedVersion: 2
    minMaxState: 0
    scalar: 0
    minScalar: 0
    maxCurve:
      serializedVersion: 2
      m_Curve:
      - serializedVersion: 3
        time: 0
        value: 0
        inSlope: 0
        outSlope: 0
        tangentMode: 0
        weightedMode: 0
        inWeight: 0.33333334
        outWeight: 0.33333334
      - serializedVersion: 3
        time: 1
        value: 0
        inSlope: 0
        outSlope: 0
        tangentMode: 0
        weightedMode: 0
        inWeight: 0.33333334
        outWeight: 0.33333334
      m_PreInfinity: 2
      m_PostInfinity: 2
      m_RotationOrder: 4
    minCurve:
      serializedVersion: 2
      m_Curve:
      - serializedVersion: 3
        time: 0
        value: 0
        inSlope: 0
        outSlope: 0
        tangentMode: 0
        weightedMode: 0
        inWeight: 0.33333334
        outWeight: 0.33333334
      - serializedVersion: 3
        time: 1
        value: 0
        inSlope: 0
        outSlope: 0
        tangentMode: 0
        weightedMode: 0
        inWeight: 0.33333334
        outWeight: 0.33333334
      m_PreInfinity: 2
      m_PostInfinity: 2
      m_RotationOrder: 4
  moveWithTransform: 0
  moveWithCustomTransform: {fileID: 0}
  scalingMode: 1
  randomSeed: 0
  InitialModule:
    serializedVersion: 3
    enabled: 1
    startLifetime:
      serializedVersion: 2
      minMaxState: 0
      scalar: 5
      minScalar: 5
      maxCurve:
        serializedVersion: 2
        m_Curve:
        - serializedVersion: 3
          time: 0
          value: 1
          inSlope: 0
          outSlope: 0
          tangentMode: 0
          weightedMode: 0
          inWeight: 0.33333334
          outWeight: 0.33333334
        - serializedVersion: 3
          time: 1
          value: 1
          inSlope: 0
          outSlope: 0
          tangentMode: 0
          weightedMode: 0
          inWeight: 0.33333334
          outWeight: 0.33333334
        m_PreInfinity: 2
        m_PostInfinity: 2
        m_RotationOrder: 4
      minCurve:
        serializedVersion: 2
        m_Curve:
        - serializedVersion: 3
          time: 0
          value: 1
          inSlope: 0
          outSlope: 0
          tangentMode: 0
          weightedMode: 0
          inWeight: 0.33333334
          outWeight: 0.33333334
        - serializedVersion: 3
          time: 1
          value: 1
          inSlope: 0
          outSlope: 0
          tangentMode: 0
          weightedMode: 0
          inWeight: 0.33333334
          outWeight: 0.33333334
        m_PreInfinity: 2
        m_PostInfinity: 2
        m_RotationOrder: 4
    startSpeed:
      serializedVersion: 2
      minMaxState: 0
      scalar: 1
      minScalar: 5
      maxCurve:
        serializedVersion: 2
        m_Curve:
        - serializedVersion: 3
          time: 0
          value: 1
          inSlope: 0
          outSlope: 0
          tangentMode: 0
          weightedMode: 0
          inWeight: 0.33333334
          outWeight: 0.33333334
        - serializedVersion: 3
          time: 1
          value: 1
          inSlope: 0
          outSlope: 0
          tangentMode: 0
          weightedMode: 0
          inWeight: 0.33333334
          outWeight: 0.33333334
        m_PreInfinity: 2
        m_PostInfinity: 2
        m_RotationOrder: 4
      minCurve:
        serializedVersion: 2
        m_Curve:
        - serializedVersion: 3
          time: 0
          value: 1
          inSlope: 0
          outSlope: 0
          tangentMode: 0
          weightedMode: 0
          inWeight: 0.33333334
          outWeight: 0.33333334
        - serializedVersion: 3
          time: 1
          value: 1
          inSlope: 0
          outSlope: 0
          tangentMode: 0
          weightedMode: 0
          inWeight: 0.33333334
          outWeight: 0.33333334
        m_PreInfinity: 2
        m_PostInfinity: 2
        m_RotationOrder: 4
    startColor:
      serializedVersion: 2
      minMaxState: 0
      minColor: {r: 1, g: 1, b: 1, a: 1}
      maxColor: {r: 1, g: 1, b: 1, a: 1}
      maxGradient:
        serializedVersion: 2
        key0: {r: 1, g: 1, b: 1, a: 1}
        key1: {r: 1, g: 1, b: 1, a: 1}
        key2: {r: 0, g: 0, b: 0, a: 0}
        key3: {r: 0, g: 0, b: 0, a: 0}
        key4: {r: 0, g: 0, b: 0, a: 0}
        key5: {r: 0, g: 0, b: 0, a: 0}
        key6: {r: 0, g: 0, b: 0, a: 0}
        key7: {r: 0, g: 0, b: 0, a: 0}
        ctime0: 0
        ctime1: 65535
        ctime2: 0
        ctime3: 0
        ctime4: 0
        ctime5: 0
        ctime6: 0
        ctime7: 0
        atime0: 0
        atime1: 65535
        atime2: 0
        atime3: 0
        atime4: 0
        atime5: 0
        atime6: 0
        atime7: 0
        m_Mode: 0
        m_NumColorKeys: 2
        m_NumAlphaKeys: 2
      minGradient:
        serializedVersion: 2
        key0: {r: 1, g: 1, b: 1, a: 1}
        key1: {r: 1, g: 1, b: 1, a: 1}
        key2: {r: 0, g: 0, b: 0, a: 0}
        key3: {r: 0, g: 0, b: 0, a: 0}
        key4: {r: 0, g: 0, b: 0, a: 0}
        key5: {r: 0, g: 0, b: 0, a: 0}
        key6: {r: 0, g: 0, b: 0, a: 0}
        key7: {r: 0, g: 0, b: 0, a: 0}
        ctime0: 0
        ctime1: 65535
        ctime2: 0
        ctime3: 0
        ctime4: 0
        ctime5: 0
        ctime6: 0
        ctime7: 0
        atime0: 0
        atime1: 65535
        atime2: 0
        atime3: 0
        atime4: 0
        atime5: 0
        atime6: 0
        atime7: 0
        m_Mode: 0
        m_NumColorKeys: 2
        m_NumAlphaKeys: 2
    startSize:
      serializedVersion: 2
      minMaxState: 0
      scalar: 1
      minScalar: 1
      maxCurve:
        serializedVersion: 2
        m_Curve:
        - serializedVersion: 3
          time: 0
          value: 1
          inSlope: 0
          outSlope: 0
          tangentMode: 0
          weightedMode: 0
          inWeight: 0.33333334
          outWeight: 0.33333334
        - serializedVersion: 3
          time: 1
          value: 1
          inSlope: 0
          outSlope: 0
          tangentMode: 0
          weightedMode: 0
          inWeight: 0.33333334
          outWeight: 0.33333334
        m_PreInfinity: 2
        m_PostInfinity: 2
        m_RotationOrder: 4
      minCurve:
        serializedVersion: 2
        m_Curve:
        - serializedVersion: 3
          time: 0
          value: 1
          inSlope: 0
          outSlope: 0
          tangentMode: 0
          weightedMode: 0
          inWeight: 0.33333334
          outWeight: 0.33333334
        - serializedVersion: 3
          time: 1
          value: 1
          inSlope: 0
          outSlope: 0
          tangentMode: 0
          weightedMode: 0
          inWeight: 0.33333334
          outWeight: 0.33333334
        m_PreInfinity: 2
        m_PostInfinity: 2
        m_RotationOrder: 4
    startSizeY:
      serializedVersion: 2
      minMaxState: 0
      scalar: 1
      minScalar: 1
      maxCurve:
        serializedVersion: 2
        m_Curve:
        - serializedVersion: 3
          time: 0
          value: 1
          inSlope: 0
          outSlope: 0
          tangentMode: 0
          weightedMode: 0
          inWeight: 0.33333334
          outWeight: 0.33333334
        - serializedVersion: 3
          time: 1
          value: 1
          inSlope: 0
          outSlope: 0
          tangentMode: 0
          weightedMode: 0
          inWeight: 0.33333334
          outWeight: 0.33333334
        m_PreInfinity: 2
        m_PostInfinity: 2
        m_RotationOrder: 4
      minCurve:
        serializedVersion: 2
        m_Curve:
        - serializedVersion: 3
          time: 0
          value: 1
          inSlope: 0
          outSlope: 0
          tangentMode: 0
          weightedMode: 0
          inWeight: 0.33333334
          outWeight: 0.33333334
        - serializedVersion: 3
          time: 1
          value: 1
          inSlope: 0
          outSlope: 0
          tangentMode: 0
          weightedMode: 0
          inWeight: 0.33333334
          outWeight: 0.33333334
        m_PreInfinity: 2
        m_PostInfinity: 2
        m_RotationOrder: 4
    startSizeZ:
      serializedVersion: 2
      minMaxState: 0
      scalar: 1
      minScalar: 1
      maxCurve:
        serializedVersion: 2
        m_Curve:
        - serializedVersion: 3
          time: 0
          value: 1
          inSlope: 0
          outSlope: 0
          tangentMode: 0
          weightedMode: 0
          inWeight: 0.33333334
          outWeight: 0.33333334
        - serializedVersion: 3
          time: 1
          value: 1
          inSlope: 0
          outSlope: 0
          tangentMode: 0
          weightedMode: 0
          inWeight: 0.33333334
          outWeight: 0.33333334
        m_PreInfinity: 2
        m_PostInfinity: 2
        m_RotationOrder: 4
      minCurve:
        serializedVersion: 2
        m_Curve:
        - serializedVersion: 3
          time: 0
          value: 1
          inSlope: 0
          outSlope: 0
          tangentMode: 0
          weightedMode: 0
          inWeight: 0.33333334
          outWeight: 0.33333334
        - serializedVersion: 3
          time: 1
          value: 1
          inSlope: 0
          outSlope: 0
          tangentMode: 0
          weightedMode: 0
          inWeight: 0.33333334
          outWeight: 0.33333334
        m_PreInfinity: 2
        m_PostInfinity: 2
        m_RotationOrder: 4
    startRotationX:
      serializedVersion: 2
      minMaxState: 0
      scalar: 0
      minScalar: 0
      maxCurve:
        serializedVersion: 2
        m_Curve:
        - serializedVersion: 3
          time: 0
          value: 0
          inSlope: 0
          outSlope: 0
          tangentMode: 0
          weightedMode: 0
          inWeight: 0.33333334
          outWeight: 0.33333334
        - serializedVersion: 3
          time: 1
          value: 0
          inSlope: 0
          outSlope: 0
          tangentMode: 0
          weightedMode: 0
          inWeight: 0.33333334
          outWeight: 0.33333334
        m_PreInfinity: 2
        m_PostInfinity: 2
        m_RotationOrder: 4
      minCurve:
        serializedVersion: 2
        m_Curve:
        - serializedVersion: 3
          time: 0
          value: 0
          inSlope: 0
          outSlope: 0
          tangentMode: 0
          weightedMode: 0
          inWeight: 0.33333334
          outWeight: 0.33333334
        - serializedVersion: 3
          time: 1
          value: 0
          inSlope: 0
          outSlope: 0
          tangentMode: 0
          weightedMode: 0
          inWeight: 0.33333334
          outWeight: 0.33333334
        m_PreInfinity: 2
        m_PostInfinity: 2
        m_RotationOrder: 4
    startRotationY:
      serializedVersion: 2
      minMaxState: 0
      scalar: 0
      minScalar: 0
      maxCurve:
        serializedVersion: 2
        m_Curve:
        - serializedVersion: 3
          time: 0
          value: 0
          inSlope: 0
          outSlope: 0
          tangentMode: 0
          weightedMode: 0
          inWeight: 0.33333334
          outWeight: 0.33333334
        - serializedVersion: 3
          time: 1
          value: 0
          inSlope: 0
          outSlope: 0
          tangentMode: 0
          weightedMode: 0
          inWeight: 0.33333334
          outWeight: 0.33333334
        m_PreInfinity: 2
        m_PostInfinity: 2
        m_RotationOrder: 4
      minCurve:
        serializedVersion: 2
        m_Curve:
        - serializedVersion: 3
          time: 0
          value: 0
          inSlope: 0
          outSlope: 0
          tangentMode: 0
          weightedMode: 0
          inWeight: 0.33333334
          outWeight: 0.33333334
        - serializedVersion: 3
          time: 1
          value: 0
          inSlope: 0
          outSlope: 0
          tangentMode: 0
          weightedMode: 0
          inWeight: 0.33333334
          outWeight: 0.33333334
        m_PreInfinity: 2
        m_PostInfinity: 2
        m_RotationOrder: 4
    startRotation:
      serializedVersion: 2
      minMaxState: 0
      scalar: 0
      minScalar: 0
      maxCurve:
        serializedVersion: 2
        m_Curve:
        - serializedVersion: 3
          time: 0
          value: 0
          inSlope: 0
          outSlope: 0
          tangentMode: 0
          weightedMode: 0
          inWeight: 0.33333334
          outWeight: 0.33333334
        - serializedVersion: 3
          time: 1
          value: 0
          inSlope: 0
          outSlope: 0
          tangentMode: 0
          weightedMode: 0
          inWeight: 0.33333334
          outWeight: 0.33333334
        m_PreInfinity: 2
        m_PostInfinity: 2
        m_RotationOrder: 4
      minCurve:
        serializedVersion: 2
        m_Curve:
        - serializedVersion: 3
          time: 0
          value: 0
          inSlope: 0
          outSlope: 0
          tangentMode: 0
          weightedMode: 0
          inWeight: 0.33333334
          outWeight: 0.33333334
        - serializedVersion: 3
          time: 1
          value: 0
          inSlope: 0
          outSlope: 0
          tangentMode: 0
          weightedMode: 0
          inWeight: 0.33333334
          outWeight: 0.33333334
        m_PreInfinity: 2
        m_PostInfinity: 2
        m_RotationOrder: 4
    randomizeRotationDirection: 0
    maxNumParticles: 1000
    size3D: 0
    rotation3D: 0
    gravityModifier:
      serializedVersion: 2
      minMaxState: 0
      scalar: 0
      minScalar: 0
      maxCurve:
        serializedVersion: 2
        m_Curve:
        - serializedVersion: 3
          time: 0
          value: 0
          inSlope: 0
          outSlope: 0
          tangentMode: 0
          weightedMode: 0
          inWeight: 0.33333334
          outWeight: 0.33333334
        - serializedVersion: 3
          time: 1
          value: 0
          inSlope: 0
          outSlope: 0
          tangentMode: 0
          weightedMode: 0
          inWeight: 0.33333334
          outWeight: 0.33333334
        m_PreInfinity: 2
        m_PostInfinity: 2
        m_RotationOrder: 4
      minCurve:
        serializedVersion: 2
        m_Curve:
        - serializedVersion: 3
          time: 0
          value: 0
          inSlope: 0
          outSlope: 0
          tangentMode: 0
          weightedMode: 0
          inWeight: 0.33333334
          outWeight: 0.33333334
        - serializedVersion: 3
          time: 1
          value: 0
          inSlope: 0
          outSlope: 0
          tangentMode: 0
          weightedMode: 0
          inWeight: 0.33333334
          outWeight: 0.33333334
        m_PreInfinity: 2
        m_PostInfinity: 2
        m_RotationOrder: 4
  ShapeModule:
    serializedVersion: 6
    enabled: 1
    type: 4
    angle: 0
    length: 5
    boxThickness: {x: 0, y: 0, z: 0}
    radiusThickness: 0
    donutRadius: 0.2
    m_Position: {x: 0, y: 0, z: 0}
    m_Rotation: {x: 0, y: 0, z: 0}
    m_Scale: {x: 1, y: 1, z: 1}
    placementMode: 0
    m_MeshMaterialIndex: 0
    m_MeshNormalOffset: 0
    m_MeshSpawn:
      mode: 0
      spread: 0
      speed:
        serializedVersion: 2
        minMaxState: 0
        scalar: 1
        minScalar: 1
        maxCurve:
          serializedVersion: 2
          m_Curve:
          - serializedVersion: 3
            time: 0
            value: 1
            inSlope: 0
            outSlope: 0
            tangentMode: 0
            weightedMode: 0
            inWeight: 0.33333334
            outWeight: 0.33333334
          - serializedVersion: 3
            time: 1
            value: 1
            inSlope: 0
            outSlope: 0
            tangentMode: 0
            weightedMode: 0
            inWeight: 0.33333334
            outWeight: 0.33333334
          m_PreInfinity: 2
          m_PostInfinity: 2
          m_RotationOrder: 4
        minCurve:
          serializedVersion: 2
          m_Curve:
          - serializedVersion: 3
            time: 0
            value: 1
            inSlope: 0
            outSlope: 0
            tangentMode: 0
            weightedMode: 0
            inWeight: 0.33333334
            outWeight: 0.33333334
          - serializedVersion: 3
            time: 1
            value: 1
            inSlope: 0
            outSlope: 0
            tangentMode: 0
            weightedMode: 0
            inWeight: 0.33333334
            outWeight: 0.33333334
          m_PreInfinity: 2
          m_PostInfinity: 2
          m_RotationOrder: 4
    m_Mesh: {fileID: 0}
    m_MeshRenderer: {fileID: 0}
    m_SkinnedMeshRenderer: {fileID: 0}
    m_Sprite: {fileID: 0}
    m_SpriteRenderer: {fileID: 0}
    m_UseMeshMaterialIndex: 0
    m_UseMeshColors: 1
    alignToDirection: 0
    m_Texture: {fileID: 0}
    m_TextureClipChannel: 3
    m_TextureClipThreshold: 0
    m_TextureUVChannel: 0
    m_TextureColorAffectsParticles: 1
    m_TextureAlphaAffectsParticles: 1
    m_TextureBilinearFiltering: 0
    randomDirectionAmount: 0
    sphericalDirectionAmount: 0
    randomPositionAmount: 0
    radius:
      value: 0.0001
      mode: 0
      spread: 0
      speed:
        serializedVersion: 2
        minMaxState: 0
        scalar: 1
        minScalar: 1
        maxCurve:
          serializedVersion: 2
          m_Curve:
          - serializedVersion: 3
            time: 0
            value: 1
            inSlope: 0
            outSlope: 0
            tangentMode: 0
            weightedMode: 0
            inWeight: 0.33333334
            outWeight: 0.33333334
          - serializedVersion: 3
            time: 1
            value: 1
            inSlope: 0
            outSlope: 0
            tangentMode: 0
            weightedMode: 0
            inWeight: 0.33333334
            outWeight: 0.33333334
          m_PreInfinity: 2
          m_PostInfinity: 2
          m_RotationOrder: 4
        minCurve:
          serializedVersion: 2
          m_Curve:
          - serializedVersion: 3
            time: 0
            value: 1
            inSlope: 0
            outSlope: 0
            tangentMode: 0
            weightedMode: 0
            inWeight: 0.33333334
            outWeight: 0.33333334
          - serializedVersion: 3
            time: 1
            value: 1
            inSlope: 0
            outSlope: 0
            tangentMode: 0
            weightedMode: 0
            inWeight: 0.33333334
            outWeight: 0.33333334
          m_PreInfinity: 2
          m_PostInfinity: 2
          m_RotationOrder: 4
    arc:
      value: 360
      mode: 0
      spread: 0
      speed:
        serializedVersion: 2
        minMaxState: 0
        scalar: 1
        minScalar: 1
        maxCurve:
          serializedVersion: 2
          m_Curve:
          - serializedVersion: 3
            time: 0
            value: 1
            inSlope: 0
            outSlope: 0
            tangentMode: 0
            weightedMode: 0
            inWeight: 0.33333334
            outWeight: 0.33333334
          - serializedVersion: 3
            time: 1
            value: 1
            inSlope: 0
            outSlope: 0
            tangentMode: 0
            weightedMode: 0
            inWeight: 0.33333334
            outWeight: 0.33333334
          m_PreInfinity: 2
          m_PostInfinity: 2
          m_RotationOrder: 4
        minCurve:
          serializedVersion: 2
          m_Curve:
          - serializedVersion: 3
            time: 0
            value: 1
            inSlope: 0
            outSlope: 0
            tangentMode: 0
            weightedMode: 0
            inWeight: 0.33333334
            outWeight: 0.33333334
          - serializedVersion: 3
            time: 1
            value: 1
            inSlope: 0
            outSlope: 0
            tangentMode: 0
            weightedMode: 0
            inWeight: 0.33333334
            outWeight: 0.33333334
          m_PreInfinity: 2
          m_PostInfinity: 2
          m_RotationOrder: 4
  EmissionModule:
    enabled: 1
    serializedVersion: 4
    rateOverTime:
      serializedVersion: 2
      minMaxState: 0
      scalar: 4
      minScalar: 10
      maxCurve:
        serializedVersion: 2
        m_Curve:
        - serializedVersion: 3
          time: 0
          value: 1
          inSlope: 0
          outSlope: 0
          tangentMode: 0
          weightedMode: 0
          inWeight: 0.33333334
          outWeight: 0.33333334
        - serializedVersion: 3
          time: 1
          value: 1
          inSlope: 0
          outSlope: 0
          tangentMode: 0
          weightedMode: 0
          inWeight: 0.33333334
          outWeight: 0.33333334
        m_PreInfinity: 2
        m_PostInfinity: 2
        m_RotationOrder: 4
      minCurve:
        serializedVersion: 2
        m_Curve:
        - serializedVersion: 3
          time: 0
          value: 1
          inSlope: 0
          outSlope: 0
          tangentMode: 0
          weightedMode: 0
          inWeight: 0.33333334
          outWeight: 0.33333334
        - serializedVersion: 3
          time: 1
          value: 1
          inSlope: 0
          outSlope: 0
          tangentMode: 0
          weightedMode: 0
          inWeight: 0.33333334
          outWeight: 0.33333334
        m_PreInfinity: 2
        m_PostInfinity: 2
        m_RotationOrder: 4
    rateOverDistance:
      serializedVersion: 2
      minMaxState: 0
      scalar: 0
      minScalar: 0
      maxCurve:
        serializedVersion: 2
        m_Curve:
        - serializedVersion: 3
          time: 0
          value: 0
          inSlope: 0
          outSlope: 0
          tangentMode: 0
          weightedMode: 0
          inWeight: 0.33333334
          outWeight: 0.33333334
        - serializedVersion: 3
          time: 1
          value: 0
          inSlope: 0
          outSlope: 0
          tangentMode: 0
          weightedMode: 0
          inWeight: 0.33333334
          outWeight: 0.33333334
        m_PreInfinity: 2
        m_PostInfinity: 2
        m_RotationOrder: 4
      minCurve:
        serializedVersion: 2
        m_Curve:
        - serializedVersion: 3
          time: 0
          value: 0
          inSlope: 0
          outSlope: 0
          tangentMode: 0
          weightedMode: 0
          inWeight: 0.33333334
          outWeight: 0.33333334
        - serializedVersion: 3
          time: 1
          value: 0
          inSlope: 0
          outSlope: 0
          tangentMode: 0
          weightedMode: 0
          inWeight: 0.33333334
          outWeight: 0.33333334
        m_PreInfinity: 2
        m_PostInfinity: 2
        m_RotationOrder: 4
    m_BurstCount: 0
    m_Bursts: []
  SizeModule:
    enabled: 0
    curve:
      serializedVersion: 2
      minMaxState: 1
      scalar: 1
      minScalar: 1
      maxCurve:
        serializedVersion: 2
        m_Curve:
        - serializedVersion: 3
          time: 0
          value: 0
          inSlope: 0
          outSlope: 1
          tangentMode: 0
          weightedMode: 0
          inWeight: 0.33333334
          outWeight: 0.33333334
        - serializedVersion: 3
          time: 1
          value: 1
          inSlope: 1
          outSlope: 0
          tangentMode: 0
          weightedMode: 0
          inWeight: 0.33333334
          outWeight: 0.33333334
        m_PreInfinity: 2
        m_PostInfinity: 2
        m_RotationOrder: 4
      minCurve:
        serializedVersion: 2
        m_Curve:
        - serializedVersion: 3
          time: 0
          value: 1
          inSlope: 0
          outSlope: 0
          tangentMode: 0
          weightedMode: 0
          inWeight: 0.33333334
          outWeight: 0.33333334
        - serializedVersion: 3
          time: 1
          value: 1
          inSlope: 0
          outSlope: 0
          tangentMode: 0
          weightedMode: 0
          inWeight: 0.33333334
          outWeight: 0.33333334
        m_PreInfinity: 2
        m_PostInfinity: 2
        m_RotationOrder: 4
    y:
      serializedVersion: 2
      minMaxState: 1
      scalar: 1
      minScalar: 1
      maxCurve:
        serializedVersion: 2
        m_Curve:
        - serializedVersion: 3
          time: 0
          value: 0
          inSlope: 0
          outSlope: 1
          tangentMode: 0
          weightedMode: 0
          inWeight: 0.33333334
          outWeight: 0.33333334
        - serializedVersion: 3
          time: 1
          value: 1
          inSlope: 1
          outSlope: 0
          tangentMode: 0
          weightedMode: 0
          inWeight: 0.33333334
          outWeight: 0.33333334
        m_PreInfinity: 2
        m_PostInfinity: 2
        m_RotationOrder: 4
      minCurve:
        serializedVersion: 2
        m_Curve:
        - serializedVersion: 3
          time: 0
          value: 1
          inSlope: 0
          outSlope: 0
          tangentMode: 0
          weightedMode: 0
          inWeight: 0.33333334
          outWeight: 0.33333334
        - serializedVersion: 3
          time: 1
          value: 1
          inSlope: 0
          outSlope: 0
          tangentMode: 0
          weightedMode: 0
          inWeight: 0.33333334
          outWeight: 0.33333334
        m_PreInfinity: 2
        m_PostInfinity: 2
        m_RotationOrder: 4
    z:
      serializedVersion: 2
      minMaxState: 1
      scalar: 1
      minScalar: 1
      maxCurve:
        serializedVersion: 2
        m_Curve:
        - serializedVersion: 3
          time: 0
          value: 0
          inSlope: 0
          outSlope: 1
          tangentMode: 0
          weightedMode: 0
          inWeight: 0.33333334
          outWeight: 0.33333334
        - serializedVersion: 3
          time: 1
          value: 1
          inSlope: 1
          outSlope: 0
          tangentMode: 0
          weightedMode: 0
          inWeight: 0.33333334
          outWeight: 0.33333334
        m_PreInfinity: 2
        m_PostInfinity: 2
        m_RotationOrder: 4
      minCurve:
        serializedVersion: 2
        m_Curve:
        - serializedVersion: 3
          time: 0
          value: 1
          inSlope: 0
          outSlope: 0
          tangentMode: 0
          weightedMode: 0
          inWeight: 0.33333334
          outWeight: 0.33333334
        - serializedVersion: 3
          time: 1
          value: 1
          inSlope: 0
          outSlope: 0
          tangentMode: 0
          weightedMode: 0
          inWeight: 0.33333334
          outWeight: 0.33333334
        m_PreInfinity: 2
        m_PostInfinity: 2
        m_RotationOrder: 4
    separateAxes: 0
  RotationModule:
    enabled: 0
    x:
      serializedVersion: 2
      minMaxState: 0
      scalar: 0
      minScalar: 0
      maxCurve:
        serializedVersion: 2
        m_Curve:
        - serializedVersion: 3
          time: 0
          value: 0
          inSlope: 0
          outSlope: 0
          tangentMode: 0
          weightedMode: 0
          inWeight: 0.33333334
          outWeight: 0.33333334
        - serializedVersion: 3
          time: 1
          value: 0
          inSlope: 0
          outSlope: 0
          tangentMode: 0
          weightedMode: 0
          inWeight: 0.33333334
          outWeight: 0.33333334
        m_PreInfinity: 2
        m_PostInfinity: 2
        m_RotationOrder: 4
      minCurve:
        serializedVersion: 2
        m_Curve:
        - serializedVersion: 3
          time: 0
          value: 0
          inSlope: 0
          outSlope: 0
          tangentMode: 0
          weightedMode: 0
          inWeight: 0.33333334
          outWeight: 0.33333334
        - serializedVersion: 3
          time: 1
          value: 0
          inSlope: 0
          outSlope: 0
          tangentMode: 0
          weightedMode: 0
          inWeight: 0.33333334
          outWeight: 0.33333334
        m_PreInfinity: 2
        m_PostInfinity: 2
        m_RotationOrder: 4
    y:
      serializedVersion: 2
      minMaxState: 0
      scalar: 0
      minScalar: 0
      maxCurve:
        serializedVersion: 2
        m_Curve:
        - serializedVersion: 3
          time: 0
          value: 0
          inSlope: 0
          outSlope: 0
          tangentMode: 0
          weightedMode: 0
          inWeight: 0.33333334
          outWeight: 0.33333334
        - serializedVersion: 3
          time: 1
          value: 0
          inSlope: 0
          outSlope: 0
          tangentMode: 0
          weightedMode: 0
          inWeight: 0.33333334
          outWeight: 0.33333334
        m_PreInfinity: 2
        m_PostInfinity: 2
        m_RotationOrder: 4
      minCurve:
        serializedVersion: 2
        m_Curve:
        - serializedVersion: 3
          time: 0
          value: 0
          inSlope: 0
          outSlope: 0
          tangentMode: 0
          weightedMode: 0
          inWeight: 0.33333334
          outWeight: 0.33333334
        - serializedVersion: 3
          time: 1
          value: 0
          inSlope: 0
          outSlope: 0
          tangentMode: 0
          weightedMode: 0
          inWeight: 0.33333334
          outWeight: 0.33333334
        m_PreInfinity: 2
        m_PostInfinity: 2
        m_RotationOrder: 4
    curve:
      serializedVersion: 2
      minMaxState: 0
      scalar: 0.7853982
      minScalar: 0.7853982
      maxCurve:
        serializedVersion: 2
        m_Curve:
        - serializedVersion: 3
          time: 0
          value: 1
          inSlope: 0
          outSlope: 0
          tangentMode: 0
          weightedMode: 0
          inWeight: 0.33333334
          outWeight: 0.33333334
        - serializedVersion: 3
          time: 1
          value: 1
          inSlope: 0
          outSlope: 0
          tangentMode: 0
          weightedMode: 0
          inWeight: 0.33333334
          outWeight: 0.33333334
        m_PreInfinity: 2
        m_PostInfinity: 2
        m_RotationOrder: 4
      minCurve:
        serializedVersion: 2
        m_Curve:
        - serializedVersion: 3
          time: 0
          value: 1
          inSlope: 0
          outSlope: 0
          tangentMode: 0
          weightedMode: 0
          inWeight: 0.33333334
          outWeight: 0.33333334
        - serializedVersion: 3
          time: 1
          value: 1
          inSlope: 0
          outSlope: 0
          tangentMode: 0
          weightedMode: 0
          inWeight: 0.33333334
          outWeight: 0.33333334
        m_PreInfinity: 2
        m_PostInfinity: 2
        m_RotationOrder: 4
    separateAxes: 0
  ColorModule:
    enabled: 0
    gradient:
      serializedVersion: 2
      minMaxState: 1
      minColor: {r: 1, g: 1, b: 1, a: 1}
      maxColor: {r: 1, g: 1, b: 1, a: 1}
      maxGradient:
        serializedVersion: 2
        key0: {r: 1, g: 1, b: 1, a: 1}
        key1: {r: 1, g: 1, b: 1, a: 1}
        key2: {r: 0, g: 0, b: 0, a: 0}
        key3: {r: 0, g: 0, b: 0, a: 0}
        key4: {r: 0, g: 0, b: 0, a: 0}
        key5: {r: 0, g: 0, b: 0, a: 0}
        key6: {r: 0, g: 0, b: 0, a: 0}
        key7: {r: 0, g: 0, b: 0, a: 0}
        ctime0: 0
        ctime1: 65535
        ctime2: 0
        ctime3: 0
        ctime4: 0
        ctime5: 0
        ctime6: 0
        ctime7: 0
        atime0: 0
        atime1: 65535
        atime2: 0
        atime3: 0
        atime4: 0
        atime5: 0
        atime6: 0
        atime7: 0
        m_Mode: 0
        m_NumColorKeys: 2
        m_NumAlphaKeys: 2
      minGradient:
        serializedVersion: 2
        key0: {r: 1, g: 1, b: 1, a: 1}
        key1: {r: 1, g: 1, b: 1, a: 1}
        key2: {r: 0, g: 0, b: 0, a: 0}
        key3: {r: 0, g: 0, b: 0, a: 0}
        key4: {r: 0, g: 0, b: 0, a: 0}
        key5: {r: 0, g: 0, b: 0, a: 0}
        key6: {r: 0, g: 0, b: 0, a: 0}
        key7: {r: 0, g: 0, b: 0, a: 0}
        ctime0: 0
        ctime1: 65535
        ctime2: 0
        ctime3: 0
        ctime4: 0
        ctime5: 0
        ctime6: 0
        ctime7: 0
        atime0: 0
        atime1: 65535
        atime2: 0
        atime3: 0
        atime4: 0
        atime5: 0
        atime6: 0
        atime7: 0
        m_Mode: 0
        m_NumColorKeys: 2
        m_NumAlphaKeys: 2
  UVModule:
    serializedVersion: 2
    enabled: 0
    mode: 0
    timeMode: 0
    fps: 30
    frameOverTime:
      serializedVersion: 2
      minMaxState: 1
      scalar: 0.9999
      minScalar: 0.9999
      maxCurve:
        serializedVersion: 2
        m_Curve:
        - serializedVersion: 3
          time: 0
          value: 0
          inSlope: 0
          outSlope: 1
          tangentMode: 0
          weightedMode: 0
          inWeight: 0.33333334
          outWeight: 0.33333334
        - serializedVersion: 3
          time: 1
          value: 1
          inSlope: 1
          outSlope: 0
          tangentMode: 0
          weightedMode: 0
          inWeight: 0.33333334
          outWeight: 0.33333334
        m_PreInfinity: 2
        m_PostInfinity: 2
        m_RotationOrder: 4
      minCurve:
        serializedVersion: 2
        m_Curve:
        - serializedVersion: 3
          time: 0
          value: 1
          inSlope: 0
          outSlope: 0
          tangentMode: 0
          weightedMode: 0
          inWeight: 0.33333334
          outWeight: 0.33333334
        - serializedVersion: 3
          time: 1
          value: 1
          inSlope: 0
          outSlope: 0
          tangentMode: 0
          weightedMode: 0
          inWeight: 0.33333334
          outWeight: 0.33333334
        m_PreInfinity: 2
        m_PostInfinity: 2
        m_RotationOrder: 4
    startFrame:
      serializedVersion: 2
      minMaxState: 0
      scalar: 0
      minScalar: 0
      maxCurve:
        serializedVersion: 2
        m_Curve:
        - serializedVersion: 3
          time: 0
          value: 0
          inSlope: 0
          outSlope: 0
          tangentMode: 0
          weightedMode: 0
          inWeight: 0.33333334
          outWeight: 0.33333334
        - serializedVersion: 3
          time: 1
          value: 0
          inSlope: 0
          outSlope: 0
          tangentMode: 0
          weightedMode: 0
          inWeight: 0.33333334
          outWeight: 0.33333334
        m_PreInfinity: 2
        m_PostInfinity: 2
        m_RotationOrder: 4
      minCurve:
        serializedVersion: 2
        m_Curve:
        - serializedVersion: 3
          time: 0
          value: 0
          inSlope: 0
          outSlope: 0
          tangentMode: 0
          weightedMode: 0
          inWeight: 0.33333334
          outWeight: 0.33333334
        - serializedVersion: 3
          time: 1
          value: 0
          inSlope: 0
          outSlope: 0
          tangentMode: 0
          weightedMode: 0
          inWeight: 0.33333334
          outWeight: 0.33333334
        m_PreInfinity: 2
        m_PostInfinity: 2
        m_RotationOrder: 4
    speedRange: {x: 0, y: 1}
    tilesX: 1
    tilesY: 1
    animationType: 0
    rowIndex: 0
    cycles: 1
    uvChannelMask: -1
    rowMode: 1
    sprites:
    - sprite: {fileID: 0}
    flipU: 0
    flipV: 0
  VelocityModule:
    enabled: 0
    x:
      serializedVersion: 2
      minMaxState: 0
      scalar: 0
      minScalar: 0
      maxCurve:
        serializedVersion: 2
        m_Curve:
        - serializedVersion: 3
          time: 0
          value: 0
          inSlope: 0
          outSlope: 0
          tangentMode: 0
          weightedMode: 0
          inWeight: 0.33333334
          outWeight: 0.33333334
        - serializedVersion: 3
          time: 1
          value: 0
          inSlope: 0
          outSlope: 0
          tangentMode: 0
          weightedMode: 0
          inWeight: 0.33333334
          outWeight: 0.33333334
        m_PreInfinity: 2
        m_PostInfinity: 2
        m_RotationOrder: 4
      minCurve:
        serializedVersion: 2
        m_Curve:
        - serializedVersion: 3
          time: 0
          value: 0
          inSlope: 0
          outSlope: 0
          tangentMode: 0
          weightedMode: 0
          inWeight: 0.33333334
          outWeight: 0.33333334
        - serializedVersion: 3
          time: 1
          value: 0
          inSlope: 0
          outSlope: 0
          tangentMode: 0
          weightedMode: 0
          inWeight: 0.33333334
          outWeight: 0.33333334
        m_PreInfinity: 2
        m_PostInfinity: 2
        m_RotationOrder: 4
    y:
      serializedVersion: 2
      minMaxState: 0
      scalar: 0
      minScalar: 0
      maxCurve:
        serializedVersion: 2
        m_Curve:
        - serializedVersion: 3
          time: 0
          value: 0
          inSlope: 0
          outSlope: 0
          tangentMode: 0
          weightedMode: 0
          inWeight: 0.33333334
          outWeight: 0.33333334
        - serializedVersion: 3
          time: 1
          value: 0
          inSlope: 0
          outSlope: 0
          tangentMode: 0
          weightedMode: 0
          inWeight: 0.33333334
          outWeight: 0.33333334
        m_PreInfinity: 2
        m_PostInfinity: 2
        m_RotationOrder: 4
      minCurve:
        serializedVersion: 2
        m_Curve:
        - serializedVersion: 3
          time: 0
          value: 0
          inSlope: 0
          outSlope: 0
          tangentMode: 0
          weightedMode: 0
          inWeight: 0.33333334
          outWeight: 0.33333334
        - serializedVersion: 3
          time: 1
          value: 0
          inSlope: 0
          outSlope: 0
          tangentMode: 0
          weightedMode: 0
          inWeight: 0.33333334
          outWeight: 0.33333334
        m_PreInfinity: 2
        m_PostInfinity: 2
        m_RotationOrder: 4
    z:
      serializedVersion: 2
      minMaxState: 0
      scalar: 0
      minScalar: 0
      maxCurve:
        serializedVersion: 2
        m_Curve:
        - serializedVersion: 3
          time: 0
          value: 0
          inSlope: 0
          outSlope: 0
          tangentMode: 0
          weightedMode: 0
          inWeight: 0.33333334
          outWeight: 0.33333334
        - serializedVersion: 3
          time: 1
          value: 0
          inSlope: 0
          outSlope: 0
          tangentMode: 0
          weightedMode: 0
          inWeight: 0.33333334
          outWeight: 0.33333334
        m_PreInfinity: 2
        m_PostInfinity: 2
        m_RotationOrder: 4
      minCurve:
        serializedVersion: 2
        m_Curve:
        - serializedVersion: 3
          time: 0
          value: 0
          inSlope: 0
          outSlope: 0
          tangentMode: 0
          weightedMode: 0
          inWeight: 0.33333334
          outWeight: 0.33333334
        - serializedVersion: 3
          time: 1
          value: 0
          inSlope: 0
          outSlope: 0
          tangentMode: 0
          weightedMode: 0
          inWeight: 0.33333334
          outWeight: 0.33333334
        m_PreInfinity: 2
        m_PostInfinity: 2
        m_RotationOrder: 4
    orbitalX:
      serializedVersion: 2
      minMaxState: 0
      scalar: 0
      minScalar: 0
      maxCurve:
        serializedVersion: 2
        m_Curve:
        - serializedVersion: 3
          time: 0
          value: 0
          inSlope: 0
          outSlope: 0
          tangentMode: 0
          weightedMode: 0
          inWeight: 0.33333334
          outWeight: 0.33333334
        - serializedVersion: 3
          time: 1
          value: 0
          inSlope: 0
          outSlope: 0
          tangentMode: 0
          weightedMode: 0
          inWeight: 0.33333334
          outWeight: 0.33333334
        m_PreInfinity: 2
        m_PostInfinity: 2
        m_RotationOrder: 4
      minCurve:
        serializedVersion: 2
        m_Curve:
        - serializedVersion: 3
          time: 0
          value: 0
          inSlope: 0
          outSlope: 0
          tangentMode: 0
          weightedMode: 0
          inWeight: 0.33333334
          outWeight: 0.33333334
        - serializedVersion: 3
          time: 1
          value: 0
          inSlope: 0
          outSlope: 0
          tangentMode: 0
          weightedMode: 0
          inWeight: 0.33333334
          outWeight: 0.33333334
        m_PreInfinity: 2
        m_PostInfinity: 2
        m_RotationOrder: 4
    orbitalY:
      serializedVersion: 2
      minMaxState: 0
      scalar: 0
      minScalar: 0
      maxCurve:
        serializedVersion: 2
        m_Curve:
        - serializedVersion: 3
          time: 0
          value: 0
          inSlope: 0
          outSlope: 0
          tangentMode: 0
          weightedMode: 0
          inWeight: 0.33333334
          outWeight: 0.33333334
        - serializedVersion: 3
          time: 1
          value: 0
          inSlope: 0
          outSlope: 0
          tangentMode: 0
          weightedMode: 0
          inWeight: 0.33333334
          outWeight: 0.33333334
        m_PreInfinity: 2
        m_PostInfinity: 2
        m_RotationOrder: 4
      minCurve:
        serializedVersion: 2
        m_Curve:
        - serializedVersion: 3
          time: 0
          value: 0
          inSlope: 0
          outSlope: 0
          tangentMode: 0
          weightedMode: 0
          inWeight: 0.33333334
          outWeight: 0.33333334
        - serializedVersion: 3
          time: 1
          value: 0
          inSlope: 0
          outSlope: 0
          tangentMode: 0
          weightedMode: 0
          inWeight: 0.33333334
          outWeight: 0.33333334
        m_PreInfinity: 2
        m_PostInfinity: 2
        m_RotationOrder: 4
    orbitalZ:
      serializedVersion: 2
      minMaxState: 0
      scalar: 0
      minScalar: 0
      maxCurve:
        serializedVersion: 2
        m_Curve:
        - serializedVersion: 3
          time: 0
          value: 0
          inSlope: 0
          outSlope: 0
          tangentMode: 0
          weightedMode: 0
          inWeight: 0.33333334
          outWeight: 0.33333334
        - serializedVersion: 3
          time: 1
          value: 0
          inSlope: 0
          outSlope: 0
          tangentMode: 0
          weightedMode: 0
          inWeight: 0.33333334
          outWeight: 0.33333334
        m_PreInfinity: 2
        m_PostInfinity: 2
        m_RotationOrder: 4
      minCurve:
        serializedVersion: 2
        m_Curve:
        - serializedVersion: 3
          time: 0
          value: 0
          inSlope: 0
          outSlope: 0
          tangentMode: 0
          weightedMode: 0
          inWeight: 0.33333334
          outWeight: 0.33333334
        - serializedVersion: 3
          time: 1
          value: 0
          inSlope: 0
          outSlope: 0
          tangentMode: 0
          weightedMode: 0
          inWeight: 0.33333334
          outWeight: 0.33333334
        m_PreInfinity: 2
        m_PostInfinity: 2
        m_RotationOrder: 4
    orbitalOffsetX:
      serializedVersion: 2
      minMaxState: 0
      scalar: 0
      minScalar: 0
      maxCurve:
        serializedVersion: 2
        m_Curve:
        - serializedVersion: 3
          time: 0
          value: 0
          inSlope: 0
          outSlope: 0
          tangentMode: 0
          weightedMode: 0
          inWeight: 0.33333334
          outWeight: 0.33333334
        - serializedVersion: 3
          time: 1
          value: 0
          inSlope: 0
          outSlope: 0
          tangentMode: 0
          weightedMode: 0
          inWeight: 0.33333334
          outWeight: 0.33333334
        m_PreInfinity: 2
        m_PostInfinity: 2
        m_RotationOrder: 4
      minCurve:
        serializedVersion: 2
        m_Curve:
        - serializedVersion: 3
          time: 0
          value: 0
          inSlope: 0
          outSlope: 0
          tangentMode: 0
          weightedMode: 0
          inWeight: 0.33333334
          outWeight: 0.33333334
        - serializedVersion: 3
          time: 1
          value: 0
          inSlope: 0
          outSlope: 0
          tangentMode: 0
          weightedMode: 0
          inWeight: 0.33333334
          outWeight: 0.33333334
        m_PreInfinity: 2
        m_PostInfinity: 2
        m_RotationOrder: 4
    orbitalOffsetY:
      serializedVersion: 2
      minMaxState: 0
      scalar: 0
      minScalar: 0
      maxCurve:
        serializedVersion: 2
        m_Curve:
        - serializedVersion: 3
          time: 0
          value: 0
          inSlope: 0
          outSlope: 0
          tangentMode: 0
          weightedMode: 0
          inWeight: 0.33333334
          outWeight: 0.33333334
        - serializedVersion: 3
          time: 1
          value: 0
          inSlope: 0
          outSlope: 0
          tangentMode: 0
          weightedMode: 0
          inWeight: 0.33333334
          outWeight: 0.33333334
        m_PreInfinity: 2
        m_PostInfinity: 2
        m_RotationOrder: 4
      minCurve:
        serializedVersion: 2
        m_Curve:
        - serializedVersion: 3
          time: 0
          value: 0
          inSlope: 0
          outSlope: 0
          tangentMode: 0
          weightedMode: 0
          inWeight: 0.33333334
          outWeight: 0.33333334
        - serializedVersion: 3
          time: 1
          value: 0
          inSlope: 0
          outSlope: 0
          tangentMode: 0
          weightedMode: 0
          inWeight: 0.33333334
          outWeight: 0.33333334
        m_PreInfinity: 2
        m_PostInfinity: 2
        m_RotationOrder: 4
    orbitalOffsetZ:
      serializedVersion: 2
      minMaxState: 0
      scalar: 0
      minScalar: 0
      maxCurve:
        serializedVersion: 2
        m_Curve:
        - serializedVersion: 3
          time: 0
          value: 0
          inSlope: 0
          outSlope: 0
          tangentMode: 0
          weightedMode: 0
          inWeight: 0.33333334
          outWeight: 0.33333334
        - serializedVersion: 3
          time: 1
          value: 0
          inSlope: 0
          outSlope: 0
          tangentMode: 0
          weightedMode: 0
          inWeight: 0.33333334
          outWeight: 0.33333334
        m_PreInfinity: 2
        m_PostInfinity: 2
        m_RotationOrder: 4
      minCurve:
        serializedVersion: 2
        m_Curve:
        - serializedVersion: 3
          time: 0
          value: 0
          inSlope: 0
          outSlope: 0
          tangentMode: 0
          weightedMode: 0
          inWeight: 0.33333334
          outWeight: 0.33333334
        - serializedVersion: 3
          time: 1
          value: 0
          inSlope: 0
          outSlope: 0
          tangentMode: 0
          weightedMode: 0
          inWeight: 0.33333334
          outWeight: 0.33333334
        m_PreInfinity: 2
        m_PostInfinity: 2
        m_RotationOrder: 4
    radial:
      serializedVersion: 2
      minMaxState: 0
      scalar: 0
      minScalar: 0
      maxCurve:
        serializedVersion: 2
        m_Curve:
        - serializedVersion: 3
          time: 0
          value: 0
          inSlope: 0
          outSlope: 0
          tangentMode: 0
          weightedMode: 0
          inWeight: 0.33333334
          outWeight: 0.33333334
        - serializedVersion: 3
          time: 1
          value: 0
          inSlope: 0
          outSlope: 0
          tangentMode: 0
          weightedMode: 0
          inWeight: 0.33333334
          outWeight: 0.33333334
        m_PreInfinity: 2
        m_PostInfinity: 2
        m_RotationOrder: 4
      minCurve:
        serializedVersion: 2
        m_Curve:
        - serializedVersion: 3
          time: 0
          value: 0
          inSlope: 0
          outSlope: 0
          tangentMode: 0
          weightedMode: 0
          inWeight: 0.33333334
          outWeight: 0.33333334
        - serializedVersion: 3
          time: 1
          value: 0
          inSlope: 0
          outSlope: 0
          tangentMode: 0
          weightedMode: 0
          inWeight: 0.33333334
          outWeight: 0.33333334
        m_PreInfinity: 2
        m_PostInfinity: 2
        m_RotationOrder: 4
    speedModifier:
      serializedVersion: 2
      minMaxState: 0
      scalar: 1
      minScalar: 1
      maxCurve:
        serializedVersion: 2
        m_Curve:
        - serializedVersion: 3
          time: 0
          value: 1
          inSlope: 0
          outSlope: 0
          tangentMode: 0
          weightedMode: 0
          inWeight: 0.33333334
          outWeight: 0.33333334
        - serializedVersion: 3
          time: 1
          value: 1
          inSlope: 0
          outSlope: 0
          tangentMode: 0
          weightedMode: 0
          inWeight: 0.33333334
          outWeight: 0.33333334
        m_PreInfinity: 2
        m_PostInfinity: 2
        m_RotationOrder: 4
      minCurve:
        serializedVersion: 2
        m_Curve:
        - serializedVersion: 3
          time: 0
          value: 1
          inSlope: 0
          outSlope: 0
          tangentMode: 0
          weightedMode: 0
          inWeight: 0.33333334
          outWeight: 0.33333334
        - serializedVersion: 3
          time: 1
          value: 1
          inSlope: 0
          outSlope: 0
          tangentMode: 0
          weightedMode: 0
          inWeight: 0.33333334
          outWeight: 0.33333334
        m_PreInfinity: 2
        m_PostInfinity: 2
        m_RotationOrder: 4
    inWorldSpace: 0
  InheritVelocityModule:
    enabled: 0
    m_Mode: 0
    m_Curve:
      serializedVersion: 2
      minMaxState: 0
      scalar: 0
      minScalar: 0
      maxCurve:
        serializedVersion: 2
        m_Curve:
        - serializedVersion: 3
          time: 0
          value: 0
          inSlope: 0
          outSlope: 0
          tangentMode: 0
          weightedMode: 0
          inWeight: 0.33333334
          outWeight: 0.33333334
        - serializedVersion: 3
          time: 1
          value: 0
          inSlope: 0
          outSlope: 0
          tangentMode: 0
          weightedMode: 0
          inWeight: 0.33333334
          outWeight: 0.33333334
        m_PreInfinity: 2
        m_PostInfinity: 2
        m_RotationOrder: 4
      minCurve:
        serializedVersion: 2
        m_Curve:
        - serializedVersion: 3
          time: 0
          value: 0
          inSlope: 0
          outSlope: 0
          tangentMode: 0
          weightedMode: 0
          inWeight: 0.33333334
          outWeight: 0.33333334
        - serializedVersion: 3
          time: 1
          value: 0
          inSlope: 0
          outSlope: 0
          tangentMode: 0
          weightedMode: 0
          inWeight: 0.33333334
          outWeight: 0.33333334
        m_PreInfinity: 2
        m_PostInfinity: 2
        m_RotationOrder: 4
  LifetimeByEmitterSpeedModule:
    enabled: 0
    m_Curve:
      serializedVersion: 2
      minMaxState: 1
      scalar: 1
      minScalar: 1
      maxCurve:
        serializedVersion: 2
        m_Curve:
        - serializedVersion: 3
          time: 0
          value: 1
          inSlope: 0
          outSlope: -0.8
          tangentMode: 0
          weightedMode: 0
          inWeight: 0.33333334
          outWeight: 0.33333334
        - serializedVersion: 3
          time: 1
          value: 0.2
          inSlope: -0.8
          outSlope: 0
          tangentMode: 0
          weightedMode: 0
          inWeight: 0.33333334
          outWeight: 0.33333334
        m_PreInfinity: 2
        m_PostInfinity: 2
        m_RotationOrder: 4
      minCurve:
        serializedVersion: 2
        m_Curve:
        - serializedVersion: 3
          time: 0
          value: 1
          inSlope: 0
          outSlope: 0
          tangentMode: 0
          weightedMode: 0
          inWeight: 0.33333334
          outWeight: 0.33333334
        - serializedVersion: 3
          time: 1
          value: 1
          inSlope: 0
          outSlope: 0
          tangentMode: 0
          weightedMode: 0
          inWeight: 0.33333334
          outWeight: 0.33333334
        m_PreInfinity: 2
        m_PostInfinity: 2
        m_RotationOrder: 4
    m_Range: {x: 0, y: 1}
  ForceModule:
    enabled: 0
    x:
      serializedVersion: 2
      minMaxState: 0
      scalar: 0
      minScalar: 0
      maxCurve:
        serializedVersion: 2
        m_Curve:
        - serializedVersion: 3
          time: 0
          value: 0
          inSlope: 0
          outSlope: 0
          tangentMode: 0
          weightedMode: 0
          inWeight: 0.33333334
          outWeight: 0.33333334
        - serializedVersion: 3
          time: 1
          value: 0
          inSlope: 0
          outSlope: 0
          tangentMode: 0
          weightedMode: 0
          inWeight: 0.33333334
          outWeight: 0.33333334
        m_PreInfinity: 2
        m_PostInfinity: 2
        m_RotationOrder: 4
      minCurve:
        serializedVersion: 2
        m_Curve:
        - serializedVersion: 3
          time: 0
          value: 0
          inSlope: 0
          outSlope: 0
          tangentMode: 0
          weightedMode: 0
          inWeight: 0.33333334
          outWeight: 0.33333334
        - serializedVersion: 3
          time: 1
          value: 0
          inSlope: 0
          outSlope: 0
          tangentMode: 0
          weightedMode: 0
          inWeight: 0.33333334
          outWeight: 0.33333334
        m_PreInfinity: 2
        m_PostInfinity: 2
        m_RotationOrder: 4
    y:
      serializedVersion: 2
      minMaxState: 0
      scalar: 0
      minScalar: 0
      maxCurve:
        serializedVersion: 2
        m_Curve:
        - serializedVersion: 3
          time: 0
          value: 0
          inSlope: 0
          outSlope: 0
          tangentMode: 0
          weightedMode: 0
          inWeight: 0.33333334
          outWeight: 0.33333334
        - serializedVersion: 3
          time: 1
          value: 0
          inSlope: 0
          outSlope: 0
          tangentMode: 0
          weightedMode: 0
          inWeight: 0.33333334
          outWeight: 0.33333334
        m_PreInfinity: 2
        m_PostInfinity: 2
        m_RotationOrder: 4
      minCurve:
        serializedVersion: 2
        m_Curve:
        - serializedVersion: 3
          time: 0
          value: 0
          inSlope: 0
          outSlope: 0
          tangentMode: 0
          weightedMode: 0
          inWeight: 0.33333334
          outWeight: 0.33333334
        - serializedVersion: 3
          time: 1
          value: 0
          inSlope: 0
          outSlope: 0
          tangentMode: 0
          weightedMode: 0
          inWeight: 0.33333334
          outWeight: 0.33333334
        m_PreInfinity: 2
        m_PostInfinity: 2
        m_RotationOrder: 4
    z:
      serializedVersion: 2
      minMaxState: 0
      scalar: 0
      minScalar: 0
      maxCurve:
        serializedVersion: 2
        m_Curve:
        - serializedVersion: 3
          time: 0
          value: 0
          inSlope: 0
          outSlope: 0
          tangentMode: 0
          weightedMode: 0
          inWeight: 0.33333334
          outWeight: 0.33333334
        - serializedVersion: 3
          time: 1
          value: 0
          inSlope: 0
          outSlope: 0
          tangentMode: 0
          weightedMode: 0
          inWeight: 0.33333334
          outWeight: 0.33333334
        m_PreInfinity: 2
        m_PostInfinity: 2
        m_RotationOrder: 4
      minCurve:
        serializedVersion: 2
        m_Curve:
        - serializedVersion: 3
          time: 0
          value: 0
          inSlope: 0
          outSlope: 0
          tangentMode: 0
          weightedMode: 0
          inWeight: 0.33333334
          outWeight: 0.33333334
        - serializedVersion: 3
          time: 1
          value: 0
          inSlope: 0
          outSlope: 0
          tangentMode: 0
          weightedMode: 0
          inWeight: 0.33333334
          outWeight: 0.33333334
        m_PreInfinity: 2
        m_PostInfinity: 2
        m_RotationOrder: 4
    inWorldSpace: 0
    randomizePerFrame: 0
  ExternalForcesModule:
    serializedVersion: 2
    enabled: 0
    multiplierCurve:
      serializedVersion: 2
      minMaxState: 0
      scalar: 1
      minScalar: 1
      maxCurve:
        serializedVersion: 2
        m_Curve:
        - serializedVersion: 3
          time: 0
          value: 1
          inSlope: 0
          outSlope: 0
          tangentMode: 0
          weightedMode: 0
          inWeight: 0.33333334
          outWeight: 0.33333334
        - serializedVersion: 3
          time: 1
          value: 1
          inSlope: 0
          outSlope: 0
          tangentMode: 0
          weightedMode: 0
          inWeight: 0.33333334
          outWeight: 0.33333334
        m_PreInfinity: 2
        m_PostInfinity: 2
        m_RotationOrder: 4
      minCurve:
        serializedVersion: 2
        m_Curve:
        - serializedVersion: 3
          time: 0
          value: 1
          inSlope: 0
          outSlope: 0
          tangentMode: 0
          weightedMode: 0
          inWeight: 0.33333334
          outWeight: 0.33333334
        - serializedVersion: 3
          time: 1
          value: 1
          inSlope: 0
          outSlope: 0
          tangentMode: 0
          weightedMode: 0
          inWeight: 0.33333334
          outWeight: 0.33333334
        m_PreInfinity: 2
        m_PostInfinity: 2
        m_RotationOrder: 4
    influenceFilter: 0
    influenceMask:
      serializedVersion: 2
      m_Bits: 4294967295
    influenceList: []
  ClampVelocityModule:
    enabled: 0
    x:
      serializedVersion: 2
      minMaxState: 0
      scalar: 1
      minScalar: 1
      maxCurve:
        serializedVersion: 2
        m_Curve:
        - serializedVersion: 3
          time: 0
          value: 1
          inSlope: 0
          outSlope: 0
          tangentMode: 0
          weightedMode: 0
          inWeight: 0.33333334
          outWeight: 0.33333334
        - serializedVersion: 3
          time: 1
          value: 1
          inSlope: 0
          outSlope: 0
          tangentMode: 0
          weightedMode: 0
          inWeight: 0.33333334
          outWeight: 0.33333334
        m_PreInfinity: 2
        m_PostInfinity: 2
        m_RotationOrder: 4
      minCurve:
        serializedVersion: 2
        m_Curve:
        - serializedVersion: 3
          time: 0
          value: 1
          inSlope: 0
          outSlope: 0
          tangentMode: 0
          weightedMode: 0
          inWeight: 0.33333334
          outWeight: 0.33333334
        - serializedVersion: 3
          time: 1
          value: 1
          inSlope: 0
          outSlope: 0
          tangentMode: 0
          weightedMode: 0
          inWeight: 0.33333334
          outWeight: 0.33333334
        m_PreInfinity: 2
        m_PostInfinity: 2
        m_RotationOrder: 4
    y:
      serializedVersion: 2
      minMaxState: 0
      scalar: 1
      minScalar: 1
      maxCurve:
        serializedVersion: 2
        m_Curve:
        - serializedVersion: 3
          time: 0
          value: 1
          inSlope: 0
          outSlope: 0
          tangentMode: 0
          weightedMode: 0
          inWeight: 0.33333334
          outWeight: 0.33333334
        - serializedVersion: 3
          time: 1
          value: 1
          inSlope: 0
          outSlope: 0
          tangentMode: 0
          weightedMode: 0
          inWeight: 0.33333334
          outWeight: 0.33333334
        m_PreInfinity: 2
        m_PostInfinity: 2
        m_RotationOrder: 4
      minCurve:
        serializedVersion: 2
        m_Curve:
        - serializedVersion: 3
          time: 0
          value: 1
          inSlope: 0
          outSlope: 0
          tangentMode: 0
          weightedMode: 0
          inWeight: 0.33333334
          outWeight: 0.33333334
        - serializedVersion: 3
          time: 1
          value: 1
          inSlope: 0
          outSlope: 0
          tangentMode: 0
          weightedMode: 0
          inWeight: 0.33333334
          outWeight: 0.33333334
        m_PreInfinity: 2
        m_PostInfinity: 2
        m_RotationOrder: 4
    z:
      serializedVersion: 2
      minMaxState: 0
      scalar: 1
      minScalar: 1
      maxCurve:
        serializedVersion: 2
        m_Curve:
        - serializedVersion: 3
          time: 0
          value: 1
          inSlope: 0
          outSlope: 0
          tangentMode: 0
          weightedMode: 0
          inWeight: 0.33333334
          outWeight: 0.33333334
        - serializedVersion: 3
          time: 1
          value: 1
          inSlope: 0
          outSlope: 0
          tangentMode: 0
          weightedMode: 0
          inWeight: 0.33333334
          outWeight: 0.33333334
        m_PreInfinity: 2
        m_PostInfinity: 2
        m_RotationOrder: 4
      minCurve:
        serializedVersion: 2
        m_Curve:
        - serializedVersion: 3
          time: 0
          value: 1
          inSlope: 0
          outSlope: 0
          tangentMode: 0
          weightedMode: 0
          inWeight: 0.33333334
          outWeight: 0.33333334
        - serializedVersion: 3
          time: 1
          value: 1
          inSlope: 0
          outSlope: 0
          tangentMode: 0
          weightedMode: 0
          inWeight: 0.33333334
          outWeight: 0.33333334
        m_PreInfinity: 2
        m_PostInfinity: 2
        m_RotationOrder: 4
    magnitude:
      serializedVersion: 2
      minMaxState: 0
      scalar: 1
      minScalar: 1
      maxCurve:
        serializedVersion: 2
        m_Curve:
        - serializedVersion: 3
          time: 0
          value: 1
          inSlope: 0
          outSlope: 0
          tangentMode: 0
          weightedMode: 0
          inWeight: 0.33333334
          outWeight: 0.33333334
        - serializedVersion: 3
          time: 1
          value: 1
          inSlope: 0
          outSlope: 0
          tangentMode: 0
          weightedMode: 0
          inWeight: 0.33333334
          outWeight: 0.33333334
        m_PreInfinity: 2
        m_PostInfinity: 2
        m_RotationOrder: 4
      minCurve:
        serializedVersion: 2
        m_Curve:
        - serializedVersion: 3
          time: 0
          value: 1
          inSlope: 0
          outSlope: 0
          tangentMode: 0
          weightedMode: 0
          inWeight: 0.33333334
          outWeight: 0.33333334
        - serializedVersion: 3
          time: 1
          value: 1
          inSlope: 0
          outSlope: 0
          tangentMode: 0
          weightedMode: 0
          inWeight: 0.33333334
          outWeight: 0.33333334
        m_PreInfinity: 2
        m_PostInfinity: 2
        m_RotationOrder: 4
    separateAxis: 0
    inWorldSpace: 0
    multiplyDragByParticleSize: 1
    multiplyDragByParticleVelocity: 1
    dampen: 0
    drag:
      serializedVersion: 2
      minMaxState: 0
      scalar: 0
      minScalar: 0
      maxCurve:
        serializedVersion: 2
        m_Curve:
        - serializedVersion: 3
          time: 0
          value: 0
          inSlope: 0
          outSlope: 0
          tangentMode: 0
          weightedMode: 0
          inWeight: 0.33333334
          outWeight: 0.33333334
        - serializedVersion: 3
          time: 1
          value: 0
          inSlope: 0
          outSlope: 0
          tangentMode: 0
          weightedMode: 0
          inWeight: 0.33333334
          outWeight: 0.33333334
        m_PreInfinity: 2
        m_PostInfinity: 2
        m_RotationOrder: 4
      minCurve:
        serializedVersion: 2
        m_Curve:
        - serializedVersion: 3
          time: 0
          value: 0
          inSlope: 0
          outSlope: 0
          tangentMode: 0
          weightedMode: 0
          inWeight: 0.33333334
          outWeight: 0.33333334
        - serializedVersion: 3
          time: 1
          value: 0
          inSlope: 0
          outSlope: 0
          tangentMode: 0
          weightedMode: 0
          inWeight: 0.33333334
          outWeight: 0.33333334
        m_PreInfinity: 2
        m_PostInfinity: 2
        m_RotationOrder: 4
  NoiseModule:
    enabled: 0
    strength:
      serializedVersion: 2
      minMaxState: 0
      scalar: 1
      minScalar: 1
      maxCurve:
        serializedVersion: 2
        m_Curve:
        - serializedVersion: 3
          time: 0
          value: 1
          inSlope: 0
          outSlope: 0
          tangentMode: 0
          weightedMode: 0
          inWeight: 0.33333334
          outWeight: 0.33333334
        - serializedVersion: 3
          time: 1
          value: 1
          inSlope: 0
          outSlope: 0
          tangentMode: 0
          weightedMode: 0
          inWeight: 0.33333334
          outWeight: 0.33333334
        m_PreInfinity: 2
        m_PostInfinity: 2
        m_RotationOrder: 4
      minCurve:
        serializedVersion: 2
        m_Curve:
        - serializedVersion: 3
          time: 0
          value: 1
          inSlope: 0
          outSlope: 0
          tangentMode: 0
          weightedMode: 0
          inWeight: 0.33333334
          outWeight: 0.33333334
        - serializedVersion: 3
          time: 1
          value: 1
          inSlope: 0
          outSlope: 0
          tangentMode: 0
          weightedMode: 0
          inWeight: 0.33333334
          outWeight: 0.33333334
        m_PreInfinity: 2
        m_PostInfinity: 2
        m_RotationOrder: 4
    strengthY:
      serializedVersion: 2
      minMaxState: 0
      scalar: 1
      minScalar: 1
      maxCurve:
        serializedVersion: 2
        m_Curve:
        - serializedVersion: 3
          time: 0
          value: 1
          inSlope: 0
          outSlope: 0
          tangentMode: 0
          weightedMode: 0
          inWeight: 0.33333334
          outWeight: 0.33333334
        - serializedVersion: 3
          time: 1
          value: 1
          inSlope: 0
          outSlope: 0
          tangentMode: 0
          weightedMode: 0
          inWeight: 0.33333334
          outWeight: 0.33333334
        m_PreInfinity: 2
        m_PostInfinity: 2
        m_RotationOrder: 4
      minCurve:
        serializedVersion: 2
        m_Curve:
        - serializedVersion: 3
          time: 0
          value: 1
          inSlope: 0
          outSlope: 0
          tangentMode: 0
          weightedMode: 0
          inWeight: 0.33333334
          outWeight: 0.33333334
        - serializedVersion: 3
          time: 1
          value: 1
          inSlope: 0
          outSlope: 0
          tangentMode: 0
          weightedMode: 0
          inWeight: 0.33333334
          outWeight: 0.33333334
        m_PreInfinity: 2
        m_PostInfinity: 2
        m_RotationOrder: 4
    strengthZ:
      serializedVersion: 2
      minMaxState: 0
      scalar: 1
      minScalar: 1
      maxCurve:
        serializedVersion: 2
        m_Curve:
        - serializedVersion: 3
          time: 0
          value: 1
          inSlope: 0
          outSlope: 0
          tangentMode: 0
          weightedMode: 0
          inWeight: 0.33333334
          outWeight: 0.33333334
        - serializedVersion: 3
          time: 1
          value: 1
          inSlope: 0
          outSlope: 0
          tangentMode: 0
          weightedMode: 0
          inWeight: 0.33333334
          outWeight: 0.33333334
        m_PreInfinity: 2
        m_PostInfinity: 2
        m_RotationOrder: 4
      minCurve:
        serializedVersion: 2
        m_Curve:
        - serializedVersion: 3
          time: 0
          value: 1
          inSlope: 0
          outSlope: 0
          tangentMode: 0
          weightedMode: 0
          inWeight: 0.33333334
          outWeight: 0.33333334
        - serializedVersion: 3
          time: 1
          value: 1
          inSlope: 0
          outSlope: 0
          tangentMode: 0
          weightedMode: 0
          inWeight: 0.33333334
          outWeight: 0.33333334
        m_PreInfinity: 2
        m_PostInfinity: 2
        m_RotationOrder: 4
    separateAxes: 0
    frequency: 0.5
    damping: 1
    octaves: 1
    octaveMultiplier: 0.5
    octaveScale: 2
    quality: 2
    scrollSpeed:
      serializedVersion: 2
      minMaxState: 0
      scalar: 0
      minScalar: 0
      maxCurve:
        serializedVersion: 2
        m_Curve:
        - serializedVersion: 3
          time: 0
          value: 0
          inSlope: 0
          outSlope: 0
          tangentMode: 0
          weightedMode: 0
          inWeight: 0.33333334
          outWeight: 0.33333334
        - serializedVersion: 3
          time: 1
          value: 0
          inSlope: 0
          outSlope: 0
          tangentMode: 0
          weightedMode: 0
          inWeight: 0.33333334
          outWeight: 0.33333334
        m_PreInfinity: 2
        m_PostInfinity: 2
        m_RotationOrder: 4
      minCurve:
        serializedVersion: 2
        m_Curve:
        - serializedVersion: 3
          time: 0
          value: 0
          inSlope: 0
          outSlope: 0
          tangentMode: 0
          weightedMode: 0
          inWeight: 0.33333334
          outWeight: 0.33333334
        - serializedVersion: 3
          time: 1
          value: 0
          inSlope: 0
          outSlope: 0
          tangentMode: 0
          weightedMode: 0
          inWeight: 0.33333334
          outWeight: 0.33333334
        m_PreInfinity: 2
        m_PostInfinity: 2
        m_RotationOrder: 4
    remap:
      serializedVersion: 2
      minMaxState: 1
      scalar: 1
      minScalar: 1
      maxCurve:
        serializedVersion: 2
        m_Curve:
        - serializedVersion: 3
          time: 0
          value: -1
          inSlope: 0
          outSlope: 2
          tangentMode: 0
          weightedMode: 0
          inWeight: 0.33333334
          outWeight: 0.33333334
        - serializedVersion: 3
          time: 1
          value: 1
          inSlope: 2
          outSlope: 0
          tangentMode: 0
          weightedMode: 0
          inWeight: 0.33333334
          outWeight: 0.33333334
        m_PreInfinity: 2
        m_PostInfinity: 2
        m_RotationOrder: 4
      minCurve:
        serializedVersion: 2
        m_Curve:
        - serializedVersion: 3
          time: 0
          value: 1
          inSlope: 0
          outSlope: 0
          tangentMode: 0
          weightedMode: 0
          inWeight: 0.33333334
          outWeight: 0.33333334
        - serializedVersion: 3
          time: 1
          value: 1
          inSlope: 0
          outSlope: 0
          tangentMode: 0
          weightedMode: 0
          inWeight: 0.33333334
          outWeight: 0.33333334
        m_PreInfinity: 2
        m_PostInfinity: 2
        m_RotationOrder: 4
    remapY:
      serializedVersion: 2
      minMaxState: 1
      scalar: 1
      minScalar: 1
      maxCurve:
        serializedVersion: 2
        m_Curve:
        - serializedVersion: 3
          time: 0
          value: -1
          inSlope: 0
          outSlope: 2
          tangentMode: 0
          weightedMode: 0
          inWeight: 0.33333334
          outWeight: 0.33333334
        - serializedVersion: 3
          time: 1
          value: 1
          inSlope: 2
          outSlope: 0
          tangentMode: 0
          weightedMode: 0
          inWeight: 0.33333334
          outWeight: 0.33333334
        m_PreInfinity: 2
        m_PostInfinity: 2
        m_RotationOrder: 4
      minCurve:
        serializedVersion: 2
        m_Curve:
        - serializedVersion: 3
          time: 0
          value: 1
          inSlope: 0
          outSlope: 0
          tangentMode: 0
          weightedMode: 0
          inWeight: 0.33333334
          outWeight: 0.33333334
        - serializedVersion: 3
          time: 1
          value: 1
          inSlope: 0
          outSlope: 0
          tangentMode: 0
          weightedMode: 0
          inWeight: 0.33333334
          outWeight: 0.33333334
        m_PreInfinity: 2
        m_PostInfinity: 2
        m_RotationOrder: 4
    remapZ:
      serializedVersion: 2
      minMaxState: 1
      scalar: 1
      minScalar: 1
      maxCurve:
        serializedVersion: 2
        m_Curve:
        - serializedVersion: 3
          time: 0
          value: -1
          inSlope: 0
          outSlope: 2
          tangentMode: 0
          weightedMode: 0
          inWeight: 0.33333334
          outWeight: 0.33333334
        - serializedVersion: 3
          time: 1
          value: 1
          inSlope: 2
          outSlope: 0
          tangentMode: 0
          weightedMode: 0
          inWeight: 0.33333334
          outWeight: 0.33333334
        m_PreInfinity: 2
        m_PostInfinity: 2
        m_RotationOrder: 4
      minCurve:
        serializedVersion: 2
        m_Curve:
        - serializedVersion: 3
          time: 0
          value: 1
          inSlope: 0
          outSlope: 0
          tangentMode: 0
          weightedMode: 0
          inWeight: 0.33333334
          outWeight: 0.33333334
        - serializedVersion: 3
          time: 1
          value: 1
          inSlope: 0
          outSlope: 0
          tangentMode: 0
          weightedMode: 0
          inWeight: 0.33333334
          outWeight: 0.33333334
        m_PreInfinity: 2
        m_PostInfinity: 2
        m_RotationOrder: 4
    remapEnabled: 0
    positionAmount:
      serializedVersion: 2
      minMaxState: 0
      scalar: 1
      minScalar: 1
      maxCurve:
        serializedVersion: 2
        m_Curve:
        - serializedVersion: 3
          time: 0
          value: 1
          inSlope: 0
          outSlope: 0
          tangentMode: 0
          weightedMode: 0
          inWeight: 0.33333334
          outWeight: 0.33333334
        - serializedVersion: 3
          time: 1
          value: 1
          inSlope: 0
          outSlope: 0
          tangentMode: 0
          weightedMode: 0
          inWeight: 0.33333334
          outWeight: 0.33333334
        m_PreInfinity: 2
        m_PostInfinity: 2
        m_RotationOrder: 4
      minCurve:
        serializedVersion: 2
        m_Curve:
        - serializedVersion: 3
          time: 0
          value: 1
          inSlope: 0
          outSlope: 0
          tangentMode: 0
          weightedMode: 0
          inWeight: 0.33333334
          outWeight: 0.33333334
        - serializedVersion: 3
          time: 1
          value: 1
          inSlope: 0
          outSlope: 0
          tangentMode: 0
          weightedMode: 0
          inWeight: 0.33333334
          outWeight: 0.33333334
        m_PreInfinity: 2
        m_PostInfinity: 2
        m_RotationOrder: 4
    rotationAmount:
      serializedVersion: 2
      minMaxState: 0
      scalar: 0
      minScalar: 0
      maxCurve:
        serializedVersion: 2
        m_Curve:
        - serializedVersion: 3
          time: 0
          value: 0
          inSlope: 0
          outSlope: 0
          tangentMode: 0
          weightedMode: 0
          inWeight: 0.33333334
          outWeight: 0.33333334
        - serializedVersion: 3
          time: 1
          value: 0
          inSlope: 0
          outSlope: 0
          tangentMode: 0
          weightedMode: 0
          inWeight: 0.33333334
          outWeight: 0.33333334
        m_PreInfinity: 2
        m_PostInfinity: 2
        m_RotationOrder: 4
      minCurve:
        serializedVersion: 2
        m_Curve:
        - serializedVersion: 3
          time: 0
          value: 0
          inSlope: 0
          outSlope: 0
          tangentMode: 0
          weightedMode: 0
          inWeight: 0.33333334
          outWeight: 0.33333334
        - serializedVersion: 3
          time: 1
          value: 0
          inSlope: 0
          outSlope: 0
          tangentMode: 0
          weightedMode: 0
          inWeight: 0.33333334
          outWeight: 0.33333334
        m_PreInfinity: 2
        m_PostInfinity: 2
        m_RotationOrder: 4
    sizeAmount:
      serializedVersion: 2
      minMaxState: 0
      scalar: 0
      minScalar: 0
      maxCurve:
        serializedVersion: 2
        m_Curve:
        - serializedVersion: 3
          time: 0
          value: 0
          inSlope: 0
          outSlope: 0
          tangentMode: 0
          weightedMode: 0
          inWeight: 0.33333334
          outWeight: 0.33333334
        - serializedVersion: 3
          time: 1
          value: 0
          inSlope: 0
          outSlope: 0
          tangentMode: 0
          weightedMode: 0
          inWeight: 0.33333334
          outWeight: 0.33333334
        m_PreInfinity: 2
        m_PostInfinity: 2
        m_RotationOrder: 4
      minCurve:
        serializedVersion: 2
        m_Curve:
        - serializedVersion: 3
          time: 0
          value: 0
          inSlope: 0
          outSlope: 0
          tangentMode: 0
          weightedMode: 0
          inWeight: 0.33333334
          outWeight: 0.33333334
        - serializedVersion: 3
          time: 1
          value: 0
          inSlope: 0
          outSlope: 0
          tangentMode: 0
          weightedMode: 0
          inWeight: 0.33333334
          outWeight: 0.33333334
        m_PreInfinity: 2
        m_PostInfinity: 2
        m_RotationOrder: 4
  SizeBySpeedModule:
    enabled: 0
    curve:
      serializedVersion: 2
      minMaxState: 1
      scalar: 1
      minScalar: 1
      maxCurve:
        serializedVersion: 2
        m_Curve:
        - serializedVersion: 3
          time: 0
          value: 0
          inSlope: 0
          outSlope: 1
          tangentMode: 0
          weightedMode: 0
          inWeight: 0.33333334
          outWeight: 0.33333334
        - serializedVersion: 3
          time: 1
          value: 1
          inSlope: 1
          outSlope: 0
          tangentMode: 0
          weightedMode: 0
          inWeight: 0.33333334
          outWeight: 0.33333334
        m_PreInfinity: 2
        m_PostInfinity: 2
        m_RotationOrder: 4
      minCurve:
        serializedVersion: 2
        m_Curve:
        - serializedVersion: 3
          time: 0
          value: 1
          inSlope: 0
          outSlope: 0
          tangentMode: 0
          weightedMode: 0
          inWeight: 0.33333334
          outWeight: 0.33333334
        - serializedVersion: 3
          time: 1
          value: 1
          inSlope: 0
          outSlope: 0
          tangentMode: 0
          weightedMode: 0
          inWeight: 0.33333334
          outWeight: 0.33333334
        m_PreInfinity: 2
        m_PostInfinity: 2
        m_RotationOrder: 4
    y:
      serializedVersion: 2
      minMaxState: 1
      scalar: 1
      minScalar: 1
      maxCurve:
        serializedVersion: 2
        m_Curve:
        - serializedVersion: 3
          time: 0
          value: 0
          inSlope: 0
          outSlope: 1
          tangentMode: 0
          weightedMode: 0
          inWeight: 0.33333334
          outWeight: 0.33333334
        - serializedVersion: 3
          time: 1
          value: 1
          inSlope: 1
          outSlope: 0
          tangentMode: 0
          weightedMode: 0
          inWeight: 0.33333334
          outWeight: 0.33333334
        m_PreInfinity: 2
        m_PostInfinity: 2
        m_RotationOrder: 4
      minCurve:
        serializedVersion: 2
        m_Curve:
        - serializedVersion: 3
          time: 0
          value: 1
          inSlope: 0
          outSlope: 0
          tangentMode: 0
          weightedMode: 0
          inWeight: 0.33333334
          outWeight: 0.33333334
        - serializedVersion: 3
          time: 1
          value: 1
          inSlope: 0
          outSlope: 0
          tangentMode: 0
          weightedMode: 0
          inWeight: 0.33333334
          outWeight: 0.33333334
        m_PreInfinity: 2
        m_PostInfinity: 2
        m_RotationOrder: 4
    z:
      serializedVersion: 2
      minMaxState: 1
      scalar: 1
      minScalar: 1
      maxCurve:
        serializedVersion: 2
        m_Curve:
        - serializedVersion: 3
          time: 0
          value: 0
          inSlope: 0
          outSlope: 1
          tangentMode: 0
          weightedMode: 0
          inWeight: 0.33333334
          outWeight: 0.33333334
        - serializedVersion: 3
          time: 1
          value: 1
          inSlope: 1
          outSlope: 0
          tangentMode: 0
          weightedMode: 0
          inWeight: 0.33333334
          outWeight: 0.33333334
        m_PreInfinity: 2
        m_PostInfinity: 2
        m_RotationOrder: 4
      minCurve:
        serializedVersion: 2
        m_Curve:
        - serializedVersion: 3
          time: 0
          value: 1
          inSlope: 0
          outSlope: 0
          tangentMode: 0
          weightedMode: 0
          inWeight: 0.33333334
          outWeight: 0.33333334
        - serializedVersion: 3
          time: 1
          value: 1
          inSlope: 0
          outSlope: 0
          tangentMode: 0
          weightedMode: 0
          inWeight: 0.33333334
          outWeight: 0.33333334
        m_PreInfinity: 2
        m_PostInfinity: 2
        m_RotationOrder: 4
    range: {x: 0, y: 1}
    separateAxes: 0
  RotationBySpeedModule:
    enabled: 0
    x:
      serializedVersion: 2
      minMaxState: 0
      scalar: 0
      minScalar: 0
      maxCurve:
        serializedVersion: 2
        m_Curve:
        - serializedVersion: 3
          time: 0
          value: 0
          inSlope: 0
          outSlope: 0
          tangentMode: 0
          weightedMode: 0
          inWeight: 0.33333334
          outWeight: 0.33333334
        - serializedVersion: 3
          time: 1
          value: 0
          inSlope: 0
          outSlope: 0
          tangentMode: 0
          weightedMode: 0
          inWeight: 0.33333334
          outWeight: 0.33333334
        m_PreInfinity: 2
        m_PostInfinity: 2
        m_RotationOrder: 4
      minCurve:
        serializedVersion: 2
        m_Curve:
        - serializedVersion: 3
          time: 0
          value: 0
          inSlope: 0
          outSlope: 0
          tangentMode: 0
          weightedMode: 0
          inWeight: 0.33333334
          outWeight: 0.33333334
        - serializedVersion: 3
          time: 1
          value: 0
          inSlope: 0
          outSlope: 0
          tangentMode: 0
          weightedMode: 0
          inWeight: 0.33333334
          outWeight: 0.33333334
        m_PreInfinity: 2
        m_PostInfinity: 2
        m_RotationOrder: 4
    y:
      serializedVersion: 2
      minMaxState: 0
      scalar: 0
      minScalar: 0
      maxCurve:
        serializedVersion: 2
        m_Curve:
        - serializedVersion: 3
          time: 0
          value: 0
          inSlope: 0
          outSlope: 0
          tangentMode: 0
          weightedMode: 0
          inWeight: 0.33333334
          outWeight: 0.33333334
        - serializedVersion: 3
          time: 1
          value: 0
          inSlope: 0
          outSlope: 0
          tangentMode: 0
          weightedMode: 0
          inWeight: 0.33333334
          outWeight: 0.33333334
        m_PreInfinity: 2
        m_PostInfinity: 2
        m_RotationOrder: 4
      minCurve:
        serializedVersion: 2
        m_Curve:
        - serializedVersion: 3
          time: 0
          value: 0
          inSlope: 0
          outSlope: 0
          tangentMode: 0
          weightedMode: 0
          inWeight: 0.33333334
          outWeight: 0.33333334
        - serializedVersion: 3
          time: 1
          value: 0
          inSlope: 0
          outSlope: 0
          tangentMode: 0
          weightedMode: 0
          inWeight: 0.33333334
          outWeight: 0.33333334
        m_PreInfinity: 2
        m_PostInfinity: 2
        m_RotationOrder: 4
    curve:
      serializedVersion: 2
      minMaxState: 0
      scalar: 0.7853982
      minScalar: 0.7853982
      maxCurve:
        serializedVersion: 2
        m_Curve:
        - serializedVersion: 3
          time: 0
          value: 1
          inSlope: 0
          outSlope: 0
          tangentMode: 0
          weightedMode: 0
          inWeight: 0.33333334
          outWeight: 0.33333334
        - serializedVersion: 3
          time: 1
          value: 1
          inSlope: 0
          outSlope: 0
          tangentMode: 0
          weightedMode: 0
          inWeight: 0.33333334
          outWeight: 0.33333334
        m_PreInfinity: 2
        m_PostInfinity: 2
        m_RotationOrder: 4
      minCurve:
        serializedVersion: 2
        m_Curve:
        - serializedVersion: 3
          time: 0
          value: 1
          inSlope: 0
          outSlope: 0
          tangentMode: 0
          weightedMode: 0
          inWeight: 0.33333334
          outWeight: 0.33333334
        - serializedVersion: 3
          time: 1
          value: 1
          inSlope: 0
          outSlope: 0
          tangentMode: 0
          weightedMode: 0
          inWeight: 0.33333334
          outWeight: 0.33333334
        m_PreInfinity: 2
        m_PostInfinity: 2
        m_RotationOrder: 4
    separateAxes: 0
    range: {x: 0, y: 1}
  ColorBySpeedModule:
    enabled: 0
    gradient:
      serializedVersion: 2
      minMaxState: 1
      minColor: {r: 1, g: 1, b: 1, a: 1}
      maxColor: {r: 1, g: 1, b: 1, a: 1}
      maxGradient:
        serializedVersion: 2
        key0: {r: 1, g: 1, b: 1, a: 1}
        key1: {r: 1, g: 1, b: 1, a: 1}
        key2: {r: 0, g: 0, b: 0, a: 0}
        key3: {r: 0, g: 0, b: 0, a: 0}
        key4: {r: 0, g: 0, b: 0, a: 0}
        key5: {r: 0, g: 0, b: 0, a: 0}
        key6: {r: 0, g: 0, b: 0, a: 0}
        key7: {r: 0, g: 0, b: 0, a: 0}
        ctime0: 0
        ctime1: 65535
        ctime2: 0
        ctime3: 0
        ctime4: 0
        ctime5: 0
        ctime6: 0
        ctime7: 0
        atime0: 0
        atime1: 65535
        atime2: 0
        atime3: 0
        atime4: 0
        atime5: 0
        atime6: 0
        atime7: 0
        m_Mode: 0
        m_NumColorKeys: 2
        m_NumAlphaKeys: 2
      minGradient:
        serializedVersion: 2
        key0: {r: 1, g: 1, b: 1, a: 1}
        key1: {r: 1, g: 1, b: 1, a: 1}
        key2: {r: 0, g: 0, b: 0, a: 0}
        key3: {r: 0, g: 0, b: 0, a: 0}
        key4: {r: 0, g: 0, b: 0, a: 0}
        key5: {r: 0, g: 0, b: 0, a: 0}
        key6: {r: 0, g: 0, b: 0, a: 0}
        key7: {r: 0, g: 0, b: 0, a: 0}
        ctime0: 0
        ctime1: 65535
        ctime2: 0
        ctime3: 0
        ctime4: 0
        ctime5: 0
        ctime6: 0
        ctime7: 0
        atime0: 0
        atime1: 65535
        atime2: 0
        atime3: 0
        atime4: 0
        atime5: 0
        atime6: 0
        atime7: 0
        m_Mode: 0
        m_NumColorKeys: 2
        m_NumAlphaKeys: 2
    range: {x: 0, y: 1}
  CollisionModule:
    enabled: 0
    serializedVersion: 4
    type: 0
    collisionMode: 0
    colliderForce: 0
    multiplyColliderForceByParticleSize: 0
    multiplyColliderForceByParticleSpeed: 0
    multiplyColliderForceByCollisionAngle: 1
    m_Planes: []
    m_Dampen:
      serializedVersion: 2
      minMaxState: 0
      scalar: 0
      minScalar: 0
      maxCurve:
        serializedVersion: 2
        m_Curve:
        - serializedVersion: 3
          time: 0
          value: 0
          inSlope: 0
          outSlope: 0
          tangentMode: 0
          weightedMode: 0
          inWeight: 0.33333334
          outWeight: 0.33333334
        - serializedVersion: 3
          time: 1
          value: 0
          inSlope: 0
          outSlope: 0
          tangentMode: 0
          weightedMode: 0
          inWeight: 0.33333334
          outWeight: 0.33333334
        m_PreInfinity: 2
        m_PostInfinity: 2
        m_RotationOrder: 4
      minCurve:
        serializedVersion: 2
        m_Curve:
        - serializedVersion: 3
          time: 0
          value: 0
          inSlope: 0
          outSlope: 0
          tangentMode: 0
          weightedMode: 0
          inWeight: 0.33333334
          outWeight: 0.33333334
        - serializedVersion: 3
          time: 1
          value: 0
          inSlope: 0
          outSlope: 0
          tangentMode: 0
          weightedMode: 0
          inWeight: 0.33333334
          outWeight: 0.33333334
        m_PreInfinity: 2
        m_PostInfinity: 2
        m_RotationOrder: 4
    m_Bounce:
      serializedVersion: 2
      minMaxState: 0
      scalar: 1
      minScalar: 1
      maxCurve:
        serializedVersion: 2
        m_Curve:
        - serializedVersion: 3
          time: 0
          value: 1
          inSlope: 0
          outSlope: 0
          tangentMode: 0
          weightedMode: 0
          inWeight: 0.33333334
          outWeight: 0.33333334
        - serializedVersion: 3
          time: 1
          value: 1
          inSlope: 0
          outSlope: 0
          tangentMode: 0
          weightedMode: 0
          inWeight: 0.33333334
          outWeight: 0.33333334
        m_PreInfinity: 2
        m_PostInfinity: 2
        m_RotationOrder: 4
      minCurve:
        serializedVersion: 2
        m_Curve:
        - serializedVersion: 3
          time: 0
          value: 1
          inSlope: 0
          outSlope: 0
          tangentMode: 0
          weightedMode: 0
          inWeight: 0.33333334
          outWeight: 0.33333334
        - serializedVersion: 3
          time: 1
          value: 1
          inSlope: 0
          outSlope: 0
          tangentMode: 0
          weightedMode: 0
          inWeight: 0.33333334
          outWeight: 0.33333334
        m_PreInfinity: 2
        m_PostInfinity: 2
        m_RotationOrder: 4
    m_EnergyLossOnCollision:
      serializedVersion: 2
      minMaxState: 0
      scalar: 0
      minScalar: 0
      maxCurve:
        serializedVersion: 2
        m_Curve:
        - serializedVersion: 3
          time: 0
          value: 0
          inSlope: 0
          outSlope: 0
          tangentMode: 0
          weightedMode: 0
          inWeight: 0.33333334
          outWeight: 0.33333334
        - serializedVersion: 3
          time: 1
          value: 0
          inSlope: 0
          outSlope: 0
          tangentMode: 0
          weightedMode: 0
          inWeight: 0.33333334
          outWeight: 0.33333334
        m_PreInfinity: 2
        m_PostInfinity: 2
        m_RotationOrder: 4
      minCurve:
        serializedVersion: 2
        m_Curve:
        - serializedVersion: 3
          time: 0
          value: 0
          inSlope: 0
          outSlope: 0
          tangentMode: 0
          weightedMode: 0
          inWeight: 0.33333334
          outWeight: 0.33333334
        - serializedVersion: 3
          time: 1
          value: 0
          inSlope: 0
          outSlope: 0
          tangentMode: 0
          weightedMode: 0
          inWeight: 0.33333334
          outWeight: 0.33333334
        m_PreInfinity: 2
        m_PostInfinity: 2
        m_RotationOrder: 4
    minKillSpeed: 0
    maxKillSpeed: 10000
    radiusScale: 1
    collidesWith:
      serializedVersion: 2
      m_Bits: 4294967295
    maxCollisionShapes: 256
    quality: 0
    voxelSize: 0.5
    collisionMessages: 0
    collidesWithDynamic: 1
    interiorCollisions: 0
  TriggerModule:
    enabled: 0
    serializedVersion: 2
    inside: 1
    outside: 0
    enter: 0
    exit: 0
    colliderQueryMode: 0
    radiusScale: 1
    primitives: []
  SubModule:
    serializedVersion: 2
    enabled: 0
    subEmitters:
    - serializedVersion: 3
      emitter: {fileID: 0}
      type: 0
      properties: 0
      emitProbability: 1
  LightsModule:
    enabled: 0
    ratio: 0
    light: {fileID: 0}
    randomDistribution: 1
    color: 1
    range: 1
    intensity: 1
    rangeCurve:
      serializedVersion: 2
      minMaxState: 0
      scalar: 1
      minScalar: 1
      maxCurve:
        serializedVersion: 2
        m_Curve:
        - serializedVersion: 3
          time: 0
          value: 1
          inSlope: 0
          outSlope: 0
          tangentMode: 0
          weightedMode: 0
          inWeight: 0.33333334
          outWeight: 0.33333334
        - serializedVersion: 3
          time: 1
          value: 1
          inSlope: 0
          outSlope: 0
          tangentMode: 0
          weightedMode: 0
          inWeight: 0.33333334
          outWeight: 0.33333334
        m_PreInfinity: 2
        m_PostInfinity: 2
        m_RotationOrder: 4
      minCurve:
        serializedVersion: 2
        m_Curve:
        - serializedVersion: 3
          time: 0
          value: 1
          inSlope: 0
          outSlope: 0
          tangentMode: 0
          weightedMode: 0
          inWeight: 0.33333334
          outWeight: 0.33333334
        - serializedVersion: 3
          time: 1
          value: 1
          inSlope: 0
          outSlope: 0
          tangentMode: 0
          weightedMode: 0
          inWeight: 0.33333334
          outWeight: 0.33333334
        m_PreInfinity: 2
        m_PostInfinity: 2
        m_RotationOrder: 4
    intensityCurve:
      serializedVersion: 2
      minMaxState: 0
      scalar: 1
      minScalar: 1
      maxCurve:
        serializedVersion: 2
        m_Curve:
        - serializedVersion: 3
          time: 0
          value: 1
          inSlope: 0
          outSlope: 0
          tangentMode: 0
          weightedMode: 0
          inWeight: 0.33333334
          outWeight: 0.33333334
        - serializedVersion: 3
          time: 1
          value: 1
          inSlope: 0
          outSlope: 0
          tangentMode: 0
          weightedMode: 0
          inWeight: 0.33333334
          outWeight: 0.33333334
        m_PreInfinity: 2
        m_PostInfinity: 2
        m_RotationOrder: 4
      minCurve:
        serializedVersion: 2
        m_Curve:
        - serializedVersion: 3
          time: 0
          value: 1
          inSlope: 0
          outSlope: 0
          tangentMode: 0
          weightedMode: 0
          inWeight: 0.33333334
          outWeight: 0.33333334
        - serializedVersion: 3
          time: 1
          value: 1
          inSlope: 0
          outSlope: 0
          tangentMode: 0
          weightedMode: 0
          inWeight: 0.33333334
          outWeight: 0.33333334
        m_PreInfinity: 2
        m_PostInfinity: 2
        m_RotationOrder: 4
    maxLights: 20
  TrailModule:
    enabled: 0
    mode: 0
    ratio: 1
    lifetime:
      serializedVersion: 2
      minMaxState: 0
      scalar: 1
      minScalar: 1
      maxCurve:
        serializedVersion: 2
        m_Curve:
        - serializedVersion: 3
          time: 0
          value: 1
          inSlope: 0
          outSlope: 0
          tangentMode: 0
          weightedMode: 0
          inWeight: 0.33333334
          outWeight: 0.33333334
        - serializedVersion: 3
          time: 1
          value: 1
          inSlope: 0
          outSlope: 0
          tangentMode: 0
          weightedMode: 0
          inWeight: 0.33333334
          outWeight: 0.33333334
        m_PreInfinity: 2
        m_PostInfinity: 2
        m_RotationOrder: 4
      minCurve:
        serializedVersion: 2
        m_Curve:
        - serializedVersion: 3
          time: 0
          value: 1
          inSlope: 0
          outSlope: 0
          tangentMode: 0
          weightedMode: 0
          inWeight: 0.33333334
          outWeight: 0.33333334
        - serializedVersion: 3
          time: 1
          value: 1
          inSlope: 0
          outSlope: 0
          tangentMode: 0
          weightedMode: 0
          inWeight: 0.33333334
          outWeight: 0.33333334
        m_PreInfinity: 2
        m_PostInfinity: 2
        m_RotationOrder: 4
    minVertexDistance: 0.2
    textureMode: 0
    ribbonCount: 1
    shadowBias: 0.5
    worldSpace: 0
    dieWithParticles: 1
    sizeAffectsWidth: 1
    sizeAffectsLifetime: 0
    inheritParticleColor: 1
    generateLightingData: 0
    splitSubEmitterRibbons: 0
    attachRibbonsToTransform: 0
    colorOverLifetime:
      serializedVersion: 2
      minMaxState: 0
      minColor: {r: 1, g: 1, b: 1, a: 1}
      maxColor: {r: 1, g: 1, b: 1, a: 1}
      maxGradient:
        serializedVersion: 2
        key0: {r: 1, g: 1, b: 1, a: 1}
        key1: {r: 1, g: 1, b: 1, a: 1}
        key2: {r: 0, g: 0, b: 0, a: 0}
        key3: {r: 0, g: 0, b: 0, a: 0}
        key4: {r: 0, g: 0, b: 0, a: 0}
        key5: {r: 0, g: 0, b: 0, a: 0}
        key6: {r: 0, g: 0, b: 0, a: 0}
        key7: {r: 0, g: 0, b: 0, a: 0}
        ctime0: 0
        ctime1: 65535
        ctime2: 0
        ctime3: 0
        ctime4: 0
        ctime5: 0
        ctime6: 0
        ctime7: 0
        atime0: 0
        atime1: 65535
        atime2: 0
        atime3: 0
        atime4: 0
        atime5: 0
        atime6: 0
        atime7: 0
        m_Mode: 0
        m_NumColorKeys: 2
        m_NumAlphaKeys: 2
      minGradient:
        serializedVersion: 2
        key0: {r: 1, g: 1, b: 1, a: 1}
        key1: {r: 1, g: 1, b: 1, a: 1}
        key2: {r: 0, g: 0, b: 0, a: 0}
        key3: {r: 0, g: 0, b: 0, a: 0}
        key4: {r: 0, g: 0, b: 0, a: 0}
        key5: {r: 0, g: 0, b: 0, a: 0}
        key6: {r: 0, g: 0, b: 0, a: 0}
        key7: {r: 0, g: 0, b: 0, a: 0}
        ctime0: 0
        ctime1: 65535
        ctime2: 0
        ctime3: 0
        ctime4: 0
        ctime5: 0
        ctime6: 0
        ctime7: 0
        atime0: 0
        atime1: 65535
        atime2: 0
        atime3: 0
        atime4: 0
        atime5: 0
        atime6: 0
        atime7: 0
        m_Mode: 0
        m_NumColorKeys: 2
        m_NumAlphaKeys: 2
    widthOverTrail:
      serializedVersion: 2
      minMaxState: 0
      scalar: 1
      minScalar: 1
      maxCurve:
        serializedVersion: 2
        m_Curve:
        - serializedVersion: 3
          time: 0
          value: 1
          inSlope: 0
          outSlope: 0
          tangentMode: 0
          weightedMode: 0
          inWeight: 0.33333334
          outWeight: 0.33333334
        - serializedVersion: 3
          time: 1
          value: 1
          inSlope: 0
          outSlope: 0
          tangentMode: 0
          weightedMode: 0
          inWeight: 0.33333334
          outWeight: 0.33333334
        m_PreInfinity: 2
        m_PostInfinity: 2
        m_RotationOrder: 4
      minCurve:
        serializedVersion: 2
        m_Curve:
        - serializedVersion: 3
          time: 0
          value: 1
          inSlope: 0
          outSlope: 0
          tangentMode: 0
          weightedMode: 0
          inWeight: 0.33333334
          outWeight: 0.33333334
        - serializedVersion: 3
          time: 1
          value: 1
          inSlope: 0
          outSlope: 0
          tangentMode: 0
          weightedMode: 0
          inWeight: 0.33333334
          outWeight: 0.33333334
        m_PreInfinity: 2
        m_PostInfinity: 2
        m_RotationOrder: 4
    colorOverTrail:
      serializedVersion: 2
      minMaxState: 0
      minColor: {r: 1, g: 1, b: 1, a: 1}
      maxColor: {r: 1, g: 1, b: 1, a: 1}
      maxGradient:
        serializedVersion: 2
        key0: {r: 1, g: 1, b: 1, a: 1}
        key1: {r: 1, g: 1, b: 1, a: 1}
        key2: {r: 0, g: 0, b: 0, a: 0}
        key3: {r: 0, g: 0, b: 0, a: 0}
        key4: {r: 0, g: 0, b: 0, a: 0}
        key5: {r: 0, g: 0, b: 0, a: 0}
        key6: {r: 0, g: 0, b: 0, a: 0}
        key7: {r: 0, g: 0, b: 0, a: 0}
        ctime0: 0
        ctime1: 65535
        ctime2: 0
        ctime3: 0
        ctime4: 0
        ctime5: 0
        ctime6: 0
        ctime7: 0
        atime0: 0
        atime1: 65535
        atime2: 0
        atime3: 0
        atime4: 0
        atime5: 0
        atime6: 0
        atime7: 0
        m_Mode: 0
        m_NumColorKeys: 2
        m_NumAlphaKeys: 2
      minGradient:
        serializedVersion: 2
        key0: {r: 1, g: 1, b: 1, a: 1}
        key1: {r: 1, g: 1, b: 1, a: 1}
        key2: {r: 0, g: 0, b: 0, a: 0}
        key3: {r: 0, g: 0, b: 0, a: 0}
        key4: {r: 0, g: 0, b: 0, a: 0}
        key5: {r: 0, g: 0, b: 0, a: 0}
        key6: {r: 0, g: 0, b: 0, a: 0}
        key7: {r: 0, g: 0, b: 0, a: 0}
        ctime0: 0
        ctime1: 65535
        ctime2: 0
        ctime3: 0
        ctime4: 0
        ctime5: 0
        ctime6: 0
        ctime7: 0
        atime0: 0
        atime1: 65535
        atime2: 0
        atime3: 0
        atime4: 0
        atime5: 0
        atime6: 0
        atime7: 0
        m_Mode: 0
        m_NumColorKeys: 2
        m_NumAlphaKeys: 2
  CustomDataModule:
    enabled: 0
    mode0: 0
    vectorComponentCount0: 4
    color0:
      serializedVersion: 2
      minMaxState: 0
      minColor: {r: 1, g: 1, b: 1, a: 1}
      maxColor: {r: 1, g: 1, b: 1, a: 1}
      maxGradient:
        serializedVersion: 2
        key0: {r: 1, g: 1, b: 1, a: 1}
        key1: {r: 1, g: 1, b: 1, a: 1}
        key2: {r: 0, g: 0, b: 0, a: 0}
        key3: {r: 0, g: 0, b: 0, a: 0}
        key4: {r: 0, g: 0, b: 0, a: 0}
        key5: {r: 0, g: 0, b: 0, a: 0}
        key6: {r: 0, g: 0, b: 0, a: 0}
        key7: {r: 0, g: 0, b: 0, a: 0}
        ctime0: 0
        ctime1: 65535
        ctime2: 0
        ctime3: 0
        ctime4: 0
        ctime5: 0
        ctime6: 0
        ctime7: 0
        atime0: 0
        atime1: 65535
        atime2: 0
        atime3: 0
        atime4: 0
        atime5: 0
        atime6: 0
        atime7: 0
        m_Mode: 0
        m_NumColorKeys: 2
        m_NumAlphaKeys: 2
      minGradient:
        serializedVersion: 2
        key0: {r: 1, g: 1, b: 1, a: 1}
        key1: {r: 1, g: 1, b: 1, a: 1}
        key2: {r: 0, g: 0, b: 0, a: 0}
        key3: {r: 0, g: 0, b: 0, a: 0}
        key4: {r: 0, g: 0, b: 0, a: 0}
        key5: {r: 0, g: 0, b: 0, a: 0}
        key6: {r: 0, g: 0, b: 0, a: 0}
        key7: {r: 0, g: 0, b: 0, a: 0}
        ctime0: 0
        ctime1: 65535
        ctime2: 0
        ctime3: 0
        ctime4: 0
        ctime5: 0
        ctime6: 0
        ctime7: 0
        atime0: 0
        atime1: 65535
        atime2: 0
        atime3: 0
        atime4: 0
        atime5: 0
        atime6: 0
        atime7: 0
        m_Mode: 0
        m_NumColorKeys: 2
        m_NumAlphaKeys: 2
    colorLabel0: Color
    vector0_0:
      serializedVersion: 2
      minMaxState: 0
      scalar: 0
      minScalar: 0
      maxCurve:
        serializedVersion: 2
        m_Curve:
        - serializedVersion: 3
          time: 0
          value: 0
          inSlope: 0
          outSlope: 0
          tangentMode: 0
          weightedMode: 0
          inWeight: 0.33333334
          outWeight: 0.33333334
        - serializedVersion: 3
          time: 1
          value: 0
          inSlope: 0
          outSlope: 0
          tangentMode: 0
          weightedMode: 0
          inWeight: 0.33333334
          outWeight: 0.33333334
        m_PreInfinity: 2
        m_PostInfinity: 2
        m_RotationOrder: 4
      minCurve:
        serializedVersion: 2
        m_Curve:
        - serializedVersion: 3
          time: 0
          value: 0
          inSlope: 0
          outSlope: 0
          tangentMode: 0
          weightedMode: 0
          inWeight: 0.33333334
          outWeight: 0.33333334
        - serializedVersion: 3
          time: 1
          value: 0
          inSlope: 0
          outSlope: 0
          tangentMode: 0
          weightedMode: 0
          inWeight: 0.33333334
          outWeight: 0.33333334
        m_PreInfinity: 2
        m_PostInfinity: 2
        m_RotationOrder: 4
    vectorLabel0_0: X
    vector0_1:
      serializedVersion: 2
      minMaxState: 0
      scalar: 0
      minScalar: 0
      maxCurve:
        serializedVersion: 2
        m_Curve:
        - serializedVersion: 3
          time: 0
          value: 0
          inSlope: 0
          outSlope: 0
          tangentMode: 0
          weightedMode: 0
          inWeight: 0.33333334
          outWeight: 0.33333334
        - serializedVersion: 3
          time: 1
          value: 0
          inSlope: 0
          outSlope: 0
          tangentMode: 0
          weightedMode: 0
          inWeight: 0.33333334
          outWeight: 0.33333334
        m_PreInfinity: 2
        m_PostInfinity: 2
        m_RotationOrder: 4
      minCurve:
        serializedVersion: 2
        m_Curve:
        - serializedVersion: 3
          time: 0
          value: 0
          inSlope: 0
          outSlope: 0
          tangentMode: 0
          weightedMode: 0
          inWeight: 0.33333334
          outWeight: 0.33333334
        - serializedVersion: 3
          time: 1
          value: 0
          inSlope: 0
          outSlope: 0
          tangentMode: 0
          weightedMode: 0
          inWeight: 0.33333334
          outWeight: 0.33333334
        m_PreInfinity: 2
        m_PostInfinity: 2
        m_RotationOrder: 4
    vectorLabel0_1: Y
    vector0_2:
      serializedVersion: 2
      minMaxState: 0
      scalar: 0
      minScalar: 0
      maxCurve:
        serializedVersion: 2
        m_Curve:
        - serializedVersion: 3
          time: 0
          value: 0
          inSlope: 0
          outSlope: 0
          tangentMode: 0
          weightedMode: 0
          inWeight: 0.33333334
          outWeight: 0.33333334
        - serializedVersion: 3
          time: 1
          value: 0
          inSlope: 0
          outSlope: 0
          tangentMode: 0
          weightedMode: 0
          inWeight: 0.33333334
          outWeight: 0.33333334
        m_PreInfinity: 2
        m_PostInfinity: 2
        m_RotationOrder: 4
      minCurve:
        serializedVersion: 2
        m_Curve:
        - serializedVersion: 3
          time: 0
          value: 0
          inSlope: 0
          outSlope: 0
          tangentMode: 0
          weightedMode: 0
          inWeight: 0.33333334
          outWeight: 0.33333334
        - serializedVersion: 3
          time: 1
          value: 0
          inSlope: 0
          outSlope: 0
          tangentMode: 0
          weightedMode: 0
          inWeight: 0.33333334
          outWeight: 0.33333334
        m_PreInfinity: 2
        m_PostInfinity: 2
        m_RotationOrder: 4
    vectorLabel0_2: Z
    vector0_3:
      serializedVersion: 2
      minMaxState: 0
      scalar: 0
      minScalar: 0
      maxCurve:
        serializedVersion: 2
        m_Curve:
        - serializedVersion: 3
          time: 0
          value: 0
          inSlope: 0
          outSlope: 0
          tangentMode: 0
          weightedMode: 0
          inWeight: 0.33333334
          outWeight: 0.33333334
        - serializedVersion: 3
          time: 1
          value: 0
          inSlope: 0
          outSlope: 0
          tangentMode: 0
          weightedMode: 0
          inWeight: 0.33333334
          outWeight: 0.33333334
        m_PreInfinity: 2
        m_PostInfinity: 2
        m_RotationOrder: 4
      minCurve:
        serializedVersion: 2
        m_Curve:
        - serializedVersion: 3
          time: 0
          value: 0
          inSlope: 0
          outSlope: 0
          tangentMode: 0
          weightedMode: 0
          inWeight: 0.33333334
          outWeight: 0.33333334
        - serializedVersion: 3
          time: 1
          value: 0
          inSlope: 0
          outSlope: 0
          tangentMode: 0
          weightedMode: 0
          inWeight: 0.33333334
          outWeight: 0.33333334
        m_PreInfinity: 2
        m_PostInfinity: 2
        m_RotationOrder: 4
    vectorLabel0_3: W
    mode1: 0
    vectorComponentCount1: 4
    color1:
      serializedVersion: 2
      minMaxState: 0
      minColor: {r: 1, g: 1, b: 1, a: 1}
      maxColor: {r: 1, g: 1, b: 1, a: 1}
      maxGradient:
        serializedVersion: 2
        key0: {r: 1, g: 1, b: 1, a: 1}
        key1: {r: 1, g: 1, b: 1, a: 1}
        key2: {r: 0, g: 0, b: 0, a: 0}
        key3: {r: 0, g: 0, b: 0, a: 0}
        key4: {r: 0, g: 0, b: 0, a: 0}
        key5: {r: 0, g: 0, b: 0, a: 0}
        key6: {r: 0, g: 0, b: 0, a: 0}
        key7: {r: 0, g: 0, b: 0, a: 0}
        ctime0: 0
        ctime1: 65535
        ctime2: 0
        ctime3: 0
        ctime4: 0
        ctime5: 0
        ctime6: 0
        ctime7: 0
        atime0: 0
        atime1: 65535
        atime2: 0
        atime3: 0
        atime4: 0
        atime5: 0
        atime6: 0
        atime7: 0
        m_Mode: 0
        m_NumColorKeys: 2
        m_NumAlphaKeys: 2
      minGradient:
        serializedVersion: 2
        key0: {r: 1, g: 1, b: 1, a: 1}
        key1: {r: 1, g: 1, b: 1, a: 1}
        key2: {r: 0, g: 0, b: 0, a: 0}
        key3: {r: 0, g: 0, b: 0, a: 0}
        key4: {r: 0, g: 0, b: 0, a: 0}
        key5: {r: 0, g: 0, b: 0, a: 0}
        key6: {r: 0, g: 0, b: 0, a: 0}
        key7: {r: 0, g: 0, b: 0, a: 0}
        ctime0: 0
        ctime1: 65535
        ctime2: 0
        ctime3: 0
        ctime4: 0
        ctime5: 0
        ctime6: 0
        ctime7: 0
        atime0: 0
        atime1: 65535
        atime2: 0
        atime3: 0
        atime4: 0
        atime5: 0
        atime6: 0
        atime7: 0
        m_Mode: 0
        m_NumColorKeys: 2
        m_NumAlphaKeys: 2
    colorLabel1: Color
    vector1_0:
      serializedVersion: 2
      minMaxState: 0
      scalar: 0
      minScalar: 0
      maxCurve:
        serializedVersion: 2
        m_Curve:
        - serializedVersion: 3
          time: 0
          value: 0
          inSlope: 0
          outSlope: 0
          tangentMode: 0
          weightedMode: 0
          inWeight: 0.33333334
          outWeight: 0.33333334
        - serializedVersion: 3
          time: 1
          value: 0
          inSlope: 0
          outSlope: 0
          tangentMode: 0
          weightedMode: 0
          inWeight: 0.33333334
          outWeight: 0.33333334
        m_PreInfinity: 2
        m_PostInfinity: 2
        m_RotationOrder: 4
      minCurve:
        serializedVersion: 2
        m_Curve:
        - serializedVersion: 3
          time: 0
          value: 0
          inSlope: 0
          outSlope: 0
          tangentMode: 0
          weightedMode: 0
          inWeight: 0.33333334
          outWeight: 0.33333334
        - serializedVersion: 3
          time: 1
          value: 0
          inSlope: 0
          outSlope: 0
          tangentMode: 0
          weightedMode: 0
          inWeight: 0.33333334
          outWeight: 0.33333334
        m_PreInfinity: 2
        m_PostInfinity: 2
        m_RotationOrder: 4
    vectorLabel1_0: X
    vector1_1:
      serializedVersion: 2
      minMaxState: 0
      scalar: 0
      minScalar: 0
      maxCurve:
        serializedVersion: 2
        m_Curve:
        - serializedVersion: 3
          time: 0
          value: 0
          inSlope: 0
          outSlope: 0
          tangentMode: 0
          weightedMode: 0
          inWeight: 0.33333334
          outWeight: 0.33333334
        - serializedVersion: 3
          time: 1
          value: 0
          inSlope: 0
          outSlope: 0
          tangentMode: 0
          weightedMode: 0
          inWeight: 0.33333334
          outWeight: 0.33333334
        m_PreInfinity: 2
        m_PostInfinity: 2
        m_RotationOrder: 4
      minCurve:
        serializedVersion: 2
        m_Curve:
        - serializedVersion: 3
          time: 0
          value: 0
          inSlope: 0
          outSlope: 0
          tangentMode: 0
          weightedMode: 0
          inWeight: 0.33333334
          outWeight: 0.33333334
        - serializedVersion: 3
          time: 1
          value: 0
          inSlope: 0
          outSlope: 0
          tangentMode: 0
          weightedMode: 0
          inWeight: 0.33333334
          outWeight: 0.33333334
        m_PreInfinity: 2
        m_PostInfinity: 2
        m_RotationOrder: 4
    vectorLabel1_1: Y
    vector1_2:
      serializedVersion: 2
      minMaxState: 0
      scalar: 0
      minScalar: 0
      maxCurve:
        serializedVersion: 2
        m_Curve:
        - serializedVersion: 3
          time: 0
          value: 0
          inSlope: 0
          outSlope: 0
          tangentMode: 0
          weightedMode: 0
          inWeight: 0.33333334
          outWeight: 0.33333334
        - serializedVersion: 3
          time: 1
          value: 0
          inSlope: 0
          outSlope: 0
          tangentMode: 0
          weightedMode: 0
          inWeight: 0.33333334
          outWeight: 0.33333334
        m_PreInfinity: 2
        m_PostInfinity: 2
        m_RotationOrder: 4
      minCurve:
        serializedVersion: 2
        m_Curve:
        - serializedVersion: 3
          time: 0
          value: 0
          inSlope: 0
          outSlope: 0
          tangentMode: 0
          weightedMode: 0
          inWeight: 0.33333334
          outWeight: 0.33333334
        - serializedVersion: 3
          time: 1
          value: 0
          inSlope: 0
          outSlope: 0
          tangentMode: 0
          weightedMode: 0
          inWeight: 0.33333334
          outWeight: 0.33333334
        m_PreInfinity: 2
        m_PostInfinity: 2
        m_RotationOrder: 4
    vectorLabel1_2: Z
    vector1_3:
      serializedVersion: 2
      minMaxState: 0
      scalar: 0
      minScalar: 0
      maxCurve:
        serializedVersion: 2
        m_Curve:
        - serializedVersion: 3
          time: 0
          value: 0
          inSlope: 0
          outSlope: 0
          tangentMode: 0
          weightedMode: 0
          inWeight: 0.33333334
          outWeight: 0.33333334
        - serializedVersion: 3
          time: 1
          value: 0
          inSlope: 0
          outSlope: 0
          tangentMode: 0
          weightedMode: 0
          inWeight: 0.33333334
          outWeight: 0.33333334
        m_PreInfinity: 2
        m_PostInfinity: 2
        m_RotationOrder: 4
      minCurve:
        serializedVersion: 2
        m_Curve:
        - serializedVersion: 3
          time: 0
          value: 0
          inSlope: 0
          outSlope: 0
          tangentMode: 0
          weightedMode: 0
          inWeight: 0.33333334
          outWeight: 0.33333334
        - serializedVersion: 3
          time: 1
          value: 0
          inSlope: 0
          outSlope: 0
          tangentMode: 0
          weightedMode: 0
          inWeight: 0.33333334
          outWeight: 0.33333334
        m_PreInfinity: 2
        m_PostInfinity: 2
        m_RotationOrder: 4
    vectorLabel1_3: W
--- !u!4 &1299000086
Transform:
  m_ObjectHideFlags: 0
  m_CorrespondingSourceObject: {fileID: 0}
  m_PrefabInstance: {fileID: 0}
  m_PrefabAsset: {fileID: 0}
  m_GameObject: {fileID: 1299000083}
  m_LocalRotation: {x: -0.7071068, y: 0, z: 0, w: 0.7071068}
  m_LocalPosition: {x: 0.3, y: 0.3, z: 0.3}
  m_LocalScale: {x: 1, y: 1, z: 1}
  m_Children: []
  m_Father: {fileID: 0}
  m_RootOrder: 5
  m_LocalEulerAnglesHint: {x: -90, y: 0, z: 0}
--- !u!1 &1344607105
GameObject:
  m_ObjectHideFlags: 0
  m_CorrespondingSourceObject: {fileID: 0}
  m_PrefabInstance: {fileID: 0}
  m_PrefabAsset: {fileID: 0}
  serializedVersion: 6
  m_Component:
  - component: {fileID: 1344607108}
  - component: {fileID: 1344607107}
  - component: {fileID: 1344607106}
  m_Layer: 1
  m_Name: Particle System (3)
  m_TagString: Untagged
  m_Icon: {fileID: 0}
  m_NavMeshLayer: 0
  m_StaticEditorFlags: 0
  m_IsActive: 1
--- !u!199 &1344607106
ParticleSystemRenderer:
  serializedVersion: 6
  m_ObjectHideFlags: 0
  m_CorrespondingSourceObject: {fileID: 0}
  m_PrefabInstance: {fileID: 0}
  m_PrefabAsset: {fileID: 0}
  m_GameObject: {fileID: 1344607105}
  m_Enabled: 1
  m_CastShadows: 0
  m_ReceiveShadows: 0
  m_DynamicOccludee: 1
  m_StaticShadowCaster: 0
  m_MotionVectors: 1
  m_LightProbeUsage: 0
  m_ReflectionProbeUsage: 0
  m_RayTracingMode: 0
  m_RayTraceProcedural: 0
  m_RenderingLayerMask: 1
  m_RendererPriority: 0
  m_Materials:
  - {fileID: 2100000, guid: d25fb6125fc0f4cff81206fa636b26dc, type: 2}
  m_StaticBatchInfo:
    firstSubMesh: 0
    subMeshCount: 0
  m_StaticBatchRoot: {fileID: 0}
  m_ProbeAnchor: {fileID: 0}
  m_LightProbeVolumeOverride: {fileID: 0}
  m_ScaleInLightmap: 1
  m_ReceiveGI: 1
  m_PreserveUVs: 0
  m_IgnoreNormalsForChartDetection: 0
  m_ImportantGI: 0
  m_StitchLightmapSeams: 1
  m_SelectedEditorRenderState: 3
  m_MinimumChartSize: 4
  m_AutoUVMaxDistance: 0.5
  m_AutoUVMaxAngle: 89
  m_LightmapParameters: {fileID: 0}
  m_SortingLayerID: 0
  m_SortingLayer: 0
  m_SortingOrder: 0
  m_RenderMode: 0
  m_SortMode: 0
  m_MinParticleSize: 0
  m_MaxParticleSize: 0.5
  m_CameraVelocityScale: 0
  m_VelocityScale: 0
  m_LengthScale: 2
  m_SortingFudge: 0
  m_NormalDirection: 1
  m_ShadowBias: 0
  m_RenderAlignment: 0
  m_Pivot: {x: 0, y: 0, z: 0}
  m_Flip: {x: 0, y: 0, z: 0}
  m_UseCustomVertexStreams: 0
  m_EnableGPUInstancing: 1
  m_ApplyActiveColorSpace: 1
  m_AllowRoll: 1
  m_FreeformStretching: 0
  m_RotateWithStretchDirection: 1
  m_VertexStreams: 00010304
  m_Mesh: {fileID: 0}
  m_Mesh1: {fileID: 0}
  m_Mesh2: {fileID: 0}
  m_Mesh3: {fileID: 0}
  m_MaskInteraction: 0
--- !u!198 &1344607107
ParticleSystem:
  m_ObjectHideFlags: 0
  m_CorrespondingSourceObject: {fileID: 0}
  m_PrefabInstance: {fileID: 0}
  m_PrefabAsset: {fileID: 0}
  m_GameObject: {fileID: 1344607105}
  serializedVersion: 7
  lengthInSec: 5
  simulationSpeed: 1
  stopAction: 0
  cullingMode: 0
  ringBufferMode: 0
  ringBufferLoopRange: {x: 0, y: 1}
  looping: 1
  prewarm: 1
  playOnAwake: 1
  useUnscaledTime: 0
  autoRandomSeed: 1
  useRigidbodyForVelocity: 1
  startDelay:
    serializedVersion: 2
    minMaxState: 0
    scalar: 0
    minScalar: 0
    maxCurve:
      serializedVersion: 2
      m_Curve:
      - serializedVersion: 3
        time: 0
        value: 0
        inSlope: 0
        outSlope: 0
        tangentMode: 0
        weightedMode: 0
        inWeight: 0.33333334
        outWeight: 0.33333334
      - serializedVersion: 3
        time: 1
        value: 0
        inSlope: 0
        outSlope: 0
        tangentMode: 0
        weightedMode: 0
        inWeight: 0.33333334
        outWeight: 0.33333334
      m_PreInfinity: 2
      m_PostInfinity: 2
      m_RotationOrder: 4
    minCurve:
      serializedVersion: 2
      m_Curve:
      - serializedVersion: 3
        time: 0
        value: 0
        inSlope: 0
        outSlope: 0
        tangentMode: 0
        weightedMode: 0
        inWeight: 0.33333334
        outWeight: 0.33333334
      - serializedVersion: 3
        time: 1
        value: 0
        inSlope: 0
        outSlope: 0
        tangentMode: 0
        weightedMode: 0
        inWeight: 0.33333334
        outWeight: 0.33333334
      m_PreInfinity: 2
      m_PostInfinity: 2
      m_RotationOrder: 4
  moveWithTransform: 0
  moveWithCustomTransform: {fileID: 0}
  scalingMode: 1
  randomSeed: 0
  InitialModule:
    serializedVersion: 3
    enabled: 1
    startLifetime:
      serializedVersion: 2
      minMaxState: 0
      scalar: 5
      minScalar: 5
      maxCurve:
        serializedVersion: 2
        m_Curve:
        - serializedVersion: 3
          time: 0
          value: 1
          inSlope: 0
          outSlope: 0
          tangentMode: 0
          weightedMode: 0
          inWeight: 0.33333334
          outWeight: 0.33333334
        - serializedVersion: 3
          time: 1
          value: 1
          inSlope: 0
          outSlope: 0
          tangentMode: 0
          weightedMode: 0
          inWeight: 0.33333334
          outWeight: 0.33333334
        m_PreInfinity: 2
        m_PostInfinity: 2
        m_RotationOrder: 4
      minCurve:
        serializedVersion: 2
        m_Curve:
        - serializedVersion: 3
          time: 0
          value: 1
          inSlope: 0
          outSlope: 0
          tangentMode: 0
          weightedMode: 0
          inWeight: 0.33333334
          outWeight: 0.33333334
        - serializedVersion: 3
          time: 1
          value: 1
          inSlope: 0
          outSlope: 0
          tangentMode: 0
          weightedMode: 0
          inWeight: 0.33333334
          outWeight: 0.33333334
        m_PreInfinity: 2
        m_PostInfinity: 2
        m_RotationOrder: 4
    startSpeed:
      serializedVersion: 2
      minMaxState: 0
      scalar: 1
      minScalar: 5
      maxCurve:
        serializedVersion: 2
        m_Curve:
        - serializedVersion: 3
          time: 0
          value: 1
          inSlope: 0
          outSlope: 0
          tangentMode: 0
          weightedMode: 0
          inWeight: 0.33333334
          outWeight: 0.33333334
        - serializedVersion: 3
          time: 1
          value: 1
          inSlope: 0
          outSlope: 0
          tangentMode: 0
          weightedMode: 0
          inWeight: 0.33333334
          outWeight: 0.33333334
        m_PreInfinity: 2
        m_PostInfinity: 2
        m_RotationOrder: 4
      minCurve:
        serializedVersion: 2
        m_Curve:
        - serializedVersion: 3
          time: 0
          value: 1
          inSlope: 0
          outSlope: 0
          tangentMode: 0
          weightedMode: 0
          inWeight: 0.33333334
          outWeight: 0.33333334
        - serializedVersion: 3
          time: 1
          value: 1
          inSlope: 0
          outSlope: 0
          tangentMode: 0
          weightedMode: 0
          inWeight: 0.33333334
          outWeight: 0.33333334
        m_PreInfinity: 2
        m_PostInfinity: 2
        m_RotationOrder: 4
    startColor:
      serializedVersion: 2
      minMaxState: 0
      minColor: {r: 1, g: 1, b: 1, a: 1}
      maxColor: {r: 1, g: 1, b: 1, a: 1}
      maxGradient:
        serializedVersion: 2
        key0: {r: 1, g: 1, b: 1, a: 1}
        key1: {r: 1, g: 1, b: 1, a: 1}
        key2: {r: 0, g: 0, b: 0, a: 0}
        key3: {r: 0, g: 0, b: 0, a: 0}
        key4: {r: 0, g: 0, b: 0, a: 0}
        key5: {r: 0, g: 0, b: 0, a: 0}
        key6: {r: 0, g: 0, b: 0, a: 0}
        key7: {r: 0, g: 0, b: 0, a: 0}
        ctime0: 0
        ctime1: 65535
        ctime2: 0
        ctime3: 0
        ctime4: 0
        ctime5: 0
        ctime6: 0
        ctime7: 0
        atime0: 0
        atime1: 65535
        atime2: 0
        atime3: 0
        atime4: 0
        atime5: 0
        atime6: 0
        atime7: 0
        m_Mode: 0
        m_NumColorKeys: 2
        m_NumAlphaKeys: 2
      minGradient:
        serializedVersion: 2
        key0: {r: 1, g: 1, b: 1, a: 1}
        key1: {r: 1, g: 1, b: 1, a: 1}
        key2: {r: 0, g: 0, b: 0, a: 0}
        key3: {r: 0, g: 0, b: 0, a: 0}
        key4: {r: 0, g: 0, b: 0, a: 0}
        key5: {r: 0, g: 0, b: 0, a: 0}
        key6: {r: 0, g: 0, b: 0, a: 0}
        key7: {r: 0, g: 0, b: 0, a: 0}
        ctime0: 0
        ctime1: 65535
        ctime2: 0
        ctime3: 0
        ctime4: 0
        ctime5: 0
        ctime6: 0
        ctime7: 0
        atime0: 0
        atime1: 65535
        atime2: 0
        atime3: 0
        atime4: 0
        atime5: 0
        atime6: 0
        atime7: 0
        m_Mode: 0
        m_NumColorKeys: 2
        m_NumAlphaKeys: 2
    startSize:
      serializedVersion: 2
      minMaxState: 0
      scalar: 1
      minScalar: 1
      maxCurve:
        serializedVersion: 2
        m_Curve:
        - serializedVersion: 3
          time: 0
          value: 1
          inSlope: 0
          outSlope: 0
          tangentMode: 0
          weightedMode: 0
          inWeight: 0.33333334
          outWeight: 0.33333334
        - serializedVersion: 3
          time: 1
          value: 1
          inSlope: 0
          outSlope: 0
          tangentMode: 0
          weightedMode: 0
          inWeight: 0.33333334
          outWeight: 0.33333334
        m_PreInfinity: 2
        m_PostInfinity: 2
        m_RotationOrder: 4
      minCurve:
        serializedVersion: 2
        m_Curve:
        - serializedVersion: 3
          time: 0
          value: 1
          inSlope: 0
          outSlope: 0
          tangentMode: 0
          weightedMode: 0
          inWeight: 0.33333334
          outWeight: 0.33333334
        - serializedVersion: 3
          time: 1
          value: 1
          inSlope: 0
          outSlope: 0
          tangentMode: 0
          weightedMode: 0
          inWeight: 0.33333334
          outWeight: 0.33333334
        m_PreInfinity: 2
        m_PostInfinity: 2
        m_RotationOrder: 4
    startSizeY:
      serializedVersion: 2
      minMaxState: 0
      scalar: 1
      minScalar: 1
      maxCurve:
        serializedVersion: 2
        m_Curve:
        - serializedVersion: 3
          time: 0
          value: 1
          inSlope: 0
          outSlope: 0
          tangentMode: 0
          weightedMode: 0
          inWeight: 0.33333334
          outWeight: 0.33333334
        - serializedVersion: 3
          time: 1
          value: 1
          inSlope: 0
          outSlope: 0
          tangentMode: 0
          weightedMode: 0
          inWeight: 0.33333334
          outWeight: 0.33333334
        m_PreInfinity: 2
        m_PostInfinity: 2
        m_RotationOrder: 4
      minCurve:
        serializedVersion: 2
        m_Curve:
        - serializedVersion: 3
          time: 0
          value: 1
          inSlope: 0
          outSlope: 0
          tangentMode: 0
          weightedMode: 0
          inWeight: 0.33333334
          outWeight: 0.33333334
        - serializedVersion: 3
          time: 1
          value: 1
          inSlope: 0
          outSlope: 0
          tangentMode: 0
          weightedMode: 0
          inWeight: 0.33333334
          outWeight: 0.33333334
        m_PreInfinity: 2
        m_PostInfinity: 2
        m_RotationOrder: 4
    startSizeZ:
      serializedVersion: 2
      minMaxState: 0
      scalar: 1
      minScalar: 1
      maxCurve:
        serializedVersion: 2
        m_Curve:
        - serializedVersion: 3
          time: 0
          value: 1
          inSlope: 0
          outSlope: 0
          tangentMode: 0
          weightedMode: 0
          inWeight: 0.33333334
          outWeight: 0.33333334
        - serializedVersion: 3
          time: 1
          value: 1
          inSlope: 0
          outSlope: 0
          tangentMode: 0
          weightedMode: 0
          inWeight: 0.33333334
          outWeight: 0.33333334
        m_PreInfinity: 2
        m_PostInfinity: 2
        m_RotationOrder: 4
      minCurve:
        serializedVersion: 2
        m_Curve:
        - serializedVersion: 3
          time: 0
          value: 1
          inSlope: 0
          outSlope: 0
          tangentMode: 0
          weightedMode: 0
          inWeight: 0.33333334
          outWeight: 0.33333334
        - serializedVersion: 3
          time: 1
          value: 1
          inSlope: 0
          outSlope: 0
          tangentMode: 0
          weightedMode: 0
          inWeight: 0.33333334
          outWeight: 0.33333334
        m_PreInfinity: 2
        m_PostInfinity: 2
        m_RotationOrder: 4
    startRotationX:
      serializedVersion: 2
      minMaxState: 0
      scalar: 0
      minScalar: 0
      maxCurve:
        serializedVersion: 2
        m_Curve:
        - serializedVersion: 3
          time: 0
          value: 0
          inSlope: 0
          outSlope: 0
          tangentMode: 0
          weightedMode: 0
          inWeight: 0.33333334
          outWeight: 0.33333334
        - serializedVersion: 3
          time: 1
          value: 0
          inSlope: 0
          outSlope: 0
          tangentMode: 0
          weightedMode: 0
          inWeight: 0.33333334
          outWeight: 0.33333334
        m_PreInfinity: 2
        m_PostInfinity: 2
        m_RotationOrder: 4
      minCurve:
        serializedVersion: 2
        m_Curve:
        - serializedVersion: 3
          time: 0
          value: 0
          inSlope: 0
          outSlope: 0
          tangentMode: 0
          weightedMode: 0
          inWeight: 0.33333334
          outWeight: 0.33333334
        - serializedVersion: 3
          time: 1
          value: 0
          inSlope: 0
          outSlope: 0
          tangentMode: 0
          weightedMode: 0
          inWeight: 0.33333334
          outWeight: 0.33333334
        m_PreInfinity: 2
        m_PostInfinity: 2
        m_RotationOrder: 4
    startRotationY:
      serializedVersion: 2
      minMaxState: 0
      scalar: 0
      minScalar: 0
      maxCurve:
        serializedVersion: 2
        m_Curve:
        - serializedVersion: 3
          time: 0
          value: 0
          inSlope: 0
          outSlope: 0
          tangentMode: 0
          weightedMode: 0
          inWeight: 0.33333334
          outWeight: 0.33333334
        - serializedVersion: 3
          time: 1
          value: 0
          inSlope: 0
          outSlope: 0
          tangentMode: 0
          weightedMode: 0
          inWeight: 0.33333334
          outWeight: 0.33333334
        m_PreInfinity: 2
        m_PostInfinity: 2
        m_RotationOrder: 4
      minCurve:
        serializedVersion: 2
        m_Curve:
        - serializedVersion: 3
          time: 0
          value: 0
          inSlope: 0
          outSlope: 0
          tangentMode: 0
          weightedMode: 0
          inWeight: 0.33333334
          outWeight: 0.33333334
        - serializedVersion: 3
          time: 1
          value: 0
          inSlope: 0
          outSlope: 0
          tangentMode: 0
          weightedMode: 0
          inWeight: 0.33333334
          outWeight: 0.33333334
        m_PreInfinity: 2
        m_PostInfinity: 2
        m_RotationOrder: 4
    startRotation:
      serializedVersion: 2
      minMaxState: 0
      scalar: 0
      minScalar: 0
      maxCurve:
        serializedVersion: 2
        m_Curve:
        - serializedVersion: 3
          time: 0
          value: 0
          inSlope: 0
          outSlope: 0
          tangentMode: 0
          weightedMode: 0
          inWeight: 0.33333334
          outWeight: 0.33333334
        - serializedVersion: 3
          time: 1
          value: 0
          inSlope: 0
          outSlope: 0
          tangentMode: 0
          weightedMode: 0
          inWeight: 0.33333334
          outWeight: 0.33333334
        m_PreInfinity: 2
        m_PostInfinity: 2
        m_RotationOrder: 4
      minCurve:
        serializedVersion: 2
        m_Curve:
        - serializedVersion: 3
          time: 0
          value: 0
          inSlope: 0
          outSlope: 0
          tangentMode: 0
          weightedMode: 0
          inWeight: 0.33333334
          outWeight: 0.33333334
        - serializedVersion: 3
          time: 1
          value: 0
          inSlope: 0
          outSlope: 0
          tangentMode: 0
          weightedMode: 0
          inWeight: 0.33333334
          outWeight: 0.33333334
        m_PreInfinity: 2
        m_PostInfinity: 2
        m_RotationOrder: 4
    randomizeRotationDirection: 0
    maxNumParticles: 1000
    size3D: 0
    rotation3D: 0
    gravityModifier:
      serializedVersion: 2
      minMaxState: 0
      scalar: 0
      minScalar: 0
      maxCurve:
        serializedVersion: 2
        m_Curve:
        - serializedVersion: 3
          time: 0
          value: 0
          inSlope: 0
          outSlope: 0
          tangentMode: 0
          weightedMode: 0
          inWeight: 0.33333334
          outWeight: 0.33333334
        - serializedVersion: 3
          time: 1
          value: 0
          inSlope: 0
          outSlope: 0
          tangentMode: 0
          weightedMode: 0
          inWeight: 0.33333334
          outWeight: 0.33333334
        m_PreInfinity: 2
        m_PostInfinity: 2
        m_RotationOrder: 4
      minCurve:
        serializedVersion: 2
        m_Curve:
        - serializedVersion: 3
          time: 0
          value: 0
          inSlope: 0
          outSlope: 0
          tangentMode: 0
          weightedMode: 0
          inWeight: 0.33333334
          outWeight: 0.33333334
        - serializedVersion: 3
          time: 1
          value: 0
          inSlope: 0
          outSlope: 0
          tangentMode: 0
          weightedMode: 0
          inWeight: 0.33333334
          outWeight: 0.33333334
        m_PreInfinity: 2
        m_PostInfinity: 2
        m_RotationOrder: 4
  ShapeModule:
    serializedVersion: 6
    enabled: 1
    type: 4
    angle: 0
    length: 5
    boxThickness: {x: 0, y: 0, z: 0}
    radiusThickness: 0
    donutRadius: 0.2
    m_Position: {x: 0, y: 0, z: 0}
    m_Rotation: {x: 0, y: 0, z: 0}
    m_Scale: {x: 1, y: 1, z: 1}
    placementMode: 0
    m_MeshMaterialIndex: 0
    m_MeshNormalOffset: 0
    m_MeshSpawn:
      mode: 0
      spread: 0
      speed:
        serializedVersion: 2
        minMaxState: 0
        scalar: 1
        minScalar: 1
        maxCurve:
          serializedVersion: 2
          m_Curve:
          - serializedVersion: 3
            time: 0
            value: 1
            inSlope: 0
            outSlope: 0
            tangentMode: 0
            weightedMode: 0
            inWeight: 0.33333334
            outWeight: 0.33333334
          - serializedVersion: 3
            time: 1
            value: 1
            inSlope: 0
            outSlope: 0
            tangentMode: 0
            weightedMode: 0
            inWeight: 0.33333334
            outWeight: 0.33333334
          m_PreInfinity: 2
          m_PostInfinity: 2
          m_RotationOrder: 4
        minCurve:
          serializedVersion: 2
          m_Curve:
          - serializedVersion: 3
            time: 0
            value: 1
            inSlope: 0
            outSlope: 0
            tangentMode: 0
            weightedMode: 0
            inWeight: 0.33333334
            outWeight: 0.33333334
          - serializedVersion: 3
            time: 1
            value: 1
            inSlope: 0
            outSlope: 0
            tangentMode: 0
            weightedMode: 0
            inWeight: 0.33333334
            outWeight: 0.33333334
          m_PreInfinity: 2
          m_PostInfinity: 2
          m_RotationOrder: 4
    m_Mesh: {fileID: 0}
    m_MeshRenderer: {fileID: 0}
    m_SkinnedMeshRenderer: {fileID: 0}
    m_Sprite: {fileID: 0}
    m_SpriteRenderer: {fileID: 0}
    m_UseMeshMaterialIndex: 0
    m_UseMeshColors: 1
    alignToDirection: 0
    m_Texture: {fileID: 0}
    m_TextureClipChannel: 3
    m_TextureClipThreshold: 0
    m_TextureUVChannel: 0
    m_TextureColorAffectsParticles: 1
    m_TextureAlphaAffectsParticles: 1
    m_TextureBilinearFiltering: 0
    randomDirectionAmount: 0
    sphericalDirectionAmount: 0
    randomPositionAmount: 0
    radius:
      value: 0.0001
      mode: 0
      spread: 0
      speed:
        serializedVersion: 2
        minMaxState: 0
        scalar: 1
        minScalar: 1
        maxCurve:
          serializedVersion: 2
          m_Curve:
          - serializedVersion: 3
            time: 0
            value: 1
            inSlope: 0
            outSlope: 0
            tangentMode: 0
            weightedMode: 0
            inWeight: 0.33333334
            outWeight: 0.33333334
          - serializedVersion: 3
            time: 1
            value: 1
            inSlope: 0
            outSlope: 0
            tangentMode: 0
            weightedMode: 0
            inWeight: 0.33333334
            outWeight: 0.33333334
          m_PreInfinity: 2
          m_PostInfinity: 2
          m_RotationOrder: 4
        minCurve:
          serializedVersion: 2
          m_Curve:
          - serializedVersion: 3
            time: 0
            value: 1
            inSlope: 0
            outSlope: 0
            tangentMode: 0
            weightedMode: 0
            inWeight: 0.33333334
            outWeight: 0.33333334
          - serializedVersion: 3
            time: 1
            value: 1
            inSlope: 0
            outSlope: 0
            tangentMode: 0
            weightedMode: 0
            inWeight: 0.33333334
            outWeight: 0.33333334
          m_PreInfinity: 2
          m_PostInfinity: 2
          m_RotationOrder: 4
    arc:
      value: 360
      mode: 0
      spread: 0
      speed:
        serializedVersion: 2
        minMaxState: 0
        scalar: 1
        minScalar: 1
        maxCurve:
          serializedVersion: 2
          m_Curve:
          - serializedVersion: 3
            time: 0
            value: 1
            inSlope: 0
            outSlope: 0
            tangentMode: 0
            weightedMode: 0
            inWeight: 0.33333334
            outWeight: 0.33333334
          - serializedVersion: 3
            time: 1
            value: 1
            inSlope: 0
            outSlope: 0
            tangentMode: 0
            weightedMode: 0
            inWeight: 0.33333334
            outWeight: 0.33333334
          m_PreInfinity: 2
          m_PostInfinity: 2
          m_RotationOrder: 4
        minCurve:
          serializedVersion: 2
          m_Curve:
          - serializedVersion: 3
            time: 0
            value: 1
            inSlope: 0
            outSlope: 0
            tangentMode: 0
            weightedMode: 0
            inWeight: 0.33333334
            outWeight: 0.33333334
          - serializedVersion: 3
            time: 1
            value: 1
            inSlope: 0
            outSlope: 0
            tangentMode: 0
            weightedMode: 0
            inWeight: 0.33333334
            outWeight: 0.33333334
          m_PreInfinity: 2
          m_PostInfinity: 2
          m_RotationOrder: 4
  EmissionModule:
    enabled: 1
    serializedVersion: 4
    rateOverTime:
      serializedVersion: 2
      minMaxState: 0
      scalar: 4
      minScalar: 10
      maxCurve:
        serializedVersion: 2
        m_Curve:
        - serializedVersion: 3
          time: 0
          value: 1
          inSlope: 0
          outSlope: 0
          tangentMode: 0
          weightedMode: 0
          inWeight: 0.33333334
          outWeight: 0.33333334
        - serializedVersion: 3
          time: 1
          value: 1
          inSlope: 0
          outSlope: 0
          tangentMode: 0
          weightedMode: 0
          inWeight: 0.33333334
          outWeight: 0.33333334
        m_PreInfinity: 2
        m_PostInfinity: 2
        m_RotationOrder: 4
      minCurve:
        serializedVersion: 2
        m_Curve:
        - serializedVersion: 3
          time: 0
          value: 1
          inSlope: 0
          outSlope: 0
          tangentMode: 0
          weightedMode: 0
          inWeight: 0.33333334
          outWeight: 0.33333334
        - serializedVersion: 3
          time: 1
          value: 1
          inSlope: 0
          outSlope: 0
          tangentMode: 0
          weightedMode: 0
          inWeight: 0.33333334
          outWeight: 0.33333334
        m_PreInfinity: 2
        m_PostInfinity: 2
        m_RotationOrder: 4
    rateOverDistance:
      serializedVersion: 2
      minMaxState: 0
      scalar: 0
      minScalar: 0
      maxCurve:
        serializedVersion: 2
        m_Curve:
        - serializedVersion: 3
          time: 0
          value: 0
          inSlope: 0
          outSlope: 0
          tangentMode: 0
          weightedMode: 0
          inWeight: 0.33333334
          outWeight: 0.33333334
        - serializedVersion: 3
          time: 1
          value: 0
          inSlope: 0
          outSlope: 0
          tangentMode: 0
          weightedMode: 0
          inWeight: 0.33333334
          outWeight: 0.33333334
        m_PreInfinity: 2
        m_PostInfinity: 2
        m_RotationOrder: 4
      minCurve:
        serializedVersion: 2
        m_Curve:
        - serializedVersion: 3
          time: 0
          value: 0
          inSlope: 0
          outSlope: 0
          tangentMode: 0
          weightedMode: 0
          inWeight: 0.33333334
          outWeight: 0.33333334
        - serializedVersion: 3
          time: 1
          value: 0
          inSlope: 0
          outSlope: 0
          tangentMode: 0
          weightedMode: 0
          inWeight: 0.33333334
          outWeight: 0.33333334
        m_PreInfinity: 2
        m_PostInfinity: 2
        m_RotationOrder: 4
    m_BurstCount: 0
    m_Bursts: []
  SizeModule:
    enabled: 0
    curve:
      serializedVersion: 2
      minMaxState: 1
      scalar: 1
      minScalar: 1
      maxCurve:
        serializedVersion: 2
        m_Curve:
        - serializedVersion: 3
          time: 0
          value: 0
          inSlope: 0
          outSlope: 1
          tangentMode: 0
          weightedMode: 0
          inWeight: 0.33333334
          outWeight: 0.33333334
        - serializedVersion: 3
          time: 1
          value: 1
          inSlope: 1
          outSlope: 0
          tangentMode: 0
          weightedMode: 0
          inWeight: 0.33333334
          outWeight: 0.33333334
        m_PreInfinity: 2
        m_PostInfinity: 2
        m_RotationOrder: 4
      minCurve:
        serializedVersion: 2
        m_Curve:
        - serializedVersion: 3
          time: 0
          value: 1
          inSlope: 0
          outSlope: 0
          tangentMode: 0
          weightedMode: 0
          inWeight: 0.33333334
          outWeight: 0.33333334
        - serializedVersion: 3
          time: 1
          value: 1
          inSlope: 0
          outSlope: 0
          tangentMode: 0
          weightedMode: 0
          inWeight: 0.33333334
          outWeight: 0.33333334
        m_PreInfinity: 2
        m_PostInfinity: 2
        m_RotationOrder: 4
    y:
      serializedVersion: 2
      minMaxState: 1
      scalar: 1
      minScalar: 1
      maxCurve:
        serializedVersion: 2
        m_Curve:
        - serializedVersion: 3
          time: 0
          value: 0
          inSlope: 0
          outSlope: 1
          tangentMode: 0
          weightedMode: 0
          inWeight: 0.33333334
          outWeight: 0.33333334
        - serializedVersion: 3
          time: 1
          value: 1
          inSlope: 1
          outSlope: 0
          tangentMode: 0
          weightedMode: 0
          inWeight: 0.33333334
          outWeight: 0.33333334
        m_PreInfinity: 2
        m_PostInfinity: 2
        m_RotationOrder: 4
      minCurve:
        serializedVersion: 2
        m_Curve:
        - serializedVersion: 3
          time: 0
          value: 1
          inSlope: 0
          outSlope: 0
          tangentMode: 0
          weightedMode: 0
          inWeight: 0.33333334
          outWeight: 0.33333334
        - serializedVersion: 3
          time: 1
          value: 1
          inSlope: 0
          outSlope: 0
          tangentMode: 0
          weightedMode: 0
          inWeight: 0.33333334
          outWeight: 0.33333334
        m_PreInfinity: 2
        m_PostInfinity: 2
        m_RotationOrder: 4
    z:
      serializedVersion: 2
      minMaxState: 1
      scalar: 1
      minScalar: 1
      maxCurve:
        serializedVersion: 2
        m_Curve:
        - serializedVersion: 3
          time: 0
          value: 0
          inSlope: 0
          outSlope: 1
          tangentMode: 0
          weightedMode: 0
          inWeight: 0.33333334
          outWeight: 0.33333334
        - serializedVersion: 3
          time: 1
          value: 1
          inSlope: 1
          outSlope: 0
          tangentMode: 0
          weightedMode: 0
          inWeight: 0.33333334
          outWeight: 0.33333334
        m_PreInfinity: 2
        m_PostInfinity: 2
        m_RotationOrder: 4
      minCurve:
        serializedVersion: 2
        m_Curve:
        - serializedVersion: 3
          time: 0
          value: 1
          inSlope: 0
          outSlope: 0
          tangentMode: 0
          weightedMode: 0
          inWeight: 0.33333334
          outWeight: 0.33333334
        - serializedVersion: 3
          time: 1
          value: 1
          inSlope: 0
          outSlope: 0
          tangentMode: 0
          weightedMode: 0
          inWeight: 0.33333334
          outWeight: 0.33333334
        m_PreInfinity: 2
        m_PostInfinity: 2
        m_RotationOrder: 4
    separateAxes: 0
  RotationModule:
    enabled: 0
    x:
      serializedVersion: 2
      minMaxState: 0
      scalar: 0
      minScalar: 0
      maxCurve:
        serializedVersion: 2
        m_Curve:
        - serializedVersion: 3
          time: 0
          value: 0
          inSlope: 0
          outSlope: 0
          tangentMode: 0
          weightedMode: 0
          inWeight: 0.33333334
          outWeight: 0.33333334
        - serializedVersion: 3
          time: 1
          value: 0
          inSlope: 0
          outSlope: 0
          tangentMode: 0
          weightedMode: 0
          inWeight: 0.33333334
          outWeight: 0.33333334
        m_PreInfinity: 2
        m_PostInfinity: 2
        m_RotationOrder: 4
      minCurve:
        serializedVersion: 2
        m_Curve:
        - serializedVersion: 3
          time: 0
          value: 0
          inSlope: 0
          outSlope: 0
          tangentMode: 0
          weightedMode: 0
          inWeight: 0.33333334
          outWeight: 0.33333334
        - serializedVersion: 3
          time: 1
          value: 0
          inSlope: 0
          outSlope: 0
          tangentMode: 0
          weightedMode: 0
          inWeight: 0.33333334
          outWeight: 0.33333334
        m_PreInfinity: 2
        m_PostInfinity: 2
        m_RotationOrder: 4
    y:
      serializedVersion: 2
      minMaxState: 0
      scalar: 0
      minScalar: 0
      maxCurve:
        serializedVersion: 2
        m_Curve:
        - serializedVersion: 3
          time: 0
          value: 0
          inSlope: 0
          outSlope: 0
          tangentMode: 0
          weightedMode: 0
          inWeight: 0.33333334
          outWeight: 0.33333334
        - serializedVersion: 3
          time: 1
          value: 0
          inSlope: 0
          outSlope: 0
          tangentMode: 0
          weightedMode: 0
          inWeight: 0.33333334
          outWeight: 0.33333334
        m_PreInfinity: 2
        m_PostInfinity: 2
        m_RotationOrder: 4
      minCurve:
        serializedVersion: 2
        m_Curve:
        - serializedVersion: 3
          time: 0
          value: 0
          inSlope: 0
          outSlope: 0
          tangentMode: 0
          weightedMode: 0
          inWeight: 0.33333334
          outWeight: 0.33333334
        - serializedVersion: 3
          time: 1
          value: 0
          inSlope: 0
          outSlope: 0
          tangentMode: 0
          weightedMode: 0
          inWeight: 0.33333334
          outWeight: 0.33333334
        m_PreInfinity: 2
        m_PostInfinity: 2
        m_RotationOrder: 4
    curve:
      serializedVersion: 2
      minMaxState: 0
      scalar: 0.7853982
      minScalar: 0.7853982
      maxCurve:
        serializedVersion: 2
        m_Curve:
        - serializedVersion: 3
          time: 0
          value: 1
          inSlope: 0
          outSlope: 0
          tangentMode: 0
          weightedMode: 0
          inWeight: 0.33333334
          outWeight: 0.33333334
        - serializedVersion: 3
          time: 1
          value: 1
          inSlope: 0
          outSlope: 0
          tangentMode: 0
          weightedMode: 0
          inWeight: 0.33333334
          outWeight: 0.33333334
        m_PreInfinity: 2
        m_PostInfinity: 2
        m_RotationOrder: 4
      minCurve:
        serializedVersion: 2
        m_Curve:
        - serializedVersion: 3
          time: 0
          value: 1
          inSlope: 0
          outSlope: 0
          tangentMode: 0
          weightedMode: 0
          inWeight: 0.33333334
          outWeight: 0.33333334
        - serializedVersion: 3
          time: 1
          value: 1
          inSlope: 0
          outSlope: 0
          tangentMode: 0
          weightedMode: 0
          inWeight: 0.33333334
          outWeight: 0.33333334
        m_PreInfinity: 2
        m_PostInfinity: 2
        m_RotationOrder: 4
    separateAxes: 0
  ColorModule:
    enabled: 0
    gradient:
      serializedVersion: 2
      minMaxState: 1
      minColor: {r: 1, g: 1, b: 1, a: 1}
      maxColor: {r: 1, g: 1, b: 1, a: 1}
      maxGradient:
        serializedVersion: 2
        key0: {r: 1, g: 1, b: 1, a: 1}
        key1: {r: 1, g: 1, b: 1, a: 1}
        key2: {r: 0, g: 0, b: 0, a: 0}
        key3: {r: 0, g: 0, b: 0, a: 0}
        key4: {r: 0, g: 0, b: 0, a: 0}
        key5: {r: 0, g: 0, b: 0, a: 0}
        key6: {r: 0, g: 0, b: 0, a: 0}
        key7: {r: 0, g: 0, b: 0, a: 0}
        ctime0: 0
        ctime1: 65535
        ctime2: 0
        ctime3: 0
        ctime4: 0
        ctime5: 0
        ctime6: 0
        ctime7: 0
        atime0: 0
        atime1: 65535
        atime2: 0
        atime3: 0
        atime4: 0
        atime5: 0
        atime6: 0
        atime7: 0
        m_Mode: 0
        m_NumColorKeys: 2
        m_NumAlphaKeys: 2
      minGradient:
        serializedVersion: 2
        key0: {r: 1, g: 1, b: 1, a: 1}
        key1: {r: 1, g: 1, b: 1, a: 1}
        key2: {r: 0, g: 0, b: 0, a: 0}
        key3: {r: 0, g: 0, b: 0, a: 0}
        key4: {r: 0, g: 0, b: 0, a: 0}
        key5: {r: 0, g: 0, b: 0, a: 0}
        key6: {r: 0, g: 0, b: 0, a: 0}
        key7: {r: 0, g: 0, b: 0, a: 0}
        ctime0: 0
        ctime1: 65535
        ctime2: 0
        ctime3: 0
        ctime4: 0
        ctime5: 0
        ctime6: 0
        ctime7: 0
        atime0: 0
        atime1: 65535
        atime2: 0
        atime3: 0
        atime4: 0
        atime5: 0
        atime6: 0
        atime7: 0
        m_Mode: 0
        m_NumColorKeys: 2
        m_NumAlphaKeys: 2
  UVModule:
    serializedVersion: 2
    enabled: 0
    mode: 0
    timeMode: 0
    fps: 30
    frameOverTime:
      serializedVersion: 2
      minMaxState: 1
      scalar: 0.9999
      minScalar: 0.9999
      maxCurve:
        serializedVersion: 2
        m_Curve:
        - serializedVersion: 3
          time: 0
          value: 0
          inSlope: 0
          outSlope: 1
          tangentMode: 0
          weightedMode: 0
          inWeight: 0.33333334
          outWeight: 0.33333334
        - serializedVersion: 3
          time: 1
          value: 1
          inSlope: 1
          outSlope: 0
          tangentMode: 0
          weightedMode: 0
          inWeight: 0.33333334
          outWeight: 0.33333334
        m_PreInfinity: 2
        m_PostInfinity: 2
        m_RotationOrder: 4
      minCurve:
        serializedVersion: 2
        m_Curve:
        - serializedVersion: 3
          time: 0
          value: 1
          inSlope: 0
          outSlope: 0
          tangentMode: 0
          weightedMode: 0
          inWeight: 0.33333334
          outWeight: 0.33333334
        - serializedVersion: 3
          time: 1
          value: 1
          inSlope: 0
          outSlope: 0
          tangentMode: 0
          weightedMode: 0
          inWeight: 0.33333334
          outWeight: 0.33333334
        m_PreInfinity: 2
        m_PostInfinity: 2
        m_RotationOrder: 4
    startFrame:
      serializedVersion: 2
      minMaxState: 0
      scalar: 0
      minScalar: 0
      maxCurve:
        serializedVersion: 2
        m_Curve:
        - serializedVersion: 3
          time: 0
          value: 0
          inSlope: 0
          outSlope: 0
          tangentMode: 0
          weightedMode: 0
          inWeight: 0.33333334
          outWeight: 0.33333334
        - serializedVersion: 3
          time: 1
          value: 0
          inSlope: 0
          outSlope: 0
          tangentMode: 0
          weightedMode: 0
          inWeight: 0.33333334
          outWeight: 0.33333334
        m_PreInfinity: 2
        m_PostInfinity: 2
        m_RotationOrder: 4
      minCurve:
        serializedVersion: 2
        m_Curve:
        - serializedVersion: 3
          time: 0
          value: 0
          inSlope: 0
          outSlope: 0
          tangentMode: 0
          weightedMode: 0
          inWeight: 0.33333334
          outWeight: 0.33333334
        - serializedVersion: 3
          time: 1
          value: 0
          inSlope: 0
          outSlope: 0
          tangentMode: 0
          weightedMode: 0
          inWeight: 0.33333334
          outWeight: 0.33333334
        m_PreInfinity: 2
        m_PostInfinity: 2
        m_RotationOrder: 4
    speedRange: {x: 0, y: 1}
    tilesX: 1
    tilesY: 1
    animationType: 0
    rowIndex: 0
    cycles: 1
    uvChannelMask: -1
    rowMode: 1
    sprites:
    - sprite: {fileID: 0}
    flipU: 0
    flipV: 0
  VelocityModule:
    enabled: 0
    x:
      serializedVersion: 2
      minMaxState: 0
      scalar: 0
      minScalar: 0
      maxCurve:
        serializedVersion: 2
        m_Curve:
        - serializedVersion: 3
          time: 0
          value: 0
          inSlope: 0
          outSlope: 0
          tangentMode: 0
          weightedMode: 0
          inWeight: 0.33333334
          outWeight: 0.33333334
        - serializedVersion: 3
          time: 1
          value: 0
          inSlope: 0
          outSlope: 0
          tangentMode: 0
          weightedMode: 0
          inWeight: 0.33333334
          outWeight: 0.33333334
        m_PreInfinity: 2
        m_PostInfinity: 2
        m_RotationOrder: 4
      minCurve:
        serializedVersion: 2
        m_Curve:
        - serializedVersion: 3
          time: 0
          value: 0
          inSlope: 0
          outSlope: 0
          tangentMode: 0
          weightedMode: 0
          inWeight: 0.33333334
          outWeight: 0.33333334
        - serializedVersion: 3
          time: 1
          value: 0
          inSlope: 0
          outSlope: 0
          tangentMode: 0
          weightedMode: 0
          inWeight: 0.33333334
          outWeight: 0.33333334
        m_PreInfinity: 2
        m_PostInfinity: 2
        m_RotationOrder: 4
    y:
      serializedVersion: 2
      minMaxState: 0
      scalar: 0
      minScalar: 0
      maxCurve:
        serializedVersion: 2
        m_Curve:
        - serializedVersion: 3
          time: 0
          value: 0
          inSlope: 0
          outSlope: 0
          tangentMode: 0
          weightedMode: 0
          inWeight: 0.33333334
          outWeight: 0.33333334
        - serializedVersion: 3
          time: 1
          value: 0
          inSlope: 0
          outSlope: 0
          tangentMode: 0
          weightedMode: 0
          inWeight: 0.33333334
          outWeight: 0.33333334
        m_PreInfinity: 2
        m_PostInfinity: 2
        m_RotationOrder: 4
      minCurve:
        serializedVersion: 2
        m_Curve:
        - serializedVersion: 3
          time: 0
          value: 0
          inSlope: 0
          outSlope: 0
          tangentMode: 0
          weightedMode: 0
          inWeight: 0.33333334
          outWeight: 0.33333334
        - serializedVersion: 3
          time: 1
          value: 0
          inSlope: 0
          outSlope: 0
          tangentMode: 0
          weightedMode: 0
          inWeight: 0.33333334
          outWeight: 0.33333334
        m_PreInfinity: 2
        m_PostInfinity: 2
        m_RotationOrder: 4
    z:
      serializedVersion: 2
      minMaxState: 0
      scalar: 0
      minScalar: 0
      maxCurve:
        serializedVersion: 2
        m_Curve:
        - serializedVersion: 3
          time: 0
          value: 0
          inSlope: 0
          outSlope: 0
          tangentMode: 0
          weightedMode: 0
          inWeight: 0.33333334
          outWeight: 0.33333334
        - serializedVersion: 3
          time: 1
          value: 0
          inSlope: 0
          outSlope: 0
          tangentMode: 0
          weightedMode: 0
          inWeight: 0.33333334
          outWeight: 0.33333334
        m_PreInfinity: 2
        m_PostInfinity: 2
        m_RotationOrder: 4
      minCurve:
        serializedVersion: 2
        m_Curve:
        - serializedVersion: 3
          time: 0
          value: 0
          inSlope: 0
          outSlope: 0
          tangentMode: 0
          weightedMode: 0
          inWeight: 0.33333334
          outWeight: 0.33333334
        - serializedVersion: 3
          time: 1
          value: 0
          inSlope: 0
          outSlope: 0
          tangentMode: 0
          weightedMode: 0
          inWeight: 0.33333334
          outWeight: 0.33333334
        m_PreInfinity: 2
        m_PostInfinity: 2
        m_RotationOrder: 4
    orbitalX:
      serializedVersion: 2
      minMaxState: 0
      scalar: 0
      minScalar: 0
      maxCurve:
        serializedVersion: 2
        m_Curve:
        - serializedVersion: 3
          time: 0
          value: 0
          inSlope: 0
          outSlope: 0
          tangentMode: 0
          weightedMode: 0
          inWeight: 0.33333334
          outWeight: 0.33333334
        - serializedVersion: 3
          time: 1
          value: 0
          inSlope: 0
          outSlope: 0
          tangentMode: 0
          weightedMode: 0
          inWeight: 0.33333334
          outWeight: 0.33333334
        m_PreInfinity: 2
        m_PostInfinity: 2
        m_RotationOrder: 4
      minCurve:
        serializedVersion: 2
        m_Curve:
        - serializedVersion: 3
          time: 0
          value: 0
          inSlope: 0
          outSlope: 0
          tangentMode: 0
          weightedMode: 0
          inWeight: 0.33333334
          outWeight: 0.33333334
        - serializedVersion: 3
          time: 1
          value: 0
          inSlope: 0
          outSlope: 0
          tangentMode: 0
          weightedMode: 0
          inWeight: 0.33333334
          outWeight: 0.33333334
        m_PreInfinity: 2
        m_PostInfinity: 2
        m_RotationOrder: 4
    orbitalY:
      serializedVersion: 2
      minMaxState: 0
      scalar: 0
      minScalar: 0
      maxCurve:
        serializedVersion: 2
        m_Curve:
        - serializedVersion: 3
          time: 0
          value: 0
          inSlope: 0
          outSlope: 0
          tangentMode: 0
          weightedMode: 0
          inWeight: 0.33333334
          outWeight: 0.33333334
        - serializedVersion: 3
          time: 1
          value: 0
          inSlope: 0
          outSlope: 0
          tangentMode: 0
          weightedMode: 0
          inWeight: 0.33333334
          outWeight: 0.33333334
        m_PreInfinity: 2
        m_PostInfinity: 2
        m_RotationOrder: 4
      minCurve:
        serializedVersion: 2
        m_Curve:
        - serializedVersion: 3
          time: 0
          value: 0
          inSlope: 0
          outSlope: 0
          tangentMode: 0
          weightedMode: 0
          inWeight: 0.33333334
          outWeight: 0.33333334
        - serializedVersion: 3
          time: 1
          value: 0
          inSlope: 0
          outSlope: 0
          tangentMode: 0
          weightedMode: 0
          inWeight: 0.33333334
          outWeight: 0.33333334
        m_PreInfinity: 2
        m_PostInfinity: 2
        m_RotationOrder: 4
    orbitalZ:
      serializedVersion: 2
      minMaxState: 0
      scalar: 0
      minScalar: 0
      maxCurve:
        serializedVersion: 2
        m_Curve:
        - serializedVersion: 3
          time: 0
          value: 0
          inSlope: 0
          outSlope: 0
          tangentMode: 0
          weightedMode: 0
          inWeight: 0.33333334
          outWeight: 0.33333334
        - serializedVersion: 3
          time: 1
          value: 0
          inSlope: 0
          outSlope: 0
          tangentMode: 0
          weightedMode: 0
          inWeight: 0.33333334
          outWeight: 0.33333334
        m_PreInfinity: 2
        m_PostInfinity: 2
        m_RotationOrder: 4
      minCurve:
        serializedVersion: 2
        m_Curve:
        - serializedVersion: 3
          time: 0
          value: 0
          inSlope: 0
          outSlope: 0
          tangentMode: 0
          weightedMode: 0
          inWeight: 0.33333334
          outWeight: 0.33333334
        - serializedVersion: 3
          time: 1
          value: 0
          inSlope: 0
          outSlope: 0
          tangentMode: 0
          weightedMode: 0
          inWeight: 0.33333334
          outWeight: 0.33333334
        m_PreInfinity: 2
        m_PostInfinity: 2
        m_RotationOrder: 4
    orbitalOffsetX:
      serializedVersion: 2
      minMaxState: 0
      scalar: 0
      minScalar: 0
      maxCurve:
        serializedVersion: 2
        m_Curve:
        - serializedVersion: 3
          time: 0
          value: 0
          inSlope: 0
          outSlope: 0
          tangentMode: 0
          weightedMode: 0
          inWeight: 0.33333334
          outWeight: 0.33333334
        - serializedVersion: 3
          time: 1
          value: 0
          inSlope: 0
          outSlope: 0
          tangentMode: 0
          weightedMode: 0
          inWeight: 0.33333334
          outWeight: 0.33333334
        m_PreInfinity: 2
        m_PostInfinity: 2
        m_RotationOrder: 4
      minCurve:
        serializedVersion: 2
        m_Curve:
        - serializedVersion: 3
          time: 0
          value: 0
          inSlope: 0
          outSlope: 0
          tangentMode: 0
          weightedMode: 0
          inWeight: 0.33333334
          outWeight: 0.33333334
        - serializedVersion: 3
          time: 1
          value: 0
          inSlope: 0
          outSlope: 0
          tangentMode: 0
          weightedMode: 0
          inWeight: 0.33333334
          outWeight: 0.33333334
        m_PreInfinity: 2
        m_PostInfinity: 2
        m_RotationOrder: 4
    orbitalOffsetY:
      serializedVersion: 2
      minMaxState: 0
      scalar: 0
      minScalar: 0
      maxCurve:
        serializedVersion: 2
        m_Curve:
        - serializedVersion: 3
          time: 0
          value: 0
          inSlope: 0
          outSlope: 0
          tangentMode: 0
          weightedMode: 0
          inWeight: 0.33333334
          outWeight: 0.33333334
        - serializedVersion: 3
          time: 1
          value: 0
          inSlope: 0
          outSlope: 0
          tangentMode: 0
          weightedMode: 0
          inWeight: 0.33333334
          outWeight: 0.33333334
        m_PreInfinity: 2
        m_PostInfinity: 2
        m_RotationOrder: 4
      minCurve:
        serializedVersion: 2
        m_Curve:
        - serializedVersion: 3
          time: 0
          value: 0
          inSlope: 0
          outSlope: 0
          tangentMode: 0
          weightedMode: 0
          inWeight: 0.33333334
          outWeight: 0.33333334
        - serializedVersion: 3
          time: 1
          value: 0
          inSlope: 0
          outSlope: 0
          tangentMode: 0
          weightedMode: 0
          inWeight: 0.33333334
          outWeight: 0.33333334
        m_PreInfinity: 2
        m_PostInfinity: 2
        m_RotationOrder: 4
    orbitalOffsetZ:
      serializedVersion: 2
      minMaxState: 0
      scalar: 0
      minScalar: 0
      maxCurve:
        serializedVersion: 2
        m_Curve:
        - serializedVersion: 3
          time: 0
          value: 0
          inSlope: 0
          outSlope: 0
          tangentMode: 0
          weightedMode: 0
          inWeight: 0.33333334
          outWeight: 0.33333334
        - serializedVersion: 3
          time: 1
          value: 0
          inSlope: 0
          outSlope: 0
          tangentMode: 0
          weightedMode: 0
          inWeight: 0.33333334
          outWeight: 0.33333334
        m_PreInfinity: 2
        m_PostInfinity: 2
        m_RotationOrder: 4
      minCurve:
        serializedVersion: 2
        m_Curve:
        - serializedVersion: 3
          time: 0
          value: 0
          inSlope: 0
          outSlope: 0
          tangentMode: 0
          weightedMode: 0
          inWeight: 0.33333334
          outWeight: 0.33333334
        - serializedVersion: 3
          time: 1
          value: 0
          inSlope: 0
          outSlope: 0
          tangentMode: 0
          weightedMode: 0
          inWeight: 0.33333334
          outWeight: 0.33333334
        m_PreInfinity: 2
        m_PostInfinity: 2
        m_RotationOrder: 4
    radial:
      serializedVersion: 2
      minMaxState: 0
      scalar: 0
      minScalar: 0
      maxCurve:
        serializedVersion: 2
        m_Curve:
        - serializedVersion: 3
          time: 0
          value: 0
          inSlope: 0
          outSlope: 0
          tangentMode: 0
          weightedMode: 0
          inWeight: 0.33333334
          outWeight: 0.33333334
        - serializedVersion: 3
          time: 1
          value: 0
          inSlope: 0
          outSlope: 0
          tangentMode: 0
          weightedMode: 0
          inWeight: 0.33333334
          outWeight: 0.33333334
        m_PreInfinity: 2
        m_PostInfinity: 2
        m_RotationOrder: 4
      minCurve:
        serializedVersion: 2
        m_Curve:
        - serializedVersion: 3
          time: 0
          value: 0
          inSlope: 0
          outSlope: 0
          tangentMode: 0
          weightedMode: 0
          inWeight: 0.33333334
          outWeight: 0.33333334
        - serializedVersion: 3
          time: 1
          value: 0
          inSlope: 0
          outSlope: 0
          tangentMode: 0
          weightedMode: 0
          inWeight: 0.33333334
          outWeight: 0.33333334
        m_PreInfinity: 2
        m_PostInfinity: 2
        m_RotationOrder: 4
    speedModifier:
      serializedVersion: 2
      minMaxState: 0
      scalar: 1
      minScalar: 1
      maxCurve:
        serializedVersion: 2
        m_Curve:
        - serializedVersion: 3
          time: 0
          value: 1
          inSlope: 0
          outSlope: 0
          tangentMode: 0
          weightedMode: 0
          inWeight: 0.33333334
          outWeight: 0.33333334
        - serializedVersion: 3
          time: 1
          value: 1
          inSlope: 0
          outSlope: 0
          tangentMode: 0
          weightedMode: 0
          inWeight: 0.33333334
          outWeight: 0.33333334
        m_PreInfinity: 2
        m_PostInfinity: 2
        m_RotationOrder: 4
      minCurve:
        serializedVersion: 2
        m_Curve:
        - serializedVersion: 3
          time: 0
          value: 1
          inSlope: 0
          outSlope: 0
          tangentMode: 0
          weightedMode: 0
          inWeight: 0.33333334
          outWeight: 0.33333334
        - serializedVersion: 3
          time: 1
          value: 1
          inSlope: 0
          outSlope: 0
          tangentMode: 0
          weightedMode: 0
          inWeight: 0.33333334
          outWeight: 0.33333334
        m_PreInfinity: 2
        m_PostInfinity: 2
        m_RotationOrder: 4
    inWorldSpace: 0
  InheritVelocityModule:
    enabled: 0
    m_Mode: 0
    m_Curve:
      serializedVersion: 2
      minMaxState: 0
      scalar: 0
      minScalar: 0
      maxCurve:
        serializedVersion: 2
        m_Curve:
        - serializedVersion: 3
          time: 0
          value: 0
          inSlope: 0
          outSlope: 0
          tangentMode: 0
          weightedMode: 0
          inWeight: 0.33333334
          outWeight: 0.33333334
        - serializedVersion: 3
          time: 1
          value: 0
          inSlope: 0
          outSlope: 0
          tangentMode: 0
          weightedMode: 0
          inWeight: 0.33333334
          outWeight: 0.33333334
        m_PreInfinity: 2
        m_PostInfinity: 2
        m_RotationOrder: 4
      minCurve:
        serializedVersion: 2
        m_Curve:
        - serializedVersion: 3
          time: 0
          value: 0
          inSlope: 0
          outSlope: 0
          tangentMode: 0
          weightedMode: 0
          inWeight: 0.33333334
          outWeight: 0.33333334
        - serializedVersion: 3
          time: 1
          value: 0
          inSlope: 0
          outSlope: 0
          tangentMode: 0
          weightedMode: 0
          inWeight: 0.33333334
          outWeight: 0.33333334
        m_PreInfinity: 2
        m_PostInfinity: 2
        m_RotationOrder: 4
  LifetimeByEmitterSpeedModule:
    enabled: 0
    m_Curve:
      serializedVersion: 2
      minMaxState: 1
      scalar: 1
      minScalar: 1
      maxCurve:
        serializedVersion: 2
        m_Curve:
        - serializedVersion: 3
          time: 0
          value: 1
          inSlope: 0
          outSlope: -0.8
          tangentMode: 0
          weightedMode: 0
          inWeight: 0.33333334
          outWeight: 0.33333334
        - serializedVersion: 3
          time: 1
          value: 0.2
          inSlope: -0.8
          outSlope: 0
          tangentMode: 0
          weightedMode: 0
          inWeight: 0.33333334
          outWeight: 0.33333334
        m_PreInfinity: 2
        m_PostInfinity: 2
        m_RotationOrder: 4
      minCurve:
        serializedVersion: 2
        m_Curve:
        - serializedVersion: 3
          time: 0
          value: 1
          inSlope: 0
          outSlope: 0
          tangentMode: 0
          weightedMode: 0
          inWeight: 0.33333334
          outWeight: 0.33333334
        - serializedVersion: 3
          time: 1
          value: 1
          inSlope: 0
          outSlope: 0
          tangentMode: 0
          weightedMode: 0
          inWeight: 0.33333334
          outWeight: 0.33333334
        m_PreInfinity: 2
        m_PostInfinity: 2
        m_RotationOrder: 4
    m_Range: {x: 0, y: 1}
  ForceModule:
    enabled: 0
    x:
      serializedVersion: 2
      minMaxState: 0
      scalar: 0
      minScalar: 0
      maxCurve:
        serializedVersion: 2
        m_Curve:
        - serializedVersion: 3
          time: 0
          value: 0
          inSlope: 0
          outSlope: 0
          tangentMode: 0
          weightedMode: 0
          inWeight: 0.33333334
          outWeight: 0.33333334
        - serializedVersion: 3
          time: 1
          value: 0
          inSlope: 0
          outSlope: 0
          tangentMode: 0
          weightedMode: 0
          inWeight: 0.33333334
          outWeight: 0.33333334
        m_PreInfinity: 2
        m_PostInfinity: 2
        m_RotationOrder: 4
      minCurve:
        serializedVersion: 2
        m_Curve:
        - serializedVersion: 3
          time: 0
          value: 0
          inSlope: 0
          outSlope: 0
          tangentMode: 0
          weightedMode: 0
          inWeight: 0.33333334
          outWeight: 0.33333334
        - serializedVersion: 3
          time: 1
          value: 0
          inSlope: 0
          outSlope: 0
          tangentMode: 0
          weightedMode: 0
          inWeight: 0.33333334
          outWeight: 0.33333334
        m_PreInfinity: 2
        m_PostInfinity: 2
        m_RotationOrder: 4
    y:
      serializedVersion: 2
      minMaxState: 0
      scalar: 0
      minScalar: 0
      maxCurve:
        serializedVersion: 2
        m_Curve:
        - serializedVersion: 3
          time: 0
          value: 0
          inSlope: 0
          outSlope: 0
          tangentMode: 0
          weightedMode: 0
          inWeight: 0.33333334
          outWeight: 0.33333334
        - serializedVersion: 3
          time: 1
          value: 0
          inSlope: 0
          outSlope: 0
          tangentMode: 0
          weightedMode: 0
          inWeight: 0.33333334
          outWeight: 0.33333334
        m_PreInfinity: 2
        m_PostInfinity: 2
        m_RotationOrder: 4
      minCurve:
        serializedVersion: 2
        m_Curve:
        - serializedVersion: 3
          time: 0
          value: 0
          inSlope: 0
          outSlope: 0
          tangentMode: 0
          weightedMode: 0
          inWeight: 0.33333334
          outWeight: 0.33333334
        - serializedVersion: 3
          time: 1
          value: 0
          inSlope: 0
          outSlope: 0
          tangentMode: 0
          weightedMode: 0
          inWeight: 0.33333334
          outWeight: 0.33333334
        m_PreInfinity: 2
        m_PostInfinity: 2
        m_RotationOrder: 4
    z:
      serializedVersion: 2
      minMaxState: 0
      scalar: 0
      minScalar: 0
      maxCurve:
        serializedVersion: 2
        m_Curve:
        - serializedVersion: 3
          time: 0
          value: 0
          inSlope: 0
          outSlope: 0
          tangentMode: 0
          weightedMode: 0
          inWeight: 0.33333334
          outWeight: 0.33333334
        - serializedVersion: 3
          time: 1
          value: 0
          inSlope: 0
          outSlope: 0
          tangentMode: 0
          weightedMode: 0
          inWeight: 0.33333334
          outWeight: 0.33333334
        m_PreInfinity: 2
        m_PostInfinity: 2
        m_RotationOrder: 4
      minCurve:
        serializedVersion: 2
        m_Curve:
        - serializedVersion: 3
          time: 0
          value: 0
          inSlope: 0
          outSlope: 0
          tangentMode: 0
          weightedMode: 0
          inWeight: 0.33333334
          outWeight: 0.33333334
        - serializedVersion: 3
          time: 1
          value: 0
          inSlope: 0
          outSlope: 0
          tangentMode: 0
          weightedMode: 0
          inWeight: 0.33333334
          outWeight: 0.33333334
        m_PreInfinity: 2
        m_PostInfinity: 2
        m_RotationOrder: 4
    inWorldSpace: 0
    randomizePerFrame: 0
  ExternalForcesModule:
    serializedVersion: 2
    enabled: 0
    multiplierCurve:
      serializedVersion: 2
      minMaxState: 0
      scalar: 1
      minScalar: 1
      maxCurve:
        serializedVersion: 2
        m_Curve:
        - serializedVersion: 3
          time: 0
          value: 1
          inSlope: 0
          outSlope: 0
          tangentMode: 0
          weightedMode: 0
          inWeight: 0.33333334
          outWeight: 0.33333334
        - serializedVersion: 3
          time: 1
          value: 1
          inSlope: 0
          outSlope: 0
          tangentMode: 0
          weightedMode: 0
          inWeight: 0.33333334
          outWeight: 0.33333334
        m_PreInfinity: 2
        m_PostInfinity: 2
        m_RotationOrder: 4
      minCurve:
        serializedVersion: 2
        m_Curve:
        - serializedVersion: 3
          time: 0
          value: 1
          inSlope: 0
          outSlope: 0
          tangentMode: 0
          weightedMode: 0
          inWeight: 0.33333334
          outWeight: 0.33333334
        - serializedVersion: 3
          time: 1
          value: 1
          inSlope: 0
          outSlope: 0
          tangentMode: 0
          weightedMode: 0
          inWeight: 0.33333334
          outWeight: 0.33333334
        m_PreInfinity: 2
        m_PostInfinity: 2
        m_RotationOrder: 4
    influenceFilter: 0
    influenceMask:
      serializedVersion: 2
      m_Bits: 4294967295
    influenceList: []
  ClampVelocityModule:
    enabled: 0
    x:
      serializedVersion: 2
      minMaxState: 0
      scalar: 1
      minScalar: 1
      maxCurve:
        serializedVersion: 2
        m_Curve:
        - serializedVersion: 3
          time: 0
          value: 1
          inSlope: 0
          outSlope: 0
          tangentMode: 0
          weightedMode: 0
          inWeight: 0.33333334
          outWeight: 0.33333334
        - serializedVersion: 3
          time: 1
          value: 1
          inSlope: 0
          outSlope: 0
          tangentMode: 0
          weightedMode: 0
          inWeight: 0.33333334
          outWeight: 0.33333334
        m_PreInfinity: 2
        m_PostInfinity: 2
        m_RotationOrder: 4
      minCurve:
        serializedVersion: 2
        m_Curve:
        - serializedVersion: 3
          time: 0
          value: 1
          inSlope: 0
          outSlope: 0
          tangentMode: 0
          weightedMode: 0
          inWeight: 0.33333334
          outWeight: 0.33333334
        - serializedVersion: 3
          time: 1
          value: 1
          inSlope: 0
          outSlope: 0
          tangentMode: 0
          weightedMode: 0
          inWeight: 0.33333334
          outWeight: 0.33333334
        m_PreInfinity: 2
        m_PostInfinity: 2
        m_RotationOrder: 4
    y:
      serializedVersion: 2
      minMaxState: 0
      scalar: 1
      minScalar: 1
      maxCurve:
        serializedVersion: 2
        m_Curve:
        - serializedVersion: 3
          time: 0
          value: 1
          inSlope: 0
          outSlope: 0
          tangentMode: 0
          weightedMode: 0
          inWeight: 0.33333334
          outWeight: 0.33333334
        - serializedVersion: 3
          time: 1
          value: 1
          inSlope: 0
          outSlope: 0
          tangentMode: 0
          weightedMode: 0
          inWeight: 0.33333334
          outWeight: 0.33333334
        m_PreInfinity: 2
        m_PostInfinity: 2
        m_RotationOrder: 4
      minCurve:
        serializedVersion: 2
        m_Curve:
        - serializedVersion: 3
          time: 0
          value: 1
          inSlope: 0
          outSlope: 0
          tangentMode: 0
          weightedMode: 0
          inWeight: 0.33333334
          outWeight: 0.33333334
        - serializedVersion: 3
          time: 1
          value: 1
          inSlope: 0
          outSlope: 0
          tangentMode: 0
          weightedMode: 0
          inWeight: 0.33333334
          outWeight: 0.33333334
        m_PreInfinity: 2
        m_PostInfinity: 2
        m_RotationOrder: 4
    z:
      serializedVersion: 2
      minMaxState: 0
      scalar: 1
      minScalar: 1
      maxCurve:
        serializedVersion: 2
        m_Curve:
        - serializedVersion: 3
          time: 0
          value: 1
          inSlope: 0
          outSlope: 0
          tangentMode: 0
          weightedMode: 0
          inWeight: 0.33333334
          outWeight: 0.33333334
        - serializedVersion: 3
          time: 1
          value: 1
          inSlope: 0
          outSlope: 0
          tangentMode: 0
          weightedMode: 0
          inWeight: 0.33333334
          outWeight: 0.33333334
        m_PreInfinity: 2
        m_PostInfinity: 2
        m_RotationOrder: 4
      minCurve:
        serializedVersion: 2
        m_Curve:
        - serializedVersion: 3
          time: 0
          value: 1
          inSlope: 0
          outSlope: 0
          tangentMode: 0
          weightedMode: 0
          inWeight: 0.33333334
          outWeight: 0.33333334
        - serializedVersion: 3
          time: 1
          value: 1
          inSlope: 0
          outSlope: 0
          tangentMode: 0
          weightedMode: 0
          inWeight: 0.33333334
          outWeight: 0.33333334
        m_PreInfinity: 2
        m_PostInfinity: 2
        m_RotationOrder: 4
    magnitude:
      serializedVersion: 2
      minMaxState: 0
      scalar: 1
      minScalar: 1
      maxCurve:
        serializedVersion: 2
        m_Curve:
        - serializedVersion: 3
          time: 0
          value: 1
          inSlope: 0
          outSlope: 0
          tangentMode: 0
          weightedMode: 0
          inWeight: 0.33333334
          outWeight: 0.33333334
        - serializedVersion: 3
          time: 1
          value: 1
          inSlope: 0
          outSlope: 0
          tangentMode: 0
          weightedMode: 0
          inWeight: 0.33333334
          outWeight: 0.33333334
        m_PreInfinity: 2
        m_PostInfinity: 2
        m_RotationOrder: 4
      minCurve:
        serializedVersion: 2
        m_Curve:
        - serializedVersion: 3
          time: 0
          value: 1
          inSlope: 0
          outSlope: 0
          tangentMode: 0
          weightedMode: 0
          inWeight: 0.33333334
          outWeight: 0.33333334
        - serializedVersion: 3
          time: 1
          value: 1
          inSlope: 0
          outSlope: 0
          tangentMode: 0
          weightedMode: 0
          inWeight: 0.33333334
          outWeight: 0.33333334
        m_PreInfinity: 2
        m_PostInfinity: 2
        m_RotationOrder: 4
    separateAxis: 0
    inWorldSpace: 0
    multiplyDragByParticleSize: 1
    multiplyDragByParticleVelocity: 1
    dampen: 0
    drag:
      serializedVersion: 2
      minMaxState: 0
      scalar: 0
      minScalar: 0
      maxCurve:
        serializedVersion: 2
        m_Curve:
        - serializedVersion: 3
          time: 0
          value: 0
          inSlope: 0
          outSlope: 0
          tangentMode: 0
          weightedMode: 0
          inWeight: 0.33333334
          outWeight: 0.33333334
        - serializedVersion: 3
          time: 1
          value: 0
          inSlope: 0
          outSlope: 0
          tangentMode: 0
          weightedMode: 0
          inWeight: 0.33333334
          outWeight: 0.33333334
        m_PreInfinity: 2
        m_PostInfinity: 2
        m_RotationOrder: 4
      minCurve:
        serializedVersion: 2
        m_Curve:
        - serializedVersion: 3
          time: 0
          value: 0
          inSlope: 0
          outSlope: 0
          tangentMode: 0
          weightedMode: 0
          inWeight: 0.33333334
          outWeight: 0.33333334
        - serializedVersion: 3
          time: 1
          value: 0
          inSlope: 0
          outSlope: 0
          tangentMode: 0
          weightedMode: 0
          inWeight: 0.33333334
          outWeight: 0.33333334
        m_PreInfinity: 2
        m_PostInfinity: 2
        m_RotationOrder: 4
  NoiseModule:
    enabled: 0
    strength:
      serializedVersion: 2
      minMaxState: 0
      scalar: 1
      minScalar: 1
      maxCurve:
        serializedVersion: 2
        m_Curve:
        - serializedVersion: 3
          time: 0
          value: 1
          inSlope: 0
          outSlope: 0
          tangentMode: 0
          weightedMode: 0
          inWeight: 0.33333334
          outWeight: 0.33333334
        - serializedVersion: 3
          time: 1
          value: 1
          inSlope: 0
          outSlope: 0
          tangentMode: 0
          weightedMode: 0
          inWeight: 0.33333334
          outWeight: 0.33333334
        m_PreInfinity: 2
        m_PostInfinity: 2
        m_RotationOrder: 4
      minCurve:
        serializedVersion: 2
        m_Curve:
        - serializedVersion: 3
          time: 0
          value: 1
          inSlope: 0
          outSlope: 0
          tangentMode: 0
          weightedMode: 0
          inWeight: 0.33333334
          outWeight: 0.33333334
        - serializedVersion: 3
          time: 1
          value: 1
          inSlope: 0
          outSlope: 0
          tangentMode: 0
          weightedMode: 0
          inWeight: 0.33333334
          outWeight: 0.33333334
        m_PreInfinity: 2
        m_PostInfinity: 2
        m_RotationOrder: 4
    strengthY:
      serializedVersion: 2
      minMaxState: 0
      scalar: 1
      minScalar: 1
      maxCurve:
        serializedVersion: 2
        m_Curve:
        - serializedVersion: 3
          time: 0
          value: 1
          inSlope: 0
          outSlope: 0
          tangentMode: 0
          weightedMode: 0
          inWeight: 0.33333334
          outWeight: 0.33333334
        - serializedVersion: 3
          time: 1
          value: 1
          inSlope: 0
          outSlope: 0
          tangentMode: 0
          weightedMode: 0
          inWeight: 0.33333334
          outWeight: 0.33333334
        m_PreInfinity: 2
        m_PostInfinity: 2
        m_RotationOrder: 4
      minCurve:
        serializedVersion: 2
        m_Curve:
        - serializedVersion: 3
          time: 0
          value: 1
          inSlope: 0
          outSlope: 0
          tangentMode: 0
          weightedMode: 0
          inWeight: 0.33333334
          outWeight: 0.33333334
        - serializedVersion: 3
          time: 1
          value: 1
          inSlope: 0
          outSlope: 0
          tangentMode: 0
          weightedMode: 0
          inWeight: 0.33333334
          outWeight: 0.33333334
        m_PreInfinity: 2
        m_PostInfinity: 2
        m_RotationOrder: 4
    strengthZ:
      serializedVersion: 2
      minMaxState: 0
      scalar: 1
      minScalar: 1
      maxCurve:
        serializedVersion: 2
        m_Curve:
        - serializedVersion: 3
          time: 0
          value: 1
          inSlope: 0
          outSlope: 0
          tangentMode: 0
          weightedMode: 0
          inWeight: 0.33333334
          outWeight: 0.33333334
        - serializedVersion: 3
          time: 1
          value: 1
          inSlope: 0
          outSlope: 0
          tangentMode: 0
          weightedMode: 0
          inWeight: 0.33333334
          outWeight: 0.33333334
        m_PreInfinity: 2
        m_PostInfinity: 2
        m_RotationOrder: 4
      minCurve:
        serializedVersion: 2
        m_Curve:
        - serializedVersion: 3
          time: 0
          value: 1
          inSlope: 0
          outSlope: 0
          tangentMode: 0
          weightedMode: 0
          inWeight: 0.33333334
          outWeight: 0.33333334
        - serializedVersion: 3
          time: 1
          value: 1
          inSlope: 0
          outSlope: 0
          tangentMode: 0
          weightedMode: 0
          inWeight: 0.33333334
          outWeight: 0.33333334
        m_PreInfinity: 2
        m_PostInfinity: 2
        m_RotationOrder: 4
    separateAxes: 0
    frequency: 0.5
    damping: 1
    octaves: 1
    octaveMultiplier: 0.5
    octaveScale: 2
    quality: 2
    scrollSpeed:
      serializedVersion: 2
      minMaxState: 0
      scalar: 0
      minScalar: 0
      maxCurve:
        serializedVersion: 2
        m_Curve:
        - serializedVersion: 3
          time: 0
          value: 0
          inSlope: 0
          outSlope: 0
          tangentMode: 0
          weightedMode: 0
          inWeight: 0.33333334
          outWeight: 0.33333334
        - serializedVersion: 3
          time: 1
          value: 0
          inSlope: 0
          outSlope: 0
          tangentMode: 0
          weightedMode: 0
          inWeight: 0.33333334
          outWeight: 0.33333334
        m_PreInfinity: 2
        m_PostInfinity: 2
        m_RotationOrder: 4
      minCurve:
        serializedVersion: 2
        m_Curve:
        - serializedVersion: 3
          time: 0
          value: 0
          inSlope: 0
          outSlope: 0
          tangentMode: 0
          weightedMode: 0
          inWeight: 0.33333334
          outWeight: 0.33333334
        - serializedVersion: 3
          time: 1
          value: 0
          inSlope: 0
          outSlope: 0
          tangentMode: 0
          weightedMode: 0
          inWeight: 0.33333334
          outWeight: 0.33333334
        m_PreInfinity: 2
        m_PostInfinity: 2
        m_RotationOrder: 4
    remap:
      serializedVersion: 2
      minMaxState: 1
      scalar: 1
      minScalar: 1
      maxCurve:
        serializedVersion: 2
        m_Curve:
        - serializedVersion: 3
          time: 0
          value: -1
          inSlope: 0
          outSlope: 2
          tangentMode: 0
          weightedMode: 0
          inWeight: 0.33333334
          outWeight: 0.33333334
        - serializedVersion: 3
          time: 1
          value: 1
          inSlope: 2
          outSlope: 0
          tangentMode: 0
          weightedMode: 0
          inWeight: 0.33333334
          outWeight: 0.33333334
        m_PreInfinity: 2
        m_PostInfinity: 2
        m_RotationOrder: 4
      minCurve:
        serializedVersion: 2
        m_Curve:
        - serializedVersion: 3
          time: 0
          value: 1
          inSlope: 0
          outSlope: 0
          tangentMode: 0
          weightedMode: 0
          inWeight: 0.33333334
          outWeight: 0.33333334
        - serializedVersion: 3
          time: 1
          value: 1
          inSlope: 0
          outSlope: 0
          tangentMode: 0
          weightedMode: 0
          inWeight: 0.33333334
          outWeight: 0.33333334
        m_PreInfinity: 2
        m_PostInfinity: 2
        m_RotationOrder: 4
    remapY:
      serializedVersion: 2
      minMaxState: 1
      scalar: 1
      minScalar: 1
      maxCurve:
        serializedVersion: 2
        m_Curve:
        - serializedVersion: 3
          time: 0
          value: -1
          inSlope: 0
          outSlope: 2
          tangentMode: 0
          weightedMode: 0
          inWeight: 0.33333334
          outWeight: 0.33333334
        - serializedVersion: 3
          time: 1
          value: 1
          inSlope: 2
          outSlope: 0
          tangentMode: 0
          weightedMode: 0
          inWeight: 0.33333334
          outWeight: 0.33333334
        m_PreInfinity: 2
        m_PostInfinity: 2
        m_RotationOrder: 4
      minCurve:
        serializedVersion: 2
        m_Curve:
        - serializedVersion: 3
          time: 0
          value: 1
          inSlope: 0
          outSlope: 0
          tangentMode: 0
          weightedMode: 0
          inWeight: 0.33333334
          outWeight: 0.33333334
        - serializedVersion: 3
          time: 1
          value: 1
          inSlope: 0
          outSlope: 0
          tangentMode: 0
          weightedMode: 0
          inWeight: 0.33333334
          outWeight: 0.33333334
        m_PreInfinity: 2
        m_PostInfinity: 2
        m_RotationOrder: 4
    remapZ:
      serializedVersion: 2
      minMaxState: 1
      scalar: 1
      minScalar: 1
      maxCurve:
        serializedVersion: 2
        m_Curve:
        - serializedVersion: 3
          time: 0
          value: -1
          inSlope: 0
          outSlope: 2
          tangentMode: 0
          weightedMode: 0
          inWeight: 0.33333334
          outWeight: 0.33333334
        - serializedVersion: 3
          time: 1
          value: 1
          inSlope: 2
          outSlope: 0
          tangentMode: 0
          weightedMode: 0
          inWeight: 0.33333334
          outWeight: 0.33333334
        m_PreInfinity: 2
        m_PostInfinity: 2
        m_RotationOrder: 4
      minCurve:
        serializedVersion: 2
        m_Curve:
        - serializedVersion: 3
          time: 0
          value: 1
          inSlope: 0
          outSlope: 0
          tangentMode: 0
          weightedMode: 0
          inWeight: 0.33333334
          outWeight: 0.33333334
        - serializedVersion: 3
          time: 1
          value: 1
          inSlope: 0
          outSlope: 0
          tangentMode: 0
          weightedMode: 0
          inWeight: 0.33333334
          outWeight: 0.33333334
        m_PreInfinity: 2
        m_PostInfinity: 2
        m_RotationOrder: 4
    remapEnabled: 0
    positionAmount:
      serializedVersion: 2
      minMaxState: 0
      scalar: 1
      minScalar: 1
      maxCurve:
        serializedVersion: 2
        m_Curve:
        - serializedVersion: 3
          time: 0
          value: 1
          inSlope: 0
          outSlope: 0
          tangentMode: 0
          weightedMode: 0
          inWeight: 0.33333334
          outWeight: 0.33333334
        - serializedVersion: 3
          time: 1
          value: 1
          inSlope: 0
          outSlope: 0
          tangentMode: 0
          weightedMode: 0
          inWeight: 0.33333334
          outWeight: 0.33333334
        m_PreInfinity: 2
        m_PostInfinity: 2
        m_RotationOrder: 4
      minCurve:
        serializedVersion: 2
        m_Curve:
        - serializedVersion: 3
          time: 0
          value: 1
          inSlope: 0
          outSlope: 0
          tangentMode: 0
          weightedMode: 0
          inWeight: 0.33333334
          outWeight: 0.33333334
        - serializedVersion: 3
          time: 1
          value: 1
          inSlope: 0
          outSlope: 0
          tangentMode: 0
          weightedMode: 0
          inWeight: 0.33333334
          outWeight: 0.33333334
        m_PreInfinity: 2
        m_PostInfinity: 2
        m_RotationOrder: 4
    rotationAmount:
      serializedVersion: 2
      minMaxState: 0
      scalar: 0
      minScalar: 0
      maxCurve:
        serializedVersion: 2
        m_Curve:
        - serializedVersion: 3
          time: 0
          value: 0
          inSlope: 0
          outSlope: 0
          tangentMode: 0
          weightedMode: 0
          inWeight: 0.33333334
          outWeight: 0.33333334
        - serializedVersion: 3
          time: 1
          value: 0
          inSlope: 0
          outSlope: 0
          tangentMode: 0
          weightedMode: 0
          inWeight: 0.33333334
          outWeight: 0.33333334
        m_PreInfinity: 2
        m_PostInfinity: 2
        m_RotationOrder: 4
      minCurve:
        serializedVersion: 2
        m_Curve:
        - serializedVersion: 3
          time: 0
          value: 0
          inSlope: 0
          outSlope: 0
          tangentMode: 0
          weightedMode: 0
          inWeight: 0.33333334
          outWeight: 0.33333334
        - serializedVersion: 3
          time: 1
          value: 0
          inSlope: 0
          outSlope: 0
          tangentMode: 0
          weightedMode: 0
          inWeight: 0.33333334
          outWeight: 0.33333334
        m_PreInfinity: 2
        m_PostInfinity: 2
        m_RotationOrder: 4
    sizeAmount:
      serializedVersion: 2
      minMaxState: 0
      scalar: 0
      minScalar: 0
      maxCurve:
        serializedVersion: 2
        m_Curve:
        - serializedVersion: 3
          time: 0
          value: 0
          inSlope: 0
          outSlope: 0
          tangentMode: 0
          weightedMode: 0
          inWeight: 0.33333334
          outWeight: 0.33333334
        - serializedVersion: 3
          time: 1
          value: 0
          inSlope: 0
          outSlope: 0
          tangentMode: 0
          weightedMode: 0
          inWeight: 0.33333334
          outWeight: 0.33333334
        m_PreInfinity: 2
        m_PostInfinity: 2
        m_RotationOrder: 4
      minCurve:
        serializedVersion: 2
        m_Curve:
        - serializedVersion: 3
          time: 0
          value: 0
          inSlope: 0
          outSlope: 0
          tangentMode: 0
          weightedMode: 0
          inWeight: 0.33333334
          outWeight: 0.33333334
        - serializedVersion: 3
          time: 1
          value: 0
          inSlope: 0
          outSlope: 0
          tangentMode: 0
          weightedMode: 0
          inWeight: 0.33333334
          outWeight: 0.33333334
        m_PreInfinity: 2
        m_PostInfinity: 2
        m_RotationOrder: 4
  SizeBySpeedModule:
    enabled: 0
    curve:
      serializedVersion: 2
      minMaxState: 1
      scalar: 1
      minScalar: 1
      maxCurve:
        serializedVersion: 2
        m_Curve:
        - serializedVersion: 3
          time: 0
          value: 0
          inSlope: 0
          outSlope: 1
          tangentMode: 0
          weightedMode: 0
          inWeight: 0.33333334
          outWeight: 0.33333334
        - serializedVersion: 3
          time: 1
          value: 1
          inSlope: 1
          outSlope: 0
          tangentMode: 0
          weightedMode: 0
          inWeight: 0.33333334
          outWeight: 0.33333334
        m_PreInfinity: 2
        m_PostInfinity: 2
        m_RotationOrder: 4
      minCurve:
        serializedVersion: 2
        m_Curve:
        - serializedVersion: 3
          time: 0
          value: 1
          inSlope: 0
          outSlope: 0
          tangentMode: 0
          weightedMode: 0
          inWeight: 0.33333334
          outWeight: 0.33333334
        - serializedVersion: 3
          time: 1
          value: 1
          inSlope: 0
          outSlope: 0
          tangentMode: 0
          weightedMode: 0
          inWeight: 0.33333334
          outWeight: 0.33333334
        m_PreInfinity: 2
        m_PostInfinity: 2
        m_RotationOrder: 4
    y:
      serializedVersion: 2
      minMaxState: 1
      scalar: 1
      minScalar: 1
      maxCurve:
        serializedVersion: 2
        m_Curve:
        - serializedVersion: 3
          time: 0
          value: 0
          inSlope: 0
          outSlope: 1
          tangentMode: 0
          weightedMode: 0
          inWeight: 0.33333334
          outWeight: 0.33333334
        - serializedVersion: 3
          time: 1
          value: 1
          inSlope: 1
          outSlope: 0
          tangentMode: 0
          weightedMode: 0
          inWeight: 0.33333334
          outWeight: 0.33333334
        m_PreInfinity: 2
        m_PostInfinity: 2
        m_RotationOrder: 4
      minCurve:
        serializedVersion: 2
        m_Curve:
        - serializedVersion: 3
          time: 0
          value: 1
          inSlope: 0
          outSlope: 0
          tangentMode: 0
          weightedMode: 0
          inWeight: 0.33333334
          outWeight: 0.33333334
        - serializedVersion: 3
          time: 1
          value: 1
          inSlope: 0
          outSlope: 0
          tangentMode: 0
          weightedMode: 0
          inWeight: 0.33333334
          outWeight: 0.33333334
        m_PreInfinity: 2
        m_PostInfinity: 2
        m_RotationOrder: 4
    z:
      serializedVersion: 2
      minMaxState: 1
      scalar: 1
      minScalar: 1
      maxCurve:
        serializedVersion: 2
        m_Curve:
        - serializedVersion: 3
          time: 0
          value: 0
          inSlope: 0
          outSlope: 1
          tangentMode: 0
          weightedMode: 0
          inWeight: 0.33333334
          outWeight: 0.33333334
        - serializedVersion: 3
          time: 1
          value: 1
          inSlope: 1
          outSlope: 0
          tangentMode: 0
          weightedMode: 0
          inWeight: 0.33333334
          outWeight: 0.33333334
        m_PreInfinity: 2
        m_PostInfinity: 2
        m_RotationOrder: 4
      minCurve:
        serializedVersion: 2
        m_Curve:
        - serializedVersion: 3
          time: 0
          value: 1
          inSlope: 0
          outSlope: 0
          tangentMode: 0
          weightedMode: 0
          inWeight: 0.33333334
          outWeight: 0.33333334
        - serializedVersion: 3
          time: 1
          value: 1
          inSlope: 0
          outSlope: 0
          tangentMode: 0
          weightedMode: 0
          inWeight: 0.33333334
          outWeight: 0.33333334
        m_PreInfinity: 2
        m_PostInfinity: 2
        m_RotationOrder: 4
    range: {x: 0, y: 1}
    separateAxes: 0
  RotationBySpeedModule:
    enabled: 0
    x:
      serializedVersion: 2
      minMaxState: 0
      scalar: 0
      minScalar: 0
      maxCurve:
        serializedVersion: 2
        m_Curve:
        - serializedVersion: 3
          time: 0
          value: 0
          inSlope: 0
          outSlope: 0
          tangentMode: 0
          weightedMode: 0
          inWeight: 0.33333334
          outWeight: 0.33333334
        - serializedVersion: 3
          time: 1
          value: 0
          inSlope: 0
          outSlope: 0
          tangentMode: 0
          weightedMode: 0
          inWeight: 0.33333334
          outWeight: 0.33333334
        m_PreInfinity: 2
        m_PostInfinity: 2
        m_RotationOrder: 4
      minCurve:
        serializedVersion: 2
        m_Curve:
        - serializedVersion: 3
          time: 0
          value: 0
          inSlope: 0
          outSlope: 0
          tangentMode: 0
          weightedMode: 0
          inWeight: 0.33333334
          outWeight: 0.33333334
        - serializedVersion: 3
          time: 1
          value: 0
          inSlope: 0
          outSlope: 0
          tangentMode: 0
          weightedMode: 0
          inWeight: 0.33333334
          outWeight: 0.33333334
        m_PreInfinity: 2
        m_PostInfinity: 2
        m_RotationOrder: 4
    y:
      serializedVersion: 2
      minMaxState: 0
      scalar: 0
      minScalar: 0
      maxCurve:
        serializedVersion: 2
        m_Curve:
        - serializedVersion: 3
          time: 0
          value: 0
          inSlope: 0
          outSlope: 0
          tangentMode: 0
          weightedMode: 0
          inWeight: 0.33333334
          outWeight: 0.33333334
        - serializedVersion: 3
          time: 1
          value: 0
          inSlope: 0
          outSlope: 0
          tangentMode: 0
          weightedMode: 0
          inWeight: 0.33333334
          outWeight: 0.33333334
        m_PreInfinity: 2
        m_PostInfinity: 2
        m_RotationOrder: 4
      minCurve:
        serializedVersion: 2
        m_Curve:
        - serializedVersion: 3
          time: 0
          value: 0
          inSlope: 0
          outSlope: 0
          tangentMode: 0
          weightedMode: 0
          inWeight: 0.33333334
          outWeight: 0.33333334
        - serializedVersion: 3
          time: 1
          value: 0
          inSlope: 0
          outSlope: 0
          tangentMode: 0
          weightedMode: 0
          inWeight: 0.33333334
          outWeight: 0.33333334
        m_PreInfinity: 2
        m_PostInfinity: 2
        m_RotationOrder: 4
    curve:
      serializedVersion: 2
      minMaxState: 0
      scalar: 0.7853982
      minScalar: 0.7853982
      maxCurve:
        serializedVersion: 2
        m_Curve:
        - serializedVersion: 3
          time: 0
          value: 1
          inSlope: 0
          outSlope: 0
          tangentMode: 0
          weightedMode: 0
          inWeight: 0.33333334
          outWeight: 0.33333334
        - serializedVersion: 3
          time: 1
          value: 1
          inSlope: 0
          outSlope: 0
          tangentMode: 0
          weightedMode: 0
          inWeight: 0.33333334
          outWeight: 0.33333334
        m_PreInfinity: 2
        m_PostInfinity: 2
        m_RotationOrder: 4
      minCurve:
        serializedVersion: 2
        m_Curve:
        - serializedVersion: 3
          time: 0
          value: 1
          inSlope: 0
          outSlope: 0
          tangentMode: 0
          weightedMode: 0
          inWeight: 0.33333334
          outWeight: 0.33333334
        - serializedVersion: 3
          time: 1
          value: 1
          inSlope: 0
          outSlope: 0
          tangentMode: 0
          weightedMode: 0
          inWeight: 0.33333334
          outWeight: 0.33333334
        m_PreInfinity: 2
        m_PostInfinity: 2
        m_RotationOrder: 4
    separateAxes: 0
    range: {x: 0, y: 1}
  ColorBySpeedModule:
    enabled: 0
    gradient:
      serializedVersion: 2
      minMaxState: 1
      minColor: {r: 1, g: 1, b: 1, a: 1}
      maxColor: {r: 1, g: 1, b: 1, a: 1}
      maxGradient:
        serializedVersion: 2
        key0: {r: 1, g: 1, b: 1, a: 1}
        key1: {r: 1, g: 1, b: 1, a: 1}
        key2: {r: 0, g: 0, b: 0, a: 0}
        key3: {r: 0, g: 0, b: 0, a: 0}
        key4: {r: 0, g: 0, b: 0, a: 0}
        key5: {r: 0, g: 0, b: 0, a: 0}
        key6: {r: 0, g: 0, b: 0, a: 0}
        key7: {r: 0, g: 0, b: 0, a: 0}
        ctime0: 0
        ctime1: 65535
        ctime2: 0
        ctime3: 0
        ctime4: 0
        ctime5: 0
        ctime6: 0
        ctime7: 0
        atime0: 0
        atime1: 65535
        atime2: 0
        atime3: 0
        atime4: 0
        atime5: 0
        atime6: 0
        atime7: 0
        m_Mode: 0
        m_NumColorKeys: 2
        m_NumAlphaKeys: 2
      minGradient:
        serializedVersion: 2
        key0: {r: 1, g: 1, b: 1, a: 1}
        key1: {r: 1, g: 1, b: 1, a: 1}
        key2: {r: 0, g: 0, b: 0, a: 0}
        key3: {r: 0, g: 0, b: 0, a: 0}
        key4: {r: 0, g: 0, b: 0, a: 0}
        key5: {r: 0, g: 0, b: 0, a: 0}
        key6: {r: 0, g: 0, b: 0, a: 0}
        key7: {r: 0, g: 0, b: 0, a: 0}
        ctime0: 0
        ctime1: 65535
        ctime2: 0
        ctime3: 0
        ctime4: 0
        ctime5: 0
        ctime6: 0
        ctime7: 0
        atime0: 0
        atime1: 65535
        atime2: 0
        atime3: 0
        atime4: 0
        atime5: 0
        atime6: 0
        atime7: 0
        m_Mode: 0
        m_NumColorKeys: 2
        m_NumAlphaKeys: 2
    range: {x: 0, y: 1}
  CollisionModule:
    enabled: 0
    serializedVersion: 4
    type: 0
    collisionMode: 0
    colliderForce: 0
    multiplyColliderForceByParticleSize: 0
    multiplyColliderForceByParticleSpeed: 0
    multiplyColliderForceByCollisionAngle: 1
    m_Planes: []
    m_Dampen:
      serializedVersion: 2
      minMaxState: 0
      scalar: 0
      minScalar: 0
      maxCurve:
        serializedVersion: 2
        m_Curve:
        - serializedVersion: 3
          time: 0
          value: 0
          inSlope: 0
          outSlope: 0
          tangentMode: 0
          weightedMode: 0
          inWeight: 0.33333334
          outWeight: 0.33333334
        - serializedVersion: 3
          time: 1
          value: 0
          inSlope: 0
          outSlope: 0
          tangentMode: 0
          weightedMode: 0
          inWeight: 0.33333334
          outWeight: 0.33333334
        m_PreInfinity: 2
        m_PostInfinity: 2
        m_RotationOrder: 4
      minCurve:
        serializedVersion: 2
        m_Curve:
        - serializedVersion: 3
          time: 0
          value: 0
          inSlope: 0
          outSlope: 0
          tangentMode: 0
          weightedMode: 0
          inWeight: 0.33333334
          outWeight: 0.33333334
        - serializedVersion: 3
          time: 1
          value: 0
          inSlope: 0
          outSlope: 0
          tangentMode: 0
          weightedMode: 0
          inWeight: 0.33333334
          outWeight: 0.33333334
        m_PreInfinity: 2
        m_PostInfinity: 2
        m_RotationOrder: 4
    m_Bounce:
      serializedVersion: 2
      minMaxState: 0
      scalar: 1
      minScalar: 1
      maxCurve:
        serializedVersion: 2
        m_Curve:
        - serializedVersion: 3
          time: 0
          value: 1
          inSlope: 0
          outSlope: 0
          tangentMode: 0
          weightedMode: 0
          inWeight: 0.33333334
          outWeight: 0.33333334
        - serializedVersion: 3
          time: 1
          value: 1
          inSlope: 0
          outSlope: 0
          tangentMode: 0
          weightedMode: 0
          inWeight: 0.33333334
          outWeight: 0.33333334
        m_PreInfinity: 2
        m_PostInfinity: 2
        m_RotationOrder: 4
      minCurve:
        serializedVersion: 2
        m_Curve:
        - serializedVersion: 3
          time: 0
          value: 1
          inSlope: 0
          outSlope: 0
          tangentMode: 0
          weightedMode: 0
          inWeight: 0.33333334
          outWeight: 0.33333334
        - serializedVersion: 3
          time: 1
          value: 1
          inSlope: 0
          outSlope: 0
          tangentMode: 0
          weightedMode: 0
          inWeight: 0.33333334
          outWeight: 0.33333334
        m_PreInfinity: 2
        m_PostInfinity: 2
        m_RotationOrder: 4
    m_EnergyLossOnCollision:
      serializedVersion: 2
      minMaxState: 0
      scalar: 0
      minScalar: 0
      maxCurve:
        serializedVersion: 2
        m_Curve:
        - serializedVersion: 3
          time: 0
          value: 0
          inSlope: 0
          outSlope: 0
          tangentMode: 0
          weightedMode: 0
          inWeight: 0.33333334
          outWeight: 0.33333334
        - serializedVersion: 3
          time: 1
          value: 0
          inSlope: 0
          outSlope: 0
          tangentMode: 0
          weightedMode: 0
          inWeight: 0.33333334
          outWeight: 0.33333334
        m_PreInfinity: 2
        m_PostInfinity: 2
        m_RotationOrder: 4
      minCurve:
        serializedVersion: 2
        m_Curve:
        - serializedVersion: 3
          time: 0
          value: 0
          inSlope: 0
          outSlope: 0
          tangentMode: 0
          weightedMode: 0
          inWeight: 0.33333334
          outWeight: 0.33333334
        - serializedVersion: 3
          time: 1
          value: 0
          inSlope: 0
          outSlope: 0
          tangentMode: 0
          weightedMode: 0
          inWeight: 0.33333334
          outWeight: 0.33333334
        m_PreInfinity: 2
        m_PostInfinity: 2
        m_RotationOrder: 4
    minKillSpeed: 0
    maxKillSpeed: 10000
    radiusScale: 1
    collidesWith:
      serializedVersion: 2
      m_Bits: 4294967295
    maxCollisionShapes: 256
    quality: 0
    voxelSize: 0.5
    collisionMessages: 0
    collidesWithDynamic: 1
    interiorCollisions: 0
  TriggerModule:
    enabled: 0
    serializedVersion: 2
    inside: 1
    outside: 0
    enter: 0
    exit: 0
    colliderQueryMode: 0
    radiusScale: 1
    primitives: []
  SubModule:
    serializedVersion: 2
    enabled: 0
    subEmitters:
    - serializedVersion: 3
      emitter: {fileID: 0}
      type: 0
      properties: 0
      emitProbability: 1
  LightsModule:
    enabled: 0
    ratio: 0
    light: {fileID: 0}
    randomDistribution: 1
    color: 1
    range: 1
    intensity: 1
    rangeCurve:
      serializedVersion: 2
      minMaxState: 0
      scalar: 1
      minScalar: 1
      maxCurve:
        serializedVersion: 2
        m_Curve:
        - serializedVersion: 3
          time: 0
          value: 1
          inSlope: 0
          outSlope: 0
          tangentMode: 0
          weightedMode: 0
          inWeight: 0.33333334
          outWeight: 0.33333334
        - serializedVersion: 3
          time: 1
          value: 1
          inSlope: 0
          outSlope: 0
          tangentMode: 0
          weightedMode: 0
          inWeight: 0.33333334
          outWeight: 0.33333334
        m_PreInfinity: 2
        m_PostInfinity: 2
        m_RotationOrder: 4
      minCurve:
        serializedVersion: 2
        m_Curve:
        - serializedVersion: 3
          time: 0
          value: 1
          inSlope: 0
          outSlope: 0
          tangentMode: 0
          weightedMode: 0
          inWeight: 0.33333334
          outWeight: 0.33333334
        - serializedVersion: 3
          time: 1
          value: 1
          inSlope: 0
          outSlope: 0
          tangentMode: 0
          weightedMode: 0
          inWeight: 0.33333334
          outWeight: 0.33333334
        m_PreInfinity: 2
        m_PostInfinity: 2
        m_RotationOrder: 4
    intensityCurve:
      serializedVersion: 2
      minMaxState: 0
      scalar: 1
      minScalar: 1
      maxCurve:
        serializedVersion: 2
        m_Curve:
        - serializedVersion: 3
          time: 0
          value: 1
          inSlope: 0
          outSlope: 0
          tangentMode: 0
          weightedMode: 0
          inWeight: 0.33333334
          outWeight: 0.33333334
        - serializedVersion: 3
          time: 1
          value: 1
          inSlope: 0
          outSlope: 0
          tangentMode: 0
          weightedMode: 0
          inWeight: 0.33333334
          outWeight: 0.33333334
        m_PreInfinity: 2
        m_PostInfinity: 2
        m_RotationOrder: 4
      minCurve:
        serializedVersion: 2
        m_Curve:
        - serializedVersion: 3
          time: 0
          value: 1
          inSlope: 0
          outSlope: 0
          tangentMode: 0
          weightedMode: 0
          inWeight: 0.33333334
          outWeight: 0.33333334
        - serializedVersion: 3
          time: 1
          value: 1
          inSlope: 0
          outSlope: 0
          tangentMode: 0
          weightedMode: 0
          inWeight: 0.33333334
          outWeight: 0.33333334
        m_PreInfinity: 2
        m_PostInfinity: 2
        m_RotationOrder: 4
    maxLights: 20
  TrailModule:
    enabled: 0
    mode: 0
    ratio: 1
    lifetime:
      serializedVersion: 2
      minMaxState: 0
      scalar: 1
      minScalar: 1
      maxCurve:
        serializedVersion: 2
        m_Curve:
        - serializedVersion: 3
          time: 0
          value: 1
          inSlope: 0
          outSlope: 0
          tangentMode: 0
          weightedMode: 0
          inWeight: 0.33333334
          outWeight: 0.33333334
        - serializedVersion: 3
          time: 1
          value: 1
          inSlope: 0
          outSlope: 0
          tangentMode: 0
          weightedMode: 0
          inWeight: 0.33333334
          outWeight: 0.33333334
        m_PreInfinity: 2
        m_PostInfinity: 2
        m_RotationOrder: 4
      minCurve:
        serializedVersion: 2
        m_Curve:
        - serializedVersion: 3
          time: 0
          value: 1
          inSlope: 0
          outSlope: 0
          tangentMode: 0
          weightedMode: 0
          inWeight: 0.33333334
          outWeight: 0.33333334
        - serializedVersion: 3
          time: 1
          value: 1
          inSlope: 0
          outSlope: 0
          tangentMode: 0
          weightedMode: 0
          inWeight: 0.33333334
          outWeight: 0.33333334
        m_PreInfinity: 2
        m_PostInfinity: 2
        m_RotationOrder: 4
    minVertexDistance: 0.2
    textureMode: 0
    ribbonCount: 1
    shadowBias: 0.5
    worldSpace: 0
    dieWithParticles: 1
    sizeAffectsWidth: 1
    sizeAffectsLifetime: 0
    inheritParticleColor: 1
    generateLightingData: 0
    splitSubEmitterRibbons: 0
    attachRibbonsToTransform: 0
    colorOverLifetime:
      serializedVersion: 2
      minMaxState: 0
      minColor: {r: 1, g: 1, b: 1, a: 1}
      maxColor: {r: 1, g: 1, b: 1, a: 1}
      maxGradient:
        serializedVersion: 2
        key0: {r: 1, g: 1, b: 1, a: 1}
        key1: {r: 1, g: 1, b: 1, a: 1}
        key2: {r: 0, g: 0, b: 0, a: 0}
        key3: {r: 0, g: 0, b: 0, a: 0}
        key4: {r: 0, g: 0, b: 0, a: 0}
        key5: {r: 0, g: 0, b: 0, a: 0}
        key6: {r: 0, g: 0, b: 0, a: 0}
        key7: {r: 0, g: 0, b: 0, a: 0}
        ctime0: 0
        ctime1: 65535
        ctime2: 0
        ctime3: 0
        ctime4: 0
        ctime5: 0
        ctime6: 0
        ctime7: 0
        atime0: 0
        atime1: 65535
        atime2: 0
        atime3: 0
        atime4: 0
        atime5: 0
        atime6: 0
        atime7: 0
        m_Mode: 0
        m_NumColorKeys: 2
        m_NumAlphaKeys: 2
      minGradient:
        serializedVersion: 2
        key0: {r: 1, g: 1, b: 1, a: 1}
        key1: {r: 1, g: 1, b: 1, a: 1}
        key2: {r: 0, g: 0, b: 0, a: 0}
        key3: {r: 0, g: 0, b: 0, a: 0}
        key4: {r: 0, g: 0, b: 0, a: 0}
        key5: {r: 0, g: 0, b: 0, a: 0}
        key6: {r: 0, g: 0, b: 0, a: 0}
        key7: {r: 0, g: 0, b: 0, a: 0}
        ctime0: 0
        ctime1: 65535
        ctime2: 0
        ctime3: 0
        ctime4: 0
        ctime5: 0
        ctime6: 0
        ctime7: 0
        atime0: 0
        atime1: 65535
        atime2: 0
        atime3: 0
        atime4: 0
        atime5: 0
        atime6: 0
        atime7: 0
        m_Mode: 0
        m_NumColorKeys: 2
        m_NumAlphaKeys: 2
    widthOverTrail:
      serializedVersion: 2
      minMaxState: 0
      scalar: 1
      minScalar: 1
      maxCurve:
        serializedVersion: 2
        m_Curve:
        - serializedVersion: 3
          time: 0
          value: 1
          inSlope: 0
          outSlope: 0
          tangentMode: 0
          weightedMode: 0
          inWeight: 0.33333334
          outWeight: 0.33333334
        - serializedVersion: 3
          time: 1
          value: 1
          inSlope: 0
          outSlope: 0
          tangentMode: 0
          weightedMode: 0
          inWeight: 0.33333334
          outWeight: 0.33333334
        m_PreInfinity: 2
        m_PostInfinity: 2
        m_RotationOrder: 4
      minCurve:
        serializedVersion: 2
        m_Curve:
        - serializedVersion: 3
          time: 0
          value: 1
          inSlope: 0
          outSlope: 0
          tangentMode: 0
          weightedMode: 0
          inWeight: 0.33333334
          outWeight: 0.33333334
        - serializedVersion: 3
          time: 1
          value: 1
          inSlope: 0
          outSlope: 0
          tangentMode: 0
          weightedMode: 0
          inWeight: 0.33333334
          outWeight: 0.33333334
        m_PreInfinity: 2
        m_PostInfinity: 2
        m_RotationOrder: 4
    colorOverTrail:
      serializedVersion: 2
      minMaxState: 0
      minColor: {r: 1, g: 1, b: 1, a: 1}
      maxColor: {r: 1, g: 1, b: 1, a: 1}
      maxGradient:
        serializedVersion: 2
        key0: {r: 1, g: 1, b: 1, a: 1}
        key1: {r: 1, g: 1, b: 1, a: 1}
        key2: {r: 0, g: 0, b: 0, a: 0}
        key3: {r: 0, g: 0, b: 0, a: 0}
        key4: {r: 0, g: 0, b: 0, a: 0}
        key5: {r: 0, g: 0, b: 0, a: 0}
        key6: {r: 0, g: 0, b: 0, a: 0}
        key7: {r: 0, g: 0, b: 0, a: 0}
        ctime0: 0
        ctime1: 65535
        ctime2: 0
        ctime3: 0
        ctime4: 0
        ctime5: 0
        ctime6: 0
        ctime7: 0
        atime0: 0
        atime1: 65535
        atime2: 0
        atime3: 0
        atime4: 0
        atime5: 0
        atime6: 0
        atime7: 0
        m_Mode: 0
        m_NumColorKeys: 2
        m_NumAlphaKeys: 2
      minGradient:
        serializedVersion: 2
        key0: {r: 1, g: 1, b: 1, a: 1}
        key1: {r: 1, g: 1, b: 1, a: 1}
        key2: {r: 0, g: 0, b: 0, a: 0}
        key3: {r: 0, g: 0, b: 0, a: 0}
        key4: {r: 0, g: 0, b: 0, a: 0}
        key5: {r: 0, g: 0, b: 0, a: 0}
        key6: {r: 0, g: 0, b: 0, a: 0}
        key7: {r: 0, g: 0, b: 0, a: 0}
        ctime0: 0
        ctime1: 65535
        ctime2: 0
        ctime3: 0
        ctime4: 0
        ctime5: 0
        ctime6: 0
        ctime7: 0
        atime0: 0
        atime1: 65535
        atime2: 0
        atime3: 0
        atime4: 0
        atime5: 0
        atime6: 0
        atime7: 0
        m_Mode: 0
        m_NumColorKeys: 2
        m_NumAlphaKeys: 2
  CustomDataModule:
    enabled: 0
    mode0: 0
    vectorComponentCount0: 4
    color0:
      serializedVersion: 2
      minMaxState: 0
      minColor: {r: 1, g: 1, b: 1, a: 1}
      maxColor: {r: 1, g: 1, b: 1, a: 1}
      maxGradient:
        serializedVersion: 2
        key0: {r: 1, g: 1, b: 1, a: 1}
        key1: {r: 1, g: 1, b: 1, a: 1}
        key2: {r: 0, g: 0, b: 0, a: 0}
        key3: {r: 0, g: 0, b: 0, a: 0}
        key4: {r: 0, g: 0, b: 0, a: 0}
        key5: {r: 0, g: 0, b: 0, a: 0}
        key6: {r: 0, g: 0, b: 0, a: 0}
        key7: {r: 0, g: 0, b: 0, a: 0}
        ctime0: 0
        ctime1: 65535
        ctime2: 0
        ctime3: 0
        ctime4: 0
        ctime5: 0
        ctime6: 0
        ctime7: 0
        atime0: 0
        atime1: 65535
        atime2: 0
        atime3: 0
        atime4: 0
        atime5: 0
        atime6: 0
        atime7: 0
        m_Mode: 0
        m_NumColorKeys: 2
        m_NumAlphaKeys: 2
      minGradient:
        serializedVersion: 2
        key0: {r: 1, g: 1, b: 1, a: 1}
        key1: {r: 1, g: 1, b: 1, a: 1}
        key2: {r: 0, g: 0, b: 0, a: 0}
        key3: {r: 0, g: 0, b: 0, a: 0}
        key4: {r: 0, g: 0, b: 0, a: 0}
        key5: {r: 0, g: 0, b: 0, a: 0}
        key6: {r: 0, g: 0, b: 0, a: 0}
        key7: {r: 0, g: 0, b: 0, a: 0}
        ctime0: 0
        ctime1: 65535
        ctime2: 0
        ctime3: 0
        ctime4: 0
        ctime5: 0
        ctime6: 0
        ctime7: 0
        atime0: 0
        atime1: 65535
        atime2: 0
        atime3: 0
        atime4: 0
        atime5: 0
        atime6: 0
        atime7: 0
        m_Mode: 0
        m_NumColorKeys: 2
        m_NumAlphaKeys: 2
    colorLabel0: Color
    vector0_0:
      serializedVersion: 2
      minMaxState: 0
      scalar: 0
      minScalar: 0
      maxCurve:
        serializedVersion: 2
        m_Curve:
        - serializedVersion: 3
          time: 0
          value: 0
          inSlope: 0
          outSlope: 0
          tangentMode: 0
          weightedMode: 0
          inWeight: 0.33333334
          outWeight: 0.33333334
        - serializedVersion: 3
          time: 1
          value: 0
          inSlope: 0
          outSlope: 0
          tangentMode: 0
          weightedMode: 0
          inWeight: 0.33333334
          outWeight: 0.33333334
        m_PreInfinity: 2
        m_PostInfinity: 2
        m_RotationOrder: 4
      minCurve:
        serializedVersion: 2
        m_Curve:
        - serializedVersion: 3
          time: 0
          value: 0
          inSlope: 0
          outSlope: 0
          tangentMode: 0
          weightedMode: 0
          inWeight: 0.33333334
          outWeight: 0.33333334
        - serializedVersion: 3
          time: 1
          value: 0
          inSlope: 0
          outSlope: 0
          tangentMode: 0
          weightedMode: 0
          inWeight: 0.33333334
          outWeight: 0.33333334
        m_PreInfinity: 2
        m_PostInfinity: 2
        m_RotationOrder: 4
    vectorLabel0_0: X
    vector0_1:
      serializedVersion: 2
      minMaxState: 0
      scalar: 0
      minScalar: 0
      maxCurve:
        serializedVersion: 2
        m_Curve:
        - serializedVersion: 3
          time: 0
          value: 0
          inSlope: 0
          outSlope: 0
          tangentMode: 0
          weightedMode: 0
          inWeight: 0.33333334
          outWeight: 0.33333334
        - serializedVersion: 3
          time: 1
          value: 0
          inSlope: 0
          outSlope: 0
          tangentMode: 0
          weightedMode: 0
          inWeight: 0.33333334
          outWeight: 0.33333334
        m_PreInfinity: 2
        m_PostInfinity: 2
        m_RotationOrder: 4
      minCurve:
        serializedVersion: 2
        m_Curve:
        - serializedVersion: 3
          time: 0
          value: 0
          inSlope: 0
          outSlope: 0
          tangentMode: 0
          weightedMode: 0
          inWeight: 0.33333334
          outWeight: 0.33333334
        - serializedVersion: 3
          time: 1
          value: 0
          inSlope: 0
          outSlope: 0
          tangentMode: 0
          weightedMode: 0
          inWeight: 0.33333334
          outWeight: 0.33333334
        m_PreInfinity: 2
        m_PostInfinity: 2
        m_RotationOrder: 4
    vectorLabel0_1: Y
    vector0_2:
      serializedVersion: 2
      minMaxState: 0
      scalar: 0
      minScalar: 0
      maxCurve:
        serializedVersion: 2
        m_Curve:
        - serializedVersion: 3
          time: 0
          value: 0
          inSlope: 0
          outSlope: 0
          tangentMode: 0
          weightedMode: 0
          inWeight: 0.33333334
          outWeight: 0.33333334
        - serializedVersion: 3
          time: 1
          value: 0
          inSlope: 0
          outSlope: 0
          tangentMode: 0
          weightedMode: 0
          inWeight: 0.33333334
          outWeight: 0.33333334
        m_PreInfinity: 2
        m_PostInfinity: 2
        m_RotationOrder: 4
      minCurve:
        serializedVersion: 2
        m_Curve:
        - serializedVersion: 3
          time: 0
          value: 0
          inSlope: 0
          outSlope: 0
          tangentMode: 0
          weightedMode: 0
          inWeight: 0.33333334
          outWeight: 0.33333334
        - serializedVersion: 3
          time: 1
          value: 0
          inSlope: 0
          outSlope: 0
          tangentMode: 0
          weightedMode: 0
          inWeight: 0.33333334
          outWeight: 0.33333334
        m_PreInfinity: 2
        m_PostInfinity: 2
        m_RotationOrder: 4
    vectorLabel0_2: Z
    vector0_3:
      serializedVersion: 2
      minMaxState: 0
      scalar: 0
      minScalar: 0
      maxCurve:
        serializedVersion: 2
        m_Curve:
        - serializedVersion: 3
          time: 0
          value: 0
          inSlope: 0
          outSlope: 0
          tangentMode: 0
          weightedMode: 0
          inWeight: 0.33333334
          outWeight: 0.33333334
        - serializedVersion: 3
          time: 1
          value: 0
          inSlope: 0
          outSlope: 0
          tangentMode: 0
          weightedMode: 0
          inWeight: 0.33333334
          outWeight: 0.33333334
        m_PreInfinity: 2
        m_PostInfinity: 2
        m_RotationOrder: 4
      minCurve:
        serializedVersion: 2
        m_Curve:
        - serializedVersion: 3
          time: 0
          value: 0
          inSlope: 0
          outSlope: 0
          tangentMode: 0
          weightedMode: 0
          inWeight: 0.33333334
          outWeight: 0.33333334
        - serializedVersion: 3
          time: 1
          value: 0
          inSlope: 0
          outSlope: 0
          tangentMode: 0
          weightedMode: 0
          inWeight: 0.33333334
          outWeight: 0.33333334
        m_PreInfinity: 2
        m_PostInfinity: 2
        m_RotationOrder: 4
    vectorLabel0_3: W
    mode1: 0
    vectorComponentCount1: 4
    color1:
      serializedVersion: 2
      minMaxState: 0
      minColor: {r: 1, g: 1, b: 1, a: 1}
      maxColor: {r: 1, g: 1, b: 1, a: 1}
      maxGradient:
        serializedVersion: 2
        key0: {r: 1, g: 1, b: 1, a: 1}
        key1: {r: 1, g: 1, b: 1, a: 1}
        key2: {r: 0, g: 0, b: 0, a: 0}
        key3: {r: 0, g: 0, b: 0, a: 0}
        key4: {r: 0, g: 0, b: 0, a: 0}
        key5: {r: 0, g: 0, b: 0, a: 0}
        key6: {r: 0, g: 0, b: 0, a: 0}
        key7: {r: 0, g: 0, b: 0, a: 0}
        ctime0: 0
        ctime1: 65535
        ctime2: 0
        ctime3: 0
        ctime4: 0
        ctime5: 0
        ctime6: 0
        ctime7: 0
        atime0: 0
        atime1: 65535
        atime2: 0
        atime3: 0
        atime4: 0
        atime5: 0
        atime6: 0
        atime7: 0
        m_Mode: 0
        m_NumColorKeys: 2
        m_NumAlphaKeys: 2
      minGradient:
        serializedVersion: 2
        key0: {r: 1, g: 1, b: 1, a: 1}
        key1: {r: 1, g: 1, b: 1, a: 1}
        key2: {r: 0, g: 0, b: 0, a: 0}
        key3: {r: 0, g: 0, b: 0, a: 0}
        key4: {r: 0, g: 0, b: 0, a: 0}
        key5: {r: 0, g: 0, b: 0, a: 0}
        key6: {r: 0, g: 0, b: 0, a: 0}
        key7: {r: 0, g: 0, b: 0, a: 0}
        ctime0: 0
        ctime1: 65535
        ctime2: 0
        ctime3: 0
        ctime4: 0
        ctime5: 0
        ctime6: 0
        ctime7: 0
        atime0: 0
        atime1: 65535
        atime2: 0
        atime3: 0
        atime4: 0
        atime5: 0
        atime6: 0
        atime7: 0
        m_Mode: 0
        m_NumColorKeys: 2
        m_NumAlphaKeys: 2
    colorLabel1: Color
    vector1_0:
      serializedVersion: 2
      minMaxState: 0
      scalar: 0
      minScalar: 0
      maxCurve:
        serializedVersion: 2
        m_Curve:
        - serializedVersion: 3
          time: 0
          value: 0
          inSlope: 0
          outSlope: 0
          tangentMode: 0
          weightedMode: 0
          inWeight: 0.33333334
          outWeight: 0.33333334
        - serializedVersion: 3
          time: 1
          value: 0
          inSlope: 0
          outSlope: 0
          tangentMode: 0
          weightedMode: 0
          inWeight: 0.33333334
          outWeight: 0.33333334
        m_PreInfinity: 2
        m_PostInfinity: 2
        m_RotationOrder: 4
      minCurve:
        serializedVersion: 2
        m_Curve:
        - serializedVersion: 3
          time: 0
          value: 0
          inSlope: 0
          outSlope: 0
          tangentMode: 0
          weightedMode: 0
          inWeight: 0.33333334
          outWeight: 0.33333334
        - serializedVersion: 3
          time: 1
          value: 0
          inSlope: 0
          outSlope: 0
          tangentMode: 0
          weightedMode: 0
          inWeight: 0.33333334
          outWeight: 0.33333334
        m_PreInfinity: 2
        m_PostInfinity: 2
        m_RotationOrder: 4
    vectorLabel1_0: X
    vector1_1:
      serializedVersion: 2
      minMaxState: 0
      scalar: 0
      minScalar: 0
      maxCurve:
        serializedVersion: 2
        m_Curve:
        - serializedVersion: 3
          time: 0
          value: 0
          inSlope: 0
          outSlope: 0
          tangentMode: 0
          weightedMode: 0
          inWeight: 0.33333334
          outWeight: 0.33333334
        - serializedVersion: 3
          time: 1
          value: 0
          inSlope: 0
          outSlope: 0
          tangentMode: 0
          weightedMode: 0
          inWeight: 0.33333334
          outWeight: 0.33333334
        m_PreInfinity: 2
        m_PostInfinity: 2
        m_RotationOrder: 4
      minCurve:
        serializedVersion: 2
        m_Curve:
        - serializedVersion: 3
          time: 0
          value: 0
          inSlope: 0
          outSlope: 0
          tangentMode: 0
          weightedMode: 0
          inWeight: 0.33333334
          outWeight: 0.33333334
        - serializedVersion: 3
          time: 1
          value: 0
          inSlope: 0
          outSlope: 0
          tangentMode: 0
          weightedMode: 0
          inWeight: 0.33333334
          outWeight: 0.33333334
        m_PreInfinity: 2
        m_PostInfinity: 2
        m_RotationOrder: 4
    vectorLabel1_1: Y
    vector1_2:
      serializedVersion: 2
      minMaxState: 0
      scalar: 0
      minScalar: 0
      maxCurve:
        serializedVersion: 2
        m_Curve:
        - serializedVersion: 3
          time: 0
          value: 0
          inSlope: 0
          outSlope: 0
          tangentMode: 0
          weightedMode: 0
          inWeight: 0.33333334
          outWeight: 0.33333334
        - serializedVersion: 3
          time: 1
          value: 0
          inSlope: 0
          outSlope: 0
          tangentMode: 0
          weightedMode: 0
          inWeight: 0.33333334
          outWeight: 0.33333334
        m_PreInfinity: 2
        m_PostInfinity: 2
        m_RotationOrder: 4
      minCurve:
        serializedVersion: 2
        m_Curve:
        - serializedVersion: 3
          time: 0
          value: 0
          inSlope: 0
          outSlope: 0
          tangentMode: 0
          weightedMode: 0
          inWeight: 0.33333334
          outWeight: 0.33333334
        - serializedVersion: 3
          time: 1
          value: 0
          inSlope: 0
          outSlope: 0
          tangentMode: 0
          weightedMode: 0
          inWeight: 0.33333334
          outWeight: 0.33333334
        m_PreInfinity: 2
        m_PostInfinity: 2
        m_RotationOrder: 4
    vectorLabel1_2: Z
    vector1_3:
      serializedVersion: 2
      minMaxState: 0
      scalar: 0
      minScalar: 0
      maxCurve:
        serializedVersion: 2
        m_Curve:
        - serializedVersion: 3
          time: 0
          value: 0
          inSlope: 0
          outSlope: 0
          tangentMode: 0
          weightedMode: 0
          inWeight: 0.33333334
          outWeight: 0.33333334
        - serializedVersion: 3
          time: 1
          value: 0
          inSlope: 0
          outSlope: 0
          tangentMode: 0
          weightedMode: 0
          inWeight: 0.33333334
          outWeight: 0.33333334
        m_PreInfinity: 2
        m_PostInfinity: 2
        m_RotationOrder: 4
      minCurve:
        serializedVersion: 2
        m_Curve:
        - serializedVersion: 3
          time: 0
          value: 0
          inSlope: 0
          outSlope: 0
          tangentMode: 0
          weightedMode: 0
          inWeight: 0.33333334
          outWeight: 0.33333334
        - serializedVersion: 3
          time: 1
          value: 0
          inSlope: 0
          outSlope: 0
          tangentMode: 0
          weightedMode: 0
          inWeight: 0.33333334
          outWeight: 0.33333334
        m_PreInfinity: 2
        m_PostInfinity: 2
        m_RotationOrder: 4
    vectorLabel1_3: W
--- !u!4 &1344607108
Transform:
  m_ObjectHideFlags: 0
  m_CorrespondingSourceObject: {fileID: 0}
  m_PrefabInstance: {fileID: 0}
  m_PrefabAsset: {fileID: 0}
  m_GameObject: {fileID: 1344607105}
  m_LocalRotation: {x: -0.7071068, y: 0, z: 0, w: 0.7071068}
  m_LocalPosition: {x: 0.2, y: 0.3, z: -0.3}
  m_LocalScale: {x: 1, y: 1, z: 1}
  m_Children: []
  m_Father: {fileID: 0}
  m_RootOrder: 6
  m_LocalEulerAnglesHint: {x: -90, y: 0, z: 0}
--- !u!1 &1462161192
GameObject:
  m_ObjectHideFlags: 0
  m_CorrespondingSourceObject: {fileID: 0}
  m_PrefabInstance: {fileID: 0}
  m_PrefabAsset: {fileID: 0}
  serializedVersion: 6
  m_Component:
  - component: {fileID: 1462161195}
  - component: {fileID: 1462161194}
  - component: {fileID: 1462161193}
  m_Layer: 1
  m_Name: Particle System (1)
  m_TagString: Untagged
  m_Icon: {fileID: 0}
  m_NavMeshLayer: 0
  m_StaticEditorFlags: 0
  m_IsActive: 1
--- !u!199 &1462161193
ParticleSystemRenderer:
  serializedVersion: 6
  m_ObjectHideFlags: 0
  m_CorrespondingSourceObject: {fileID: 0}
  m_PrefabInstance: {fileID: 0}
  m_PrefabAsset: {fileID: 0}
  m_GameObject: {fileID: 1462161192}
  m_Enabled: 1
  m_CastShadows: 0
  m_ReceiveShadows: 0
  m_DynamicOccludee: 1
  m_StaticShadowCaster: 0
  m_MotionVectors: 1
  m_LightProbeUsage: 0
  m_ReflectionProbeUsage: 0
  m_RayTracingMode: 0
  m_RayTraceProcedural: 0
  m_RenderingLayerMask: 1
  m_RendererPriority: 0
  m_Materials:
  - {fileID: 2100000, guid: d25fb6125fc0f4cff81206fa636b26dc, type: 2}
  m_StaticBatchInfo:
    firstSubMesh: 0
    subMeshCount: 0
  m_StaticBatchRoot: {fileID: 0}
  m_ProbeAnchor: {fileID: 0}
  m_LightProbeVolumeOverride: {fileID: 0}
  m_ScaleInLightmap: 1
  m_ReceiveGI: 1
  m_PreserveUVs: 0
  m_IgnoreNormalsForChartDetection: 0
  m_ImportantGI: 0
  m_StitchLightmapSeams: 1
  m_SelectedEditorRenderState: 3
  m_MinimumChartSize: 4
  m_AutoUVMaxDistance: 0.5
  m_AutoUVMaxAngle: 89
  m_LightmapParameters: {fileID: 0}
  m_SortingLayerID: 0
  m_SortingLayer: 0
  m_SortingOrder: 0
  m_RenderMode: 0
  m_SortMode: 0
  m_MinParticleSize: 0
  m_MaxParticleSize: 0.5
  m_CameraVelocityScale: 0
  m_VelocityScale: 0
  m_LengthScale: 2
  m_SortingFudge: 0
  m_NormalDirection: 1
  m_ShadowBias: 0
  m_RenderAlignment: 0
  m_Pivot: {x: 0, y: 0, z: 0}
  m_Flip: {x: 0, y: 0, z: 0}
  m_UseCustomVertexStreams: 0
  m_EnableGPUInstancing: 1
  m_ApplyActiveColorSpace: 1
  m_AllowRoll: 1
  m_FreeformStretching: 0
  m_RotateWithStretchDirection: 1
  m_VertexStreams: 00010304
  m_Mesh: {fileID: 0}
  m_Mesh1: {fileID: 0}
  m_Mesh2: {fileID: 0}
  m_Mesh3: {fileID: 0}
  m_MaskInteraction: 0
--- !u!198 &1462161194
ParticleSystem:
  m_ObjectHideFlags: 0
  m_CorrespondingSourceObject: {fileID: 0}
  m_PrefabInstance: {fileID: 0}
  m_PrefabAsset: {fileID: 0}
  m_GameObject: {fileID: 1462161192}
  serializedVersion: 7
  lengthInSec: 5
  simulationSpeed: 1
  stopAction: 0
  cullingMode: 0
  ringBufferMode: 0
  ringBufferLoopRange: {x: 0, y: 1}
  looping: 1
  prewarm: 1
  playOnAwake: 1
  useUnscaledTime: 0
  autoRandomSeed: 1
  useRigidbodyForVelocity: 1
  startDelay:
    serializedVersion: 2
    minMaxState: 0
    scalar: 0
    minScalar: 0
    maxCurve:
      serializedVersion: 2
      m_Curve:
      - serializedVersion: 3
        time: 0
        value: 0
        inSlope: 0
        outSlope: 0
        tangentMode: 0
        weightedMode: 0
        inWeight: 0.33333334
        outWeight: 0.33333334
      - serializedVersion: 3
        time: 1
        value: 0
        inSlope: 0
        outSlope: 0
        tangentMode: 0
        weightedMode: 0
        inWeight: 0.33333334
        outWeight: 0.33333334
      m_PreInfinity: 2
      m_PostInfinity: 2
      m_RotationOrder: 4
    minCurve:
      serializedVersion: 2
      m_Curve:
      - serializedVersion: 3
        time: 0
        value: 0
        inSlope: 0
        outSlope: 0
        tangentMode: 0
        weightedMode: 0
        inWeight: 0.33333334
        outWeight: 0.33333334
      - serializedVersion: 3
        time: 1
        value: 0
        inSlope: 0
        outSlope: 0
        tangentMode: 0
        weightedMode: 0
        inWeight: 0.33333334
        outWeight: 0.33333334
      m_PreInfinity: 2
      m_PostInfinity: 2
      m_RotationOrder: 4
  moveWithTransform: 0
  moveWithCustomTransform: {fileID: 0}
  scalingMode: 1
  randomSeed: 0
  InitialModule:
    serializedVersion: 3
    enabled: 1
    startLifetime:
      serializedVersion: 2
      minMaxState: 0
      scalar: 5
      minScalar: 5
      maxCurve:
        serializedVersion: 2
        m_Curve:
        - serializedVersion: 3
          time: 0
          value: 1
          inSlope: 0
          outSlope: 0
          tangentMode: 0
          weightedMode: 0
          inWeight: 0.33333334
          outWeight: 0.33333334
        - serializedVersion: 3
          time: 1
          value: 1
          inSlope: 0
          outSlope: 0
          tangentMode: 0
          weightedMode: 0
          inWeight: 0.33333334
          outWeight: 0.33333334
        m_PreInfinity: 2
        m_PostInfinity: 2
        m_RotationOrder: 4
      minCurve:
        serializedVersion: 2
        m_Curve:
        - serializedVersion: 3
          time: 0
          value: 1
          inSlope: 0
          outSlope: 0
          tangentMode: 0
          weightedMode: 0
          inWeight: 0.33333334
          outWeight: 0.33333334
        - serializedVersion: 3
          time: 1
          value: 1
          inSlope: 0
          outSlope: 0
          tangentMode: 0
          weightedMode: 0
          inWeight: 0.33333334
          outWeight: 0.33333334
        m_PreInfinity: 2
        m_PostInfinity: 2
        m_RotationOrder: 4
    startSpeed:
      serializedVersion: 2
      minMaxState: 0
      scalar: 1
      minScalar: 5
      maxCurve:
        serializedVersion: 2
        m_Curve:
        - serializedVersion: 3
          time: 0
          value: 1
          inSlope: 0
          outSlope: 0
          tangentMode: 0
          weightedMode: 0
          inWeight: 0.33333334
          outWeight: 0.33333334
        - serializedVersion: 3
          time: 1
          value: 1
          inSlope: 0
          outSlope: 0
          tangentMode: 0
          weightedMode: 0
          inWeight: 0.33333334
          outWeight: 0.33333334
        m_PreInfinity: 2
        m_PostInfinity: 2
        m_RotationOrder: 4
      minCurve:
        serializedVersion: 2
        m_Curve:
        - serializedVersion: 3
          time: 0
          value: 1
          inSlope: 0
          outSlope: 0
          tangentMode: 0
          weightedMode: 0
          inWeight: 0.33333334
          outWeight: 0.33333334
        - serializedVersion: 3
          time: 1
          value: 1
          inSlope: 0
          outSlope: 0
          tangentMode: 0
          weightedMode: 0
          inWeight: 0.33333334
          outWeight: 0.33333334
        m_PreInfinity: 2
        m_PostInfinity: 2
        m_RotationOrder: 4
    startColor:
      serializedVersion: 2
      minMaxState: 0
      minColor: {r: 1, g: 1, b: 1, a: 1}
      maxColor: {r: 1, g: 1, b: 1, a: 1}
      maxGradient:
        serializedVersion: 2
        key0: {r: 1, g: 1, b: 1, a: 1}
        key1: {r: 1, g: 1, b: 1, a: 1}
        key2: {r: 0, g: 0, b: 0, a: 0}
        key3: {r: 0, g: 0, b: 0, a: 0}
        key4: {r: 0, g: 0, b: 0, a: 0}
        key5: {r: 0, g: 0, b: 0, a: 0}
        key6: {r: 0, g: 0, b: 0, a: 0}
        key7: {r: 0, g: 0, b: 0, a: 0}
        ctime0: 0
        ctime1: 65535
        ctime2: 0
        ctime3: 0
        ctime4: 0
        ctime5: 0
        ctime6: 0
        ctime7: 0
        atime0: 0
        atime1: 65535
        atime2: 0
        atime3: 0
        atime4: 0
        atime5: 0
        atime6: 0
        atime7: 0
        m_Mode: 0
        m_NumColorKeys: 2
        m_NumAlphaKeys: 2
      minGradient:
        serializedVersion: 2
        key0: {r: 1, g: 1, b: 1, a: 1}
        key1: {r: 1, g: 1, b: 1, a: 1}
        key2: {r: 0, g: 0, b: 0, a: 0}
        key3: {r: 0, g: 0, b: 0, a: 0}
        key4: {r: 0, g: 0, b: 0, a: 0}
        key5: {r: 0, g: 0, b: 0, a: 0}
        key6: {r: 0, g: 0, b: 0, a: 0}
        key7: {r: 0, g: 0, b: 0, a: 0}
        ctime0: 0
        ctime1: 65535
        ctime2: 0
        ctime3: 0
        ctime4: 0
        ctime5: 0
        ctime6: 0
        ctime7: 0
        atime0: 0
        atime1: 65535
        atime2: 0
        atime3: 0
        atime4: 0
        atime5: 0
        atime6: 0
        atime7: 0
        m_Mode: 0
        m_NumColorKeys: 2
        m_NumAlphaKeys: 2
    startSize:
      serializedVersion: 2
      minMaxState: 0
      scalar: 1
      minScalar: 1
      maxCurve:
        serializedVersion: 2
        m_Curve:
        - serializedVersion: 3
          time: 0
          value: 1
          inSlope: 0
          outSlope: 0
          tangentMode: 0
          weightedMode: 0
          inWeight: 0.33333334
          outWeight: 0.33333334
        - serializedVersion: 3
          time: 1
          value: 1
          inSlope: 0
          outSlope: 0
          tangentMode: 0
          weightedMode: 0
          inWeight: 0.33333334
          outWeight: 0.33333334
        m_PreInfinity: 2
        m_PostInfinity: 2
        m_RotationOrder: 4
      minCurve:
        serializedVersion: 2
        m_Curve:
        - serializedVersion: 3
          time: 0
          value: 1
          inSlope: 0
          outSlope: 0
          tangentMode: 0
          weightedMode: 0
          inWeight: 0.33333334
          outWeight: 0.33333334
        - serializedVersion: 3
          time: 1
          value: 1
          inSlope: 0
          outSlope: 0
          tangentMode: 0
          weightedMode: 0
          inWeight: 0.33333334
          outWeight: 0.33333334
        m_PreInfinity: 2
        m_PostInfinity: 2
        m_RotationOrder: 4
    startSizeY:
      serializedVersion: 2
      minMaxState: 0
      scalar: 1
      minScalar: 1
      maxCurve:
        serializedVersion: 2
        m_Curve:
        - serializedVersion: 3
          time: 0
          value: 1
          inSlope: 0
          outSlope: 0
          tangentMode: 0
          weightedMode: 0
          inWeight: 0.33333334
          outWeight: 0.33333334
        - serializedVersion: 3
          time: 1
          value: 1
          inSlope: 0
          outSlope: 0
          tangentMode: 0
          weightedMode: 0
          inWeight: 0.33333334
          outWeight: 0.33333334
        m_PreInfinity: 2
        m_PostInfinity: 2
        m_RotationOrder: 4
      minCurve:
        serializedVersion: 2
        m_Curve:
        - serializedVersion: 3
          time: 0
          value: 1
          inSlope: 0
          outSlope: 0
          tangentMode: 0
          weightedMode: 0
          inWeight: 0.33333334
          outWeight: 0.33333334
        - serializedVersion: 3
          time: 1
          value: 1
          inSlope: 0
          outSlope: 0
          tangentMode: 0
          weightedMode: 0
          inWeight: 0.33333334
          outWeight: 0.33333334
        m_PreInfinity: 2
        m_PostInfinity: 2
        m_RotationOrder: 4
    startSizeZ:
      serializedVersion: 2
      minMaxState: 0
      scalar: 1
      minScalar: 1
      maxCurve:
        serializedVersion: 2
        m_Curve:
        - serializedVersion: 3
          time: 0
          value: 1
          inSlope: 0
          outSlope: 0
          tangentMode: 0
          weightedMode: 0
          inWeight: 0.33333334
          outWeight: 0.33333334
        - serializedVersion: 3
          time: 1
          value: 1
          inSlope: 0
          outSlope: 0
          tangentMode: 0
          weightedMode: 0
          inWeight: 0.33333334
          outWeight: 0.33333334
        m_PreInfinity: 2
        m_PostInfinity: 2
        m_RotationOrder: 4
      minCurve:
        serializedVersion: 2
        m_Curve:
        - serializedVersion: 3
          time: 0
          value: 1
          inSlope: 0
          outSlope: 0
          tangentMode: 0
          weightedMode: 0
          inWeight: 0.33333334
          outWeight: 0.33333334
        - serializedVersion: 3
          time: 1
          value: 1
          inSlope: 0
          outSlope: 0
          tangentMode: 0
          weightedMode: 0
          inWeight: 0.33333334
          outWeight: 0.33333334
        m_PreInfinity: 2
        m_PostInfinity: 2
        m_RotationOrder: 4
    startRotationX:
      serializedVersion: 2
      minMaxState: 0
      scalar: 0
      minScalar: 0
      maxCurve:
        serializedVersion: 2
        m_Curve:
        - serializedVersion: 3
          time: 0
          value: 0
          inSlope: 0
          outSlope: 0
          tangentMode: 0
          weightedMode: 0
          inWeight: 0.33333334
          outWeight: 0.33333334
        - serializedVersion: 3
          time: 1
          value: 0
          inSlope: 0
          outSlope: 0
          tangentMode: 0
          weightedMode: 0
          inWeight: 0.33333334
          outWeight: 0.33333334
        m_PreInfinity: 2
        m_PostInfinity: 2
        m_RotationOrder: 4
      minCurve:
        serializedVersion: 2
        m_Curve:
        - serializedVersion: 3
          time: 0
          value: 0
          inSlope: 0
          outSlope: 0
          tangentMode: 0
          weightedMode: 0
          inWeight: 0.33333334
          outWeight: 0.33333334
        - serializedVersion: 3
          time: 1
          value: 0
          inSlope: 0
          outSlope: 0
          tangentMode: 0
          weightedMode: 0
          inWeight: 0.33333334
          outWeight: 0.33333334
        m_PreInfinity: 2
        m_PostInfinity: 2
        m_RotationOrder: 4
    startRotationY:
      serializedVersion: 2
      minMaxState: 0
      scalar: 0
      minScalar: 0
      maxCurve:
        serializedVersion: 2
        m_Curve:
        - serializedVersion: 3
          time: 0
          value: 0
          inSlope: 0
          outSlope: 0
          tangentMode: 0
          weightedMode: 0
          inWeight: 0.33333334
          outWeight: 0.33333334
        - serializedVersion: 3
          time: 1
          value: 0
          inSlope: 0
          outSlope: 0
          tangentMode: 0
          weightedMode: 0
          inWeight: 0.33333334
          outWeight: 0.33333334
        m_PreInfinity: 2
        m_PostInfinity: 2
        m_RotationOrder: 4
      minCurve:
        serializedVersion: 2
        m_Curve:
        - serializedVersion: 3
          time: 0
          value: 0
          inSlope: 0
          outSlope: 0
          tangentMode: 0
          weightedMode: 0
          inWeight: 0.33333334
          outWeight: 0.33333334
        - serializedVersion: 3
          time: 1
          value: 0
          inSlope: 0
          outSlope: 0
          tangentMode: 0
          weightedMode: 0
          inWeight: 0.33333334
          outWeight: 0.33333334
        m_PreInfinity: 2
        m_PostInfinity: 2
        m_RotationOrder: 4
    startRotation:
      serializedVersion: 2
      minMaxState: 0
      scalar: 0
      minScalar: 0
      maxCurve:
        serializedVersion: 2
        m_Curve:
        - serializedVersion: 3
          time: 0
          value: 0
          inSlope: 0
          outSlope: 0
          tangentMode: 0
          weightedMode: 0
          inWeight: 0.33333334
          outWeight: 0.33333334
        - serializedVersion: 3
          time: 1
          value: 0
          inSlope: 0
          outSlope: 0
          tangentMode: 0
          weightedMode: 0
          inWeight: 0.33333334
          outWeight: 0.33333334
        m_PreInfinity: 2
        m_PostInfinity: 2
        m_RotationOrder: 4
      minCurve:
        serializedVersion: 2
        m_Curve:
        - serializedVersion: 3
          time: 0
          value: 0
          inSlope: 0
          outSlope: 0
          tangentMode: 0
          weightedMode: 0
          inWeight: 0.33333334
          outWeight: 0.33333334
        - serializedVersion: 3
          time: 1
          value: 0
          inSlope: 0
          outSlope: 0
          tangentMode: 0
          weightedMode: 0
          inWeight: 0.33333334
          outWeight: 0.33333334
        m_PreInfinity: 2
        m_PostInfinity: 2
        m_RotationOrder: 4
    randomizeRotationDirection: 0
    maxNumParticles: 1000
    size3D: 0
    rotation3D: 0
    gravityModifier:
      serializedVersion: 2
      minMaxState: 0
      scalar: 0
      minScalar: 0
      maxCurve:
        serializedVersion: 2
        m_Curve:
        - serializedVersion: 3
          time: 0
          value: 0
          inSlope: 0
          outSlope: 0
          tangentMode: 0
          weightedMode: 0
          inWeight: 0.33333334
          outWeight: 0.33333334
        - serializedVersion: 3
          time: 1
          value: 0
          inSlope: 0
          outSlope: 0
          tangentMode: 0
          weightedMode: 0
          inWeight: 0.33333334
          outWeight: 0.33333334
        m_PreInfinity: 2
        m_PostInfinity: 2
        m_RotationOrder: 4
      minCurve:
        serializedVersion: 2
        m_Curve:
        - serializedVersion: 3
          time: 0
          value: 0
          inSlope: 0
          outSlope: 0
          tangentMode: 0
          weightedMode: 0
          inWeight: 0.33333334
          outWeight: 0.33333334
        - serializedVersion: 3
          time: 1
          value: 0
          inSlope: 0
          outSlope: 0
          tangentMode: 0
          weightedMode: 0
          inWeight: 0.33333334
          outWeight: 0.33333334
        m_PreInfinity: 2
        m_PostInfinity: 2
        m_RotationOrder: 4
  ShapeModule:
    serializedVersion: 6
    enabled: 1
    type: 4
    angle: 0
    length: 5
    boxThickness: {x: 0, y: 0, z: 0}
    radiusThickness: 0
    donutRadius: 0.2
    m_Position: {x: 0, y: 0, z: 0}
    m_Rotation: {x: 0, y: 0, z: 0}
    m_Scale: {x: 1, y: 1, z: 1}
    placementMode: 0
    m_MeshMaterialIndex: 0
    m_MeshNormalOffset: 0
    m_MeshSpawn:
      mode: 0
      spread: 0
      speed:
        serializedVersion: 2
        minMaxState: 0
        scalar: 1
        minScalar: 1
        maxCurve:
          serializedVersion: 2
          m_Curve:
          - serializedVersion: 3
            time: 0
            value: 1
            inSlope: 0
            outSlope: 0
            tangentMode: 0
            weightedMode: 0
            inWeight: 0.33333334
            outWeight: 0.33333334
          - serializedVersion: 3
            time: 1
            value: 1
            inSlope: 0
            outSlope: 0
            tangentMode: 0
            weightedMode: 0
            inWeight: 0.33333334
            outWeight: 0.33333334
          m_PreInfinity: 2
          m_PostInfinity: 2
          m_RotationOrder: 4
        minCurve:
          serializedVersion: 2
          m_Curve:
          - serializedVersion: 3
            time: 0
            value: 1
            inSlope: 0
            outSlope: 0
            tangentMode: 0
            weightedMode: 0
            inWeight: 0.33333334
            outWeight: 0.33333334
          - serializedVersion: 3
            time: 1
            value: 1
            inSlope: 0
            outSlope: 0
            tangentMode: 0
            weightedMode: 0
            inWeight: 0.33333334
            outWeight: 0.33333334
          m_PreInfinity: 2
          m_PostInfinity: 2
          m_RotationOrder: 4
    m_Mesh: {fileID: 0}
    m_MeshRenderer: {fileID: 0}
    m_SkinnedMeshRenderer: {fileID: 0}
    m_Sprite: {fileID: 0}
    m_SpriteRenderer: {fileID: 0}
    m_UseMeshMaterialIndex: 0
    m_UseMeshColors: 1
    alignToDirection: 0
    m_Texture: {fileID: 0}
    m_TextureClipChannel: 3
    m_TextureClipThreshold: 0
    m_TextureUVChannel: 0
    m_TextureColorAffectsParticles: 1
    m_TextureAlphaAffectsParticles: 1
    m_TextureBilinearFiltering: 0
    randomDirectionAmount: 0
    sphericalDirectionAmount: 0
    randomPositionAmount: 0
    radius:
      value: 0.0001
      mode: 0
      spread: 0
      speed:
        serializedVersion: 2
        minMaxState: 0
        scalar: 1
        minScalar: 1
        maxCurve:
          serializedVersion: 2
          m_Curve:
          - serializedVersion: 3
            time: 0
            value: 1
            inSlope: 0
            outSlope: 0
            tangentMode: 0
            weightedMode: 0
            inWeight: 0.33333334
            outWeight: 0.33333334
          - serializedVersion: 3
            time: 1
            value: 1
            inSlope: 0
            outSlope: 0
            tangentMode: 0
            weightedMode: 0
            inWeight: 0.33333334
            outWeight: 0.33333334
          m_PreInfinity: 2
          m_PostInfinity: 2
          m_RotationOrder: 4
        minCurve:
          serializedVersion: 2
          m_Curve:
          - serializedVersion: 3
            time: 0
            value: 1
            inSlope: 0
            outSlope: 0
            tangentMode: 0
            weightedMode: 0
            inWeight: 0.33333334
            outWeight: 0.33333334
          - serializedVersion: 3
            time: 1
            value: 1
            inSlope: 0
            outSlope: 0
            tangentMode: 0
            weightedMode: 0
            inWeight: 0.33333334
            outWeight: 0.33333334
          m_PreInfinity: 2
          m_PostInfinity: 2
          m_RotationOrder: 4
    arc:
      value: 360
      mode: 0
      spread: 0
      speed:
        serializedVersion: 2
        minMaxState: 0
        scalar: 1
        minScalar: 1
        maxCurve:
          serializedVersion: 2
          m_Curve:
          - serializedVersion: 3
            time: 0
            value: 1
            inSlope: 0
            outSlope: 0
            tangentMode: 0
            weightedMode: 0
            inWeight: 0.33333334
            outWeight: 0.33333334
          - serializedVersion: 3
            time: 1
            value: 1
            inSlope: 0
            outSlope: 0
            tangentMode: 0
            weightedMode: 0
            inWeight: 0.33333334
            outWeight: 0.33333334
          m_PreInfinity: 2
          m_PostInfinity: 2
          m_RotationOrder: 4
        minCurve:
          serializedVersion: 2
          m_Curve:
          - serializedVersion: 3
            time: 0
            value: 1
            inSlope: 0
            outSlope: 0
            tangentMode: 0
            weightedMode: 0
            inWeight: 0.33333334
            outWeight: 0.33333334
          - serializedVersion: 3
            time: 1
            value: 1
            inSlope: 0
            outSlope: 0
            tangentMode: 0
            weightedMode: 0
            inWeight: 0.33333334
            outWeight: 0.33333334
          m_PreInfinity: 2
          m_PostInfinity: 2
          m_RotationOrder: 4
  EmissionModule:
    enabled: 1
    serializedVersion: 4
    rateOverTime:
      serializedVersion: 2
      minMaxState: 0
      scalar: 4
      minScalar: 10
      maxCurve:
        serializedVersion: 2
        m_Curve:
        - serializedVersion: 3
          time: 0
          value: 1
          inSlope: 0
          outSlope: 0
          tangentMode: 0
          weightedMode: 0
          inWeight: 0.33333334
          outWeight: 0.33333334
        - serializedVersion: 3
          time: 1
          value: 1
          inSlope: 0
          outSlope: 0
          tangentMode: 0
          weightedMode: 0
          inWeight: 0.33333334
          outWeight: 0.33333334
        m_PreInfinity: 2
        m_PostInfinity: 2
        m_RotationOrder: 4
      minCurve:
        serializedVersion: 2
        m_Curve:
        - serializedVersion: 3
          time: 0
          value: 1
          inSlope: 0
          outSlope: 0
          tangentMode: 0
          weightedMode: 0
          inWeight: 0.33333334
          outWeight: 0.33333334
        - serializedVersion: 3
          time: 1
          value: 1
          inSlope: 0
          outSlope: 0
          tangentMode: 0
          weightedMode: 0
          inWeight: 0.33333334
          outWeight: 0.33333334
        m_PreInfinity: 2
        m_PostInfinity: 2
        m_RotationOrder: 4
    rateOverDistance:
      serializedVersion: 2
      minMaxState: 0
      scalar: 0
      minScalar: 0
      maxCurve:
        serializedVersion: 2
        m_Curve:
        - serializedVersion: 3
          time: 0
          value: 0
          inSlope: 0
          outSlope: 0
          tangentMode: 0
          weightedMode: 0
          inWeight: 0.33333334
          outWeight: 0.33333334
        - serializedVersion: 3
          time: 1
          value: 0
          inSlope: 0
          outSlope: 0
          tangentMode: 0
          weightedMode: 0
          inWeight: 0.33333334
          outWeight: 0.33333334
        m_PreInfinity: 2
        m_PostInfinity: 2
        m_RotationOrder: 4
      minCurve:
        serializedVersion: 2
        m_Curve:
        - serializedVersion: 3
          time: 0
          value: 0
          inSlope: 0
          outSlope: 0
          tangentMode: 0
          weightedMode: 0
          inWeight: 0.33333334
          outWeight: 0.33333334
        - serializedVersion: 3
          time: 1
          value: 0
          inSlope: 0
          outSlope: 0
          tangentMode: 0
          weightedMode: 0
          inWeight: 0.33333334
          outWeight: 0.33333334
        m_PreInfinity: 2
        m_PostInfinity: 2
        m_RotationOrder: 4
    m_BurstCount: 0
    m_Bursts: []
  SizeModule:
    enabled: 0
    curve:
      serializedVersion: 2
      minMaxState: 1
      scalar: 1
      minScalar: 1
      maxCurve:
        serializedVersion: 2
        m_Curve:
        - serializedVersion: 3
          time: 0
          value: 0
          inSlope: 0
          outSlope: 1
          tangentMode: 0
          weightedMode: 0
          inWeight: 0.33333334
          outWeight: 0.33333334
        - serializedVersion: 3
          time: 1
          value: 1
          inSlope: 1
          outSlope: 0
          tangentMode: 0
          weightedMode: 0
          inWeight: 0.33333334
          outWeight: 0.33333334
        m_PreInfinity: 2
        m_PostInfinity: 2
        m_RotationOrder: 4
      minCurve:
        serializedVersion: 2
        m_Curve:
        - serializedVersion: 3
          time: 0
          value: 1
          inSlope: 0
          outSlope: 0
          tangentMode: 0
          weightedMode: 0
          inWeight: 0.33333334
          outWeight: 0.33333334
        - serializedVersion: 3
          time: 1
          value: 1
          inSlope: 0
          outSlope: 0
          tangentMode: 0
          weightedMode: 0
          inWeight: 0.33333334
          outWeight: 0.33333334
        m_PreInfinity: 2
        m_PostInfinity: 2
        m_RotationOrder: 4
    y:
      serializedVersion: 2
      minMaxState: 1
      scalar: 1
      minScalar: 1
      maxCurve:
        serializedVersion: 2
        m_Curve:
        - serializedVersion: 3
          time: 0
          value: 0
          inSlope: 0
          outSlope: 1
          tangentMode: 0
          weightedMode: 0
          inWeight: 0.33333334
          outWeight: 0.33333334
        - serializedVersion: 3
          time: 1
          value: 1
          inSlope: 1
          outSlope: 0
          tangentMode: 0
          weightedMode: 0
          inWeight: 0.33333334
          outWeight: 0.33333334
        m_PreInfinity: 2
        m_PostInfinity: 2
        m_RotationOrder: 4
      minCurve:
        serializedVersion: 2
        m_Curve:
        - serializedVersion: 3
          time: 0
          value: 1
          inSlope: 0
          outSlope: 0
          tangentMode: 0
          weightedMode: 0
          inWeight: 0.33333334
          outWeight: 0.33333334
        - serializedVersion: 3
          time: 1
          value: 1
          inSlope: 0
          outSlope: 0
          tangentMode: 0
          weightedMode: 0
          inWeight: 0.33333334
          outWeight: 0.33333334
        m_PreInfinity: 2
        m_PostInfinity: 2
        m_RotationOrder: 4
    z:
      serializedVersion: 2
      minMaxState: 1
      scalar: 1
      minScalar: 1
      maxCurve:
        serializedVersion: 2
        m_Curve:
        - serializedVersion: 3
          time: 0
          value: 0
          inSlope: 0
          outSlope: 1
          tangentMode: 0
          weightedMode: 0
          inWeight: 0.33333334
          outWeight: 0.33333334
        - serializedVersion: 3
          time: 1
          value: 1
          inSlope: 1
          outSlope: 0
          tangentMode: 0
          weightedMode: 0
          inWeight: 0.33333334
          outWeight: 0.33333334
        m_PreInfinity: 2
        m_PostInfinity: 2
        m_RotationOrder: 4
      minCurve:
        serializedVersion: 2
        m_Curve:
        - serializedVersion: 3
          time: 0
          value: 1
          inSlope: 0
          outSlope: 0
          tangentMode: 0
          weightedMode: 0
          inWeight: 0.33333334
          outWeight: 0.33333334
        - serializedVersion: 3
          time: 1
          value: 1
          inSlope: 0
          outSlope: 0
          tangentMode: 0
          weightedMode: 0
          inWeight: 0.33333334
          outWeight: 0.33333334
        m_PreInfinity: 2
        m_PostInfinity: 2
        m_RotationOrder: 4
    separateAxes: 0
  RotationModule:
    enabled: 0
    x:
      serializedVersion: 2
      minMaxState: 0
      scalar: 0
      minScalar: 0
      maxCurve:
        serializedVersion: 2
        m_Curve:
        - serializedVersion: 3
          time: 0
          value: 0
          inSlope: 0
          outSlope: 0
          tangentMode: 0
          weightedMode: 0
          inWeight: 0.33333334
          outWeight: 0.33333334
        - serializedVersion: 3
          time: 1
          value: 0
          inSlope: 0
          outSlope: 0
          tangentMode: 0
          weightedMode: 0
          inWeight: 0.33333334
          outWeight: 0.33333334
        m_PreInfinity: 2
        m_PostInfinity: 2
        m_RotationOrder: 4
      minCurve:
        serializedVersion: 2
        m_Curve:
        - serializedVersion: 3
          time: 0
          value: 0
          inSlope: 0
          outSlope: 0
          tangentMode: 0
          weightedMode: 0
          inWeight: 0.33333334
          outWeight: 0.33333334
        - serializedVersion: 3
          time: 1
          value: 0
          inSlope: 0
          outSlope: 0
          tangentMode: 0
          weightedMode: 0
          inWeight: 0.33333334
          outWeight: 0.33333334
        m_PreInfinity: 2
        m_PostInfinity: 2
        m_RotationOrder: 4
    y:
      serializedVersion: 2
      minMaxState: 0
      scalar: 0
      minScalar: 0
      maxCurve:
        serializedVersion: 2
        m_Curve:
        - serializedVersion: 3
          time: 0
          value: 0
          inSlope: 0
          outSlope: 0
          tangentMode: 0
          weightedMode: 0
          inWeight: 0.33333334
          outWeight: 0.33333334
        - serializedVersion: 3
          time: 1
          value: 0
          inSlope: 0
          outSlope: 0
          tangentMode: 0
          weightedMode: 0
          inWeight: 0.33333334
          outWeight: 0.33333334
        m_PreInfinity: 2
        m_PostInfinity: 2
        m_RotationOrder: 4
      minCurve:
        serializedVersion: 2
        m_Curve:
        - serializedVersion: 3
          time: 0
          value: 0
          inSlope: 0
          outSlope: 0
          tangentMode: 0
          weightedMode: 0
          inWeight: 0.33333334
          outWeight: 0.33333334
        - serializedVersion: 3
          time: 1
          value: 0
          inSlope: 0
          outSlope: 0
          tangentMode: 0
          weightedMode: 0
          inWeight: 0.33333334
          outWeight: 0.33333334
        m_PreInfinity: 2
        m_PostInfinity: 2
        m_RotationOrder: 4
    curve:
      serializedVersion: 2
      minMaxState: 0
      scalar: 0.7853982
      minScalar: 0.7853982
      maxCurve:
        serializedVersion: 2
        m_Curve:
        - serializedVersion: 3
          time: 0
          value: 1
          inSlope: 0
          outSlope: 0
          tangentMode: 0
          weightedMode: 0
          inWeight: 0.33333334
          outWeight: 0.33333334
        - serializedVersion: 3
          time: 1
          value: 1
          inSlope: 0
          outSlope: 0
          tangentMode: 0
          weightedMode: 0
          inWeight: 0.33333334
          outWeight: 0.33333334
        m_PreInfinity: 2
        m_PostInfinity: 2
        m_RotationOrder: 4
      minCurve:
        serializedVersion: 2
        m_Curve:
        - serializedVersion: 3
          time: 0
          value: 1
          inSlope: 0
          outSlope: 0
          tangentMode: 0
          weightedMode: 0
          inWeight: 0.33333334
          outWeight: 0.33333334
        - serializedVersion: 3
          time: 1
          value: 1
          inSlope: 0
          outSlope: 0
          tangentMode: 0
          weightedMode: 0
          inWeight: 0.33333334
          outWeight: 0.33333334
        m_PreInfinity: 2
        m_PostInfinity: 2
        m_RotationOrder: 4
    separateAxes: 0
  ColorModule:
    enabled: 0
    gradient:
      serializedVersion: 2
      minMaxState: 1
      minColor: {r: 1, g: 1, b: 1, a: 1}
      maxColor: {r: 1, g: 1, b: 1, a: 1}
      maxGradient:
        serializedVersion: 2
        key0: {r: 1, g: 1, b: 1, a: 1}
        key1: {r: 1, g: 1, b: 1, a: 1}
        key2: {r: 0, g: 0, b: 0, a: 0}
        key3: {r: 0, g: 0, b: 0, a: 0}
        key4: {r: 0, g: 0, b: 0, a: 0}
        key5: {r: 0, g: 0, b: 0, a: 0}
        key6: {r: 0, g: 0, b: 0, a: 0}
        key7: {r: 0, g: 0, b: 0, a: 0}
        ctime0: 0
        ctime1: 65535
        ctime2: 0
        ctime3: 0
        ctime4: 0
        ctime5: 0
        ctime6: 0
        ctime7: 0
        atime0: 0
        atime1: 65535
        atime2: 0
        atime3: 0
        atime4: 0
        atime5: 0
        atime6: 0
        atime7: 0
        m_Mode: 0
        m_NumColorKeys: 2
        m_NumAlphaKeys: 2
      minGradient:
        serializedVersion: 2
        key0: {r: 1, g: 1, b: 1, a: 1}
        key1: {r: 1, g: 1, b: 1, a: 1}
        key2: {r: 0, g: 0, b: 0, a: 0}
        key3: {r: 0, g: 0, b: 0, a: 0}
        key4: {r: 0, g: 0, b: 0, a: 0}
        key5: {r: 0, g: 0, b: 0, a: 0}
        key6: {r: 0, g: 0, b: 0, a: 0}
        key7: {r: 0, g: 0, b: 0, a: 0}
        ctime0: 0
        ctime1: 65535
        ctime2: 0
        ctime3: 0
        ctime4: 0
        ctime5: 0
        ctime6: 0
        ctime7: 0
        atime0: 0
        atime1: 65535
        atime2: 0
        atime3: 0
        atime4: 0
        atime5: 0
        atime6: 0
        atime7: 0
        m_Mode: 0
        m_NumColorKeys: 2
        m_NumAlphaKeys: 2
  UVModule:
    serializedVersion: 2
    enabled: 0
    mode: 0
    timeMode: 0
    fps: 30
    frameOverTime:
      serializedVersion: 2
      minMaxState: 1
      scalar: 0.9999
      minScalar: 0.9999
      maxCurve:
        serializedVersion: 2
        m_Curve:
        - serializedVersion: 3
          time: 0
          value: 0
          inSlope: 0
          outSlope: 1
          tangentMode: 0
          weightedMode: 0
          inWeight: 0.33333334
          outWeight: 0.33333334
        - serializedVersion: 3
          time: 1
          value: 1
          inSlope: 1
          outSlope: 0
          tangentMode: 0
          weightedMode: 0
          inWeight: 0.33333334
          outWeight: 0.33333334
        m_PreInfinity: 2
        m_PostInfinity: 2
        m_RotationOrder: 4
      minCurve:
        serializedVersion: 2
        m_Curve:
        - serializedVersion: 3
          time: 0
          value: 1
          inSlope: 0
          outSlope: 0
          tangentMode: 0
          weightedMode: 0
          inWeight: 0.33333334
          outWeight: 0.33333334
        - serializedVersion: 3
          time: 1
          value: 1
          inSlope: 0
          outSlope: 0
          tangentMode: 0
          weightedMode: 0
          inWeight: 0.33333334
          outWeight: 0.33333334
        m_PreInfinity: 2
        m_PostInfinity: 2
        m_RotationOrder: 4
    startFrame:
      serializedVersion: 2
      minMaxState: 0
      scalar: 0
      minScalar: 0
      maxCurve:
        serializedVersion: 2
        m_Curve:
        - serializedVersion: 3
          time: 0
          value: 0
          inSlope: 0
          outSlope: 0
          tangentMode: 0
          weightedMode: 0
          inWeight: 0.33333334
          outWeight: 0.33333334
        - serializedVersion: 3
          time: 1
          value: 0
          inSlope: 0
          outSlope: 0
          tangentMode: 0
          weightedMode: 0
          inWeight: 0.33333334
          outWeight: 0.33333334
        m_PreInfinity: 2
        m_PostInfinity: 2
        m_RotationOrder: 4
      minCurve:
        serializedVersion: 2
        m_Curve:
        - serializedVersion: 3
          time: 0
          value: 0
          inSlope: 0
          outSlope: 0
          tangentMode: 0
          weightedMode: 0
          inWeight: 0.33333334
          outWeight: 0.33333334
        - serializedVersion: 3
          time: 1
          value: 0
          inSlope: 0
          outSlope: 0
          tangentMode: 0
          weightedMode: 0
          inWeight: 0.33333334
          outWeight: 0.33333334
        m_PreInfinity: 2
        m_PostInfinity: 2
        m_RotationOrder: 4
    speedRange: {x: 0, y: 1}
    tilesX: 1
    tilesY: 1
    animationType: 0
    rowIndex: 0
    cycles: 1
    uvChannelMask: -1
    rowMode: 1
    sprites:
    - sprite: {fileID: 0}
    flipU: 0
    flipV: 0
  VelocityModule:
    enabled: 0
    x:
      serializedVersion: 2
      minMaxState: 0
      scalar: 0
      minScalar: 0
      maxCurve:
        serializedVersion: 2
        m_Curve:
        - serializedVersion: 3
          time: 0
          value: 0
          inSlope: 0
          outSlope: 0
          tangentMode: 0
          weightedMode: 0
          inWeight: 0.33333334
          outWeight: 0.33333334
        - serializedVersion: 3
          time: 1
          value: 0
          inSlope: 0
          outSlope: 0
          tangentMode: 0
          weightedMode: 0
          inWeight: 0.33333334
          outWeight: 0.33333334
        m_PreInfinity: 2
        m_PostInfinity: 2
        m_RotationOrder: 4
      minCurve:
        serializedVersion: 2
        m_Curve:
        - serializedVersion: 3
          time: 0
          value: 0
          inSlope: 0
          outSlope: 0
          tangentMode: 0
          weightedMode: 0
          inWeight: 0.33333334
          outWeight: 0.33333334
        - serializedVersion: 3
          time: 1
          value: 0
          inSlope: 0
          outSlope: 0
          tangentMode: 0
          weightedMode: 0
          inWeight: 0.33333334
          outWeight: 0.33333334
        m_PreInfinity: 2
        m_PostInfinity: 2
        m_RotationOrder: 4
    y:
      serializedVersion: 2
      minMaxState: 0
      scalar: 0
      minScalar: 0
      maxCurve:
        serializedVersion: 2
        m_Curve:
        - serializedVersion: 3
          time: 0
          value: 0
          inSlope: 0
          outSlope: 0
          tangentMode: 0
          weightedMode: 0
          inWeight: 0.33333334
          outWeight: 0.33333334
        - serializedVersion: 3
          time: 1
          value: 0
          inSlope: 0
          outSlope: 0
          tangentMode: 0
          weightedMode: 0
          inWeight: 0.33333334
          outWeight: 0.33333334
        m_PreInfinity: 2
        m_PostInfinity: 2
        m_RotationOrder: 4
      minCurve:
        serializedVersion: 2
        m_Curve:
        - serializedVersion: 3
          time: 0
          value: 0
          inSlope: 0
          outSlope: 0
          tangentMode: 0
          weightedMode: 0
          inWeight: 0.33333334
          outWeight: 0.33333334
        - serializedVersion: 3
          time: 1
          value: 0
          inSlope: 0
          outSlope: 0
          tangentMode: 0
          weightedMode: 0
          inWeight: 0.33333334
          outWeight: 0.33333334
        m_PreInfinity: 2
        m_PostInfinity: 2
        m_RotationOrder: 4
    z:
      serializedVersion: 2
      minMaxState: 0
      scalar: 0
      minScalar: 0
      maxCurve:
        serializedVersion: 2
        m_Curve:
        - serializedVersion: 3
          time: 0
          value: 0
          inSlope: 0
          outSlope: 0
          tangentMode: 0
          weightedMode: 0
          inWeight: 0.33333334
          outWeight: 0.33333334
        - serializedVersion: 3
          time: 1
          value: 0
          inSlope: 0
          outSlope: 0
          tangentMode: 0
          weightedMode: 0
          inWeight: 0.33333334
          outWeight: 0.33333334
        m_PreInfinity: 2
        m_PostInfinity: 2
        m_RotationOrder: 4
      minCurve:
        serializedVersion: 2
        m_Curve:
        - serializedVersion: 3
          time: 0
          value: 0
          inSlope: 0
          outSlope: 0
          tangentMode: 0
          weightedMode: 0
          inWeight: 0.33333334
          outWeight: 0.33333334
        - serializedVersion: 3
          time: 1
          value: 0
          inSlope: 0
          outSlope: 0
          tangentMode: 0
          weightedMode: 0
          inWeight: 0.33333334
          outWeight: 0.33333334
        m_PreInfinity: 2
        m_PostInfinity: 2
        m_RotationOrder: 4
    orbitalX:
      serializedVersion: 2
      minMaxState: 0
      scalar: 0
      minScalar: 0
      maxCurve:
        serializedVersion: 2
        m_Curve:
        - serializedVersion: 3
          time: 0
          value: 0
          inSlope: 0
          outSlope: 0
          tangentMode: 0
          weightedMode: 0
          inWeight: 0.33333334
          outWeight: 0.33333334
        - serializedVersion: 3
          time: 1
          value: 0
          inSlope: 0
          outSlope: 0
          tangentMode: 0
          weightedMode: 0
          inWeight: 0.33333334
          outWeight: 0.33333334
        m_PreInfinity: 2
        m_PostInfinity: 2
        m_RotationOrder: 4
      minCurve:
        serializedVersion: 2
        m_Curve:
        - serializedVersion: 3
          time: 0
          value: 0
          inSlope: 0
          outSlope: 0
          tangentMode: 0
          weightedMode: 0
          inWeight: 0.33333334
          outWeight: 0.33333334
        - serializedVersion: 3
          time: 1
          value: 0
          inSlope: 0
          outSlope: 0
          tangentMode: 0
          weightedMode: 0
          inWeight: 0.33333334
          outWeight: 0.33333334
        m_PreInfinity: 2
        m_PostInfinity: 2
        m_RotationOrder: 4
    orbitalY:
      serializedVersion: 2
      minMaxState: 0
      scalar: 0
      minScalar: 0
      maxCurve:
        serializedVersion: 2
        m_Curve:
        - serializedVersion: 3
          time: 0
          value: 0
          inSlope: 0
          outSlope: 0
          tangentMode: 0
          weightedMode: 0
          inWeight: 0.33333334
          outWeight: 0.33333334
        - serializedVersion: 3
          time: 1
          value: 0
          inSlope: 0
          outSlope: 0
          tangentMode: 0
          weightedMode: 0
          inWeight: 0.33333334
          outWeight: 0.33333334
        m_PreInfinity: 2
        m_PostInfinity: 2
        m_RotationOrder: 4
      minCurve:
        serializedVersion: 2
        m_Curve:
        - serializedVersion: 3
          time: 0
          value: 0
          inSlope: 0
          outSlope: 0
          tangentMode: 0
          weightedMode: 0
          inWeight: 0.33333334
          outWeight: 0.33333334
        - serializedVersion: 3
          time: 1
          value: 0
          inSlope: 0
          outSlope: 0
          tangentMode: 0
          weightedMode: 0
          inWeight: 0.33333334
          outWeight: 0.33333334
        m_PreInfinity: 2
        m_PostInfinity: 2
        m_RotationOrder: 4
    orbitalZ:
      serializedVersion: 2
      minMaxState: 0
      scalar: 0
      minScalar: 0
      maxCurve:
        serializedVersion: 2
        m_Curve:
        - serializedVersion: 3
          time: 0
          value: 0
          inSlope: 0
          outSlope: 0
          tangentMode: 0
          weightedMode: 0
          inWeight: 0.33333334
          outWeight: 0.33333334
        - serializedVersion: 3
          time: 1
          value: 0
          inSlope: 0
          outSlope: 0
          tangentMode: 0
          weightedMode: 0
          inWeight: 0.33333334
          outWeight: 0.33333334
        m_PreInfinity: 2
        m_PostInfinity: 2
        m_RotationOrder: 4
      minCurve:
        serializedVersion: 2
        m_Curve:
        - serializedVersion: 3
          time: 0
          value: 0
          inSlope: 0
          outSlope: 0
          tangentMode: 0
          weightedMode: 0
          inWeight: 0.33333334
          outWeight: 0.33333334
        - serializedVersion: 3
          time: 1
          value: 0
          inSlope: 0
          outSlope: 0
          tangentMode: 0
          weightedMode: 0
          inWeight: 0.33333334
          outWeight: 0.33333334
        m_PreInfinity: 2
        m_PostInfinity: 2
        m_RotationOrder: 4
    orbitalOffsetX:
      serializedVersion: 2
      minMaxState: 0
      scalar: 0
      minScalar: 0
      maxCurve:
        serializedVersion: 2
        m_Curve:
        - serializedVersion: 3
          time: 0
          value: 0
          inSlope: 0
          outSlope: 0
          tangentMode: 0
          weightedMode: 0
          inWeight: 0.33333334
          outWeight: 0.33333334
        - serializedVersion: 3
          time: 1
          value: 0
          inSlope: 0
          outSlope: 0
          tangentMode: 0
          weightedMode: 0
          inWeight: 0.33333334
          outWeight: 0.33333334
        m_PreInfinity: 2
        m_PostInfinity: 2
        m_RotationOrder: 4
      minCurve:
        serializedVersion: 2
        m_Curve:
        - serializedVersion: 3
          time: 0
          value: 0
          inSlope: 0
          outSlope: 0
          tangentMode: 0
          weightedMode: 0
          inWeight: 0.33333334
          outWeight: 0.33333334
        - serializedVersion: 3
          time: 1
          value: 0
          inSlope: 0
          outSlope: 0
          tangentMode: 0
          weightedMode: 0
          inWeight: 0.33333334
          outWeight: 0.33333334
        m_PreInfinity: 2
        m_PostInfinity: 2
        m_RotationOrder: 4
    orbitalOffsetY:
      serializedVersion: 2
      minMaxState: 0
      scalar: 0
      minScalar: 0
      maxCurve:
        serializedVersion: 2
        m_Curve:
        - serializedVersion: 3
          time: 0
          value: 0
          inSlope: 0
          outSlope: 0
          tangentMode: 0
          weightedMode: 0
          inWeight: 0.33333334
          outWeight: 0.33333334
        - serializedVersion: 3
          time: 1
          value: 0
          inSlope: 0
          outSlope: 0
          tangentMode: 0
          weightedMode: 0
          inWeight: 0.33333334
          outWeight: 0.33333334
        m_PreInfinity: 2
        m_PostInfinity: 2
        m_RotationOrder: 4
      minCurve:
        serializedVersion: 2
        m_Curve:
        - serializedVersion: 3
          time: 0
          value: 0
          inSlope: 0
          outSlope: 0
          tangentMode: 0
          weightedMode: 0
          inWeight: 0.33333334
          outWeight: 0.33333334
        - serializedVersion: 3
          time: 1
          value: 0
          inSlope: 0
          outSlope: 0
          tangentMode: 0
          weightedMode: 0
          inWeight: 0.33333334
          outWeight: 0.33333334
        m_PreInfinity: 2
        m_PostInfinity: 2
        m_RotationOrder: 4
    orbitalOffsetZ:
      serializedVersion: 2
      minMaxState: 0
      scalar: 0
      minScalar: 0
      maxCurve:
        serializedVersion: 2
        m_Curve:
        - serializedVersion: 3
          time: 0
          value: 0
          inSlope: 0
          outSlope: 0
          tangentMode: 0
          weightedMode: 0
          inWeight: 0.33333334
          outWeight: 0.33333334
        - serializedVersion: 3
          time: 1
          value: 0
          inSlope: 0
          outSlope: 0
          tangentMode: 0
          weightedMode: 0
          inWeight: 0.33333334
          outWeight: 0.33333334
        m_PreInfinity: 2
        m_PostInfinity: 2
        m_RotationOrder: 4
      minCurve:
        serializedVersion: 2
        m_Curve:
        - serializedVersion: 3
          time: 0
          value: 0
          inSlope: 0
          outSlope: 0
          tangentMode: 0
          weightedMode: 0
          inWeight: 0.33333334
          outWeight: 0.33333334
        - serializedVersion: 3
          time: 1
          value: 0
          inSlope: 0
          outSlope: 0
          tangentMode: 0
          weightedMode: 0
          inWeight: 0.33333334
          outWeight: 0.33333334
        m_PreInfinity: 2
        m_PostInfinity: 2
        m_RotationOrder: 4
    radial:
      serializedVersion: 2
      minMaxState: 0
      scalar: 0
      minScalar: 0
      maxCurve:
        serializedVersion: 2
        m_Curve:
        - serializedVersion: 3
          time: 0
          value: 0
          inSlope: 0
          outSlope: 0
          tangentMode: 0
          weightedMode: 0
          inWeight: 0.33333334
          outWeight: 0.33333334
        - serializedVersion: 3
          time: 1
          value: 0
          inSlope: 0
          outSlope: 0
          tangentMode: 0
          weightedMode: 0
          inWeight: 0.33333334
          outWeight: 0.33333334
        m_PreInfinity: 2
        m_PostInfinity: 2
        m_RotationOrder: 4
      minCurve:
        serializedVersion: 2
        m_Curve:
        - serializedVersion: 3
          time: 0
          value: 0
          inSlope: 0
          outSlope: 0
          tangentMode: 0
          weightedMode: 0
          inWeight: 0.33333334
          outWeight: 0.33333334
        - serializedVersion: 3
          time: 1
          value: 0
          inSlope: 0
          outSlope: 0
          tangentMode: 0
          weightedMode: 0
          inWeight: 0.33333334
          outWeight: 0.33333334
        m_PreInfinity: 2
        m_PostInfinity: 2
        m_RotationOrder: 4
    speedModifier:
      serializedVersion: 2
      minMaxState: 0
      scalar: 1
      minScalar: 1
      maxCurve:
        serializedVersion: 2
        m_Curve:
        - serializedVersion: 3
          time: 0
          value: 1
          inSlope: 0
          outSlope: 0
          tangentMode: 0
          weightedMode: 0
          inWeight: 0.33333334
          outWeight: 0.33333334
        - serializedVersion: 3
          time: 1
          value: 1
          inSlope: 0
          outSlope: 0
          tangentMode: 0
          weightedMode: 0
          inWeight: 0.33333334
          outWeight: 0.33333334
        m_PreInfinity: 2
        m_PostInfinity: 2
        m_RotationOrder: 4
      minCurve:
        serializedVersion: 2
        m_Curve:
        - serializedVersion: 3
          time: 0
          value: 1
          inSlope: 0
          outSlope: 0
          tangentMode: 0
          weightedMode: 0
          inWeight: 0.33333334
          outWeight: 0.33333334
        - serializedVersion: 3
          time: 1
          value: 1
          inSlope: 0
          outSlope: 0
          tangentMode: 0
          weightedMode: 0
          inWeight: 0.33333334
          outWeight: 0.33333334
        m_PreInfinity: 2
        m_PostInfinity: 2
        m_RotationOrder: 4
    inWorldSpace: 0
  InheritVelocityModule:
    enabled: 0
    m_Mode: 0
    m_Curve:
      serializedVersion: 2
      minMaxState: 0
      scalar: 0
      minScalar: 0
      maxCurve:
        serializedVersion: 2
        m_Curve:
        - serializedVersion: 3
          time: 0
          value: 0
          inSlope: 0
          outSlope: 0
          tangentMode: 0
          weightedMode: 0
          inWeight: 0.33333334
          outWeight: 0.33333334
        - serializedVersion: 3
          time: 1
          value: 0
          inSlope: 0
          outSlope: 0
          tangentMode: 0
          weightedMode: 0
          inWeight: 0.33333334
          outWeight: 0.33333334
        m_PreInfinity: 2
        m_PostInfinity: 2
        m_RotationOrder: 4
      minCurve:
        serializedVersion: 2
        m_Curve:
        - serializedVersion: 3
          time: 0
          value: 0
          inSlope: 0
          outSlope: 0
          tangentMode: 0
          weightedMode: 0
          inWeight: 0.33333334
          outWeight: 0.33333334
        - serializedVersion: 3
          time: 1
          value: 0
          inSlope: 0
          outSlope: 0
          tangentMode: 0
          weightedMode: 0
          inWeight: 0.33333334
          outWeight: 0.33333334
        m_PreInfinity: 2
        m_PostInfinity: 2
        m_RotationOrder: 4
  LifetimeByEmitterSpeedModule:
    enabled: 0
    m_Curve:
      serializedVersion: 2
      minMaxState: 1
      scalar: 1
      minScalar: 1
      maxCurve:
        serializedVersion: 2
        m_Curve:
        - serializedVersion: 3
          time: 0
          value: 1
          inSlope: 0
          outSlope: -0.8
          tangentMode: 0
          weightedMode: 0
          inWeight: 0.33333334
          outWeight: 0.33333334
        - serializedVersion: 3
          time: 1
          value: 0.2
          inSlope: -0.8
          outSlope: 0
          tangentMode: 0
          weightedMode: 0
          inWeight: 0.33333334
          outWeight: 0.33333334
        m_PreInfinity: 2
        m_PostInfinity: 2
        m_RotationOrder: 4
      minCurve:
        serializedVersion: 2
        m_Curve:
        - serializedVersion: 3
          time: 0
          value: 1
          inSlope: 0
          outSlope: 0
          tangentMode: 0
          weightedMode: 0
          inWeight: 0.33333334
          outWeight: 0.33333334
        - serializedVersion: 3
          time: 1
          value: 1
          inSlope: 0
          outSlope: 0
          tangentMode: 0
          weightedMode: 0
          inWeight: 0.33333334
          outWeight: 0.33333334
        m_PreInfinity: 2
        m_PostInfinity: 2
        m_RotationOrder: 4
    m_Range: {x: 0, y: 1}
  ForceModule:
    enabled: 0
    x:
      serializedVersion: 2
      minMaxState: 0
      scalar: 0
      minScalar: 0
      maxCurve:
        serializedVersion: 2
        m_Curve:
        - serializedVersion: 3
          time: 0
          value: 0
          inSlope: 0
          outSlope: 0
          tangentMode: 0
          weightedMode: 0
          inWeight: 0.33333334
          outWeight: 0.33333334
        - serializedVersion: 3
          time: 1
          value: 0
          inSlope: 0
          outSlope: 0
          tangentMode: 0
          weightedMode: 0
          inWeight: 0.33333334
          outWeight: 0.33333334
        m_PreInfinity: 2
        m_PostInfinity: 2
        m_RotationOrder: 4
      minCurve:
        serializedVersion: 2
        m_Curve:
        - serializedVersion: 3
          time: 0
          value: 0
          inSlope: 0
          outSlope: 0
          tangentMode: 0
          weightedMode: 0
          inWeight: 0.33333334
          outWeight: 0.33333334
        - serializedVersion: 3
          time: 1
          value: 0
          inSlope: 0
          outSlope: 0
          tangentMode: 0
          weightedMode: 0
          inWeight: 0.33333334
          outWeight: 0.33333334
        m_PreInfinity: 2
        m_PostInfinity: 2
        m_RotationOrder: 4
    y:
      serializedVersion: 2
      minMaxState: 0
      scalar: 0
      minScalar: 0
      maxCurve:
        serializedVersion: 2
        m_Curve:
        - serializedVersion: 3
          time: 0
          value: 0
          inSlope: 0
          outSlope: 0
          tangentMode: 0
          weightedMode: 0
          inWeight: 0.33333334
          outWeight: 0.33333334
        - serializedVersion: 3
          time: 1
          value: 0
          inSlope: 0
          outSlope: 0
          tangentMode: 0
          weightedMode: 0
          inWeight: 0.33333334
          outWeight: 0.33333334
        m_PreInfinity: 2
        m_PostInfinity: 2
        m_RotationOrder: 4
      minCurve:
        serializedVersion: 2
        m_Curve:
        - serializedVersion: 3
          time: 0
          value: 0
          inSlope: 0
          outSlope: 0
          tangentMode: 0
          weightedMode: 0
          inWeight: 0.33333334
          outWeight: 0.33333334
        - serializedVersion: 3
          time: 1
          value: 0
          inSlope: 0
          outSlope: 0
          tangentMode: 0
          weightedMode: 0
          inWeight: 0.33333334
          outWeight: 0.33333334
        m_PreInfinity: 2
        m_PostInfinity: 2
        m_RotationOrder: 4
    z:
      serializedVersion: 2
      minMaxState: 0
      scalar: 0
      minScalar: 0
      maxCurve:
        serializedVersion: 2
        m_Curve:
        - serializedVersion: 3
          time: 0
          value: 0
          inSlope: 0
          outSlope: 0
          tangentMode: 0
          weightedMode: 0
          inWeight: 0.33333334
          outWeight: 0.33333334
        - serializedVersion: 3
          time: 1
          value: 0
          inSlope: 0
          outSlope: 0
          tangentMode: 0
          weightedMode: 0
          inWeight: 0.33333334
          outWeight: 0.33333334
        m_PreInfinity: 2
        m_PostInfinity: 2
        m_RotationOrder: 4
      minCurve:
        serializedVersion: 2
        m_Curve:
        - serializedVersion: 3
          time: 0
          value: 0
          inSlope: 0
          outSlope: 0
          tangentMode: 0
          weightedMode: 0
          inWeight: 0.33333334
          outWeight: 0.33333334
        - serializedVersion: 3
          time: 1
          value: 0
          inSlope: 0
          outSlope: 0
          tangentMode: 0
          weightedMode: 0
          inWeight: 0.33333334
          outWeight: 0.33333334
        m_PreInfinity: 2
        m_PostInfinity: 2
        m_RotationOrder: 4
    inWorldSpace: 0
    randomizePerFrame: 0
  ExternalForcesModule:
    serializedVersion: 2
    enabled: 0
    multiplierCurve:
      serializedVersion: 2
      minMaxState: 0
      scalar: 1
      minScalar: 1
      maxCurve:
        serializedVersion: 2
        m_Curve:
        - serializedVersion: 3
          time: 0
          value: 1
          inSlope: 0
          outSlope: 0
          tangentMode: 0
          weightedMode: 0
          inWeight: 0.33333334
          outWeight: 0.33333334
        - serializedVersion: 3
          time: 1
          value: 1
          inSlope: 0
          outSlope: 0
          tangentMode: 0
          weightedMode: 0
          inWeight: 0.33333334
          outWeight: 0.33333334
        m_PreInfinity: 2
        m_PostInfinity: 2
        m_RotationOrder: 4
      minCurve:
        serializedVersion: 2
        m_Curve:
        - serializedVersion: 3
          time: 0
          value: 1
          inSlope: 0
          outSlope: 0
          tangentMode: 0
          weightedMode: 0
          inWeight: 0.33333334
          outWeight: 0.33333334
        - serializedVersion: 3
          time: 1
          value: 1
          inSlope: 0
          outSlope: 0
          tangentMode: 0
          weightedMode: 0
          inWeight: 0.33333334
          outWeight: 0.33333334
        m_PreInfinity: 2
        m_PostInfinity: 2
        m_RotationOrder: 4
    influenceFilter: 0
    influenceMask:
      serializedVersion: 2
      m_Bits: 4294967295
    influenceList: []
  ClampVelocityModule:
    enabled: 0
    x:
      serializedVersion: 2
      minMaxState: 0
      scalar: 1
      minScalar: 1
      maxCurve:
        serializedVersion: 2
        m_Curve:
        - serializedVersion: 3
          time: 0
          value: 1
          inSlope: 0
          outSlope: 0
          tangentMode: 0
          weightedMode: 0
          inWeight: 0.33333334
          outWeight: 0.33333334
        - serializedVersion: 3
          time: 1
          value: 1
          inSlope: 0
          outSlope: 0
          tangentMode: 0
          weightedMode: 0
          inWeight: 0.33333334
          outWeight: 0.33333334
        m_PreInfinity: 2
        m_PostInfinity: 2
        m_RotationOrder: 4
      minCurve:
        serializedVersion: 2
        m_Curve:
        - serializedVersion: 3
          time: 0
          value: 1
          inSlope: 0
          outSlope: 0
          tangentMode: 0
          weightedMode: 0
          inWeight: 0.33333334
          outWeight: 0.33333334
        - serializedVersion: 3
          time: 1
          value: 1
          inSlope: 0
          outSlope: 0
          tangentMode: 0
          weightedMode: 0
          inWeight: 0.33333334
          outWeight: 0.33333334
        m_PreInfinity: 2
        m_PostInfinity: 2
        m_RotationOrder: 4
    y:
      serializedVersion: 2
      minMaxState: 0
      scalar: 1
      minScalar: 1
      maxCurve:
        serializedVersion: 2
        m_Curve:
        - serializedVersion: 3
          time: 0
          value: 1
          inSlope: 0
          outSlope: 0
          tangentMode: 0
          weightedMode: 0
          inWeight: 0.33333334
          outWeight: 0.33333334
        - serializedVersion: 3
          time: 1
          value: 1
          inSlope: 0
          outSlope: 0
          tangentMode: 0
          weightedMode: 0
          inWeight: 0.33333334
          outWeight: 0.33333334
        m_PreInfinity: 2
        m_PostInfinity: 2
        m_RotationOrder: 4
      minCurve:
        serializedVersion: 2
        m_Curve:
        - serializedVersion: 3
          time: 0
          value: 1
          inSlope: 0
          outSlope: 0
          tangentMode: 0
          weightedMode: 0
          inWeight: 0.33333334
          outWeight: 0.33333334
        - serializedVersion: 3
          time: 1
          value: 1
          inSlope: 0
          outSlope: 0
          tangentMode: 0
          weightedMode: 0
          inWeight: 0.33333334
          outWeight: 0.33333334
        m_PreInfinity: 2
        m_PostInfinity: 2
        m_RotationOrder: 4
    z:
      serializedVersion: 2
      minMaxState: 0
      scalar: 1
      minScalar: 1
      maxCurve:
        serializedVersion: 2
        m_Curve:
        - serializedVersion: 3
          time: 0
          value: 1
          inSlope: 0
          outSlope: 0
          tangentMode: 0
          weightedMode: 0
          inWeight: 0.33333334
          outWeight: 0.33333334
        - serializedVersion: 3
          time: 1
          value: 1
          inSlope: 0
          outSlope: 0
          tangentMode: 0
          weightedMode: 0
          inWeight: 0.33333334
          outWeight: 0.33333334
        m_PreInfinity: 2
        m_PostInfinity: 2
        m_RotationOrder: 4
      minCurve:
        serializedVersion: 2
        m_Curve:
        - serializedVersion: 3
          time: 0
          value: 1
          inSlope: 0
          outSlope: 0
          tangentMode: 0
          weightedMode: 0
          inWeight: 0.33333334
          outWeight: 0.33333334
        - serializedVersion: 3
          time: 1
          value: 1
          inSlope: 0
          outSlope: 0
          tangentMode: 0
          weightedMode: 0
          inWeight: 0.33333334
          outWeight: 0.33333334
        m_PreInfinity: 2
        m_PostInfinity: 2
        m_RotationOrder: 4
    magnitude:
      serializedVersion: 2
      minMaxState: 0
      scalar: 1
      minScalar: 1
      maxCurve:
        serializedVersion: 2
        m_Curve:
        - serializedVersion: 3
          time: 0
          value: 1
          inSlope: 0
          outSlope: 0
          tangentMode: 0
          weightedMode: 0
          inWeight: 0.33333334
          outWeight: 0.33333334
        - serializedVersion: 3
          time: 1
          value: 1
          inSlope: 0
          outSlope: 0
          tangentMode: 0
          weightedMode: 0
          inWeight: 0.33333334
          outWeight: 0.33333334
        m_PreInfinity: 2
        m_PostInfinity: 2
        m_RotationOrder: 4
      minCurve:
        serializedVersion: 2
        m_Curve:
        - serializedVersion: 3
          time: 0
          value: 1
          inSlope: 0
          outSlope: 0
          tangentMode: 0
          weightedMode: 0
          inWeight: 0.33333334
          outWeight: 0.33333334
        - serializedVersion: 3
          time: 1
          value: 1
          inSlope: 0
          outSlope: 0
          tangentMode: 0
          weightedMode: 0
          inWeight: 0.33333334
          outWeight: 0.33333334
        m_PreInfinity: 2
        m_PostInfinity: 2
        m_RotationOrder: 4
    separateAxis: 0
    inWorldSpace: 0
    multiplyDragByParticleSize: 1
    multiplyDragByParticleVelocity: 1
    dampen: 0
    drag:
      serializedVersion: 2
      minMaxState: 0
      scalar: 0
      minScalar: 0
      maxCurve:
        serializedVersion: 2
        m_Curve:
        - serializedVersion: 3
          time: 0
          value: 0
          inSlope: 0
          outSlope: 0
          tangentMode: 0
          weightedMode: 0
          inWeight: 0.33333334
          outWeight: 0.33333334
        - serializedVersion: 3
          time: 1
          value: 0
          inSlope: 0
          outSlope: 0
          tangentMode: 0
          weightedMode: 0
          inWeight: 0.33333334
          outWeight: 0.33333334
        m_PreInfinity: 2
        m_PostInfinity: 2
        m_RotationOrder: 4
      minCurve:
        serializedVersion: 2
        m_Curve:
        - serializedVersion: 3
          time: 0
          value: 0
          inSlope: 0
          outSlope: 0
          tangentMode: 0
          weightedMode: 0
          inWeight: 0.33333334
          outWeight: 0.33333334
        - serializedVersion: 3
          time: 1
          value: 0
          inSlope: 0
          outSlope: 0
          tangentMode: 0
          weightedMode: 0
          inWeight: 0.33333334
          outWeight: 0.33333334
        m_PreInfinity: 2
        m_PostInfinity: 2
        m_RotationOrder: 4
  NoiseModule:
    enabled: 0
    strength:
      serializedVersion: 2
      minMaxState: 0
      scalar: 1
      minScalar: 1
      maxCurve:
        serializedVersion: 2
        m_Curve:
        - serializedVersion: 3
          time: 0
          value: 1
          inSlope: 0
          outSlope: 0
          tangentMode: 0
          weightedMode: 0
          inWeight: 0.33333334
          outWeight: 0.33333334
        - serializedVersion: 3
          time: 1
          value: 1
          inSlope: 0
          outSlope: 0
          tangentMode: 0
          weightedMode: 0
          inWeight: 0.33333334
          outWeight: 0.33333334
        m_PreInfinity: 2
        m_PostInfinity: 2
        m_RotationOrder: 4
      minCurve:
        serializedVersion: 2
        m_Curve:
        - serializedVersion: 3
          time: 0
          value: 1
          inSlope: 0
          outSlope: 0
          tangentMode: 0
          weightedMode: 0
          inWeight: 0.33333334
          outWeight: 0.33333334
        - serializedVersion: 3
          time: 1
          value: 1
          inSlope: 0
          outSlope: 0
          tangentMode: 0
          weightedMode: 0
          inWeight: 0.33333334
          outWeight: 0.33333334
        m_PreInfinity: 2
        m_PostInfinity: 2
        m_RotationOrder: 4
    strengthY:
      serializedVersion: 2
      minMaxState: 0
      scalar: 1
      minScalar: 1
      maxCurve:
        serializedVersion: 2
        m_Curve:
        - serializedVersion: 3
          time: 0
          value: 1
          inSlope: 0
          outSlope: 0
          tangentMode: 0
          weightedMode: 0
          inWeight: 0.33333334
          outWeight: 0.33333334
        - serializedVersion: 3
          time: 1
          value: 1
          inSlope: 0
          outSlope: 0
          tangentMode: 0
          weightedMode: 0
          inWeight: 0.33333334
          outWeight: 0.33333334
        m_PreInfinity: 2
        m_PostInfinity: 2
        m_RotationOrder: 4
      minCurve:
        serializedVersion: 2
        m_Curve:
        - serializedVersion: 3
          time: 0
          value: 1
          inSlope: 0
          outSlope: 0
          tangentMode: 0
          weightedMode: 0
          inWeight: 0.33333334
          outWeight: 0.33333334
        - serializedVersion: 3
          time: 1
          value: 1
          inSlope: 0
          outSlope: 0
          tangentMode: 0
          weightedMode: 0
          inWeight: 0.33333334
          outWeight: 0.33333334
        m_PreInfinity: 2
        m_PostInfinity: 2
        m_RotationOrder: 4
    strengthZ:
      serializedVersion: 2
      minMaxState: 0
      scalar: 1
      minScalar: 1
      maxCurve:
        serializedVersion: 2
        m_Curve:
        - serializedVersion: 3
          time: 0
          value: 1
          inSlope: 0
          outSlope: 0
          tangentMode: 0
          weightedMode: 0
          inWeight: 0.33333334
          outWeight: 0.33333334
        - serializedVersion: 3
          time: 1
          value: 1
          inSlope: 0
          outSlope: 0
          tangentMode: 0
          weightedMode: 0
          inWeight: 0.33333334
          outWeight: 0.33333334
        m_PreInfinity: 2
        m_PostInfinity: 2
        m_RotationOrder: 4
      minCurve:
        serializedVersion: 2
        m_Curve:
        - serializedVersion: 3
          time: 0
          value: 1
          inSlope: 0
          outSlope: 0
          tangentMode: 0
          weightedMode: 0
          inWeight: 0.33333334
          outWeight: 0.33333334
        - serializedVersion: 3
          time: 1
          value: 1
          inSlope: 0
          outSlope: 0
          tangentMode: 0
          weightedMode: 0
          inWeight: 0.33333334
          outWeight: 0.33333334
        m_PreInfinity: 2
        m_PostInfinity: 2
        m_RotationOrder: 4
    separateAxes: 0
    frequency: 0.5
    damping: 1
    octaves: 1
    octaveMultiplier: 0.5
    octaveScale: 2
    quality: 2
    scrollSpeed:
      serializedVersion: 2
      minMaxState: 0
      scalar: 0
      minScalar: 0
      maxCurve:
        serializedVersion: 2
        m_Curve:
        - serializedVersion: 3
          time: 0
          value: 0
          inSlope: 0
          outSlope: 0
          tangentMode: 0
          weightedMode: 0
          inWeight: 0.33333334
          outWeight: 0.33333334
        - serializedVersion: 3
          time: 1
          value: 0
          inSlope: 0
          outSlope: 0
          tangentMode: 0
          weightedMode: 0
          inWeight: 0.33333334
          outWeight: 0.33333334
        m_PreInfinity: 2
        m_PostInfinity: 2
        m_RotationOrder: 4
      minCurve:
        serializedVersion: 2
        m_Curve:
        - serializedVersion: 3
          time: 0
          value: 0
          inSlope: 0
          outSlope: 0
          tangentMode: 0
          weightedMode: 0
          inWeight: 0.33333334
          outWeight: 0.33333334
        - serializedVersion: 3
          time: 1
          value: 0
          inSlope: 0
          outSlope: 0
          tangentMode: 0
          weightedMode: 0
          inWeight: 0.33333334
          outWeight: 0.33333334
        m_PreInfinity: 2
        m_PostInfinity: 2
        m_RotationOrder: 4
    remap:
      serializedVersion: 2
      minMaxState: 1
      scalar: 1
      minScalar: 1
      maxCurve:
        serializedVersion: 2
        m_Curve:
        - serializedVersion: 3
          time: 0
          value: -1
          inSlope: 0
          outSlope: 2
          tangentMode: 0
          weightedMode: 0
          inWeight: 0.33333334
          outWeight: 0.33333334
        - serializedVersion: 3
          time: 1
          value: 1
          inSlope: 2
          outSlope: 0
          tangentMode: 0
          weightedMode: 0
          inWeight: 0.33333334
          outWeight: 0.33333334
        m_PreInfinity: 2
        m_PostInfinity: 2
        m_RotationOrder: 4
      minCurve:
        serializedVersion: 2
        m_Curve:
        - serializedVersion: 3
          time: 0
          value: 1
          inSlope: 0
          outSlope: 0
          tangentMode: 0
          weightedMode: 0
          inWeight: 0.33333334
          outWeight: 0.33333334
        - serializedVersion: 3
          time: 1
          value: 1
          inSlope: 0
          outSlope: 0
          tangentMode: 0
          weightedMode: 0
          inWeight: 0.33333334
          outWeight: 0.33333334
        m_PreInfinity: 2
        m_PostInfinity: 2
        m_RotationOrder: 4
    remapY:
      serializedVersion: 2
      minMaxState: 1
      scalar: 1
      minScalar: 1
      maxCurve:
        serializedVersion: 2
        m_Curve:
        - serializedVersion: 3
          time: 0
          value: -1
          inSlope: 0
          outSlope: 2
          tangentMode: 0
          weightedMode: 0
          inWeight: 0.33333334
          outWeight: 0.33333334
        - serializedVersion: 3
          time: 1
          value: 1
          inSlope: 2
          outSlope: 0
          tangentMode: 0
          weightedMode: 0
          inWeight: 0.33333334
          outWeight: 0.33333334
        m_PreInfinity: 2
        m_PostInfinity: 2
        m_RotationOrder: 4
      minCurve:
        serializedVersion: 2
        m_Curve:
        - serializedVersion: 3
          time: 0
          value: 1
          inSlope: 0
          outSlope: 0
          tangentMode: 0
          weightedMode: 0
          inWeight: 0.33333334
          outWeight: 0.33333334
        - serializedVersion: 3
          time: 1
          value: 1
          inSlope: 0
          outSlope: 0
          tangentMode: 0
          weightedMode: 0
          inWeight: 0.33333334
          outWeight: 0.33333334
        m_PreInfinity: 2
        m_PostInfinity: 2
        m_RotationOrder: 4
    remapZ:
      serializedVersion: 2
      minMaxState: 1
      scalar: 1
      minScalar: 1
      maxCurve:
        serializedVersion: 2
        m_Curve:
        - serializedVersion: 3
          time: 0
          value: -1
          inSlope: 0
          outSlope: 2
          tangentMode: 0
          weightedMode: 0
          inWeight: 0.33333334
          outWeight: 0.33333334
        - serializedVersion: 3
          time: 1
          value: 1
          inSlope: 2
          outSlope: 0
          tangentMode: 0
          weightedMode: 0
          inWeight: 0.33333334
          outWeight: 0.33333334
        m_PreInfinity: 2
        m_PostInfinity: 2
        m_RotationOrder: 4
      minCurve:
        serializedVersion: 2
        m_Curve:
        - serializedVersion: 3
          time: 0
          value: 1
          inSlope: 0
          outSlope: 0
          tangentMode: 0
          weightedMode: 0
          inWeight: 0.33333334
          outWeight: 0.33333334
        - serializedVersion: 3
          time: 1
          value: 1
          inSlope: 0
          outSlope: 0
          tangentMode: 0
          weightedMode: 0
          inWeight: 0.33333334
          outWeight: 0.33333334
        m_PreInfinity: 2
        m_PostInfinity: 2
        m_RotationOrder: 4
    remapEnabled: 0
    positionAmount:
      serializedVersion: 2
      minMaxState: 0
      scalar: 1
      minScalar: 1
      maxCurve:
        serializedVersion: 2
        m_Curve:
        - serializedVersion: 3
          time: 0
          value: 1
          inSlope: 0
          outSlope: 0
          tangentMode: 0
          weightedMode: 0
          inWeight: 0.33333334
          outWeight: 0.33333334
        - serializedVersion: 3
          time: 1
          value: 1
          inSlope: 0
          outSlope: 0
          tangentMode: 0
          weightedMode: 0
          inWeight: 0.33333334
          outWeight: 0.33333334
        m_PreInfinity: 2
        m_PostInfinity: 2
        m_RotationOrder: 4
      minCurve:
        serializedVersion: 2
        m_Curve:
        - serializedVersion: 3
          time: 0
          value: 1
          inSlope: 0
          outSlope: 0
          tangentMode: 0
          weightedMode: 0
          inWeight: 0.33333334
          outWeight: 0.33333334
        - serializedVersion: 3
          time: 1
          value: 1
          inSlope: 0
          outSlope: 0
          tangentMode: 0
          weightedMode: 0
          inWeight: 0.33333334
          outWeight: 0.33333334
        m_PreInfinity: 2
        m_PostInfinity: 2
        m_RotationOrder: 4
    rotationAmount:
      serializedVersion: 2
      minMaxState: 0
      scalar: 0
      minScalar: 0
      maxCurve:
        serializedVersion: 2
        m_Curve:
        - serializedVersion: 3
          time: 0
          value: 0
          inSlope: 0
          outSlope: 0
          tangentMode: 0
          weightedMode: 0
          inWeight: 0.33333334
          outWeight: 0.33333334
        - serializedVersion: 3
          time: 1
          value: 0
          inSlope: 0
          outSlope: 0
          tangentMode: 0
          weightedMode: 0
          inWeight: 0.33333334
          outWeight: 0.33333334
        m_PreInfinity: 2
        m_PostInfinity: 2
        m_RotationOrder: 4
      minCurve:
        serializedVersion: 2
        m_Curve:
        - serializedVersion: 3
          time: 0
          value: 0
          inSlope: 0
          outSlope: 0
          tangentMode: 0
          weightedMode: 0
          inWeight: 0.33333334
          outWeight: 0.33333334
        - serializedVersion: 3
          time: 1
          value: 0
          inSlope: 0
          outSlope: 0
          tangentMode: 0
          weightedMode: 0
          inWeight: 0.33333334
          outWeight: 0.33333334
        m_PreInfinity: 2
        m_PostInfinity: 2
        m_RotationOrder: 4
    sizeAmount:
      serializedVersion: 2
      minMaxState: 0
      scalar: 0
      minScalar: 0
      maxCurve:
        serializedVersion: 2
        m_Curve:
        - serializedVersion: 3
          time: 0
          value: 0
          inSlope: 0
          outSlope: 0
          tangentMode: 0
          weightedMode: 0
          inWeight: 0.33333334
          outWeight: 0.33333334
        - serializedVersion: 3
          time: 1
          value: 0
          inSlope: 0
          outSlope: 0
          tangentMode: 0
          weightedMode: 0
          inWeight: 0.33333334
          outWeight: 0.33333334
        m_PreInfinity: 2
        m_PostInfinity: 2
        m_RotationOrder: 4
      minCurve:
        serializedVersion: 2
        m_Curve:
        - serializedVersion: 3
          time: 0
          value: 0
          inSlope: 0
          outSlope: 0
          tangentMode: 0
          weightedMode: 0
          inWeight: 0.33333334
          outWeight: 0.33333334
        - serializedVersion: 3
          time: 1
          value: 0
          inSlope: 0
          outSlope: 0
          tangentMode: 0
          weightedMode: 0
          inWeight: 0.33333334
          outWeight: 0.33333334
        m_PreInfinity: 2
        m_PostInfinity: 2
        m_RotationOrder: 4
  SizeBySpeedModule:
    enabled: 0
    curve:
      serializedVersion: 2
      minMaxState: 1
      scalar: 1
      minScalar: 1
      maxCurve:
        serializedVersion: 2
        m_Curve:
        - serializedVersion: 3
          time: 0
          value: 0
          inSlope: 0
          outSlope: 1
          tangentMode: 0
          weightedMode: 0
          inWeight: 0.33333334
          outWeight: 0.33333334
        - serializedVersion: 3
          time: 1
          value: 1
          inSlope: 1
          outSlope: 0
          tangentMode: 0
          weightedMode: 0
          inWeight: 0.33333334
          outWeight: 0.33333334
        m_PreInfinity: 2
        m_PostInfinity: 2
        m_RotationOrder: 4
      minCurve:
        serializedVersion: 2
        m_Curve:
        - serializedVersion: 3
          time: 0
          value: 1
          inSlope: 0
          outSlope: 0
          tangentMode: 0
          weightedMode: 0
          inWeight: 0.33333334
          outWeight: 0.33333334
        - serializedVersion: 3
          time: 1
          value: 1
          inSlope: 0
          outSlope: 0
          tangentMode: 0
          weightedMode: 0
          inWeight: 0.33333334
          outWeight: 0.33333334
        m_PreInfinity: 2
        m_PostInfinity: 2
        m_RotationOrder: 4
    y:
      serializedVersion: 2
      minMaxState: 1
      scalar: 1
      minScalar: 1
      maxCurve:
        serializedVersion: 2
        m_Curve:
        - serializedVersion: 3
          time: 0
          value: 0
          inSlope: 0
          outSlope: 1
          tangentMode: 0
          weightedMode: 0
          inWeight: 0.33333334
          outWeight: 0.33333334
        - serializedVersion: 3
          time: 1
          value: 1
          inSlope: 1
          outSlope: 0
          tangentMode: 0
          weightedMode: 0
          inWeight: 0.33333334
          outWeight: 0.33333334
        m_PreInfinity: 2
        m_PostInfinity: 2
        m_RotationOrder: 4
      minCurve:
        serializedVersion: 2
        m_Curve:
        - serializedVersion: 3
          time: 0
          value: 1
          inSlope: 0
          outSlope: 0
          tangentMode: 0
          weightedMode: 0
          inWeight: 0.33333334
          outWeight: 0.33333334
        - serializedVersion: 3
          time: 1
          value: 1
          inSlope: 0
          outSlope: 0
          tangentMode: 0
          weightedMode: 0
          inWeight: 0.33333334
          outWeight: 0.33333334
        m_PreInfinity: 2
        m_PostInfinity: 2
        m_RotationOrder: 4
    z:
      serializedVersion: 2
      minMaxState: 1
      scalar: 1
      minScalar: 1
      maxCurve:
        serializedVersion: 2
        m_Curve:
        - serializedVersion: 3
          time: 0
          value: 0
          inSlope: 0
          outSlope: 1
          tangentMode: 0
          weightedMode: 0
          inWeight: 0.33333334
          outWeight: 0.33333334
        - serializedVersion: 3
          time: 1
          value: 1
          inSlope: 1
          outSlope: 0
          tangentMode: 0
          weightedMode: 0
          inWeight: 0.33333334
          outWeight: 0.33333334
        m_PreInfinity: 2
        m_PostInfinity: 2
        m_RotationOrder: 4
      minCurve:
        serializedVersion: 2
        m_Curve:
        - serializedVersion: 3
          time: 0
          value: 1
          inSlope: 0
          outSlope: 0
          tangentMode: 0
          weightedMode: 0
          inWeight: 0.33333334
          outWeight: 0.33333334
        - serializedVersion: 3
          time: 1
          value: 1
          inSlope: 0
          outSlope: 0
          tangentMode: 0
          weightedMode: 0
          inWeight: 0.33333334
          outWeight: 0.33333334
        m_PreInfinity: 2
        m_PostInfinity: 2
        m_RotationOrder: 4
    range: {x: 0, y: 1}
    separateAxes: 0
  RotationBySpeedModule:
    enabled: 0
    x:
      serializedVersion: 2
      minMaxState: 0
      scalar: 0
      minScalar: 0
      maxCurve:
        serializedVersion: 2
        m_Curve:
        - serializedVersion: 3
          time: 0
          value: 0
          inSlope: 0
          outSlope: 0
          tangentMode: 0
          weightedMode: 0
          inWeight: 0.33333334
          outWeight: 0.33333334
        - serializedVersion: 3
          time: 1
          value: 0
          inSlope: 0
          outSlope: 0
          tangentMode: 0
          weightedMode: 0
          inWeight: 0.33333334
          outWeight: 0.33333334
        m_PreInfinity: 2
        m_PostInfinity: 2
        m_RotationOrder: 4
      minCurve:
        serializedVersion: 2
        m_Curve:
        - serializedVersion: 3
          time: 0
          value: 0
          inSlope: 0
          outSlope: 0
          tangentMode: 0
          weightedMode: 0
          inWeight: 0.33333334
          outWeight: 0.33333334
        - serializedVersion: 3
          time: 1
          value: 0
          inSlope: 0
          outSlope: 0
          tangentMode: 0
          weightedMode: 0
          inWeight: 0.33333334
          outWeight: 0.33333334
        m_PreInfinity: 2
        m_PostInfinity: 2
        m_RotationOrder: 4
    y:
      serializedVersion: 2
      minMaxState: 0
      scalar: 0
      minScalar: 0
      maxCurve:
        serializedVersion: 2
        m_Curve:
        - serializedVersion: 3
          time: 0
          value: 0
          inSlope: 0
          outSlope: 0
          tangentMode: 0
          weightedMode: 0
          inWeight: 0.33333334
          outWeight: 0.33333334
        - serializedVersion: 3
          time: 1
          value: 0
          inSlope: 0
          outSlope: 0
          tangentMode: 0
          weightedMode: 0
          inWeight: 0.33333334
          outWeight: 0.33333334
        m_PreInfinity: 2
        m_PostInfinity: 2
        m_RotationOrder: 4
      minCurve:
        serializedVersion: 2
        m_Curve:
        - serializedVersion: 3
          time: 0
          value: 0
          inSlope: 0
          outSlope: 0
          tangentMode: 0
          weightedMode: 0
          inWeight: 0.33333334
          outWeight: 0.33333334
        - serializedVersion: 3
          time: 1
          value: 0
          inSlope: 0
          outSlope: 0
          tangentMode: 0
          weightedMode: 0
          inWeight: 0.33333334
          outWeight: 0.33333334
        m_PreInfinity: 2
        m_PostInfinity: 2
        m_RotationOrder: 4
    curve:
      serializedVersion: 2
      minMaxState: 0
      scalar: 0.7853982
      minScalar: 0.7853982
      maxCurve:
        serializedVersion: 2
        m_Curve:
        - serializedVersion: 3
          time: 0
          value: 1
          inSlope: 0
          outSlope: 0
          tangentMode: 0
          weightedMode: 0
          inWeight: 0.33333334
          outWeight: 0.33333334
        - serializedVersion: 3
          time: 1
          value: 1
          inSlope: 0
          outSlope: 0
          tangentMode: 0
          weightedMode: 0
          inWeight: 0.33333334
          outWeight: 0.33333334
        m_PreInfinity: 2
        m_PostInfinity: 2
        m_RotationOrder: 4
      minCurve:
        serializedVersion: 2
        m_Curve:
        - serializedVersion: 3
          time: 0
          value: 1
          inSlope: 0
          outSlope: 0
          tangentMode: 0
          weightedMode: 0
          inWeight: 0.33333334
          outWeight: 0.33333334
        - serializedVersion: 3
          time: 1
          value: 1
          inSlope: 0
          outSlope: 0
          tangentMode: 0
          weightedMode: 0
          inWeight: 0.33333334
          outWeight: 0.33333334
        m_PreInfinity: 2
        m_PostInfinity: 2
        m_RotationOrder: 4
    separateAxes: 0
    range: {x: 0, y: 1}
  ColorBySpeedModule:
    enabled: 0
    gradient:
      serializedVersion: 2
      minMaxState: 1
      minColor: {r: 1, g: 1, b: 1, a: 1}
      maxColor: {r: 1, g: 1, b: 1, a: 1}
      maxGradient:
        serializedVersion: 2
        key0: {r: 1, g: 1, b: 1, a: 1}
        key1: {r: 1, g: 1, b: 1, a: 1}
        key2: {r: 0, g: 0, b: 0, a: 0}
        key3: {r: 0, g: 0, b: 0, a: 0}
        key4: {r: 0, g: 0, b: 0, a: 0}
        key5: {r: 0, g: 0, b: 0, a: 0}
        key6: {r: 0, g: 0, b: 0, a: 0}
        key7: {r: 0, g: 0, b: 0, a: 0}
        ctime0: 0
        ctime1: 65535
        ctime2: 0
        ctime3: 0
        ctime4: 0
        ctime5: 0
        ctime6: 0
        ctime7: 0
        atime0: 0
        atime1: 65535
        atime2: 0
        atime3: 0
        atime4: 0
        atime5: 0
        atime6: 0
        atime7: 0
        m_Mode: 0
        m_NumColorKeys: 2
        m_NumAlphaKeys: 2
      minGradient:
        serializedVersion: 2
        key0: {r: 1, g: 1, b: 1, a: 1}
        key1: {r: 1, g: 1, b: 1, a: 1}
        key2: {r: 0, g: 0, b: 0, a: 0}
        key3: {r: 0, g: 0, b: 0, a: 0}
        key4: {r: 0, g: 0, b: 0, a: 0}
        key5: {r: 0, g: 0, b: 0, a: 0}
        key6: {r: 0, g: 0, b: 0, a: 0}
        key7: {r: 0, g: 0, b: 0, a: 0}
        ctime0: 0
        ctime1: 65535
        ctime2: 0
        ctime3: 0
        ctime4: 0
        ctime5: 0
        ctime6: 0
        ctime7: 0
        atime0: 0
        atime1: 65535
        atime2: 0
        atime3: 0
        atime4: 0
        atime5: 0
        atime6: 0
        atime7: 0
        m_Mode: 0
        m_NumColorKeys: 2
        m_NumAlphaKeys: 2
    range: {x: 0, y: 1}
  CollisionModule:
    enabled: 0
    serializedVersion: 4
    type: 0
    collisionMode: 0
    colliderForce: 0
    multiplyColliderForceByParticleSize: 0
    multiplyColliderForceByParticleSpeed: 0
    multiplyColliderForceByCollisionAngle: 1
    m_Planes: []
    m_Dampen:
      serializedVersion: 2
      minMaxState: 0
      scalar: 0
      minScalar: 0
      maxCurve:
        serializedVersion: 2
        m_Curve:
        - serializedVersion: 3
          time: 0
          value: 0
          inSlope: 0
          outSlope: 0
          tangentMode: 0
          weightedMode: 0
          inWeight: 0.33333334
          outWeight: 0.33333334
        - serializedVersion: 3
          time: 1
          value: 0
          inSlope: 0
          outSlope: 0
          tangentMode: 0
          weightedMode: 0
          inWeight: 0.33333334
          outWeight: 0.33333334
        m_PreInfinity: 2
        m_PostInfinity: 2
        m_RotationOrder: 4
      minCurve:
        serializedVersion: 2
        m_Curve:
        - serializedVersion: 3
          time: 0
          value: 0
          inSlope: 0
          outSlope: 0
          tangentMode: 0
          weightedMode: 0
          inWeight: 0.33333334
          outWeight: 0.33333334
        - serializedVersion: 3
          time: 1
          value: 0
          inSlope: 0
          outSlope: 0
          tangentMode: 0
          weightedMode: 0
          inWeight: 0.33333334
          outWeight: 0.33333334
        m_PreInfinity: 2
        m_PostInfinity: 2
        m_RotationOrder: 4
    m_Bounce:
      serializedVersion: 2
      minMaxState: 0
      scalar: 1
      minScalar: 1
      maxCurve:
        serializedVersion: 2
        m_Curve:
        - serializedVersion: 3
          time: 0
          value: 1
          inSlope: 0
          outSlope: 0
          tangentMode: 0
          weightedMode: 0
          inWeight: 0.33333334
          outWeight: 0.33333334
        - serializedVersion: 3
          time: 1
          value: 1
          inSlope: 0
          outSlope: 0
          tangentMode: 0
          weightedMode: 0
          inWeight: 0.33333334
          outWeight: 0.33333334
        m_PreInfinity: 2
        m_PostInfinity: 2
        m_RotationOrder: 4
      minCurve:
        serializedVersion: 2
        m_Curve:
        - serializedVersion: 3
          time: 0
          value: 1
          inSlope: 0
          outSlope: 0
          tangentMode: 0
          weightedMode: 0
          inWeight: 0.33333334
          outWeight: 0.33333334
        - serializedVersion: 3
          time: 1
          value: 1
          inSlope: 0
          outSlope: 0
          tangentMode: 0
          weightedMode: 0
          inWeight: 0.33333334
          outWeight: 0.33333334
        m_PreInfinity: 2
        m_PostInfinity: 2
        m_RotationOrder: 4
    m_EnergyLossOnCollision:
      serializedVersion: 2
      minMaxState: 0
      scalar: 0
      minScalar: 0
      maxCurve:
        serializedVersion: 2
        m_Curve:
        - serializedVersion: 3
          time: 0
          value: 0
          inSlope: 0
          outSlope: 0
          tangentMode: 0
          weightedMode: 0
          inWeight: 0.33333334
          outWeight: 0.33333334
        - serializedVersion: 3
          time: 1
          value: 0
          inSlope: 0
          outSlope: 0
          tangentMode: 0
          weightedMode: 0
          inWeight: 0.33333334
          outWeight: 0.33333334
        m_PreInfinity: 2
        m_PostInfinity: 2
        m_RotationOrder: 4
      minCurve:
        serializedVersion: 2
        m_Curve:
        - serializedVersion: 3
          time: 0
          value: 0
          inSlope: 0
          outSlope: 0
          tangentMode: 0
          weightedMode: 0
          inWeight: 0.33333334
          outWeight: 0.33333334
        - serializedVersion: 3
          time: 1
          value: 0
          inSlope: 0
          outSlope: 0
          tangentMode: 0
          weightedMode: 0
          inWeight: 0.33333334
          outWeight: 0.33333334
        m_PreInfinity: 2
        m_PostInfinity: 2
        m_RotationOrder: 4
    minKillSpeed: 0
    maxKillSpeed: 10000
    radiusScale: 1
    collidesWith:
      serializedVersion: 2
      m_Bits: 4294967295
    maxCollisionShapes: 256
    quality: 0
    voxelSize: 0.5
    collisionMessages: 0
    collidesWithDynamic: 1
    interiorCollisions: 0
  TriggerModule:
    enabled: 0
    serializedVersion: 2
    inside: 1
    outside: 0
    enter: 0
    exit: 0
    colliderQueryMode: 0
    radiusScale: 1
    primitives: []
  SubModule:
    serializedVersion: 2
    enabled: 0
    subEmitters:
    - serializedVersion: 3
      emitter: {fileID: 0}
      type: 0
      properties: 0
      emitProbability: 1
  LightsModule:
    enabled: 0
    ratio: 0
    light: {fileID: 0}
    randomDistribution: 1
    color: 1
    range: 1
    intensity: 1
    rangeCurve:
      serializedVersion: 2
      minMaxState: 0
      scalar: 1
      minScalar: 1
      maxCurve:
        serializedVersion: 2
        m_Curve:
        - serializedVersion: 3
          time: 0
          value: 1
          inSlope: 0
          outSlope: 0
          tangentMode: 0
          weightedMode: 0
          inWeight: 0.33333334
          outWeight: 0.33333334
        - serializedVersion: 3
          time: 1
          value: 1
          inSlope: 0
          outSlope: 0
          tangentMode: 0
          weightedMode: 0
          inWeight: 0.33333334
          outWeight: 0.33333334
        m_PreInfinity: 2
        m_PostInfinity: 2
        m_RotationOrder: 4
      minCurve:
        serializedVersion: 2
        m_Curve:
        - serializedVersion: 3
          time: 0
          value: 1
          inSlope: 0
          outSlope: 0
          tangentMode: 0
          weightedMode: 0
          inWeight: 0.33333334
          outWeight: 0.33333334
        - serializedVersion: 3
          time: 1
          value: 1
          inSlope: 0
          outSlope: 0
          tangentMode: 0
          weightedMode: 0
          inWeight: 0.33333334
          outWeight: 0.33333334
        m_PreInfinity: 2
        m_PostInfinity: 2
        m_RotationOrder: 4
    intensityCurve:
      serializedVersion: 2
      minMaxState: 0
      scalar: 1
      minScalar: 1
      maxCurve:
        serializedVersion: 2
        m_Curve:
        - serializedVersion: 3
          time: 0
          value: 1
          inSlope: 0
          outSlope: 0
          tangentMode: 0
          weightedMode: 0
          inWeight: 0.33333334
          outWeight: 0.33333334
        - serializedVersion: 3
          time: 1
          value: 1
          inSlope: 0
          outSlope: 0
          tangentMode: 0
          weightedMode: 0
          inWeight: 0.33333334
          outWeight: 0.33333334
        m_PreInfinity: 2
        m_PostInfinity: 2
        m_RotationOrder: 4
      minCurve:
        serializedVersion: 2
        m_Curve:
        - serializedVersion: 3
          time: 0
          value: 1
          inSlope: 0
          outSlope: 0
          tangentMode: 0
          weightedMode: 0
          inWeight: 0.33333334
          outWeight: 0.33333334
        - serializedVersion: 3
          time: 1
          value: 1
          inSlope: 0
          outSlope: 0
          tangentMode: 0
          weightedMode: 0
          inWeight: 0.33333334
          outWeight: 0.33333334
        m_PreInfinity: 2
        m_PostInfinity: 2
        m_RotationOrder: 4
    maxLights: 20
  TrailModule:
    enabled: 0
    mode: 0
    ratio: 1
    lifetime:
      serializedVersion: 2
      minMaxState: 0
      scalar: 1
      minScalar: 1
      maxCurve:
        serializedVersion: 2
        m_Curve:
        - serializedVersion: 3
          time: 0
          value: 1
          inSlope: 0
          outSlope: 0
          tangentMode: 0
          weightedMode: 0
          inWeight: 0.33333334
          outWeight: 0.33333334
        - serializedVersion: 3
          time: 1
          value: 1
          inSlope: 0
          outSlope: 0
          tangentMode: 0
          weightedMode: 0
          inWeight: 0.33333334
          outWeight: 0.33333334
        m_PreInfinity: 2
        m_PostInfinity: 2
        m_RotationOrder: 4
      minCurve:
        serializedVersion: 2
        m_Curve:
        - serializedVersion: 3
          time: 0
          value: 1
          inSlope: 0
          outSlope: 0
          tangentMode: 0
          weightedMode: 0
          inWeight: 0.33333334
          outWeight: 0.33333334
        - serializedVersion: 3
          time: 1
          value: 1
          inSlope: 0
          outSlope: 0
          tangentMode: 0
          weightedMode: 0
          inWeight: 0.33333334
          outWeight: 0.33333334
        m_PreInfinity: 2
        m_PostInfinity: 2
        m_RotationOrder: 4
    minVertexDistance: 0.2
    textureMode: 0
    ribbonCount: 1
    shadowBias: 0.5
    worldSpace: 0
    dieWithParticles: 1
    sizeAffectsWidth: 1
    sizeAffectsLifetime: 0
    inheritParticleColor: 1
    generateLightingData: 0
    splitSubEmitterRibbons: 0
    attachRibbonsToTransform: 0
    colorOverLifetime:
      serializedVersion: 2
      minMaxState: 0
      minColor: {r: 1, g: 1, b: 1, a: 1}
      maxColor: {r: 1, g: 1, b: 1, a: 1}
      maxGradient:
        serializedVersion: 2
        key0: {r: 1, g: 1, b: 1, a: 1}
        key1: {r: 1, g: 1, b: 1, a: 1}
        key2: {r: 0, g: 0, b: 0, a: 0}
        key3: {r: 0, g: 0, b: 0, a: 0}
        key4: {r: 0, g: 0, b: 0, a: 0}
        key5: {r: 0, g: 0, b: 0, a: 0}
        key6: {r: 0, g: 0, b: 0, a: 0}
        key7: {r: 0, g: 0, b: 0, a: 0}
        ctime0: 0
        ctime1: 65535
        ctime2: 0
        ctime3: 0
        ctime4: 0
        ctime5: 0
        ctime6: 0
        ctime7: 0
        atime0: 0
        atime1: 65535
        atime2: 0
        atime3: 0
        atime4: 0
        atime5: 0
        atime6: 0
        atime7: 0
        m_Mode: 0
        m_NumColorKeys: 2
        m_NumAlphaKeys: 2
      minGradient:
        serializedVersion: 2
        key0: {r: 1, g: 1, b: 1, a: 1}
        key1: {r: 1, g: 1, b: 1, a: 1}
        key2: {r: 0, g: 0, b: 0, a: 0}
        key3: {r: 0, g: 0, b: 0, a: 0}
        key4: {r: 0, g: 0, b: 0, a: 0}
        key5: {r: 0, g: 0, b: 0, a: 0}
        key6: {r: 0, g: 0, b: 0, a: 0}
        key7: {r: 0, g: 0, b: 0, a: 0}
        ctime0: 0
        ctime1: 65535
        ctime2: 0
        ctime3: 0
        ctime4: 0
        ctime5: 0
        ctime6: 0
        ctime7: 0
        atime0: 0
        atime1: 65535
        atime2: 0
        atime3: 0
        atime4: 0
        atime5: 0
        atime6: 0
        atime7: 0
        m_Mode: 0
        m_NumColorKeys: 2
        m_NumAlphaKeys: 2
    widthOverTrail:
      serializedVersion: 2
      minMaxState: 0
      scalar: 1
      minScalar: 1
      maxCurve:
        serializedVersion: 2
        m_Curve:
        - serializedVersion: 3
          time: 0
          value: 1
          inSlope: 0
          outSlope: 0
          tangentMode: 0
          weightedMode: 0
          inWeight: 0.33333334
          outWeight: 0.33333334
        - serializedVersion: 3
          time: 1
          value: 1
          inSlope: 0
          outSlope: 0
          tangentMode: 0
          weightedMode: 0
          inWeight: 0.33333334
          outWeight: 0.33333334
        m_PreInfinity: 2
        m_PostInfinity: 2
        m_RotationOrder: 4
      minCurve:
        serializedVersion: 2
        m_Curve:
        - serializedVersion: 3
          time: 0
          value: 1
          inSlope: 0
          outSlope: 0
          tangentMode: 0
          weightedMode: 0
          inWeight: 0.33333334
          outWeight: 0.33333334
        - serializedVersion: 3
          time: 1
          value: 1
          inSlope: 0
          outSlope: 0
          tangentMode: 0
          weightedMode: 0
          inWeight: 0.33333334
          outWeight: 0.33333334
        m_PreInfinity: 2
        m_PostInfinity: 2
        m_RotationOrder: 4
    colorOverTrail:
      serializedVersion: 2
      minMaxState: 0
      minColor: {r: 1, g: 1, b: 1, a: 1}
      maxColor: {r: 1, g: 1, b: 1, a: 1}
      maxGradient:
        serializedVersion: 2
        key0: {r: 1, g: 1, b: 1, a: 1}
        key1: {r: 1, g: 1, b: 1, a: 1}
        key2: {r: 0, g: 0, b: 0, a: 0}
        key3: {r: 0, g: 0, b: 0, a: 0}
        key4: {r: 0, g: 0, b: 0, a: 0}
        key5: {r: 0, g: 0, b: 0, a: 0}
        key6: {r: 0, g: 0, b: 0, a: 0}
        key7: {r: 0, g: 0, b: 0, a: 0}
        ctime0: 0
        ctime1: 65535
        ctime2: 0
        ctime3: 0
        ctime4: 0
        ctime5: 0
        ctime6: 0
        ctime7: 0
        atime0: 0
        atime1: 65535
        atime2: 0
        atime3: 0
        atime4: 0
        atime5: 0
        atime6: 0
        atime7: 0
        m_Mode: 0
        m_NumColorKeys: 2
        m_NumAlphaKeys: 2
      minGradient:
        serializedVersion: 2
        key0: {r: 1, g: 1, b: 1, a: 1}
        key1: {r: 1, g: 1, b: 1, a: 1}
        key2: {r: 0, g: 0, b: 0, a: 0}
        key3: {r: 0, g: 0, b: 0, a: 0}
        key4: {r: 0, g: 0, b: 0, a: 0}
        key5: {r: 0, g: 0, b: 0, a: 0}
        key6: {r: 0, g: 0, b: 0, a: 0}
        key7: {r: 0, g: 0, b: 0, a: 0}
        ctime0: 0
        ctime1: 65535
        ctime2: 0
        ctime3: 0
        ctime4: 0
        ctime5: 0
        ctime6: 0
        ctime7: 0
        atime0: 0
        atime1: 65535
        atime2: 0
        atime3: 0
        atime4: 0
        atime5: 0
        atime6: 0
        atime7: 0
        m_Mode: 0
        m_NumColorKeys: 2
        m_NumAlphaKeys: 2
  CustomDataModule:
    enabled: 0
    mode0: 0
    vectorComponentCount0: 4
    color0:
      serializedVersion: 2
      minMaxState: 0
      minColor: {r: 1, g: 1, b: 1, a: 1}
      maxColor: {r: 1, g: 1, b: 1, a: 1}
      maxGradient:
        serializedVersion: 2
        key0: {r: 1, g: 1, b: 1, a: 1}
        key1: {r: 1, g: 1, b: 1, a: 1}
        key2: {r: 0, g: 0, b: 0, a: 0}
        key3: {r: 0, g: 0, b: 0, a: 0}
        key4: {r: 0, g: 0, b: 0, a: 0}
        key5: {r: 0, g: 0, b: 0, a: 0}
        key6: {r: 0, g: 0, b: 0, a: 0}
        key7: {r: 0, g: 0, b: 0, a: 0}
        ctime0: 0
        ctime1: 65535
        ctime2: 0
        ctime3: 0
        ctime4: 0
        ctime5: 0
        ctime6: 0
        ctime7: 0
        atime0: 0
        atime1: 65535
        atime2: 0
        atime3: 0
        atime4: 0
        atime5: 0
        atime6: 0
        atime7: 0
        m_Mode: 0
        m_NumColorKeys: 2
        m_NumAlphaKeys: 2
      minGradient:
        serializedVersion: 2
        key0: {r: 1, g: 1, b: 1, a: 1}
        key1: {r: 1, g: 1, b: 1, a: 1}
        key2: {r: 0, g: 0, b: 0, a: 0}
        key3: {r: 0, g: 0, b: 0, a: 0}
        key4: {r: 0, g: 0, b: 0, a: 0}
        key5: {r: 0, g: 0, b: 0, a: 0}
        key6: {r: 0, g: 0, b: 0, a: 0}
        key7: {r: 0, g: 0, b: 0, a: 0}
        ctime0: 0
        ctime1: 65535
        ctime2: 0
        ctime3: 0
        ctime4: 0
        ctime5: 0
        ctime6: 0
        ctime7: 0
        atime0: 0
        atime1: 65535
        atime2: 0
        atime3: 0
        atime4: 0
        atime5: 0
        atime6: 0
        atime7: 0
        m_Mode: 0
        m_NumColorKeys: 2
        m_NumAlphaKeys: 2
    colorLabel0: Color
    vector0_0:
      serializedVersion: 2
      minMaxState: 0
      scalar: 0
      minScalar: 0
      maxCurve:
        serializedVersion: 2
        m_Curve:
        - serializedVersion: 3
          time: 0
          value: 0
          inSlope: 0
          outSlope: 0
          tangentMode: 0
          weightedMode: 0
          inWeight: 0.33333334
          outWeight: 0.33333334
        - serializedVersion: 3
          time: 1
          value: 0
          inSlope: 0
          outSlope: 0
          tangentMode: 0
          weightedMode: 0
          inWeight: 0.33333334
          outWeight: 0.33333334
        m_PreInfinity: 2
        m_PostInfinity: 2
        m_RotationOrder: 4
      minCurve:
        serializedVersion: 2
        m_Curve:
        - serializedVersion: 3
          time: 0
          value: 0
          inSlope: 0
          outSlope: 0
          tangentMode: 0
          weightedMode: 0
          inWeight: 0.33333334
          outWeight: 0.33333334
        - serializedVersion: 3
          time: 1
          value: 0
          inSlope: 0
          outSlope: 0
          tangentMode: 0
          weightedMode: 0
          inWeight: 0.33333334
          outWeight: 0.33333334
        m_PreInfinity: 2
        m_PostInfinity: 2
        m_RotationOrder: 4
    vectorLabel0_0: X
    vector0_1:
      serializedVersion: 2
      minMaxState: 0
      scalar: 0
      minScalar: 0
      maxCurve:
        serializedVersion: 2
        m_Curve:
        - serializedVersion: 3
          time: 0
          value: 0
          inSlope: 0
          outSlope: 0
          tangentMode: 0
          weightedMode: 0
          inWeight: 0.33333334
          outWeight: 0.33333334
        - serializedVersion: 3
          time: 1
          value: 0
          inSlope: 0
          outSlope: 0
          tangentMode: 0
          weightedMode: 0
          inWeight: 0.33333334
          outWeight: 0.33333334
        m_PreInfinity: 2
        m_PostInfinity: 2
        m_RotationOrder: 4
      minCurve:
        serializedVersion: 2
        m_Curve:
        - serializedVersion: 3
          time: 0
          value: 0
          inSlope: 0
          outSlope: 0
          tangentMode: 0
          weightedMode: 0
          inWeight: 0.33333334
          outWeight: 0.33333334
        - serializedVersion: 3
          time: 1
          value: 0
          inSlope: 0
          outSlope: 0
          tangentMode: 0
          weightedMode: 0
          inWeight: 0.33333334
          outWeight: 0.33333334
        m_PreInfinity: 2
        m_PostInfinity: 2
        m_RotationOrder: 4
    vectorLabel0_1: Y
    vector0_2:
      serializedVersion: 2
      minMaxState: 0
      scalar: 0
      minScalar: 0
      maxCurve:
        serializedVersion: 2
        m_Curve:
        - serializedVersion: 3
          time: 0
          value: 0
          inSlope: 0
          outSlope: 0
          tangentMode: 0
          weightedMode: 0
          inWeight: 0.33333334
          outWeight: 0.33333334
        - serializedVersion: 3
          time: 1
          value: 0
          inSlope: 0
          outSlope: 0
          tangentMode: 0
          weightedMode: 0
          inWeight: 0.33333334
          outWeight: 0.33333334
        m_PreInfinity: 2
        m_PostInfinity: 2
        m_RotationOrder: 4
      minCurve:
        serializedVersion: 2
        m_Curve:
        - serializedVersion: 3
          time: 0
          value: 0
          inSlope: 0
          outSlope: 0
          tangentMode: 0
          weightedMode: 0
          inWeight: 0.33333334
          outWeight: 0.33333334
        - serializedVersion: 3
          time: 1
          value: 0
          inSlope: 0
          outSlope: 0
          tangentMode: 0
          weightedMode: 0
          inWeight: 0.33333334
          outWeight: 0.33333334
        m_PreInfinity: 2
        m_PostInfinity: 2
        m_RotationOrder: 4
    vectorLabel0_2: Z
    vector0_3:
      serializedVersion: 2
      minMaxState: 0
      scalar: 0
      minScalar: 0
      maxCurve:
        serializedVersion: 2
        m_Curve:
        - serializedVersion: 3
          time: 0
          value: 0
          inSlope: 0
          outSlope: 0
          tangentMode: 0
          weightedMode: 0
          inWeight: 0.33333334
          outWeight: 0.33333334
        - serializedVersion: 3
          time: 1
          value: 0
          inSlope: 0
          outSlope: 0
          tangentMode: 0
          weightedMode: 0
          inWeight: 0.33333334
          outWeight: 0.33333334
        m_PreInfinity: 2
        m_PostInfinity: 2
        m_RotationOrder: 4
      minCurve:
        serializedVersion: 2
        m_Curve:
        - serializedVersion: 3
          time: 0
          value: 0
          inSlope: 0
          outSlope: 0
          tangentMode: 0
          weightedMode: 0
          inWeight: 0.33333334
          outWeight: 0.33333334
        - serializedVersion: 3
          time: 1
          value: 0
          inSlope: 0
          outSlope: 0
          tangentMode: 0
          weightedMode: 0
          inWeight: 0.33333334
          outWeight: 0.33333334
        m_PreInfinity: 2
        m_PostInfinity: 2
        m_RotationOrder: 4
    vectorLabel0_3: W
    mode1: 0
    vectorComponentCount1: 4
    color1:
      serializedVersion: 2
      minMaxState: 0
      minColor: {r: 1, g: 1, b: 1, a: 1}
      maxColor: {r: 1, g: 1, b: 1, a: 1}
      maxGradient:
        serializedVersion: 2
        key0: {r: 1, g: 1, b: 1, a: 1}
        key1: {r: 1, g: 1, b: 1, a: 1}
        key2: {r: 0, g: 0, b: 0, a: 0}
        key3: {r: 0, g: 0, b: 0, a: 0}
        key4: {r: 0, g: 0, b: 0, a: 0}
        key5: {r: 0, g: 0, b: 0, a: 0}
        key6: {r: 0, g: 0, b: 0, a: 0}
        key7: {r: 0, g: 0, b: 0, a: 0}
        ctime0: 0
        ctime1: 65535
        ctime2: 0
        ctime3: 0
        ctime4: 0
        ctime5: 0
        ctime6: 0
        ctime7: 0
        atime0: 0
        atime1: 65535
        atime2: 0
        atime3: 0
        atime4: 0
        atime5: 0
        atime6: 0
        atime7: 0
        m_Mode: 0
        m_NumColorKeys: 2
        m_NumAlphaKeys: 2
      minGradient:
        serializedVersion: 2
        key0: {r: 1, g: 1, b: 1, a: 1}
        key1: {r: 1, g: 1, b: 1, a: 1}
        key2: {r: 0, g: 0, b: 0, a: 0}
        key3: {r: 0, g: 0, b: 0, a: 0}
        key4: {r: 0, g: 0, b: 0, a: 0}
        key5: {r: 0, g: 0, b: 0, a: 0}
        key6: {r: 0, g: 0, b: 0, a: 0}
        key7: {r: 0, g: 0, b: 0, a: 0}
        ctime0: 0
        ctime1: 65535
        ctime2: 0
        ctime3: 0
        ctime4: 0
        ctime5: 0
        ctime6: 0
        ctime7: 0
        atime0: 0
        atime1: 65535
        atime2: 0
        atime3: 0
        atime4: 0
        atime5: 0
        atime6: 0
        atime7: 0
        m_Mode: 0
        m_NumColorKeys: 2
        m_NumAlphaKeys: 2
    colorLabel1: Color
    vector1_0:
      serializedVersion: 2
      minMaxState: 0
      scalar: 0
      minScalar: 0
      maxCurve:
        serializedVersion: 2
        m_Curve:
        - serializedVersion: 3
          time: 0
          value: 0
          inSlope: 0
          outSlope: 0
          tangentMode: 0
          weightedMode: 0
          inWeight: 0.33333334
          outWeight: 0.33333334
        - serializedVersion: 3
          time: 1
          value: 0
          inSlope: 0
          outSlope: 0
          tangentMode: 0
          weightedMode: 0
          inWeight: 0.33333334
          outWeight: 0.33333334
        m_PreInfinity: 2
        m_PostInfinity: 2
        m_RotationOrder: 4
      minCurve:
        serializedVersion: 2
        m_Curve:
        - serializedVersion: 3
          time: 0
          value: 0
          inSlope: 0
          outSlope: 0
          tangentMode: 0
          weightedMode: 0
          inWeight: 0.33333334
          outWeight: 0.33333334
        - serializedVersion: 3
          time: 1
          value: 0
          inSlope: 0
          outSlope: 0
          tangentMode: 0
          weightedMode: 0
          inWeight: 0.33333334
          outWeight: 0.33333334
        m_PreInfinity: 2
        m_PostInfinity: 2
        m_RotationOrder: 4
    vectorLabel1_0: X
    vector1_1:
      serializedVersion: 2
      minMaxState: 0
      scalar: 0
      minScalar: 0
      maxCurve:
        serializedVersion: 2
        m_Curve:
        - serializedVersion: 3
          time: 0
          value: 0
          inSlope: 0
          outSlope: 0
          tangentMode: 0
          weightedMode: 0
          inWeight: 0.33333334
          outWeight: 0.33333334
        - serializedVersion: 3
          time: 1
          value: 0
          inSlope: 0
          outSlope: 0
          tangentMode: 0
          weightedMode: 0
          inWeight: 0.33333334
          outWeight: 0.33333334
        m_PreInfinity: 2
        m_PostInfinity: 2
        m_RotationOrder: 4
      minCurve:
        serializedVersion: 2
        m_Curve:
        - serializedVersion: 3
          time: 0
          value: 0
          inSlope: 0
          outSlope: 0
          tangentMode: 0
          weightedMode: 0
          inWeight: 0.33333334
          outWeight: 0.33333334
        - serializedVersion: 3
          time: 1
          value: 0
          inSlope: 0
          outSlope: 0
          tangentMode: 0
          weightedMode: 0
          inWeight: 0.33333334
          outWeight: 0.33333334
        m_PreInfinity: 2
        m_PostInfinity: 2
        m_RotationOrder: 4
    vectorLabel1_1: Y
    vector1_2:
      serializedVersion: 2
      minMaxState: 0
      scalar: 0
      minScalar: 0
      maxCurve:
        serializedVersion: 2
        m_Curve:
        - serializedVersion: 3
          time: 0
          value: 0
          inSlope: 0
          outSlope: 0
          tangentMode: 0
          weightedMode: 0
          inWeight: 0.33333334
          outWeight: 0.33333334
        - serializedVersion: 3
          time: 1
          value: 0
          inSlope: 0
          outSlope: 0
          tangentMode: 0
          weightedMode: 0
          inWeight: 0.33333334
          outWeight: 0.33333334
        m_PreInfinity: 2
        m_PostInfinity: 2
        m_RotationOrder: 4
      minCurve:
        serializedVersion: 2
        m_Curve:
        - serializedVersion: 3
          time: 0
          value: 0
          inSlope: 0
          outSlope: 0
          tangentMode: 0
          weightedMode: 0
          inWeight: 0.33333334
          outWeight: 0.33333334
        - serializedVersion: 3
          time: 1
          value: 0
          inSlope: 0
          outSlope: 0
          tangentMode: 0
          weightedMode: 0
          inWeight: 0.33333334
          outWeight: 0.33333334
        m_PreInfinity: 2
        m_PostInfinity: 2
        m_RotationOrder: 4
    vectorLabel1_2: Z
    vector1_3:
      serializedVersion: 2
      minMaxState: 0
      scalar: 0
      minScalar: 0
      maxCurve:
        serializedVersion: 2
        m_Curve:
        - serializedVersion: 3
          time: 0
          value: 0
          inSlope: 0
          outSlope: 0
          tangentMode: 0
          weightedMode: 0
          inWeight: 0.33333334
          outWeight: 0.33333334
        - serializedVersion: 3
          time: 1
          value: 0
          inSlope: 0
          outSlope: 0
          tangentMode: 0
          weightedMode: 0
          inWeight: 0.33333334
          outWeight: 0.33333334
        m_PreInfinity: 2
        m_PostInfinity: 2
        m_RotationOrder: 4
      minCurve:
        serializedVersion: 2
        m_Curve:
        - serializedVersion: 3
          time: 0
          value: 0
          inSlope: 0
          outSlope: 0
          tangentMode: 0
          weightedMode: 0
          inWeight: 0.33333334
          outWeight: 0.33333334
        - serializedVersion: 3
          time: 1
          value: 0
          inSlope: 0
          outSlope: 0
          tangentMode: 0
          weightedMode: 0
          inWeight: 0.33333334
          outWeight: 0.33333334
        m_PreInfinity: 2
        m_PostInfinity: 2
        m_RotationOrder: 4
    vectorLabel1_3: W
--- !u!4 &1462161195
Transform:
  m_ObjectHideFlags: 0
  m_CorrespondingSourceObject: {fileID: 0}
  m_PrefabInstance: {fileID: 0}
  m_PrefabAsset: {fileID: 0}
  m_GameObject: {fileID: 1462161192}
  m_LocalRotation: {x: -0.7071068, y: 0, z: 0, w: 0.7071068}
  m_LocalPosition: {x: -0.3, y: 0.3, z: 0.3}
  m_LocalScale: {x: 1, y: 1, z: 1}
  m_Children: []
  m_Father: {fileID: 0}
  m_RootOrder: 4
  m_LocalEulerAnglesHint: {x: -90, y: 0, z: 0}
=======
>>>>>>> b8db6418
--- !u!1 &1587093631
GameObject:
  m_ObjectHideFlags: 0
  m_CorrespondingSourceObject: {fileID: 0}
  m_PrefabInstance: {fileID: 0}
  m_PrefabAsset: {fileID: 0}
  serializedVersion: 6
  m_Component:
  - component: {fileID: 1587093634}
  - component: {fileID: 1587093633}
  - component: {fileID: 1587093632}
  - component: {fileID: 1587093635}
  - component: {fileID: 1587093636}
  m_Layer: 0
  m_Name: Main Camera
  m_TagString: MainCamera
  m_Icon: {fileID: 0}
  m_NavMeshLayer: 0
  m_StaticEditorFlags: 0
  m_IsActive: 1
--- !u!81 &1587093632
AudioListener:
  m_ObjectHideFlags: 0
  m_CorrespondingSourceObject: {fileID: 0}
  m_PrefabInstance: {fileID: 0}
  m_PrefabAsset: {fileID: 0}
  m_GameObject: {fileID: 1587093631}
  m_Enabled: 1
--- !u!20 &1587093633
Camera:
  m_ObjectHideFlags: 0
  m_CorrespondingSourceObject: {fileID: 0}
  m_PrefabInstance: {fileID: 0}
  m_PrefabAsset: {fileID: 0}
  m_GameObject: {fileID: 1587093631}
  m_Enabled: 1
  serializedVersion: 2
  m_ClearFlags: 1
  m_BackGroundColor: {r: 0.19215687, g: 0.3019608, b: 0.4745098, a: 0}
  m_projectionMatrixMode: 1
  m_GateFitMode: 2
  m_FOVAxisMode: 0
  m_SensorSize: {x: 36, y: 24}
  m_LensShift: {x: 0, y: 0}
  m_FocalLength: 50
  m_NormalizedViewPortRect:
    serializedVersion: 2
    x: 0
    y: 0
    width: 1
    height: 1
  near clip plane: 0.3
  far clip plane: 1000
  field of view: 40
  orthographic: 0
  orthographic size: 5
  m_Depth: -1
  m_CullingMask:
    serializedVersion: 2
    m_Bits: 3893
  m_RenderingPath: -1
  m_TargetTexture: {fileID: 0}
  m_TargetDisplay: 0
  m_TargetEye: 3
  m_HDR: 1
  m_AllowMSAA: 1
  m_AllowDynamicResolution: 0
  m_ForceIntoRT: 0
  m_OcclusionCulling: 1
  m_StereoConvergence: 10
  m_StereoSeparation: 0.022
--- !u!4 &1587093634
Transform:
  m_ObjectHideFlags: 0
  m_CorrespondingSourceObject: {fileID: 0}
  m_PrefabInstance: {fileID: 0}
  m_PrefabAsset: {fileID: 0}
  m_GameObject: {fileID: 1587093631}
  m_LocalRotation: {x: 0.23778531, y: -0, z: -0, w: 0.97131777}
  m_LocalPosition: {x: 0, y: 1, z: -1}
  m_LocalScale: {x: 1, y: 1, z: 1}
  m_Children:
  - {fileID: 787570592}
  m_Father: {fileID: 0}
  m_RootOrder: 0
  m_LocalEulerAnglesHint: {x: 27.512, y: 0, z: 0}
--- !u!114 &1587093635
MonoBehaviour:
  m_ObjectHideFlags: 0
  m_CorrespondingSourceObject: {fileID: 0}
  m_PrefabInstance: {fileID: 0}
  m_PrefabAsset: {fileID: 0}
  m_GameObject: {fileID: 1587093631}
  m_Enabled: 1
  m_EditorHideFlags: 0
  m_Script: {fileID: 11500000, guid: a79441f348de89743a2939f4d699eac1, type: 3}
  m_Name: 
  m_EditorClassIdentifier: 
  m_RenderShadows: 1
  m_RequiresDepthTextureOption: 2
  m_RequiresOpaqueTextureOption: 2
  m_CameraType: 0
  m_Cameras:
  - {fileID: 787570591}
  m_RendererIndex: -1
  m_VolumeLayerMask:
    serializedVersion: 2
    m_Bits: 1
  m_VolumeTrigger: {fileID: 0}
  m_RenderPostProcessing: 1
  m_Antialiasing: 2
  m_AntialiasingQuality: 2
  m_StopNaN: 0
  m_Dithering: 0
  m_ClearDepth: 1
  m_AllowXRRendering: 1
  m_RequiresDepthTexture: 0
  m_RequiresColorTexture: 0
  m_Version: 2
--- !u!114 &1587093636
MonoBehaviour:
  m_ObjectHideFlags: 0
  m_CorrespondingSourceObject: {fileID: 0}
  m_PrefabInstance: {fileID: 0}
  m_PrefabAsset: {fileID: 0}
  m_GameObject: {fileID: 1587093631}
  m_Enabled: 1
  m_EditorHideFlags: 0
  m_Script: {fileID: 11500000, guid: 73231aa468d81ea49bc3d914080de185, type: 3}
  m_Name: 
  m_EditorClassIdentifier: 
  ImageComparisonSettings:
    TargetWidth: 512
    TargetHeight: 512
    PerPixelCorrectnessThreshold: 0.001
    PerPixelGammaThreshold: 0.003921569
    PerPixelAlphaThreshold: 0.003921569
    AverageCorrectnessThreshold: 0.005
    IncorrectPixelsThreshold: 0.0000038146973
    UseHDR: 0
    UseBackBuffer: 0
    ImageResolution: 0
    ActiveImageTests: 1
    ActivePixelTests: 7
  WaitFrames: 100
  XRCompatible: 0<|MERGE_RESOLUTION|>--- conflicted
+++ resolved
@@ -5282,14424 +5282,6 @@
   m_Father: {fileID: 1587093634}
   m_RootOrder: 0
   m_LocalEulerAnglesHint: {x: 0, y: 0, z: 0}
-<<<<<<< HEAD
---- !u!1 &1299000083
-GameObject:
-  m_ObjectHideFlags: 0
-  m_CorrespondingSourceObject: {fileID: 0}
-  m_PrefabInstance: {fileID: 0}
-  m_PrefabAsset: {fileID: 0}
-  serializedVersion: 6
-  m_Component:
-  - component: {fileID: 1299000086}
-  - component: {fileID: 1299000085}
-  - component: {fileID: 1299000084}
-  m_Layer: 1
-  m_Name: Particle System (2)
-  m_TagString: Untagged
-  m_Icon: {fileID: 0}
-  m_NavMeshLayer: 0
-  m_StaticEditorFlags: 0
-  m_IsActive: 1
---- !u!199 &1299000084
-ParticleSystemRenderer:
-  serializedVersion: 6
-  m_ObjectHideFlags: 0
-  m_CorrespondingSourceObject: {fileID: 0}
-  m_PrefabInstance: {fileID: 0}
-  m_PrefabAsset: {fileID: 0}
-  m_GameObject: {fileID: 1299000083}
-  m_Enabled: 1
-  m_CastShadows: 0
-  m_ReceiveShadows: 0
-  m_DynamicOccludee: 1
-  m_StaticShadowCaster: 0
-  m_MotionVectors: 1
-  m_LightProbeUsage: 0
-  m_ReflectionProbeUsage: 0
-  m_RayTracingMode: 0
-  m_RayTraceProcedural: 0
-  m_RenderingLayerMask: 1
-  m_RendererPriority: 0
-  m_Materials:
-  - {fileID: 2100000, guid: d25fb6125fc0f4cff81206fa636b26dc, type: 2}
-  m_StaticBatchInfo:
-    firstSubMesh: 0
-    subMeshCount: 0
-  m_StaticBatchRoot: {fileID: 0}
-  m_ProbeAnchor: {fileID: 0}
-  m_LightProbeVolumeOverride: {fileID: 0}
-  m_ScaleInLightmap: 1
-  m_ReceiveGI: 1
-  m_PreserveUVs: 0
-  m_IgnoreNormalsForChartDetection: 0
-  m_ImportantGI: 0
-  m_StitchLightmapSeams: 1
-  m_SelectedEditorRenderState: 3
-  m_MinimumChartSize: 4
-  m_AutoUVMaxDistance: 0.5
-  m_AutoUVMaxAngle: 89
-  m_LightmapParameters: {fileID: 0}
-  m_SortingLayerID: 0
-  m_SortingLayer: 0
-  m_SortingOrder: 0
-  m_RenderMode: 0
-  m_SortMode: 0
-  m_MinParticleSize: 0
-  m_MaxParticleSize: 0.5
-  m_CameraVelocityScale: 0
-  m_VelocityScale: 0
-  m_LengthScale: 2
-  m_SortingFudge: 0
-  m_NormalDirection: 1
-  m_ShadowBias: 0
-  m_RenderAlignment: 0
-  m_Pivot: {x: 0, y: 0, z: 0}
-  m_Flip: {x: 0, y: 0, z: 0}
-  m_UseCustomVertexStreams: 0
-  m_EnableGPUInstancing: 1
-  m_ApplyActiveColorSpace: 1
-  m_AllowRoll: 1
-  m_FreeformStretching: 0
-  m_RotateWithStretchDirection: 1
-  m_VertexStreams: 00010304
-  m_Mesh: {fileID: 0}
-  m_Mesh1: {fileID: 0}
-  m_Mesh2: {fileID: 0}
-  m_Mesh3: {fileID: 0}
-  m_MaskInteraction: 0
---- !u!198 &1299000085
-ParticleSystem:
-  m_ObjectHideFlags: 0
-  m_CorrespondingSourceObject: {fileID: 0}
-  m_PrefabInstance: {fileID: 0}
-  m_PrefabAsset: {fileID: 0}
-  m_GameObject: {fileID: 1299000083}
-  serializedVersion: 7
-  lengthInSec: 5
-  simulationSpeed: 1
-  stopAction: 0
-  cullingMode: 0
-  ringBufferMode: 0
-  ringBufferLoopRange: {x: 0, y: 1}
-  looping: 1
-  prewarm: 1
-  playOnAwake: 1
-  useUnscaledTime: 0
-  autoRandomSeed: 1
-  useRigidbodyForVelocity: 1
-  startDelay:
-    serializedVersion: 2
-    minMaxState: 0
-    scalar: 0
-    minScalar: 0
-    maxCurve:
-      serializedVersion: 2
-      m_Curve:
-      - serializedVersion: 3
-        time: 0
-        value: 0
-        inSlope: 0
-        outSlope: 0
-        tangentMode: 0
-        weightedMode: 0
-        inWeight: 0.33333334
-        outWeight: 0.33333334
-      - serializedVersion: 3
-        time: 1
-        value: 0
-        inSlope: 0
-        outSlope: 0
-        tangentMode: 0
-        weightedMode: 0
-        inWeight: 0.33333334
-        outWeight: 0.33333334
-      m_PreInfinity: 2
-      m_PostInfinity: 2
-      m_RotationOrder: 4
-    minCurve:
-      serializedVersion: 2
-      m_Curve:
-      - serializedVersion: 3
-        time: 0
-        value: 0
-        inSlope: 0
-        outSlope: 0
-        tangentMode: 0
-        weightedMode: 0
-        inWeight: 0.33333334
-        outWeight: 0.33333334
-      - serializedVersion: 3
-        time: 1
-        value: 0
-        inSlope: 0
-        outSlope: 0
-        tangentMode: 0
-        weightedMode: 0
-        inWeight: 0.33333334
-        outWeight: 0.33333334
-      m_PreInfinity: 2
-      m_PostInfinity: 2
-      m_RotationOrder: 4
-  moveWithTransform: 0
-  moveWithCustomTransform: {fileID: 0}
-  scalingMode: 1
-  randomSeed: 0
-  InitialModule:
-    serializedVersion: 3
-    enabled: 1
-    startLifetime:
-      serializedVersion: 2
-      minMaxState: 0
-      scalar: 5
-      minScalar: 5
-      maxCurve:
-        serializedVersion: 2
-        m_Curve:
-        - serializedVersion: 3
-          time: 0
-          value: 1
-          inSlope: 0
-          outSlope: 0
-          tangentMode: 0
-          weightedMode: 0
-          inWeight: 0.33333334
-          outWeight: 0.33333334
-        - serializedVersion: 3
-          time: 1
-          value: 1
-          inSlope: 0
-          outSlope: 0
-          tangentMode: 0
-          weightedMode: 0
-          inWeight: 0.33333334
-          outWeight: 0.33333334
-        m_PreInfinity: 2
-        m_PostInfinity: 2
-        m_RotationOrder: 4
-      minCurve:
-        serializedVersion: 2
-        m_Curve:
-        - serializedVersion: 3
-          time: 0
-          value: 1
-          inSlope: 0
-          outSlope: 0
-          tangentMode: 0
-          weightedMode: 0
-          inWeight: 0.33333334
-          outWeight: 0.33333334
-        - serializedVersion: 3
-          time: 1
-          value: 1
-          inSlope: 0
-          outSlope: 0
-          tangentMode: 0
-          weightedMode: 0
-          inWeight: 0.33333334
-          outWeight: 0.33333334
-        m_PreInfinity: 2
-        m_PostInfinity: 2
-        m_RotationOrder: 4
-    startSpeed:
-      serializedVersion: 2
-      minMaxState: 0
-      scalar: 1
-      minScalar: 5
-      maxCurve:
-        serializedVersion: 2
-        m_Curve:
-        - serializedVersion: 3
-          time: 0
-          value: 1
-          inSlope: 0
-          outSlope: 0
-          tangentMode: 0
-          weightedMode: 0
-          inWeight: 0.33333334
-          outWeight: 0.33333334
-        - serializedVersion: 3
-          time: 1
-          value: 1
-          inSlope: 0
-          outSlope: 0
-          tangentMode: 0
-          weightedMode: 0
-          inWeight: 0.33333334
-          outWeight: 0.33333334
-        m_PreInfinity: 2
-        m_PostInfinity: 2
-        m_RotationOrder: 4
-      minCurve:
-        serializedVersion: 2
-        m_Curve:
-        - serializedVersion: 3
-          time: 0
-          value: 1
-          inSlope: 0
-          outSlope: 0
-          tangentMode: 0
-          weightedMode: 0
-          inWeight: 0.33333334
-          outWeight: 0.33333334
-        - serializedVersion: 3
-          time: 1
-          value: 1
-          inSlope: 0
-          outSlope: 0
-          tangentMode: 0
-          weightedMode: 0
-          inWeight: 0.33333334
-          outWeight: 0.33333334
-        m_PreInfinity: 2
-        m_PostInfinity: 2
-        m_RotationOrder: 4
-    startColor:
-      serializedVersion: 2
-      minMaxState: 0
-      minColor: {r: 1, g: 1, b: 1, a: 1}
-      maxColor: {r: 1, g: 1, b: 1, a: 1}
-      maxGradient:
-        serializedVersion: 2
-        key0: {r: 1, g: 1, b: 1, a: 1}
-        key1: {r: 1, g: 1, b: 1, a: 1}
-        key2: {r: 0, g: 0, b: 0, a: 0}
-        key3: {r: 0, g: 0, b: 0, a: 0}
-        key4: {r: 0, g: 0, b: 0, a: 0}
-        key5: {r: 0, g: 0, b: 0, a: 0}
-        key6: {r: 0, g: 0, b: 0, a: 0}
-        key7: {r: 0, g: 0, b: 0, a: 0}
-        ctime0: 0
-        ctime1: 65535
-        ctime2: 0
-        ctime3: 0
-        ctime4: 0
-        ctime5: 0
-        ctime6: 0
-        ctime7: 0
-        atime0: 0
-        atime1: 65535
-        atime2: 0
-        atime3: 0
-        atime4: 0
-        atime5: 0
-        atime6: 0
-        atime7: 0
-        m_Mode: 0
-        m_NumColorKeys: 2
-        m_NumAlphaKeys: 2
-      minGradient:
-        serializedVersion: 2
-        key0: {r: 1, g: 1, b: 1, a: 1}
-        key1: {r: 1, g: 1, b: 1, a: 1}
-        key2: {r: 0, g: 0, b: 0, a: 0}
-        key3: {r: 0, g: 0, b: 0, a: 0}
-        key4: {r: 0, g: 0, b: 0, a: 0}
-        key5: {r: 0, g: 0, b: 0, a: 0}
-        key6: {r: 0, g: 0, b: 0, a: 0}
-        key7: {r: 0, g: 0, b: 0, a: 0}
-        ctime0: 0
-        ctime1: 65535
-        ctime2: 0
-        ctime3: 0
-        ctime4: 0
-        ctime5: 0
-        ctime6: 0
-        ctime7: 0
-        atime0: 0
-        atime1: 65535
-        atime2: 0
-        atime3: 0
-        atime4: 0
-        atime5: 0
-        atime6: 0
-        atime7: 0
-        m_Mode: 0
-        m_NumColorKeys: 2
-        m_NumAlphaKeys: 2
-    startSize:
-      serializedVersion: 2
-      minMaxState: 0
-      scalar: 1
-      minScalar: 1
-      maxCurve:
-        serializedVersion: 2
-        m_Curve:
-        - serializedVersion: 3
-          time: 0
-          value: 1
-          inSlope: 0
-          outSlope: 0
-          tangentMode: 0
-          weightedMode: 0
-          inWeight: 0.33333334
-          outWeight: 0.33333334
-        - serializedVersion: 3
-          time: 1
-          value: 1
-          inSlope: 0
-          outSlope: 0
-          tangentMode: 0
-          weightedMode: 0
-          inWeight: 0.33333334
-          outWeight: 0.33333334
-        m_PreInfinity: 2
-        m_PostInfinity: 2
-        m_RotationOrder: 4
-      minCurve:
-        serializedVersion: 2
-        m_Curve:
-        - serializedVersion: 3
-          time: 0
-          value: 1
-          inSlope: 0
-          outSlope: 0
-          tangentMode: 0
-          weightedMode: 0
-          inWeight: 0.33333334
-          outWeight: 0.33333334
-        - serializedVersion: 3
-          time: 1
-          value: 1
-          inSlope: 0
-          outSlope: 0
-          tangentMode: 0
-          weightedMode: 0
-          inWeight: 0.33333334
-          outWeight: 0.33333334
-        m_PreInfinity: 2
-        m_PostInfinity: 2
-        m_RotationOrder: 4
-    startSizeY:
-      serializedVersion: 2
-      minMaxState: 0
-      scalar: 1
-      minScalar: 1
-      maxCurve:
-        serializedVersion: 2
-        m_Curve:
-        - serializedVersion: 3
-          time: 0
-          value: 1
-          inSlope: 0
-          outSlope: 0
-          tangentMode: 0
-          weightedMode: 0
-          inWeight: 0.33333334
-          outWeight: 0.33333334
-        - serializedVersion: 3
-          time: 1
-          value: 1
-          inSlope: 0
-          outSlope: 0
-          tangentMode: 0
-          weightedMode: 0
-          inWeight: 0.33333334
-          outWeight: 0.33333334
-        m_PreInfinity: 2
-        m_PostInfinity: 2
-        m_RotationOrder: 4
-      minCurve:
-        serializedVersion: 2
-        m_Curve:
-        - serializedVersion: 3
-          time: 0
-          value: 1
-          inSlope: 0
-          outSlope: 0
-          tangentMode: 0
-          weightedMode: 0
-          inWeight: 0.33333334
-          outWeight: 0.33333334
-        - serializedVersion: 3
-          time: 1
-          value: 1
-          inSlope: 0
-          outSlope: 0
-          tangentMode: 0
-          weightedMode: 0
-          inWeight: 0.33333334
-          outWeight: 0.33333334
-        m_PreInfinity: 2
-        m_PostInfinity: 2
-        m_RotationOrder: 4
-    startSizeZ:
-      serializedVersion: 2
-      minMaxState: 0
-      scalar: 1
-      minScalar: 1
-      maxCurve:
-        serializedVersion: 2
-        m_Curve:
-        - serializedVersion: 3
-          time: 0
-          value: 1
-          inSlope: 0
-          outSlope: 0
-          tangentMode: 0
-          weightedMode: 0
-          inWeight: 0.33333334
-          outWeight: 0.33333334
-        - serializedVersion: 3
-          time: 1
-          value: 1
-          inSlope: 0
-          outSlope: 0
-          tangentMode: 0
-          weightedMode: 0
-          inWeight: 0.33333334
-          outWeight: 0.33333334
-        m_PreInfinity: 2
-        m_PostInfinity: 2
-        m_RotationOrder: 4
-      minCurve:
-        serializedVersion: 2
-        m_Curve:
-        - serializedVersion: 3
-          time: 0
-          value: 1
-          inSlope: 0
-          outSlope: 0
-          tangentMode: 0
-          weightedMode: 0
-          inWeight: 0.33333334
-          outWeight: 0.33333334
-        - serializedVersion: 3
-          time: 1
-          value: 1
-          inSlope: 0
-          outSlope: 0
-          tangentMode: 0
-          weightedMode: 0
-          inWeight: 0.33333334
-          outWeight: 0.33333334
-        m_PreInfinity: 2
-        m_PostInfinity: 2
-        m_RotationOrder: 4
-    startRotationX:
-      serializedVersion: 2
-      minMaxState: 0
-      scalar: 0
-      minScalar: 0
-      maxCurve:
-        serializedVersion: 2
-        m_Curve:
-        - serializedVersion: 3
-          time: 0
-          value: 0
-          inSlope: 0
-          outSlope: 0
-          tangentMode: 0
-          weightedMode: 0
-          inWeight: 0.33333334
-          outWeight: 0.33333334
-        - serializedVersion: 3
-          time: 1
-          value: 0
-          inSlope: 0
-          outSlope: 0
-          tangentMode: 0
-          weightedMode: 0
-          inWeight: 0.33333334
-          outWeight: 0.33333334
-        m_PreInfinity: 2
-        m_PostInfinity: 2
-        m_RotationOrder: 4
-      minCurve:
-        serializedVersion: 2
-        m_Curve:
-        - serializedVersion: 3
-          time: 0
-          value: 0
-          inSlope: 0
-          outSlope: 0
-          tangentMode: 0
-          weightedMode: 0
-          inWeight: 0.33333334
-          outWeight: 0.33333334
-        - serializedVersion: 3
-          time: 1
-          value: 0
-          inSlope: 0
-          outSlope: 0
-          tangentMode: 0
-          weightedMode: 0
-          inWeight: 0.33333334
-          outWeight: 0.33333334
-        m_PreInfinity: 2
-        m_PostInfinity: 2
-        m_RotationOrder: 4
-    startRotationY:
-      serializedVersion: 2
-      minMaxState: 0
-      scalar: 0
-      minScalar: 0
-      maxCurve:
-        serializedVersion: 2
-        m_Curve:
-        - serializedVersion: 3
-          time: 0
-          value: 0
-          inSlope: 0
-          outSlope: 0
-          tangentMode: 0
-          weightedMode: 0
-          inWeight: 0.33333334
-          outWeight: 0.33333334
-        - serializedVersion: 3
-          time: 1
-          value: 0
-          inSlope: 0
-          outSlope: 0
-          tangentMode: 0
-          weightedMode: 0
-          inWeight: 0.33333334
-          outWeight: 0.33333334
-        m_PreInfinity: 2
-        m_PostInfinity: 2
-        m_RotationOrder: 4
-      minCurve:
-        serializedVersion: 2
-        m_Curve:
-        - serializedVersion: 3
-          time: 0
-          value: 0
-          inSlope: 0
-          outSlope: 0
-          tangentMode: 0
-          weightedMode: 0
-          inWeight: 0.33333334
-          outWeight: 0.33333334
-        - serializedVersion: 3
-          time: 1
-          value: 0
-          inSlope: 0
-          outSlope: 0
-          tangentMode: 0
-          weightedMode: 0
-          inWeight: 0.33333334
-          outWeight: 0.33333334
-        m_PreInfinity: 2
-        m_PostInfinity: 2
-        m_RotationOrder: 4
-    startRotation:
-      serializedVersion: 2
-      minMaxState: 0
-      scalar: 0
-      minScalar: 0
-      maxCurve:
-        serializedVersion: 2
-        m_Curve:
-        - serializedVersion: 3
-          time: 0
-          value: 0
-          inSlope: 0
-          outSlope: 0
-          tangentMode: 0
-          weightedMode: 0
-          inWeight: 0.33333334
-          outWeight: 0.33333334
-        - serializedVersion: 3
-          time: 1
-          value: 0
-          inSlope: 0
-          outSlope: 0
-          tangentMode: 0
-          weightedMode: 0
-          inWeight: 0.33333334
-          outWeight: 0.33333334
-        m_PreInfinity: 2
-        m_PostInfinity: 2
-        m_RotationOrder: 4
-      minCurve:
-        serializedVersion: 2
-        m_Curve:
-        - serializedVersion: 3
-          time: 0
-          value: 0
-          inSlope: 0
-          outSlope: 0
-          tangentMode: 0
-          weightedMode: 0
-          inWeight: 0.33333334
-          outWeight: 0.33333334
-        - serializedVersion: 3
-          time: 1
-          value: 0
-          inSlope: 0
-          outSlope: 0
-          tangentMode: 0
-          weightedMode: 0
-          inWeight: 0.33333334
-          outWeight: 0.33333334
-        m_PreInfinity: 2
-        m_PostInfinity: 2
-        m_RotationOrder: 4
-    randomizeRotationDirection: 0
-    maxNumParticles: 1000
-    size3D: 0
-    rotation3D: 0
-    gravityModifier:
-      serializedVersion: 2
-      minMaxState: 0
-      scalar: 0
-      minScalar: 0
-      maxCurve:
-        serializedVersion: 2
-        m_Curve:
-        - serializedVersion: 3
-          time: 0
-          value: 0
-          inSlope: 0
-          outSlope: 0
-          tangentMode: 0
-          weightedMode: 0
-          inWeight: 0.33333334
-          outWeight: 0.33333334
-        - serializedVersion: 3
-          time: 1
-          value: 0
-          inSlope: 0
-          outSlope: 0
-          tangentMode: 0
-          weightedMode: 0
-          inWeight: 0.33333334
-          outWeight: 0.33333334
-        m_PreInfinity: 2
-        m_PostInfinity: 2
-        m_RotationOrder: 4
-      minCurve:
-        serializedVersion: 2
-        m_Curve:
-        - serializedVersion: 3
-          time: 0
-          value: 0
-          inSlope: 0
-          outSlope: 0
-          tangentMode: 0
-          weightedMode: 0
-          inWeight: 0.33333334
-          outWeight: 0.33333334
-        - serializedVersion: 3
-          time: 1
-          value: 0
-          inSlope: 0
-          outSlope: 0
-          tangentMode: 0
-          weightedMode: 0
-          inWeight: 0.33333334
-          outWeight: 0.33333334
-        m_PreInfinity: 2
-        m_PostInfinity: 2
-        m_RotationOrder: 4
-  ShapeModule:
-    serializedVersion: 6
-    enabled: 1
-    type: 4
-    angle: 0
-    length: 5
-    boxThickness: {x: 0, y: 0, z: 0}
-    radiusThickness: 0
-    donutRadius: 0.2
-    m_Position: {x: 0, y: 0, z: 0}
-    m_Rotation: {x: 0, y: 0, z: 0}
-    m_Scale: {x: 1, y: 1, z: 1}
-    placementMode: 0
-    m_MeshMaterialIndex: 0
-    m_MeshNormalOffset: 0
-    m_MeshSpawn:
-      mode: 0
-      spread: 0
-      speed:
-        serializedVersion: 2
-        minMaxState: 0
-        scalar: 1
-        minScalar: 1
-        maxCurve:
-          serializedVersion: 2
-          m_Curve:
-          - serializedVersion: 3
-            time: 0
-            value: 1
-            inSlope: 0
-            outSlope: 0
-            tangentMode: 0
-            weightedMode: 0
-            inWeight: 0.33333334
-            outWeight: 0.33333334
-          - serializedVersion: 3
-            time: 1
-            value: 1
-            inSlope: 0
-            outSlope: 0
-            tangentMode: 0
-            weightedMode: 0
-            inWeight: 0.33333334
-            outWeight: 0.33333334
-          m_PreInfinity: 2
-          m_PostInfinity: 2
-          m_RotationOrder: 4
-        minCurve:
-          serializedVersion: 2
-          m_Curve:
-          - serializedVersion: 3
-            time: 0
-            value: 1
-            inSlope: 0
-            outSlope: 0
-            tangentMode: 0
-            weightedMode: 0
-            inWeight: 0.33333334
-            outWeight: 0.33333334
-          - serializedVersion: 3
-            time: 1
-            value: 1
-            inSlope: 0
-            outSlope: 0
-            tangentMode: 0
-            weightedMode: 0
-            inWeight: 0.33333334
-            outWeight: 0.33333334
-          m_PreInfinity: 2
-          m_PostInfinity: 2
-          m_RotationOrder: 4
-    m_Mesh: {fileID: 0}
-    m_MeshRenderer: {fileID: 0}
-    m_SkinnedMeshRenderer: {fileID: 0}
-    m_Sprite: {fileID: 0}
-    m_SpriteRenderer: {fileID: 0}
-    m_UseMeshMaterialIndex: 0
-    m_UseMeshColors: 1
-    alignToDirection: 0
-    m_Texture: {fileID: 0}
-    m_TextureClipChannel: 3
-    m_TextureClipThreshold: 0
-    m_TextureUVChannel: 0
-    m_TextureColorAffectsParticles: 1
-    m_TextureAlphaAffectsParticles: 1
-    m_TextureBilinearFiltering: 0
-    randomDirectionAmount: 0
-    sphericalDirectionAmount: 0
-    randomPositionAmount: 0
-    radius:
-      value: 0.0001
-      mode: 0
-      spread: 0
-      speed:
-        serializedVersion: 2
-        minMaxState: 0
-        scalar: 1
-        minScalar: 1
-        maxCurve:
-          serializedVersion: 2
-          m_Curve:
-          - serializedVersion: 3
-            time: 0
-            value: 1
-            inSlope: 0
-            outSlope: 0
-            tangentMode: 0
-            weightedMode: 0
-            inWeight: 0.33333334
-            outWeight: 0.33333334
-          - serializedVersion: 3
-            time: 1
-            value: 1
-            inSlope: 0
-            outSlope: 0
-            tangentMode: 0
-            weightedMode: 0
-            inWeight: 0.33333334
-            outWeight: 0.33333334
-          m_PreInfinity: 2
-          m_PostInfinity: 2
-          m_RotationOrder: 4
-        minCurve:
-          serializedVersion: 2
-          m_Curve:
-          - serializedVersion: 3
-            time: 0
-            value: 1
-            inSlope: 0
-            outSlope: 0
-            tangentMode: 0
-            weightedMode: 0
-            inWeight: 0.33333334
-            outWeight: 0.33333334
-          - serializedVersion: 3
-            time: 1
-            value: 1
-            inSlope: 0
-            outSlope: 0
-            tangentMode: 0
-            weightedMode: 0
-            inWeight: 0.33333334
-            outWeight: 0.33333334
-          m_PreInfinity: 2
-          m_PostInfinity: 2
-          m_RotationOrder: 4
-    arc:
-      value: 360
-      mode: 0
-      spread: 0
-      speed:
-        serializedVersion: 2
-        minMaxState: 0
-        scalar: 1
-        minScalar: 1
-        maxCurve:
-          serializedVersion: 2
-          m_Curve:
-          - serializedVersion: 3
-            time: 0
-            value: 1
-            inSlope: 0
-            outSlope: 0
-            tangentMode: 0
-            weightedMode: 0
-            inWeight: 0.33333334
-            outWeight: 0.33333334
-          - serializedVersion: 3
-            time: 1
-            value: 1
-            inSlope: 0
-            outSlope: 0
-            tangentMode: 0
-            weightedMode: 0
-            inWeight: 0.33333334
-            outWeight: 0.33333334
-          m_PreInfinity: 2
-          m_PostInfinity: 2
-          m_RotationOrder: 4
-        minCurve:
-          serializedVersion: 2
-          m_Curve:
-          - serializedVersion: 3
-            time: 0
-            value: 1
-            inSlope: 0
-            outSlope: 0
-            tangentMode: 0
-            weightedMode: 0
-            inWeight: 0.33333334
-            outWeight: 0.33333334
-          - serializedVersion: 3
-            time: 1
-            value: 1
-            inSlope: 0
-            outSlope: 0
-            tangentMode: 0
-            weightedMode: 0
-            inWeight: 0.33333334
-            outWeight: 0.33333334
-          m_PreInfinity: 2
-          m_PostInfinity: 2
-          m_RotationOrder: 4
-  EmissionModule:
-    enabled: 1
-    serializedVersion: 4
-    rateOverTime:
-      serializedVersion: 2
-      minMaxState: 0
-      scalar: 4
-      minScalar: 10
-      maxCurve:
-        serializedVersion: 2
-        m_Curve:
-        - serializedVersion: 3
-          time: 0
-          value: 1
-          inSlope: 0
-          outSlope: 0
-          tangentMode: 0
-          weightedMode: 0
-          inWeight: 0.33333334
-          outWeight: 0.33333334
-        - serializedVersion: 3
-          time: 1
-          value: 1
-          inSlope: 0
-          outSlope: 0
-          tangentMode: 0
-          weightedMode: 0
-          inWeight: 0.33333334
-          outWeight: 0.33333334
-        m_PreInfinity: 2
-        m_PostInfinity: 2
-        m_RotationOrder: 4
-      minCurve:
-        serializedVersion: 2
-        m_Curve:
-        - serializedVersion: 3
-          time: 0
-          value: 1
-          inSlope: 0
-          outSlope: 0
-          tangentMode: 0
-          weightedMode: 0
-          inWeight: 0.33333334
-          outWeight: 0.33333334
-        - serializedVersion: 3
-          time: 1
-          value: 1
-          inSlope: 0
-          outSlope: 0
-          tangentMode: 0
-          weightedMode: 0
-          inWeight: 0.33333334
-          outWeight: 0.33333334
-        m_PreInfinity: 2
-        m_PostInfinity: 2
-        m_RotationOrder: 4
-    rateOverDistance:
-      serializedVersion: 2
-      minMaxState: 0
-      scalar: 0
-      minScalar: 0
-      maxCurve:
-        serializedVersion: 2
-        m_Curve:
-        - serializedVersion: 3
-          time: 0
-          value: 0
-          inSlope: 0
-          outSlope: 0
-          tangentMode: 0
-          weightedMode: 0
-          inWeight: 0.33333334
-          outWeight: 0.33333334
-        - serializedVersion: 3
-          time: 1
-          value: 0
-          inSlope: 0
-          outSlope: 0
-          tangentMode: 0
-          weightedMode: 0
-          inWeight: 0.33333334
-          outWeight: 0.33333334
-        m_PreInfinity: 2
-        m_PostInfinity: 2
-        m_RotationOrder: 4
-      minCurve:
-        serializedVersion: 2
-        m_Curve:
-        - serializedVersion: 3
-          time: 0
-          value: 0
-          inSlope: 0
-          outSlope: 0
-          tangentMode: 0
-          weightedMode: 0
-          inWeight: 0.33333334
-          outWeight: 0.33333334
-        - serializedVersion: 3
-          time: 1
-          value: 0
-          inSlope: 0
-          outSlope: 0
-          tangentMode: 0
-          weightedMode: 0
-          inWeight: 0.33333334
-          outWeight: 0.33333334
-        m_PreInfinity: 2
-        m_PostInfinity: 2
-        m_RotationOrder: 4
-    m_BurstCount: 0
-    m_Bursts: []
-  SizeModule:
-    enabled: 0
-    curve:
-      serializedVersion: 2
-      minMaxState: 1
-      scalar: 1
-      minScalar: 1
-      maxCurve:
-        serializedVersion: 2
-        m_Curve:
-        - serializedVersion: 3
-          time: 0
-          value: 0
-          inSlope: 0
-          outSlope: 1
-          tangentMode: 0
-          weightedMode: 0
-          inWeight: 0.33333334
-          outWeight: 0.33333334
-        - serializedVersion: 3
-          time: 1
-          value: 1
-          inSlope: 1
-          outSlope: 0
-          tangentMode: 0
-          weightedMode: 0
-          inWeight: 0.33333334
-          outWeight: 0.33333334
-        m_PreInfinity: 2
-        m_PostInfinity: 2
-        m_RotationOrder: 4
-      minCurve:
-        serializedVersion: 2
-        m_Curve:
-        - serializedVersion: 3
-          time: 0
-          value: 1
-          inSlope: 0
-          outSlope: 0
-          tangentMode: 0
-          weightedMode: 0
-          inWeight: 0.33333334
-          outWeight: 0.33333334
-        - serializedVersion: 3
-          time: 1
-          value: 1
-          inSlope: 0
-          outSlope: 0
-          tangentMode: 0
-          weightedMode: 0
-          inWeight: 0.33333334
-          outWeight: 0.33333334
-        m_PreInfinity: 2
-        m_PostInfinity: 2
-        m_RotationOrder: 4
-    y:
-      serializedVersion: 2
-      minMaxState: 1
-      scalar: 1
-      minScalar: 1
-      maxCurve:
-        serializedVersion: 2
-        m_Curve:
-        - serializedVersion: 3
-          time: 0
-          value: 0
-          inSlope: 0
-          outSlope: 1
-          tangentMode: 0
-          weightedMode: 0
-          inWeight: 0.33333334
-          outWeight: 0.33333334
-        - serializedVersion: 3
-          time: 1
-          value: 1
-          inSlope: 1
-          outSlope: 0
-          tangentMode: 0
-          weightedMode: 0
-          inWeight: 0.33333334
-          outWeight: 0.33333334
-        m_PreInfinity: 2
-        m_PostInfinity: 2
-        m_RotationOrder: 4
-      minCurve:
-        serializedVersion: 2
-        m_Curve:
-        - serializedVersion: 3
-          time: 0
-          value: 1
-          inSlope: 0
-          outSlope: 0
-          tangentMode: 0
-          weightedMode: 0
-          inWeight: 0.33333334
-          outWeight: 0.33333334
-        - serializedVersion: 3
-          time: 1
-          value: 1
-          inSlope: 0
-          outSlope: 0
-          tangentMode: 0
-          weightedMode: 0
-          inWeight: 0.33333334
-          outWeight: 0.33333334
-        m_PreInfinity: 2
-        m_PostInfinity: 2
-        m_RotationOrder: 4
-    z:
-      serializedVersion: 2
-      minMaxState: 1
-      scalar: 1
-      minScalar: 1
-      maxCurve:
-        serializedVersion: 2
-        m_Curve:
-        - serializedVersion: 3
-          time: 0
-          value: 0
-          inSlope: 0
-          outSlope: 1
-          tangentMode: 0
-          weightedMode: 0
-          inWeight: 0.33333334
-          outWeight: 0.33333334
-        - serializedVersion: 3
-          time: 1
-          value: 1
-          inSlope: 1
-          outSlope: 0
-          tangentMode: 0
-          weightedMode: 0
-          inWeight: 0.33333334
-          outWeight: 0.33333334
-        m_PreInfinity: 2
-        m_PostInfinity: 2
-        m_RotationOrder: 4
-      minCurve:
-        serializedVersion: 2
-        m_Curve:
-        - serializedVersion: 3
-          time: 0
-          value: 1
-          inSlope: 0
-          outSlope: 0
-          tangentMode: 0
-          weightedMode: 0
-          inWeight: 0.33333334
-          outWeight: 0.33333334
-        - serializedVersion: 3
-          time: 1
-          value: 1
-          inSlope: 0
-          outSlope: 0
-          tangentMode: 0
-          weightedMode: 0
-          inWeight: 0.33333334
-          outWeight: 0.33333334
-        m_PreInfinity: 2
-        m_PostInfinity: 2
-        m_RotationOrder: 4
-    separateAxes: 0
-  RotationModule:
-    enabled: 0
-    x:
-      serializedVersion: 2
-      minMaxState: 0
-      scalar: 0
-      minScalar: 0
-      maxCurve:
-        serializedVersion: 2
-        m_Curve:
-        - serializedVersion: 3
-          time: 0
-          value: 0
-          inSlope: 0
-          outSlope: 0
-          tangentMode: 0
-          weightedMode: 0
-          inWeight: 0.33333334
-          outWeight: 0.33333334
-        - serializedVersion: 3
-          time: 1
-          value: 0
-          inSlope: 0
-          outSlope: 0
-          tangentMode: 0
-          weightedMode: 0
-          inWeight: 0.33333334
-          outWeight: 0.33333334
-        m_PreInfinity: 2
-        m_PostInfinity: 2
-        m_RotationOrder: 4
-      minCurve:
-        serializedVersion: 2
-        m_Curve:
-        - serializedVersion: 3
-          time: 0
-          value: 0
-          inSlope: 0
-          outSlope: 0
-          tangentMode: 0
-          weightedMode: 0
-          inWeight: 0.33333334
-          outWeight: 0.33333334
-        - serializedVersion: 3
-          time: 1
-          value: 0
-          inSlope: 0
-          outSlope: 0
-          tangentMode: 0
-          weightedMode: 0
-          inWeight: 0.33333334
-          outWeight: 0.33333334
-        m_PreInfinity: 2
-        m_PostInfinity: 2
-        m_RotationOrder: 4
-    y:
-      serializedVersion: 2
-      minMaxState: 0
-      scalar: 0
-      minScalar: 0
-      maxCurve:
-        serializedVersion: 2
-        m_Curve:
-        - serializedVersion: 3
-          time: 0
-          value: 0
-          inSlope: 0
-          outSlope: 0
-          tangentMode: 0
-          weightedMode: 0
-          inWeight: 0.33333334
-          outWeight: 0.33333334
-        - serializedVersion: 3
-          time: 1
-          value: 0
-          inSlope: 0
-          outSlope: 0
-          tangentMode: 0
-          weightedMode: 0
-          inWeight: 0.33333334
-          outWeight: 0.33333334
-        m_PreInfinity: 2
-        m_PostInfinity: 2
-        m_RotationOrder: 4
-      minCurve:
-        serializedVersion: 2
-        m_Curve:
-        - serializedVersion: 3
-          time: 0
-          value: 0
-          inSlope: 0
-          outSlope: 0
-          tangentMode: 0
-          weightedMode: 0
-          inWeight: 0.33333334
-          outWeight: 0.33333334
-        - serializedVersion: 3
-          time: 1
-          value: 0
-          inSlope: 0
-          outSlope: 0
-          tangentMode: 0
-          weightedMode: 0
-          inWeight: 0.33333334
-          outWeight: 0.33333334
-        m_PreInfinity: 2
-        m_PostInfinity: 2
-        m_RotationOrder: 4
-    curve:
-      serializedVersion: 2
-      minMaxState: 0
-      scalar: 0.7853982
-      minScalar: 0.7853982
-      maxCurve:
-        serializedVersion: 2
-        m_Curve:
-        - serializedVersion: 3
-          time: 0
-          value: 1
-          inSlope: 0
-          outSlope: 0
-          tangentMode: 0
-          weightedMode: 0
-          inWeight: 0.33333334
-          outWeight: 0.33333334
-        - serializedVersion: 3
-          time: 1
-          value: 1
-          inSlope: 0
-          outSlope: 0
-          tangentMode: 0
-          weightedMode: 0
-          inWeight: 0.33333334
-          outWeight: 0.33333334
-        m_PreInfinity: 2
-        m_PostInfinity: 2
-        m_RotationOrder: 4
-      minCurve:
-        serializedVersion: 2
-        m_Curve:
-        - serializedVersion: 3
-          time: 0
-          value: 1
-          inSlope: 0
-          outSlope: 0
-          tangentMode: 0
-          weightedMode: 0
-          inWeight: 0.33333334
-          outWeight: 0.33333334
-        - serializedVersion: 3
-          time: 1
-          value: 1
-          inSlope: 0
-          outSlope: 0
-          tangentMode: 0
-          weightedMode: 0
-          inWeight: 0.33333334
-          outWeight: 0.33333334
-        m_PreInfinity: 2
-        m_PostInfinity: 2
-        m_RotationOrder: 4
-    separateAxes: 0
-  ColorModule:
-    enabled: 0
-    gradient:
-      serializedVersion: 2
-      minMaxState: 1
-      minColor: {r: 1, g: 1, b: 1, a: 1}
-      maxColor: {r: 1, g: 1, b: 1, a: 1}
-      maxGradient:
-        serializedVersion: 2
-        key0: {r: 1, g: 1, b: 1, a: 1}
-        key1: {r: 1, g: 1, b: 1, a: 1}
-        key2: {r: 0, g: 0, b: 0, a: 0}
-        key3: {r: 0, g: 0, b: 0, a: 0}
-        key4: {r: 0, g: 0, b: 0, a: 0}
-        key5: {r: 0, g: 0, b: 0, a: 0}
-        key6: {r: 0, g: 0, b: 0, a: 0}
-        key7: {r: 0, g: 0, b: 0, a: 0}
-        ctime0: 0
-        ctime1: 65535
-        ctime2: 0
-        ctime3: 0
-        ctime4: 0
-        ctime5: 0
-        ctime6: 0
-        ctime7: 0
-        atime0: 0
-        atime1: 65535
-        atime2: 0
-        atime3: 0
-        atime4: 0
-        atime5: 0
-        atime6: 0
-        atime7: 0
-        m_Mode: 0
-        m_NumColorKeys: 2
-        m_NumAlphaKeys: 2
-      minGradient:
-        serializedVersion: 2
-        key0: {r: 1, g: 1, b: 1, a: 1}
-        key1: {r: 1, g: 1, b: 1, a: 1}
-        key2: {r: 0, g: 0, b: 0, a: 0}
-        key3: {r: 0, g: 0, b: 0, a: 0}
-        key4: {r: 0, g: 0, b: 0, a: 0}
-        key5: {r: 0, g: 0, b: 0, a: 0}
-        key6: {r: 0, g: 0, b: 0, a: 0}
-        key7: {r: 0, g: 0, b: 0, a: 0}
-        ctime0: 0
-        ctime1: 65535
-        ctime2: 0
-        ctime3: 0
-        ctime4: 0
-        ctime5: 0
-        ctime6: 0
-        ctime7: 0
-        atime0: 0
-        atime1: 65535
-        atime2: 0
-        atime3: 0
-        atime4: 0
-        atime5: 0
-        atime6: 0
-        atime7: 0
-        m_Mode: 0
-        m_NumColorKeys: 2
-        m_NumAlphaKeys: 2
-  UVModule:
-    serializedVersion: 2
-    enabled: 0
-    mode: 0
-    timeMode: 0
-    fps: 30
-    frameOverTime:
-      serializedVersion: 2
-      minMaxState: 1
-      scalar: 0.9999
-      minScalar: 0.9999
-      maxCurve:
-        serializedVersion: 2
-        m_Curve:
-        - serializedVersion: 3
-          time: 0
-          value: 0
-          inSlope: 0
-          outSlope: 1
-          tangentMode: 0
-          weightedMode: 0
-          inWeight: 0.33333334
-          outWeight: 0.33333334
-        - serializedVersion: 3
-          time: 1
-          value: 1
-          inSlope: 1
-          outSlope: 0
-          tangentMode: 0
-          weightedMode: 0
-          inWeight: 0.33333334
-          outWeight: 0.33333334
-        m_PreInfinity: 2
-        m_PostInfinity: 2
-        m_RotationOrder: 4
-      minCurve:
-        serializedVersion: 2
-        m_Curve:
-        - serializedVersion: 3
-          time: 0
-          value: 1
-          inSlope: 0
-          outSlope: 0
-          tangentMode: 0
-          weightedMode: 0
-          inWeight: 0.33333334
-          outWeight: 0.33333334
-        - serializedVersion: 3
-          time: 1
-          value: 1
-          inSlope: 0
-          outSlope: 0
-          tangentMode: 0
-          weightedMode: 0
-          inWeight: 0.33333334
-          outWeight: 0.33333334
-        m_PreInfinity: 2
-        m_PostInfinity: 2
-        m_RotationOrder: 4
-    startFrame:
-      serializedVersion: 2
-      minMaxState: 0
-      scalar: 0
-      minScalar: 0
-      maxCurve:
-        serializedVersion: 2
-        m_Curve:
-        - serializedVersion: 3
-          time: 0
-          value: 0
-          inSlope: 0
-          outSlope: 0
-          tangentMode: 0
-          weightedMode: 0
-          inWeight: 0.33333334
-          outWeight: 0.33333334
-        - serializedVersion: 3
-          time: 1
-          value: 0
-          inSlope: 0
-          outSlope: 0
-          tangentMode: 0
-          weightedMode: 0
-          inWeight: 0.33333334
-          outWeight: 0.33333334
-        m_PreInfinity: 2
-        m_PostInfinity: 2
-        m_RotationOrder: 4
-      minCurve:
-        serializedVersion: 2
-        m_Curve:
-        - serializedVersion: 3
-          time: 0
-          value: 0
-          inSlope: 0
-          outSlope: 0
-          tangentMode: 0
-          weightedMode: 0
-          inWeight: 0.33333334
-          outWeight: 0.33333334
-        - serializedVersion: 3
-          time: 1
-          value: 0
-          inSlope: 0
-          outSlope: 0
-          tangentMode: 0
-          weightedMode: 0
-          inWeight: 0.33333334
-          outWeight: 0.33333334
-        m_PreInfinity: 2
-        m_PostInfinity: 2
-        m_RotationOrder: 4
-    speedRange: {x: 0, y: 1}
-    tilesX: 1
-    tilesY: 1
-    animationType: 0
-    rowIndex: 0
-    cycles: 1
-    uvChannelMask: -1
-    rowMode: 1
-    sprites:
-    - sprite: {fileID: 0}
-    flipU: 0
-    flipV: 0
-  VelocityModule:
-    enabled: 0
-    x:
-      serializedVersion: 2
-      minMaxState: 0
-      scalar: 0
-      minScalar: 0
-      maxCurve:
-        serializedVersion: 2
-        m_Curve:
-        - serializedVersion: 3
-          time: 0
-          value: 0
-          inSlope: 0
-          outSlope: 0
-          tangentMode: 0
-          weightedMode: 0
-          inWeight: 0.33333334
-          outWeight: 0.33333334
-        - serializedVersion: 3
-          time: 1
-          value: 0
-          inSlope: 0
-          outSlope: 0
-          tangentMode: 0
-          weightedMode: 0
-          inWeight: 0.33333334
-          outWeight: 0.33333334
-        m_PreInfinity: 2
-        m_PostInfinity: 2
-        m_RotationOrder: 4
-      minCurve:
-        serializedVersion: 2
-        m_Curve:
-        - serializedVersion: 3
-          time: 0
-          value: 0
-          inSlope: 0
-          outSlope: 0
-          tangentMode: 0
-          weightedMode: 0
-          inWeight: 0.33333334
-          outWeight: 0.33333334
-        - serializedVersion: 3
-          time: 1
-          value: 0
-          inSlope: 0
-          outSlope: 0
-          tangentMode: 0
-          weightedMode: 0
-          inWeight: 0.33333334
-          outWeight: 0.33333334
-        m_PreInfinity: 2
-        m_PostInfinity: 2
-        m_RotationOrder: 4
-    y:
-      serializedVersion: 2
-      minMaxState: 0
-      scalar: 0
-      minScalar: 0
-      maxCurve:
-        serializedVersion: 2
-        m_Curve:
-        - serializedVersion: 3
-          time: 0
-          value: 0
-          inSlope: 0
-          outSlope: 0
-          tangentMode: 0
-          weightedMode: 0
-          inWeight: 0.33333334
-          outWeight: 0.33333334
-        - serializedVersion: 3
-          time: 1
-          value: 0
-          inSlope: 0
-          outSlope: 0
-          tangentMode: 0
-          weightedMode: 0
-          inWeight: 0.33333334
-          outWeight: 0.33333334
-        m_PreInfinity: 2
-        m_PostInfinity: 2
-        m_RotationOrder: 4
-      minCurve:
-        serializedVersion: 2
-        m_Curve:
-        - serializedVersion: 3
-          time: 0
-          value: 0
-          inSlope: 0
-          outSlope: 0
-          tangentMode: 0
-          weightedMode: 0
-          inWeight: 0.33333334
-          outWeight: 0.33333334
-        - serializedVersion: 3
-          time: 1
-          value: 0
-          inSlope: 0
-          outSlope: 0
-          tangentMode: 0
-          weightedMode: 0
-          inWeight: 0.33333334
-          outWeight: 0.33333334
-        m_PreInfinity: 2
-        m_PostInfinity: 2
-        m_RotationOrder: 4
-    z:
-      serializedVersion: 2
-      minMaxState: 0
-      scalar: 0
-      minScalar: 0
-      maxCurve:
-        serializedVersion: 2
-        m_Curve:
-        - serializedVersion: 3
-          time: 0
-          value: 0
-          inSlope: 0
-          outSlope: 0
-          tangentMode: 0
-          weightedMode: 0
-          inWeight: 0.33333334
-          outWeight: 0.33333334
-        - serializedVersion: 3
-          time: 1
-          value: 0
-          inSlope: 0
-          outSlope: 0
-          tangentMode: 0
-          weightedMode: 0
-          inWeight: 0.33333334
-          outWeight: 0.33333334
-        m_PreInfinity: 2
-        m_PostInfinity: 2
-        m_RotationOrder: 4
-      minCurve:
-        serializedVersion: 2
-        m_Curve:
-        - serializedVersion: 3
-          time: 0
-          value: 0
-          inSlope: 0
-          outSlope: 0
-          tangentMode: 0
-          weightedMode: 0
-          inWeight: 0.33333334
-          outWeight: 0.33333334
-        - serializedVersion: 3
-          time: 1
-          value: 0
-          inSlope: 0
-          outSlope: 0
-          tangentMode: 0
-          weightedMode: 0
-          inWeight: 0.33333334
-          outWeight: 0.33333334
-        m_PreInfinity: 2
-        m_PostInfinity: 2
-        m_RotationOrder: 4
-    orbitalX:
-      serializedVersion: 2
-      minMaxState: 0
-      scalar: 0
-      minScalar: 0
-      maxCurve:
-        serializedVersion: 2
-        m_Curve:
-        - serializedVersion: 3
-          time: 0
-          value: 0
-          inSlope: 0
-          outSlope: 0
-          tangentMode: 0
-          weightedMode: 0
-          inWeight: 0.33333334
-          outWeight: 0.33333334
-        - serializedVersion: 3
-          time: 1
-          value: 0
-          inSlope: 0
-          outSlope: 0
-          tangentMode: 0
-          weightedMode: 0
-          inWeight: 0.33333334
-          outWeight: 0.33333334
-        m_PreInfinity: 2
-        m_PostInfinity: 2
-        m_RotationOrder: 4
-      minCurve:
-        serializedVersion: 2
-        m_Curve:
-        - serializedVersion: 3
-          time: 0
-          value: 0
-          inSlope: 0
-          outSlope: 0
-          tangentMode: 0
-          weightedMode: 0
-          inWeight: 0.33333334
-          outWeight: 0.33333334
-        - serializedVersion: 3
-          time: 1
-          value: 0
-          inSlope: 0
-          outSlope: 0
-          tangentMode: 0
-          weightedMode: 0
-          inWeight: 0.33333334
-          outWeight: 0.33333334
-        m_PreInfinity: 2
-        m_PostInfinity: 2
-        m_RotationOrder: 4
-    orbitalY:
-      serializedVersion: 2
-      minMaxState: 0
-      scalar: 0
-      minScalar: 0
-      maxCurve:
-        serializedVersion: 2
-        m_Curve:
-        - serializedVersion: 3
-          time: 0
-          value: 0
-          inSlope: 0
-          outSlope: 0
-          tangentMode: 0
-          weightedMode: 0
-          inWeight: 0.33333334
-          outWeight: 0.33333334
-        - serializedVersion: 3
-          time: 1
-          value: 0
-          inSlope: 0
-          outSlope: 0
-          tangentMode: 0
-          weightedMode: 0
-          inWeight: 0.33333334
-          outWeight: 0.33333334
-        m_PreInfinity: 2
-        m_PostInfinity: 2
-        m_RotationOrder: 4
-      minCurve:
-        serializedVersion: 2
-        m_Curve:
-        - serializedVersion: 3
-          time: 0
-          value: 0
-          inSlope: 0
-          outSlope: 0
-          tangentMode: 0
-          weightedMode: 0
-          inWeight: 0.33333334
-          outWeight: 0.33333334
-        - serializedVersion: 3
-          time: 1
-          value: 0
-          inSlope: 0
-          outSlope: 0
-          tangentMode: 0
-          weightedMode: 0
-          inWeight: 0.33333334
-          outWeight: 0.33333334
-        m_PreInfinity: 2
-        m_PostInfinity: 2
-        m_RotationOrder: 4
-    orbitalZ:
-      serializedVersion: 2
-      minMaxState: 0
-      scalar: 0
-      minScalar: 0
-      maxCurve:
-        serializedVersion: 2
-        m_Curve:
-        - serializedVersion: 3
-          time: 0
-          value: 0
-          inSlope: 0
-          outSlope: 0
-          tangentMode: 0
-          weightedMode: 0
-          inWeight: 0.33333334
-          outWeight: 0.33333334
-        - serializedVersion: 3
-          time: 1
-          value: 0
-          inSlope: 0
-          outSlope: 0
-          tangentMode: 0
-          weightedMode: 0
-          inWeight: 0.33333334
-          outWeight: 0.33333334
-        m_PreInfinity: 2
-        m_PostInfinity: 2
-        m_RotationOrder: 4
-      minCurve:
-        serializedVersion: 2
-        m_Curve:
-        - serializedVersion: 3
-          time: 0
-          value: 0
-          inSlope: 0
-          outSlope: 0
-          tangentMode: 0
-          weightedMode: 0
-          inWeight: 0.33333334
-          outWeight: 0.33333334
-        - serializedVersion: 3
-          time: 1
-          value: 0
-          inSlope: 0
-          outSlope: 0
-          tangentMode: 0
-          weightedMode: 0
-          inWeight: 0.33333334
-          outWeight: 0.33333334
-        m_PreInfinity: 2
-        m_PostInfinity: 2
-        m_RotationOrder: 4
-    orbitalOffsetX:
-      serializedVersion: 2
-      minMaxState: 0
-      scalar: 0
-      minScalar: 0
-      maxCurve:
-        serializedVersion: 2
-        m_Curve:
-        - serializedVersion: 3
-          time: 0
-          value: 0
-          inSlope: 0
-          outSlope: 0
-          tangentMode: 0
-          weightedMode: 0
-          inWeight: 0.33333334
-          outWeight: 0.33333334
-        - serializedVersion: 3
-          time: 1
-          value: 0
-          inSlope: 0
-          outSlope: 0
-          tangentMode: 0
-          weightedMode: 0
-          inWeight: 0.33333334
-          outWeight: 0.33333334
-        m_PreInfinity: 2
-        m_PostInfinity: 2
-        m_RotationOrder: 4
-      minCurve:
-        serializedVersion: 2
-        m_Curve:
-        - serializedVersion: 3
-          time: 0
-          value: 0
-          inSlope: 0
-          outSlope: 0
-          tangentMode: 0
-          weightedMode: 0
-          inWeight: 0.33333334
-          outWeight: 0.33333334
-        - serializedVersion: 3
-          time: 1
-          value: 0
-          inSlope: 0
-          outSlope: 0
-          tangentMode: 0
-          weightedMode: 0
-          inWeight: 0.33333334
-          outWeight: 0.33333334
-        m_PreInfinity: 2
-        m_PostInfinity: 2
-        m_RotationOrder: 4
-    orbitalOffsetY:
-      serializedVersion: 2
-      minMaxState: 0
-      scalar: 0
-      minScalar: 0
-      maxCurve:
-        serializedVersion: 2
-        m_Curve:
-        - serializedVersion: 3
-          time: 0
-          value: 0
-          inSlope: 0
-          outSlope: 0
-          tangentMode: 0
-          weightedMode: 0
-          inWeight: 0.33333334
-          outWeight: 0.33333334
-        - serializedVersion: 3
-          time: 1
-          value: 0
-          inSlope: 0
-          outSlope: 0
-          tangentMode: 0
-          weightedMode: 0
-          inWeight: 0.33333334
-          outWeight: 0.33333334
-        m_PreInfinity: 2
-        m_PostInfinity: 2
-        m_RotationOrder: 4
-      minCurve:
-        serializedVersion: 2
-        m_Curve:
-        - serializedVersion: 3
-          time: 0
-          value: 0
-          inSlope: 0
-          outSlope: 0
-          tangentMode: 0
-          weightedMode: 0
-          inWeight: 0.33333334
-          outWeight: 0.33333334
-        - serializedVersion: 3
-          time: 1
-          value: 0
-          inSlope: 0
-          outSlope: 0
-          tangentMode: 0
-          weightedMode: 0
-          inWeight: 0.33333334
-          outWeight: 0.33333334
-        m_PreInfinity: 2
-        m_PostInfinity: 2
-        m_RotationOrder: 4
-    orbitalOffsetZ:
-      serializedVersion: 2
-      minMaxState: 0
-      scalar: 0
-      minScalar: 0
-      maxCurve:
-        serializedVersion: 2
-        m_Curve:
-        - serializedVersion: 3
-          time: 0
-          value: 0
-          inSlope: 0
-          outSlope: 0
-          tangentMode: 0
-          weightedMode: 0
-          inWeight: 0.33333334
-          outWeight: 0.33333334
-        - serializedVersion: 3
-          time: 1
-          value: 0
-          inSlope: 0
-          outSlope: 0
-          tangentMode: 0
-          weightedMode: 0
-          inWeight: 0.33333334
-          outWeight: 0.33333334
-        m_PreInfinity: 2
-        m_PostInfinity: 2
-        m_RotationOrder: 4
-      minCurve:
-        serializedVersion: 2
-        m_Curve:
-        - serializedVersion: 3
-          time: 0
-          value: 0
-          inSlope: 0
-          outSlope: 0
-          tangentMode: 0
-          weightedMode: 0
-          inWeight: 0.33333334
-          outWeight: 0.33333334
-        - serializedVersion: 3
-          time: 1
-          value: 0
-          inSlope: 0
-          outSlope: 0
-          tangentMode: 0
-          weightedMode: 0
-          inWeight: 0.33333334
-          outWeight: 0.33333334
-        m_PreInfinity: 2
-        m_PostInfinity: 2
-        m_RotationOrder: 4
-    radial:
-      serializedVersion: 2
-      minMaxState: 0
-      scalar: 0
-      minScalar: 0
-      maxCurve:
-        serializedVersion: 2
-        m_Curve:
-        - serializedVersion: 3
-          time: 0
-          value: 0
-          inSlope: 0
-          outSlope: 0
-          tangentMode: 0
-          weightedMode: 0
-          inWeight: 0.33333334
-          outWeight: 0.33333334
-        - serializedVersion: 3
-          time: 1
-          value: 0
-          inSlope: 0
-          outSlope: 0
-          tangentMode: 0
-          weightedMode: 0
-          inWeight: 0.33333334
-          outWeight: 0.33333334
-        m_PreInfinity: 2
-        m_PostInfinity: 2
-        m_RotationOrder: 4
-      minCurve:
-        serializedVersion: 2
-        m_Curve:
-        - serializedVersion: 3
-          time: 0
-          value: 0
-          inSlope: 0
-          outSlope: 0
-          tangentMode: 0
-          weightedMode: 0
-          inWeight: 0.33333334
-          outWeight: 0.33333334
-        - serializedVersion: 3
-          time: 1
-          value: 0
-          inSlope: 0
-          outSlope: 0
-          tangentMode: 0
-          weightedMode: 0
-          inWeight: 0.33333334
-          outWeight: 0.33333334
-        m_PreInfinity: 2
-        m_PostInfinity: 2
-        m_RotationOrder: 4
-    speedModifier:
-      serializedVersion: 2
-      minMaxState: 0
-      scalar: 1
-      minScalar: 1
-      maxCurve:
-        serializedVersion: 2
-        m_Curve:
-        - serializedVersion: 3
-          time: 0
-          value: 1
-          inSlope: 0
-          outSlope: 0
-          tangentMode: 0
-          weightedMode: 0
-          inWeight: 0.33333334
-          outWeight: 0.33333334
-        - serializedVersion: 3
-          time: 1
-          value: 1
-          inSlope: 0
-          outSlope: 0
-          tangentMode: 0
-          weightedMode: 0
-          inWeight: 0.33333334
-          outWeight: 0.33333334
-        m_PreInfinity: 2
-        m_PostInfinity: 2
-        m_RotationOrder: 4
-      minCurve:
-        serializedVersion: 2
-        m_Curve:
-        - serializedVersion: 3
-          time: 0
-          value: 1
-          inSlope: 0
-          outSlope: 0
-          tangentMode: 0
-          weightedMode: 0
-          inWeight: 0.33333334
-          outWeight: 0.33333334
-        - serializedVersion: 3
-          time: 1
-          value: 1
-          inSlope: 0
-          outSlope: 0
-          tangentMode: 0
-          weightedMode: 0
-          inWeight: 0.33333334
-          outWeight: 0.33333334
-        m_PreInfinity: 2
-        m_PostInfinity: 2
-        m_RotationOrder: 4
-    inWorldSpace: 0
-  InheritVelocityModule:
-    enabled: 0
-    m_Mode: 0
-    m_Curve:
-      serializedVersion: 2
-      minMaxState: 0
-      scalar: 0
-      minScalar: 0
-      maxCurve:
-        serializedVersion: 2
-        m_Curve:
-        - serializedVersion: 3
-          time: 0
-          value: 0
-          inSlope: 0
-          outSlope: 0
-          tangentMode: 0
-          weightedMode: 0
-          inWeight: 0.33333334
-          outWeight: 0.33333334
-        - serializedVersion: 3
-          time: 1
-          value: 0
-          inSlope: 0
-          outSlope: 0
-          tangentMode: 0
-          weightedMode: 0
-          inWeight: 0.33333334
-          outWeight: 0.33333334
-        m_PreInfinity: 2
-        m_PostInfinity: 2
-        m_RotationOrder: 4
-      minCurve:
-        serializedVersion: 2
-        m_Curve:
-        - serializedVersion: 3
-          time: 0
-          value: 0
-          inSlope: 0
-          outSlope: 0
-          tangentMode: 0
-          weightedMode: 0
-          inWeight: 0.33333334
-          outWeight: 0.33333334
-        - serializedVersion: 3
-          time: 1
-          value: 0
-          inSlope: 0
-          outSlope: 0
-          tangentMode: 0
-          weightedMode: 0
-          inWeight: 0.33333334
-          outWeight: 0.33333334
-        m_PreInfinity: 2
-        m_PostInfinity: 2
-        m_RotationOrder: 4
-  LifetimeByEmitterSpeedModule:
-    enabled: 0
-    m_Curve:
-      serializedVersion: 2
-      minMaxState: 1
-      scalar: 1
-      minScalar: 1
-      maxCurve:
-        serializedVersion: 2
-        m_Curve:
-        - serializedVersion: 3
-          time: 0
-          value: 1
-          inSlope: 0
-          outSlope: -0.8
-          tangentMode: 0
-          weightedMode: 0
-          inWeight: 0.33333334
-          outWeight: 0.33333334
-        - serializedVersion: 3
-          time: 1
-          value: 0.2
-          inSlope: -0.8
-          outSlope: 0
-          tangentMode: 0
-          weightedMode: 0
-          inWeight: 0.33333334
-          outWeight: 0.33333334
-        m_PreInfinity: 2
-        m_PostInfinity: 2
-        m_RotationOrder: 4
-      minCurve:
-        serializedVersion: 2
-        m_Curve:
-        - serializedVersion: 3
-          time: 0
-          value: 1
-          inSlope: 0
-          outSlope: 0
-          tangentMode: 0
-          weightedMode: 0
-          inWeight: 0.33333334
-          outWeight: 0.33333334
-        - serializedVersion: 3
-          time: 1
-          value: 1
-          inSlope: 0
-          outSlope: 0
-          tangentMode: 0
-          weightedMode: 0
-          inWeight: 0.33333334
-          outWeight: 0.33333334
-        m_PreInfinity: 2
-        m_PostInfinity: 2
-        m_RotationOrder: 4
-    m_Range: {x: 0, y: 1}
-  ForceModule:
-    enabled: 0
-    x:
-      serializedVersion: 2
-      minMaxState: 0
-      scalar: 0
-      minScalar: 0
-      maxCurve:
-        serializedVersion: 2
-        m_Curve:
-        - serializedVersion: 3
-          time: 0
-          value: 0
-          inSlope: 0
-          outSlope: 0
-          tangentMode: 0
-          weightedMode: 0
-          inWeight: 0.33333334
-          outWeight: 0.33333334
-        - serializedVersion: 3
-          time: 1
-          value: 0
-          inSlope: 0
-          outSlope: 0
-          tangentMode: 0
-          weightedMode: 0
-          inWeight: 0.33333334
-          outWeight: 0.33333334
-        m_PreInfinity: 2
-        m_PostInfinity: 2
-        m_RotationOrder: 4
-      minCurve:
-        serializedVersion: 2
-        m_Curve:
-        - serializedVersion: 3
-          time: 0
-          value: 0
-          inSlope: 0
-          outSlope: 0
-          tangentMode: 0
-          weightedMode: 0
-          inWeight: 0.33333334
-          outWeight: 0.33333334
-        - serializedVersion: 3
-          time: 1
-          value: 0
-          inSlope: 0
-          outSlope: 0
-          tangentMode: 0
-          weightedMode: 0
-          inWeight: 0.33333334
-          outWeight: 0.33333334
-        m_PreInfinity: 2
-        m_PostInfinity: 2
-        m_RotationOrder: 4
-    y:
-      serializedVersion: 2
-      minMaxState: 0
-      scalar: 0
-      minScalar: 0
-      maxCurve:
-        serializedVersion: 2
-        m_Curve:
-        - serializedVersion: 3
-          time: 0
-          value: 0
-          inSlope: 0
-          outSlope: 0
-          tangentMode: 0
-          weightedMode: 0
-          inWeight: 0.33333334
-          outWeight: 0.33333334
-        - serializedVersion: 3
-          time: 1
-          value: 0
-          inSlope: 0
-          outSlope: 0
-          tangentMode: 0
-          weightedMode: 0
-          inWeight: 0.33333334
-          outWeight: 0.33333334
-        m_PreInfinity: 2
-        m_PostInfinity: 2
-        m_RotationOrder: 4
-      minCurve:
-        serializedVersion: 2
-        m_Curve:
-        - serializedVersion: 3
-          time: 0
-          value: 0
-          inSlope: 0
-          outSlope: 0
-          tangentMode: 0
-          weightedMode: 0
-          inWeight: 0.33333334
-          outWeight: 0.33333334
-        - serializedVersion: 3
-          time: 1
-          value: 0
-          inSlope: 0
-          outSlope: 0
-          tangentMode: 0
-          weightedMode: 0
-          inWeight: 0.33333334
-          outWeight: 0.33333334
-        m_PreInfinity: 2
-        m_PostInfinity: 2
-        m_RotationOrder: 4
-    z:
-      serializedVersion: 2
-      minMaxState: 0
-      scalar: 0
-      minScalar: 0
-      maxCurve:
-        serializedVersion: 2
-        m_Curve:
-        - serializedVersion: 3
-          time: 0
-          value: 0
-          inSlope: 0
-          outSlope: 0
-          tangentMode: 0
-          weightedMode: 0
-          inWeight: 0.33333334
-          outWeight: 0.33333334
-        - serializedVersion: 3
-          time: 1
-          value: 0
-          inSlope: 0
-          outSlope: 0
-          tangentMode: 0
-          weightedMode: 0
-          inWeight: 0.33333334
-          outWeight: 0.33333334
-        m_PreInfinity: 2
-        m_PostInfinity: 2
-        m_RotationOrder: 4
-      minCurve:
-        serializedVersion: 2
-        m_Curve:
-        - serializedVersion: 3
-          time: 0
-          value: 0
-          inSlope: 0
-          outSlope: 0
-          tangentMode: 0
-          weightedMode: 0
-          inWeight: 0.33333334
-          outWeight: 0.33333334
-        - serializedVersion: 3
-          time: 1
-          value: 0
-          inSlope: 0
-          outSlope: 0
-          tangentMode: 0
-          weightedMode: 0
-          inWeight: 0.33333334
-          outWeight: 0.33333334
-        m_PreInfinity: 2
-        m_PostInfinity: 2
-        m_RotationOrder: 4
-    inWorldSpace: 0
-    randomizePerFrame: 0
-  ExternalForcesModule:
-    serializedVersion: 2
-    enabled: 0
-    multiplierCurve:
-      serializedVersion: 2
-      minMaxState: 0
-      scalar: 1
-      minScalar: 1
-      maxCurve:
-        serializedVersion: 2
-        m_Curve:
-        - serializedVersion: 3
-          time: 0
-          value: 1
-          inSlope: 0
-          outSlope: 0
-          tangentMode: 0
-          weightedMode: 0
-          inWeight: 0.33333334
-          outWeight: 0.33333334
-        - serializedVersion: 3
-          time: 1
-          value: 1
-          inSlope: 0
-          outSlope: 0
-          tangentMode: 0
-          weightedMode: 0
-          inWeight: 0.33333334
-          outWeight: 0.33333334
-        m_PreInfinity: 2
-        m_PostInfinity: 2
-        m_RotationOrder: 4
-      minCurve:
-        serializedVersion: 2
-        m_Curve:
-        - serializedVersion: 3
-          time: 0
-          value: 1
-          inSlope: 0
-          outSlope: 0
-          tangentMode: 0
-          weightedMode: 0
-          inWeight: 0.33333334
-          outWeight: 0.33333334
-        - serializedVersion: 3
-          time: 1
-          value: 1
-          inSlope: 0
-          outSlope: 0
-          tangentMode: 0
-          weightedMode: 0
-          inWeight: 0.33333334
-          outWeight: 0.33333334
-        m_PreInfinity: 2
-        m_PostInfinity: 2
-        m_RotationOrder: 4
-    influenceFilter: 0
-    influenceMask:
-      serializedVersion: 2
-      m_Bits: 4294967295
-    influenceList: []
-  ClampVelocityModule:
-    enabled: 0
-    x:
-      serializedVersion: 2
-      minMaxState: 0
-      scalar: 1
-      minScalar: 1
-      maxCurve:
-        serializedVersion: 2
-        m_Curve:
-        - serializedVersion: 3
-          time: 0
-          value: 1
-          inSlope: 0
-          outSlope: 0
-          tangentMode: 0
-          weightedMode: 0
-          inWeight: 0.33333334
-          outWeight: 0.33333334
-        - serializedVersion: 3
-          time: 1
-          value: 1
-          inSlope: 0
-          outSlope: 0
-          tangentMode: 0
-          weightedMode: 0
-          inWeight: 0.33333334
-          outWeight: 0.33333334
-        m_PreInfinity: 2
-        m_PostInfinity: 2
-        m_RotationOrder: 4
-      minCurve:
-        serializedVersion: 2
-        m_Curve:
-        - serializedVersion: 3
-          time: 0
-          value: 1
-          inSlope: 0
-          outSlope: 0
-          tangentMode: 0
-          weightedMode: 0
-          inWeight: 0.33333334
-          outWeight: 0.33333334
-        - serializedVersion: 3
-          time: 1
-          value: 1
-          inSlope: 0
-          outSlope: 0
-          tangentMode: 0
-          weightedMode: 0
-          inWeight: 0.33333334
-          outWeight: 0.33333334
-        m_PreInfinity: 2
-        m_PostInfinity: 2
-        m_RotationOrder: 4
-    y:
-      serializedVersion: 2
-      minMaxState: 0
-      scalar: 1
-      minScalar: 1
-      maxCurve:
-        serializedVersion: 2
-        m_Curve:
-        - serializedVersion: 3
-          time: 0
-          value: 1
-          inSlope: 0
-          outSlope: 0
-          tangentMode: 0
-          weightedMode: 0
-          inWeight: 0.33333334
-          outWeight: 0.33333334
-        - serializedVersion: 3
-          time: 1
-          value: 1
-          inSlope: 0
-          outSlope: 0
-          tangentMode: 0
-          weightedMode: 0
-          inWeight: 0.33333334
-          outWeight: 0.33333334
-        m_PreInfinity: 2
-        m_PostInfinity: 2
-        m_RotationOrder: 4
-      minCurve:
-        serializedVersion: 2
-        m_Curve:
-        - serializedVersion: 3
-          time: 0
-          value: 1
-          inSlope: 0
-          outSlope: 0
-          tangentMode: 0
-          weightedMode: 0
-          inWeight: 0.33333334
-          outWeight: 0.33333334
-        - serializedVersion: 3
-          time: 1
-          value: 1
-          inSlope: 0
-          outSlope: 0
-          tangentMode: 0
-          weightedMode: 0
-          inWeight: 0.33333334
-          outWeight: 0.33333334
-        m_PreInfinity: 2
-        m_PostInfinity: 2
-        m_RotationOrder: 4
-    z:
-      serializedVersion: 2
-      minMaxState: 0
-      scalar: 1
-      minScalar: 1
-      maxCurve:
-        serializedVersion: 2
-        m_Curve:
-        - serializedVersion: 3
-          time: 0
-          value: 1
-          inSlope: 0
-          outSlope: 0
-          tangentMode: 0
-          weightedMode: 0
-          inWeight: 0.33333334
-          outWeight: 0.33333334
-        - serializedVersion: 3
-          time: 1
-          value: 1
-          inSlope: 0
-          outSlope: 0
-          tangentMode: 0
-          weightedMode: 0
-          inWeight: 0.33333334
-          outWeight: 0.33333334
-        m_PreInfinity: 2
-        m_PostInfinity: 2
-        m_RotationOrder: 4
-      minCurve:
-        serializedVersion: 2
-        m_Curve:
-        - serializedVersion: 3
-          time: 0
-          value: 1
-          inSlope: 0
-          outSlope: 0
-          tangentMode: 0
-          weightedMode: 0
-          inWeight: 0.33333334
-          outWeight: 0.33333334
-        - serializedVersion: 3
-          time: 1
-          value: 1
-          inSlope: 0
-          outSlope: 0
-          tangentMode: 0
-          weightedMode: 0
-          inWeight: 0.33333334
-          outWeight: 0.33333334
-        m_PreInfinity: 2
-        m_PostInfinity: 2
-        m_RotationOrder: 4
-    magnitude:
-      serializedVersion: 2
-      minMaxState: 0
-      scalar: 1
-      minScalar: 1
-      maxCurve:
-        serializedVersion: 2
-        m_Curve:
-        - serializedVersion: 3
-          time: 0
-          value: 1
-          inSlope: 0
-          outSlope: 0
-          tangentMode: 0
-          weightedMode: 0
-          inWeight: 0.33333334
-          outWeight: 0.33333334
-        - serializedVersion: 3
-          time: 1
-          value: 1
-          inSlope: 0
-          outSlope: 0
-          tangentMode: 0
-          weightedMode: 0
-          inWeight: 0.33333334
-          outWeight: 0.33333334
-        m_PreInfinity: 2
-        m_PostInfinity: 2
-        m_RotationOrder: 4
-      minCurve:
-        serializedVersion: 2
-        m_Curve:
-        - serializedVersion: 3
-          time: 0
-          value: 1
-          inSlope: 0
-          outSlope: 0
-          tangentMode: 0
-          weightedMode: 0
-          inWeight: 0.33333334
-          outWeight: 0.33333334
-        - serializedVersion: 3
-          time: 1
-          value: 1
-          inSlope: 0
-          outSlope: 0
-          tangentMode: 0
-          weightedMode: 0
-          inWeight: 0.33333334
-          outWeight: 0.33333334
-        m_PreInfinity: 2
-        m_PostInfinity: 2
-        m_RotationOrder: 4
-    separateAxis: 0
-    inWorldSpace: 0
-    multiplyDragByParticleSize: 1
-    multiplyDragByParticleVelocity: 1
-    dampen: 0
-    drag:
-      serializedVersion: 2
-      minMaxState: 0
-      scalar: 0
-      minScalar: 0
-      maxCurve:
-        serializedVersion: 2
-        m_Curve:
-        - serializedVersion: 3
-          time: 0
-          value: 0
-          inSlope: 0
-          outSlope: 0
-          tangentMode: 0
-          weightedMode: 0
-          inWeight: 0.33333334
-          outWeight: 0.33333334
-        - serializedVersion: 3
-          time: 1
-          value: 0
-          inSlope: 0
-          outSlope: 0
-          tangentMode: 0
-          weightedMode: 0
-          inWeight: 0.33333334
-          outWeight: 0.33333334
-        m_PreInfinity: 2
-        m_PostInfinity: 2
-        m_RotationOrder: 4
-      minCurve:
-        serializedVersion: 2
-        m_Curve:
-        - serializedVersion: 3
-          time: 0
-          value: 0
-          inSlope: 0
-          outSlope: 0
-          tangentMode: 0
-          weightedMode: 0
-          inWeight: 0.33333334
-          outWeight: 0.33333334
-        - serializedVersion: 3
-          time: 1
-          value: 0
-          inSlope: 0
-          outSlope: 0
-          tangentMode: 0
-          weightedMode: 0
-          inWeight: 0.33333334
-          outWeight: 0.33333334
-        m_PreInfinity: 2
-        m_PostInfinity: 2
-        m_RotationOrder: 4
-  NoiseModule:
-    enabled: 0
-    strength:
-      serializedVersion: 2
-      minMaxState: 0
-      scalar: 1
-      minScalar: 1
-      maxCurve:
-        serializedVersion: 2
-        m_Curve:
-        - serializedVersion: 3
-          time: 0
-          value: 1
-          inSlope: 0
-          outSlope: 0
-          tangentMode: 0
-          weightedMode: 0
-          inWeight: 0.33333334
-          outWeight: 0.33333334
-        - serializedVersion: 3
-          time: 1
-          value: 1
-          inSlope: 0
-          outSlope: 0
-          tangentMode: 0
-          weightedMode: 0
-          inWeight: 0.33333334
-          outWeight: 0.33333334
-        m_PreInfinity: 2
-        m_PostInfinity: 2
-        m_RotationOrder: 4
-      minCurve:
-        serializedVersion: 2
-        m_Curve:
-        - serializedVersion: 3
-          time: 0
-          value: 1
-          inSlope: 0
-          outSlope: 0
-          tangentMode: 0
-          weightedMode: 0
-          inWeight: 0.33333334
-          outWeight: 0.33333334
-        - serializedVersion: 3
-          time: 1
-          value: 1
-          inSlope: 0
-          outSlope: 0
-          tangentMode: 0
-          weightedMode: 0
-          inWeight: 0.33333334
-          outWeight: 0.33333334
-        m_PreInfinity: 2
-        m_PostInfinity: 2
-        m_RotationOrder: 4
-    strengthY:
-      serializedVersion: 2
-      minMaxState: 0
-      scalar: 1
-      minScalar: 1
-      maxCurve:
-        serializedVersion: 2
-        m_Curve:
-        - serializedVersion: 3
-          time: 0
-          value: 1
-          inSlope: 0
-          outSlope: 0
-          tangentMode: 0
-          weightedMode: 0
-          inWeight: 0.33333334
-          outWeight: 0.33333334
-        - serializedVersion: 3
-          time: 1
-          value: 1
-          inSlope: 0
-          outSlope: 0
-          tangentMode: 0
-          weightedMode: 0
-          inWeight: 0.33333334
-          outWeight: 0.33333334
-        m_PreInfinity: 2
-        m_PostInfinity: 2
-        m_RotationOrder: 4
-      minCurve:
-        serializedVersion: 2
-        m_Curve:
-        - serializedVersion: 3
-          time: 0
-          value: 1
-          inSlope: 0
-          outSlope: 0
-          tangentMode: 0
-          weightedMode: 0
-          inWeight: 0.33333334
-          outWeight: 0.33333334
-        - serializedVersion: 3
-          time: 1
-          value: 1
-          inSlope: 0
-          outSlope: 0
-          tangentMode: 0
-          weightedMode: 0
-          inWeight: 0.33333334
-          outWeight: 0.33333334
-        m_PreInfinity: 2
-        m_PostInfinity: 2
-        m_RotationOrder: 4
-    strengthZ:
-      serializedVersion: 2
-      minMaxState: 0
-      scalar: 1
-      minScalar: 1
-      maxCurve:
-        serializedVersion: 2
-        m_Curve:
-        - serializedVersion: 3
-          time: 0
-          value: 1
-          inSlope: 0
-          outSlope: 0
-          tangentMode: 0
-          weightedMode: 0
-          inWeight: 0.33333334
-          outWeight: 0.33333334
-        - serializedVersion: 3
-          time: 1
-          value: 1
-          inSlope: 0
-          outSlope: 0
-          tangentMode: 0
-          weightedMode: 0
-          inWeight: 0.33333334
-          outWeight: 0.33333334
-        m_PreInfinity: 2
-        m_PostInfinity: 2
-        m_RotationOrder: 4
-      minCurve:
-        serializedVersion: 2
-        m_Curve:
-        - serializedVersion: 3
-          time: 0
-          value: 1
-          inSlope: 0
-          outSlope: 0
-          tangentMode: 0
-          weightedMode: 0
-          inWeight: 0.33333334
-          outWeight: 0.33333334
-        - serializedVersion: 3
-          time: 1
-          value: 1
-          inSlope: 0
-          outSlope: 0
-          tangentMode: 0
-          weightedMode: 0
-          inWeight: 0.33333334
-          outWeight: 0.33333334
-        m_PreInfinity: 2
-        m_PostInfinity: 2
-        m_RotationOrder: 4
-    separateAxes: 0
-    frequency: 0.5
-    damping: 1
-    octaves: 1
-    octaveMultiplier: 0.5
-    octaveScale: 2
-    quality: 2
-    scrollSpeed:
-      serializedVersion: 2
-      minMaxState: 0
-      scalar: 0
-      minScalar: 0
-      maxCurve:
-        serializedVersion: 2
-        m_Curve:
-        - serializedVersion: 3
-          time: 0
-          value: 0
-          inSlope: 0
-          outSlope: 0
-          tangentMode: 0
-          weightedMode: 0
-          inWeight: 0.33333334
-          outWeight: 0.33333334
-        - serializedVersion: 3
-          time: 1
-          value: 0
-          inSlope: 0
-          outSlope: 0
-          tangentMode: 0
-          weightedMode: 0
-          inWeight: 0.33333334
-          outWeight: 0.33333334
-        m_PreInfinity: 2
-        m_PostInfinity: 2
-        m_RotationOrder: 4
-      minCurve:
-        serializedVersion: 2
-        m_Curve:
-        - serializedVersion: 3
-          time: 0
-          value: 0
-          inSlope: 0
-          outSlope: 0
-          tangentMode: 0
-          weightedMode: 0
-          inWeight: 0.33333334
-          outWeight: 0.33333334
-        - serializedVersion: 3
-          time: 1
-          value: 0
-          inSlope: 0
-          outSlope: 0
-          tangentMode: 0
-          weightedMode: 0
-          inWeight: 0.33333334
-          outWeight: 0.33333334
-        m_PreInfinity: 2
-        m_PostInfinity: 2
-        m_RotationOrder: 4
-    remap:
-      serializedVersion: 2
-      minMaxState: 1
-      scalar: 1
-      minScalar: 1
-      maxCurve:
-        serializedVersion: 2
-        m_Curve:
-        - serializedVersion: 3
-          time: 0
-          value: -1
-          inSlope: 0
-          outSlope: 2
-          tangentMode: 0
-          weightedMode: 0
-          inWeight: 0.33333334
-          outWeight: 0.33333334
-        - serializedVersion: 3
-          time: 1
-          value: 1
-          inSlope: 2
-          outSlope: 0
-          tangentMode: 0
-          weightedMode: 0
-          inWeight: 0.33333334
-          outWeight: 0.33333334
-        m_PreInfinity: 2
-        m_PostInfinity: 2
-        m_RotationOrder: 4
-      minCurve:
-        serializedVersion: 2
-        m_Curve:
-        - serializedVersion: 3
-          time: 0
-          value: 1
-          inSlope: 0
-          outSlope: 0
-          tangentMode: 0
-          weightedMode: 0
-          inWeight: 0.33333334
-          outWeight: 0.33333334
-        - serializedVersion: 3
-          time: 1
-          value: 1
-          inSlope: 0
-          outSlope: 0
-          tangentMode: 0
-          weightedMode: 0
-          inWeight: 0.33333334
-          outWeight: 0.33333334
-        m_PreInfinity: 2
-        m_PostInfinity: 2
-        m_RotationOrder: 4
-    remapY:
-      serializedVersion: 2
-      minMaxState: 1
-      scalar: 1
-      minScalar: 1
-      maxCurve:
-        serializedVersion: 2
-        m_Curve:
-        - serializedVersion: 3
-          time: 0
-          value: -1
-          inSlope: 0
-          outSlope: 2
-          tangentMode: 0
-          weightedMode: 0
-          inWeight: 0.33333334
-          outWeight: 0.33333334
-        - serializedVersion: 3
-          time: 1
-          value: 1
-          inSlope: 2
-          outSlope: 0
-          tangentMode: 0
-          weightedMode: 0
-          inWeight: 0.33333334
-          outWeight: 0.33333334
-        m_PreInfinity: 2
-        m_PostInfinity: 2
-        m_RotationOrder: 4
-      minCurve:
-        serializedVersion: 2
-        m_Curve:
-        - serializedVersion: 3
-          time: 0
-          value: 1
-          inSlope: 0
-          outSlope: 0
-          tangentMode: 0
-          weightedMode: 0
-          inWeight: 0.33333334
-          outWeight: 0.33333334
-        - serializedVersion: 3
-          time: 1
-          value: 1
-          inSlope: 0
-          outSlope: 0
-          tangentMode: 0
-          weightedMode: 0
-          inWeight: 0.33333334
-          outWeight: 0.33333334
-        m_PreInfinity: 2
-        m_PostInfinity: 2
-        m_RotationOrder: 4
-    remapZ:
-      serializedVersion: 2
-      minMaxState: 1
-      scalar: 1
-      minScalar: 1
-      maxCurve:
-        serializedVersion: 2
-        m_Curve:
-        - serializedVersion: 3
-          time: 0
-          value: -1
-          inSlope: 0
-          outSlope: 2
-          tangentMode: 0
-          weightedMode: 0
-          inWeight: 0.33333334
-          outWeight: 0.33333334
-        - serializedVersion: 3
-          time: 1
-          value: 1
-          inSlope: 2
-          outSlope: 0
-          tangentMode: 0
-          weightedMode: 0
-          inWeight: 0.33333334
-          outWeight: 0.33333334
-        m_PreInfinity: 2
-        m_PostInfinity: 2
-        m_RotationOrder: 4
-      minCurve:
-        serializedVersion: 2
-        m_Curve:
-        - serializedVersion: 3
-          time: 0
-          value: 1
-          inSlope: 0
-          outSlope: 0
-          tangentMode: 0
-          weightedMode: 0
-          inWeight: 0.33333334
-          outWeight: 0.33333334
-        - serializedVersion: 3
-          time: 1
-          value: 1
-          inSlope: 0
-          outSlope: 0
-          tangentMode: 0
-          weightedMode: 0
-          inWeight: 0.33333334
-          outWeight: 0.33333334
-        m_PreInfinity: 2
-        m_PostInfinity: 2
-        m_RotationOrder: 4
-    remapEnabled: 0
-    positionAmount:
-      serializedVersion: 2
-      minMaxState: 0
-      scalar: 1
-      minScalar: 1
-      maxCurve:
-        serializedVersion: 2
-        m_Curve:
-        - serializedVersion: 3
-          time: 0
-          value: 1
-          inSlope: 0
-          outSlope: 0
-          tangentMode: 0
-          weightedMode: 0
-          inWeight: 0.33333334
-          outWeight: 0.33333334
-        - serializedVersion: 3
-          time: 1
-          value: 1
-          inSlope: 0
-          outSlope: 0
-          tangentMode: 0
-          weightedMode: 0
-          inWeight: 0.33333334
-          outWeight: 0.33333334
-        m_PreInfinity: 2
-        m_PostInfinity: 2
-        m_RotationOrder: 4
-      minCurve:
-        serializedVersion: 2
-        m_Curve:
-        - serializedVersion: 3
-          time: 0
-          value: 1
-          inSlope: 0
-          outSlope: 0
-          tangentMode: 0
-          weightedMode: 0
-          inWeight: 0.33333334
-          outWeight: 0.33333334
-        - serializedVersion: 3
-          time: 1
-          value: 1
-          inSlope: 0
-          outSlope: 0
-          tangentMode: 0
-          weightedMode: 0
-          inWeight: 0.33333334
-          outWeight: 0.33333334
-        m_PreInfinity: 2
-        m_PostInfinity: 2
-        m_RotationOrder: 4
-    rotationAmount:
-      serializedVersion: 2
-      minMaxState: 0
-      scalar: 0
-      minScalar: 0
-      maxCurve:
-        serializedVersion: 2
-        m_Curve:
-        - serializedVersion: 3
-          time: 0
-          value: 0
-          inSlope: 0
-          outSlope: 0
-          tangentMode: 0
-          weightedMode: 0
-          inWeight: 0.33333334
-          outWeight: 0.33333334
-        - serializedVersion: 3
-          time: 1
-          value: 0
-          inSlope: 0
-          outSlope: 0
-          tangentMode: 0
-          weightedMode: 0
-          inWeight: 0.33333334
-          outWeight: 0.33333334
-        m_PreInfinity: 2
-        m_PostInfinity: 2
-        m_RotationOrder: 4
-      minCurve:
-        serializedVersion: 2
-        m_Curve:
-        - serializedVersion: 3
-          time: 0
-          value: 0
-          inSlope: 0
-          outSlope: 0
-          tangentMode: 0
-          weightedMode: 0
-          inWeight: 0.33333334
-          outWeight: 0.33333334
-        - serializedVersion: 3
-          time: 1
-          value: 0
-          inSlope: 0
-          outSlope: 0
-          tangentMode: 0
-          weightedMode: 0
-          inWeight: 0.33333334
-          outWeight: 0.33333334
-        m_PreInfinity: 2
-        m_PostInfinity: 2
-        m_RotationOrder: 4
-    sizeAmount:
-      serializedVersion: 2
-      minMaxState: 0
-      scalar: 0
-      minScalar: 0
-      maxCurve:
-        serializedVersion: 2
-        m_Curve:
-        - serializedVersion: 3
-          time: 0
-          value: 0
-          inSlope: 0
-          outSlope: 0
-          tangentMode: 0
-          weightedMode: 0
-          inWeight: 0.33333334
-          outWeight: 0.33333334
-        - serializedVersion: 3
-          time: 1
-          value: 0
-          inSlope: 0
-          outSlope: 0
-          tangentMode: 0
-          weightedMode: 0
-          inWeight: 0.33333334
-          outWeight: 0.33333334
-        m_PreInfinity: 2
-        m_PostInfinity: 2
-        m_RotationOrder: 4
-      minCurve:
-        serializedVersion: 2
-        m_Curve:
-        - serializedVersion: 3
-          time: 0
-          value: 0
-          inSlope: 0
-          outSlope: 0
-          tangentMode: 0
-          weightedMode: 0
-          inWeight: 0.33333334
-          outWeight: 0.33333334
-        - serializedVersion: 3
-          time: 1
-          value: 0
-          inSlope: 0
-          outSlope: 0
-          tangentMode: 0
-          weightedMode: 0
-          inWeight: 0.33333334
-          outWeight: 0.33333334
-        m_PreInfinity: 2
-        m_PostInfinity: 2
-        m_RotationOrder: 4
-  SizeBySpeedModule:
-    enabled: 0
-    curve:
-      serializedVersion: 2
-      minMaxState: 1
-      scalar: 1
-      minScalar: 1
-      maxCurve:
-        serializedVersion: 2
-        m_Curve:
-        - serializedVersion: 3
-          time: 0
-          value: 0
-          inSlope: 0
-          outSlope: 1
-          tangentMode: 0
-          weightedMode: 0
-          inWeight: 0.33333334
-          outWeight: 0.33333334
-        - serializedVersion: 3
-          time: 1
-          value: 1
-          inSlope: 1
-          outSlope: 0
-          tangentMode: 0
-          weightedMode: 0
-          inWeight: 0.33333334
-          outWeight: 0.33333334
-        m_PreInfinity: 2
-        m_PostInfinity: 2
-        m_RotationOrder: 4
-      minCurve:
-        serializedVersion: 2
-        m_Curve:
-        - serializedVersion: 3
-          time: 0
-          value: 1
-          inSlope: 0
-          outSlope: 0
-          tangentMode: 0
-          weightedMode: 0
-          inWeight: 0.33333334
-          outWeight: 0.33333334
-        - serializedVersion: 3
-          time: 1
-          value: 1
-          inSlope: 0
-          outSlope: 0
-          tangentMode: 0
-          weightedMode: 0
-          inWeight: 0.33333334
-          outWeight: 0.33333334
-        m_PreInfinity: 2
-        m_PostInfinity: 2
-        m_RotationOrder: 4
-    y:
-      serializedVersion: 2
-      minMaxState: 1
-      scalar: 1
-      minScalar: 1
-      maxCurve:
-        serializedVersion: 2
-        m_Curve:
-        - serializedVersion: 3
-          time: 0
-          value: 0
-          inSlope: 0
-          outSlope: 1
-          tangentMode: 0
-          weightedMode: 0
-          inWeight: 0.33333334
-          outWeight: 0.33333334
-        - serializedVersion: 3
-          time: 1
-          value: 1
-          inSlope: 1
-          outSlope: 0
-          tangentMode: 0
-          weightedMode: 0
-          inWeight: 0.33333334
-          outWeight: 0.33333334
-        m_PreInfinity: 2
-        m_PostInfinity: 2
-        m_RotationOrder: 4
-      minCurve:
-        serializedVersion: 2
-        m_Curve:
-        - serializedVersion: 3
-          time: 0
-          value: 1
-          inSlope: 0
-          outSlope: 0
-          tangentMode: 0
-          weightedMode: 0
-          inWeight: 0.33333334
-          outWeight: 0.33333334
-        - serializedVersion: 3
-          time: 1
-          value: 1
-          inSlope: 0
-          outSlope: 0
-          tangentMode: 0
-          weightedMode: 0
-          inWeight: 0.33333334
-          outWeight: 0.33333334
-        m_PreInfinity: 2
-        m_PostInfinity: 2
-        m_RotationOrder: 4
-    z:
-      serializedVersion: 2
-      minMaxState: 1
-      scalar: 1
-      minScalar: 1
-      maxCurve:
-        serializedVersion: 2
-        m_Curve:
-        - serializedVersion: 3
-          time: 0
-          value: 0
-          inSlope: 0
-          outSlope: 1
-          tangentMode: 0
-          weightedMode: 0
-          inWeight: 0.33333334
-          outWeight: 0.33333334
-        - serializedVersion: 3
-          time: 1
-          value: 1
-          inSlope: 1
-          outSlope: 0
-          tangentMode: 0
-          weightedMode: 0
-          inWeight: 0.33333334
-          outWeight: 0.33333334
-        m_PreInfinity: 2
-        m_PostInfinity: 2
-        m_RotationOrder: 4
-      minCurve:
-        serializedVersion: 2
-        m_Curve:
-        - serializedVersion: 3
-          time: 0
-          value: 1
-          inSlope: 0
-          outSlope: 0
-          tangentMode: 0
-          weightedMode: 0
-          inWeight: 0.33333334
-          outWeight: 0.33333334
-        - serializedVersion: 3
-          time: 1
-          value: 1
-          inSlope: 0
-          outSlope: 0
-          tangentMode: 0
-          weightedMode: 0
-          inWeight: 0.33333334
-          outWeight: 0.33333334
-        m_PreInfinity: 2
-        m_PostInfinity: 2
-        m_RotationOrder: 4
-    range: {x: 0, y: 1}
-    separateAxes: 0
-  RotationBySpeedModule:
-    enabled: 0
-    x:
-      serializedVersion: 2
-      minMaxState: 0
-      scalar: 0
-      minScalar: 0
-      maxCurve:
-        serializedVersion: 2
-        m_Curve:
-        - serializedVersion: 3
-          time: 0
-          value: 0
-          inSlope: 0
-          outSlope: 0
-          tangentMode: 0
-          weightedMode: 0
-          inWeight: 0.33333334
-          outWeight: 0.33333334
-        - serializedVersion: 3
-          time: 1
-          value: 0
-          inSlope: 0
-          outSlope: 0
-          tangentMode: 0
-          weightedMode: 0
-          inWeight: 0.33333334
-          outWeight: 0.33333334
-        m_PreInfinity: 2
-        m_PostInfinity: 2
-        m_RotationOrder: 4
-      minCurve:
-        serializedVersion: 2
-        m_Curve:
-        - serializedVersion: 3
-          time: 0
-          value: 0
-          inSlope: 0
-          outSlope: 0
-          tangentMode: 0
-          weightedMode: 0
-          inWeight: 0.33333334
-          outWeight: 0.33333334
-        - serializedVersion: 3
-          time: 1
-          value: 0
-          inSlope: 0
-          outSlope: 0
-          tangentMode: 0
-          weightedMode: 0
-          inWeight: 0.33333334
-          outWeight: 0.33333334
-        m_PreInfinity: 2
-        m_PostInfinity: 2
-        m_RotationOrder: 4
-    y:
-      serializedVersion: 2
-      minMaxState: 0
-      scalar: 0
-      minScalar: 0
-      maxCurve:
-        serializedVersion: 2
-        m_Curve:
-        - serializedVersion: 3
-          time: 0
-          value: 0
-          inSlope: 0
-          outSlope: 0
-          tangentMode: 0
-          weightedMode: 0
-          inWeight: 0.33333334
-          outWeight: 0.33333334
-        - serializedVersion: 3
-          time: 1
-          value: 0
-          inSlope: 0
-          outSlope: 0
-          tangentMode: 0
-          weightedMode: 0
-          inWeight: 0.33333334
-          outWeight: 0.33333334
-        m_PreInfinity: 2
-        m_PostInfinity: 2
-        m_RotationOrder: 4
-      minCurve:
-        serializedVersion: 2
-        m_Curve:
-        - serializedVersion: 3
-          time: 0
-          value: 0
-          inSlope: 0
-          outSlope: 0
-          tangentMode: 0
-          weightedMode: 0
-          inWeight: 0.33333334
-          outWeight: 0.33333334
-        - serializedVersion: 3
-          time: 1
-          value: 0
-          inSlope: 0
-          outSlope: 0
-          tangentMode: 0
-          weightedMode: 0
-          inWeight: 0.33333334
-          outWeight: 0.33333334
-        m_PreInfinity: 2
-        m_PostInfinity: 2
-        m_RotationOrder: 4
-    curve:
-      serializedVersion: 2
-      minMaxState: 0
-      scalar: 0.7853982
-      minScalar: 0.7853982
-      maxCurve:
-        serializedVersion: 2
-        m_Curve:
-        - serializedVersion: 3
-          time: 0
-          value: 1
-          inSlope: 0
-          outSlope: 0
-          tangentMode: 0
-          weightedMode: 0
-          inWeight: 0.33333334
-          outWeight: 0.33333334
-        - serializedVersion: 3
-          time: 1
-          value: 1
-          inSlope: 0
-          outSlope: 0
-          tangentMode: 0
-          weightedMode: 0
-          inWeight: 0.33333334
-          outWeight: 0.33333334
-        m_PreInfinity: 2
-        m_PostInfinity: 2
-        m_RotationOrder: 4
-      minCurve:
-        serializedVersion: 2
-        m_Curve:
-        - serializedVersion: 3
-          time: 0
-          value: 1
-          inSlope: 0
-          outSlope: 0
-          tangentMode: 0
-          weightedMode: 0
-          inWeight: 0.33333334
-          outWeight: 0.33333334
-        - serializedVersion: 3
-          time: 1
-          value: 1
-          inSlope: 0
-          outSlope: 0
-          tangentMode: 0
-          weightedMode: 0
-          inWeight: 0.33333334
-          outWeight: 0.33333334
-        m_PreInfinity: 2
-        m_PostInfinity: 2
-        m_RotationOrder: 4
-    separateAxes: 0
-    range: {x: 0, y: 1}
-  ColorBySpeedModule:
-    enabled: 0
-    gradient:
-      serializedVersion: 2
-      minMaxState: 1
-      minColor: {r: 1, g: 1, b: 1, a: 1}
-      maxColor: {r: 1, g: 1, b: 1, a: 1}
-      maxGradient:
-        serializedVersion: 2
-        key0: {r: 1, g: 1, b: 1, a: 1}
-        key1: {r: 1, g: 1, b: 1, a: 1}
-        key2: {r: 0, g: 0, b: 0, a: 0}
-        key3: {r: 0, g: 0, b: 0, a: 0}
-        key4: {r: 0, g: 0, b: 0, a: 0}
-        key5: {r: 0, g: 0, b: 0, a: 0}
-        key6: {r: 0, g: 0, b: 0, a: 0}
-        key7: {r: 0, g: 0, b: 0, a: 0}
-        ctime0: 0
-        ctime1: 65535
-        ctime2: 0
-        ctime3: 0
-        ctime4: 0
-        ctime5: 0
-        ctime6: 0
-        ctime7: 0
-        atime0: 0
-        atime1: 65535
-        atime2: 0
-        atime3: 0
-        atime4: 0
-        atime5: 0
-        atime6: 0
-        atime7: 0
-        m_Mode: 0
-        m_NumColorKeys: 2
-        m_NumAlphaKeys: 2
-      minGradient:
-        serializedVersion: 2
-        key0: {r: 1, g: 1, b: 1, a: 1}
-        key1: {r: 1, g: 1, b: 1, a: 1}
-        key2: {r: 0, g: 0, b: 0, a: 0}
-        key3: {r: 0, g: 0, b: 0, a: 0}
-        key4: {r: 0, g: 0, b: 0, a: 0}
-        key5: {r: 0, g: 0, b: 0, a: 0}
-        key6: {r: 0, g: 0, b: 0, a: 0}
-        key7: {r: 0, g: 0, b: 0, a: 0}
-        ctime0: 0
-        ctime1: 65535
-        ctime2: 0
-        ctime3: 0
-        ctime4: 0
-        ctime5: 0
-        ctime6: 0
-        ctime7: 0
-        atime0: 0
-        atime1: 65535
-        atime2: 0
-        atime3: 0
-        atime4: 0
-        atime5: 0
-        atime6: 0
-        atime7: 0
-        m_Mode: 0
-        m_NumColorKeys: 2
-        m_NumAlphaKeys: 2
-    range: {x: 0, y: 1}
-  CollisionModule:
-    enabled: 0
-    serializedVersion: 4
-    type: 0
-    collisionMode: 0
-    colliderForce: 0
-    multiplyColliderForceByParticleSize: 0
-    multiplyColliderForceByParticleSpeed: 0
-    multiplyColliderForceByCollisionAngle: 1
-    m_Planes: []
-    m_Dampen:
-      serializedVersion: 2
-      minMaxState: 0
-      scalar: 0
-      minScalar: 0
-      maxCurve:
-        serializedVersion: 2
-        m_Curve:
-        - serializedVersion: 3
-          time: 0
-          value: 0
-          inSlope: 0
-          outSlope: 0
-          tangentMode: 0
-          weightedMode: 0
-          inWeight: 0.33333334
-          outWeight: 0.33333334
-        - serializedVersion: 3
-          time: 1
-          value: 0
-          inSlope: 0
-          outSlope: 0
-          tangentMode: 0
-          weightedMode: 0
-          inWeight: 0.33333334
-          outWeight: 0.33333334
-        m_PreInfinity: 2
-        m_PostInfinity: 2
-        m_RotationOrder: 4
-      minCurve:
-        serializedVersion: 2
-        m_Curve:
-        - serializedVersion: 3
-          time: 0
-          value: 0
-          inSlope: 0
-          outSlope: 0
-          tangentMode: 0
-          weightedMode: 0
-          inWeight: 0.33333334
-          outWeight: 0.33333334
-        - serializedVersion: 3
-          time: 1
-          value: 0
-          inSlope: 0
-          outSlope: 0
-          tangentMode: 0
-          weightedMode: 0
-          inWeight: 0.33333334
-          outWeight: 0.33333334
-        m_PreInfinity: 2
-        m_PostInfinity: 2
-        m_RotationOrder: 4
-    m_Bounce:
-      serializedVersion: 2
-      minMaxState: 0
-      scalar: 1
-      minScalar: 1
-      maxCurve:
-        serializedVersion: 2
-        m_Curve:
-        - serializedVersion: 3
-          time: 0
-          value: 1
-          inSlope: 0
-          outSlope: 0
-          tangentMode: 0
-          weightedMode: 0
-          inWeight: 0.33333334
-          outWeight: 0.33333334
-        - serializedVersion: 3
-          time: 1
-          value: 1
-          inSlope: 0
-          outSlope: 0
-          tangentMode: 0
-          weightedMode: 0
-          inWeight: 0.33333334
-          outWeight: 0.33333334
-        m_PreInfinity: 2
-        m_PostInfinity: 2
-        m_RotationOrder: 4
-      minCurve:
-        serializedVersion: 2
-        m_Curve:
-        - serializedVersion: 3
-          time: 0
-          value: 1
-          inSlope: 0
-          outSlope: 0
-          tangentMode: 0
-          weightedMode: 0
-          inWeight: 0.33333334
-          outWeight: 0.33333334
-        - serializedVersion: 3
-          time: 1
-          value: 1
-          inSlope: 0
-          outSlope: 0
-          tangentMode: 0
-          weightedMode: 0
-          inWeight: 0.33333334
-          outWeight: 0.33333334
-        m_PreInfinity: 2
-        m_PostInfinity: 2
-        m_RotationOrder: 4
-    m_EnergyLossOnCollision:
-      serializedVersion: 2
-      minMaxState: 0
-      scalar: 0
-      minScalar: 0
-      maxCurve:
-        serializedVersion: 2
-        m_Curve:
-        - serializedVersion: 3
-          time: 0
-          value: 0
-          inSlope: 0
-          outSlope: 0
-          tangentMode: 0
-          weightedMode: 0
-          inWeight: 0.33333334
-          outWeight: 0.33333334
-        - serializedVersion: 3
-          time: 1
-          value: 0
-          inSlope: 0
-          outSlope: 0
-          tangentMode: 0
-          weightedMode: 0
-          inWeight: 0.33333334
-          outWeight: 0.33333334
-        m_PreInfinity: 2
-        m_PostInfinity: 2
-        m_RotationOrder: 4
-      minCurve:
-        serializedVersion: 2
-        m_Curve:
-        - serializedVersion: 3
-          time: 0
-          value: 0
-          inSlope: 0
-          outSlope: 0
-          tangentMode: 0
-          weightedMode: 0
-          inWeight: 0.33333334
-          outWeight: 0.33333334
-        - serializedVersion: 3
-          time: 1
-          value: 0
-          inSlope: 0
-          outSlope: 0
-          tangentMode: 0
-          weightedMode: 0
-          inWeight: 0.33333334
-          outWeight: 0.33333334
-        m_PreInfinity: 2
-        m_PostInfinity: 2
-        m_RotationOrder: 4
-    minKillSpeed: 0
-    maxKillSpeed: 10000
-    radiusScale: 1
-    collidesWith:
-      serializedVersion: 2
-      m_Bits: 4294967295
-    maxCollisionShapes: 256
-    quality: 0
-    voxelSize: 0.5
-    collisionMessages: 0
-    collidesWithDynamic: 1
-    interiorCollisions: 0
-  TriggerModule:
-    enabled: 0
-    serializedVersion: 2
-    inside: 1
-    outside: 0
-    enter: 0
-    exit: 0
-    colliderQueryMode: 0
-    radiusScale: 1
-    primitives: []
-  SubModule:
-    serializedVersion: 2
-    enabled: 0
-    subEmitters:
-    - serializedVersion: 3
-      emitter: {fileID: 0}
-      type: 0
-      properties: 0
-      emitProbability: 1
-  LightsModule:
-    enabled: 0
-    ratio: 0
-    light: {fileID: 0}
-    randomDistribution: 1
-    color: 1
-    range: 1
-    intensity: 1
-    rangeCurve:
-      serializedVersion: 2
-      minMaxState: 0
-      scalar: 1
-      minScalar: 1
-      maxCurve:
-        serializedVersion: 2
-        m_Curve:
-        - serializedVersion: 3
-          time: 0
-          value: 1
-          inSlope: 0
-          outSlope: 0
-          tangentMode: 0
-          weightedMode: 0
-          inWeight: 0.33333334
-          outWeight: 0.33333334
-        - serializedVersion: 3
-          time: 1
-          value: 1
-          inSlope: 0
-          outSlope: 0
-          tangentMode: 0
-          weightedMode: 0
-          inWeight: 0.33333334
-          outWeight: 0.33333334
-        m_PreInfinity: 2
-        m_PostInfinity: 2
-        m_RotationOrder: 4
-      minCurve:
-        serializedVersion: 2
-        m_Curve:
-        - serializedVersion: 3
-          time: 0
-          value: 1
-          inSlope: 0
-          outSlope: 0
-          tangentMode: 0
-          weightedMode: 0
-          inWeight: 0.33333334
-          outWeight: 0.33333334
-        - serializedVersion: 3
-          time: 1
-          value: 1
-          inSlope: 0
-          outSlope: 0
-          tangentMode: 0
-          weightedMode: 0
-          inWeight: 0.33333334
-          outWeight: 0.33333334
-        m_PreInfinity: 2
-        m_PostInfinity: 2
-        m_RotationOrder: 4
-    intensityCurve:
-      serializedVersion: 2
-      minMaxState: 0
-      scalar: 1
-      minScalar: 1
-      maxCurve:
-        serializedVersion: 2
-        m_Curve:
-        - serializedVersion: 3
-          time: 0
-          value: 1
-          inSlope: 0
-          outSlope: 0
-          tangentMode: 0
-          weightedMode: 0
-          inWeight: 0.33333334
-          outWeight: 0.33333334
-        - serializedVersion: 3
-          time: 1
-          value: 1
-          inSlope: 0
-          outSlope: 0
-          tangentMode: 0
-          weightedMode: 0
-          inWeight: 0.33333334
-          outWeight: 0.33333334
-        m_PreInfinity: 2
-        m_PostInfinity: 2
-        m_RotationOrder: 4
-      minCurve:
-        serializedVersion: 2
-        m_Curve:
-        - serializedVersion: 3
-          time: 0
-          value: 1
-          inSlope: 0
-          outSlope: 0
-          tangentMode: 0
-          weightedMode: 0
-          inWeight: 0.33333334
-          outWeight: 0.33333334
-        - serializedVersion: 3
-          time: 1
-          value: 1
-          inSlope: 0
-          outSlope: 0
-          tangentMode: 0
-          weightedMode: 0
-          inWeight: 0.33333334
-          outWeight: 0.33333334
-        m_PreInfinity: 2
-        m_PostInfinity: 2
-        m_RotationOrder: 4
-    maxLights: 20
-  TrailModule:
-    enabled: 0
-    mode: 0
-    ratio: 1
-    lifetime:
-      serializedVersion: 2
-      minMaxState: 0
-      scalar: 1
-      minScalar: 1
-      maxCurve:
-        serializedVersion: 2
-        m_Curve:
-        - serializedVersion: 3
-          time: 0
-          value: 1
-          inSlope: 0
-          outSlope: 0
-          tangentMode: 0
-          weightedMode: 0
-          inWeight: 0.33333334
-          outWeight: 0.33333334
-        - serializedVersion: 3
-          time: 1
-          value: 1
-          inSlope: 0
-          outSlope: 0
-          tangentMode: 0
-          weightedMode: 0
-          inWeight: 0.33333334
-          outWeight: 0.33333334
-        m_PreInfinity: 2
-        m_PostInfinity: 2
-        m_RotationOrder: 4
-      minCurve:
-        serializedVersion: 2
-        m_Curve:
-        - serializedVersion: 3
-          time: 0
-          value: 1
-          inSlope: 0
-          outSlope: 0
-          tangentMode: 0
-          weightedMode: 0
-          inWeight: 0.33333334
-          outWeight: 0.33333334
-        - serializedVersion: 3
-          time: 1
-          value: 1
-          inSlope: 0
-          outSlope: 0
-          tangentMode: 0
-          weightedMode: 0
-          inWeight: 0.33333334
-          outWeight: 0.33333334
-        m_PreInfinity: 2
-        m_PostInfinity: 2
-        m_RotationOrder: 4
-    minVertexDistance: 0.2
-    textureMode: 0
-    ribbonCount: 1
-    shadowBias: 0.5
-    worldSpace: 0
-    dieWithParticles: 1
-    sizeAffectsWidth: 1
-    sizeAffectsLifetime: 0
-    inheritParticleColor: 1
-    generateLightingData: 0
-    splitSubEmitterRibbons: 0
-    attachRibbonsToTransform: 0
-    colorOverLifetime:
-      serializedVersion: 2
-      minMaxState: 0
-      minColor: {r: 1, g: 1, b: 1, a: 1}
-      maxColor: {r: 1, g: 1, b: 1, a: 1}
-      maxGradient:
-        serializedVersion: 2
-        key0: {r: 1, g: 1, b: 1, a: 1}
-        key1: {r: 1, g: 1, b: 1, a: 1}
-        key2: {r: 0, g: 0, b: 0, a: 0}
-        key3: {r: 0, g: 0, b: 0, a: 0}
-        key4: {r: 0, g: 0, b: 0, a: 0}
-        key5: {r: 0, g: 0, b: 0, a: 0}
-        key6: {r: 0, g: 0, b: 0, a: 0}
-        key7: {r: 0, g: 0, b: 0, a: 0}
-        ctime0: 0
-        ctime1: 65535
-        ctime2: 0
-        ctime3: 0
-        ctime4: 0
-        ctime5: 0
-        ctime6: 0
-        ctime7: 0
-        atime0: 0
-        atime1: 65535
-        atime2: 0
-        atime3: 0
-        atime4: 0
-        atime5: 0
-        atime6: 0
-        atime7: 0
-        m_Mode: 0
-        m_NumColorKeys: 2
-        m_NumAlphaKeys: 2
-      minGradient:
-        serializedVersion: 2
-        key0: {r: 1, g: 1, b: 1, a: 1}
-        key1: {r: 1, g: 1, b: 1, a: 1}
-        key2: {r: 0, g: 0, b: 0, a: 0}
-        key3: {r: 0, g: 0, b: 0, a: 0}
-        key4: {r: 0, g: 0, b: 0, a: 0}
-        key5: {r: 0, g: 0, b: 0, a: 0}
-        key6: {r: 0, g: 0, b: 0, a: 0}
-        key7: {r: 0, g: 0, b: 0, a: 0}
-        ctime0: 0
-        ctime1: 65535
-        ctime2: 0
-        ctime3: 0
-        ctime4: 0
-        ctime5: 0
-        ctime6: 0
-        ctime7: 0
-        atime0: 0
-        atime1: 65535
-        atime2: 0
-        atime3: 0
-        atime4: 0
-        atime5: 0
-        atime6: 0
-        atime7: 0
-        m_Mode: 0
-        m_NumColorKeys: 2
-        m_NumAlphaKeys: 2
-    widthOverTrail:
-      serializedVersion: 2
-      minMaxState: 0
-      scalar: 1
-      minScalar: 1
-      maxCurve:
-        serializedVersion: 2
-        m_Curve:
-        - serializedVersion: 3
-          time: 0
-          value: 1
-          inSlope: 0
-          outSlope: 0
-          tangentMode: 0
-          weightedMode: 0
-          inWeight: 0.33333334
-          outWeight: 0.33333334
-        - serializedVersion: 3
-          time: 1
-          value: 1
-          inSlope: 0
-          outSlope: 0
-          tangentMode: 0
-          weightedMode: 0
-          inWeight: 0.33333334
-          outWeight: 0.33333334
-        m_PreInfinity: 2
-        m_PostInfinity: 2
-        m_RotationOrder: 4
-      minCurve:
-        serializedVersion: 2
-        m_Curve:
-        - serializedVersion: 3
-          time: 0
-          value: 1
-          inSlope: 0
-          outSlope: 0
-          tangentMode: 0
-          weightedMode: 0
-          inWeight: 0.33333334
-          outWeight: 0.33333334
-        - serializedVersion: 3
-          time: 1
-          value: 1
-          inSlope: 0
-          outSlope: 0
-          tangentMode: 0
-          weightedMode: 0
-          inWeight: 0.33333334
-          outWeight: 0.33333334
-        m_PreInfinity: 2
-        m_PostInfinity: 2
-        m_RotationOrder: 4
-    colorOverTrail:
-      serializedVersion: 2
-      minMaxState: 0
-      minColor: {r: 1, g: 1, b: 1, a: 1}
-      maxColor: {r: 1, g: 1, b: 1, a: 1}
-      maxGradient:
-        serializedVersion: 2
-        key0: {r: 1, g: 1, b: 1, a: 1}
-        key1: {r: 1, g: 1, b: 1, a: 1}
-        key2: {r: 0, g: 0, b: 0, a: 0}
-        key3: {r: 0, g: 0, b: 0, a: 0}
-        key4: {r: 0, g: 0, b: 0, a: 0}
-        key5: {r: 0, g: 0, b: 0, a: 0}
-        key6: {r: 0, g: 0, b: 0, a: 0}
-        key7: {r: 0, g: 0, b: 0, a: 0}
-        ctime0: 0
-        ctime1: 65535
-        ctime2: 0
-        ctime3: 0
-        ctime4: 0
-        ctime5: 0
-        ctime6: 0
-        ctime7: 0
-        atime0: 0
-        atime1: 65535
-        atime2: 0
-        atime3: 0
-        atime4: 0
-        atime5: 0
-        atime6: 0
-        atime7: 0
-        m_Mode: 0
-        m_NumColorKeys: 2
-        m_NumAlphaKeys: 2
-      minGradient:
-        serializedVersion: 2
-        key0: {r: 1, g: 1, b: 1, a: 1}
-        key1: {r: 1, g: 1, b: 1, a: 1}
-        key2: {r: 0, g: 0, b: 0, a: 0}
-        key3: {r: 0, g: 0, b: 0, a: 0}
-        key4: {r: 0, g: 0, b: 0, a: 0}
-        key5: {r: 0, g: 0, b: 0, a: 0}
-        key6: {r: 0, g: 0, b: 0, a: 0}
-        key7: {r: 0, g: 0, b: 0, a: 0}
-        ctime0: 0
-        ctime1: 65535
-        ctime2: 0
-        ctime3: 0
-        ctime4: 0
-        ctime5: 0
-        ctime6: 0
-        ctime7: 0
-        atime0: 0
-        atime1: 65535
-        atime2: 0
-        atime3: 0
-        atime4: 0
-        atime5: 0
-        atime6: 0
-        atime7: 0
-        m_Mode: 0
-        m_NumColorKeys: 2
-        m_NumAlphaKeys: 2
-  CustomDataModule:
-    enabled: 0
-    mode0: 0
-    vectorComponentCount0: 4
-    color0:
-      serializedVersion: 2
-      minMaxState: 0
-      minColor: {r: 1, g: 1, b: 1, a: 1}
-      maxColor: {r: 1, g: 1, b: 1, a: 1}
-      maxGradient:
-        serializedVersion: 2
-        key0: {r: 1, g: 1, b: 1, a: 1}
-        key1: {r: 1, g: 1, b: 1, a: 1}
-        key2: {r: 0, g: 0, b: 0, a: 0}
-        key3: {r: 0, g: 0, b: 0, a: 0}
-        key4: {r: 0, g: 0, b: 0, a: 0}
-        key5: {r: 0, g: 0, b: 0, a: 0}
-        key6: {r: 0, g: 0, b: 0, a: 0}
-        key7: {r: 0, g: 0, b: 0, a: 0}
-        ctime0: 0
-        ctime1: 65535
-        ctime2: 0
-        ctime3: 0
-        ctime4: 0
-        ctime5: 0
-        ctime6: 0
-        ctime7: 0
-        atime0: 0
-        atime1: 65535
-        atime2: 0
-        atime3: 0
-        atime4: 0
-        atime5: 0
-        atime6: 0
-        atime7: 0
-        m_Mode: 0
-        m_NumColorKeys: 2
-        m_NumAlphaKeys: 2
-      minGradient:
-        serializedVersion: 2
-        key0: {r: 1, g: 1, b: 1, a: 1}
-        key1: {r: 1, g: 1, b: 1, a: 1}
-        key2: {r: 0, g: 0, b: 0, a: 0}
-        key3: {r: 0, g: 0, b: 0, a: 0}
-        key4: {r: 0, g: 0, b: 0, a: 0}
-        key5: {r: 0, g: 0, b: 0, a: 0}
-        key6: {r: 0, g: 0, b: 0, a: 0}
-        key7: {r: 0, g: 0, b: 0, a: 0}
-        ctime0: 0
-        ctime1: 65535
-        ctime2: 0
-        ctime3: 0
-        ctime4: 0
-        ctime5: 0
-        ctime6: 0
-        ctime7: 0
-        atime0: 0
-        atime1: 65535
-        atime2: 0
-        atime3: 0
-        atime4: 0
-        atime5: 0
-        atime6: 0
-        atime7: 0
-        m_Mode: 0
-        m_NumColorKeys: 2
-        m_NumAlphaKeys: 2
-    colorLabel0: Color
-    vector0_0:
-      serializedVersion: 2
-      minMaxState: 0
-      scalar: 0
-      minScalar: 0
-      maxCurve:
-        serializedVersion: 2
-        m_Curve:
-        - serializedVersion: 3
-          time: 0
-          value: 0
-          inSlope: 0
-          outSlope: 0
-          tangentMode: 0
-          weightedMode: 0
-          inWeight: 0.33333334
-          outWeight: 0.33333334
-        - serializedVersion: 3
-          time: 1
-          value: 0
-          inSlope: 0
-          outSlope: 0
-          tangentMode: 0
-          weightedMode: 0
-          inWeight: 0.33333334
-          outWeight: 0.33333334
-        m_PreInfinity: 2
-        m_PostInfinity: 2
-        m_RotationOrder: 4
-      minCurve:
-        serializedVersion: 2
-        m_Curve:
-        - serializedVersion: 3
-          time: 0
-          value: 0
-          inSlope: 0
-          outSlope: 0
-          tangentMode: 0
-          weightedMode: 0
-          inWeight: 0.33333334
-          outWeight: 0.33333334
-        - serializedVersion: 3
-          time: 1
-          value: 0
-          inSlope: 0
-          outSlope: 0
-          tangentMode: 0
-          weightedMode: 0
-          inWeight: 0.33333334
-          outWeight: 0.33333334
-        m_PreInfinity: 2
-        m_PostInfinity: 2
-        m_RotationOrder: 4
-    vectorLabel0_0: X
-    vector0_1:
-      serializedVersion: 2
-      minMaxState: 0
-      scalar: 0
-      minScalar: 0
-      maxCurve:
-        serializedVersion: 2
-        m_Curve:
-        - serializedVersion: 3
-          time: 0
-          value: 0
-          inSlope: 0
-          outSlope: 0
-          tangentMode: 0
-          weightedMode: 0
-          inWeight: 0.33333334
-          outWeight: 0.33333334
-        - serializedVersion: 3
-          time: 1
-          value: 0
-          inSlope: 0
-          outSlope: 0
-          tangentMode: 0
-          weightedMode: 0
-          inWeight: 0.33333334
-          outWeight: 0.33333334
-        m_PreInfinity: 2
-        m_PostInfinity: 2
-        m_RotationOrder: 4
-      minCurve:
-        serializedVersion: 2
-        m_Curve:
-        - serializedVersion: 3
-          time: 0
-          value: 0
-          inSlope: 0
-          outSlope: 0
-          tangentMode: 0
-          weightedMode: 0
-          inWeight: 0.33333334
-          outWeight: 0.33333334
-        - serializedVersion: 3
-          time: 1
-          value: 0
-          inSlope: 0
-          outSlope: 0
-          tangentMode: 0
-          weightedMode: 0
-          inWeight: 0.33333334
-          outWeight: 0.33333334
-        m_PreInfinity: 2
-        m_PostInfinity: 2
-        m_RotationOrder: 4
-    vectorLabel0_1: Y
-    vector0_2:
-      serializedVersion: 2
-      minMaxState: 0
-      scalar: 0
-      minScalar: 0
-      maxCurve:
-        serializedVersion: 2
-        m_Curve:
-        - serializedVersion: 3
-          time: 0
-          value: 0
-          inSlope: 0
-          outSlope: 0
-          tangentMode: 0
-          weightedMode: 0
-          inWeight: 0.33333334
-          outWeight: 0.33333334
-        - serializedVersion: 3
-          time: 1
-          value: 0
-          inSlope: 0
-          outSlope: 0
-          tangentMode: 0
-          weightedMode: 0
-          inWeight: 0.33333334
-          outWeight: 0.33333334
-        m_PreInfinity: 2
-        m_PostInfinity: 2
-        m_RotationOrder: 4
-      minCurve:
-        serializedVersion: 2
-        m_Curve:
-        - serializedVersion: 3
-          time: 0
-          value: 0
-          inSlope: 0
-          outSlope: 0
-          tangentMode: 0
-          weightedMode: 0
-          inWeight: 0.33333334
-          outWeight: 0.33333334
-        - serializedVersion: 3
-          time: 1
-          value: 0
-          inSlope: 0
-          outSlope: 0
-          tangentMode: 0
-          weightedMode: 0
-          inWeight: 0.33333334
-          outWeight: 0.33333334
-        m_PreInfinity: 2
-        m_PostInfinity: 2
-        m_RotationOrder: 4
-    vectorLabel0_2: Z
-    vector0_3:
-      serializedVersion: 2
-      minMaxState: 0
-      scalar: 0
-      minScalar: 0
-      maxCurve:
-        serializedVersion: 2
-        m_Curve:
-        - serializedVersion: 3
-          time: 0
-          value: 0
-          inSlope: 0
-          outSlope: 0
-          tangentMode: 0
-          weightedMode: 0
-          inWeight: 0.33333334
-          outWeight: 0.33333334
-        - serializedVersion: 3
-          time: 1
-          value: 0
-          inSlope: 0
-          outSlope: 0
-          tangentMode: 0
-          weightedMode: 0
-          inWeight: 0.33333334
-          outWeight: 0.33333334
-        m_PreInfinity: 2
-        m_PostInfinity: 2
-        m_RotationOrder: 4
-      minCurve:
-        serializedVersion: 2
-        m_Curve:
-        - serializedVersion: 3
-          time: 0
-          value: 0
-          inSlope: 0
-          outSlope: 0
-          tangentMode: 0
-          weightedMode: 0
-          inWeight: 0.33333334
-          outWeight: 0.33333334
-        - serializedVersion: 3
-          time: 1
-          value: 0
-          inSlope: 0
-          outSlope: 0
-          tangentMode: 0
-          weightedMode: 0
-          inWeight: 0.33333334
-          outWeight: 0.33333334
-        m_PreInfinity: 2
-        m_PostInfinity: 2
-        m_RotationOrder: 4
-    vectorLabel0_3: W
-    mode1: 0
-    vectorComponentCount1: 4
-    color1:
-      serializedVersion: 2
-      minMaxState: 0
-      minColor: {r: 1, g: 1, b: 1, a: 1}
-      maxColor: {r: 1, g: 1, b: 1, a: 1}
-      maxGradient:
-        serializedVersion: 2
-        key0: {r: 1, g: 1, b: 1, a: 1}
-        key1: {r: 1, g: 1, b: 1, a: 1}
-        key2: {r: 0, g: 0, b: 0, a: 0}
-        key3: {r: 0, g: 0, b: 0, a: 0}
-        key4: {r: 0, g: 0, b: 0, a: 0}
-        key5: {r: 0, g: 0, b: 0, a: 0}
-        key6: {r: 0, g: 0, b: 0, a: 0}
-        key7: {r: 0, g: 0, b: 0, a: 0}
-        ctime0: 0
-        ctime1: 65535
-        ctime2: 0
-        ctime3: 0
-        ctime4: 0
-        ctime5: 0
-        ctime6: 0
-        ctime7: 0
-        atime0: 0
-        atime1: 65535
-        atime2: 0
-        atime3: 0
-        atime4: 0
-        atime5: 0
-        atime6: 0
-        atime7: 0
-        m_Mode: 0
-        m_NumColorKeys: 2
-        m_NumAlphaKeys: 2
-      minGradient:
-        serializedVersion: 2
-        key0: {r: 1, g: 1, b: 1, a: 1}
-        key1: {r: 1, g: 1, b: 1, a: 1}
-        key2: {r: 0, g: 0, b: 0, a: 0}
-        key3: {r: 0, g: 0, b: 0, a: 0}
-        key4: {r: 0, g: 0, b: 0, a: 0}
-        key5: {r: 0, g: 0, b: 0, a: 0}
-        key6: {r: 0, g: 0, b: 0, a: 0}
-        key7: {r: 0, g: 0, b: 0, a: 0}
-        ctime0: 0
-        ctime1: 65535
-        ctime2: 0
-        ctime3: 0
-        ctime4: 0
-        ctime5: 0
-        ctime6: 0
-        ctime7: 0
-        atime0: 0
-        atime1: 65535
-        atime2: 0
-        atime3: 0
-        atime4: 0
-        atime5: 0
-        atime6: 0
-        atime7: 0
-        m_Mode: 0
-        m_NumColorKeys: 2
-        m_NumAlphaKeys: 2
-    colorLabel1: Color
-    vector1_0:
-      serializedVersion: 2
-      minMaxState: 0
-      scalar: 0
-      minScalar: 0
-      maxCurve:
-        serializedVersion: 2
-        m_Curve:
-        - serializedVersion: 3
-          time: 0
-          value: 0
-          inSlope: 0
-          outSlope: 0
-          tangentMode: 0
-          weightedMode: 0
-          inWeight: 0.33333334
-          outWeight: 0.33333334
-        - serializedVersion: 3
-          time: 1
-          value: 0
-          inSlope: 0
-          outSlope: 0
-          tangentMode: 0
-          weightedMode: 0
-          inWeight: 0.33333334
-          outWeight: 0.33333334
-        m_PreInfinity: 2
-        m_PostInfinity: 2
-        m_RotationOrder: 4
-      minCurve:
-        serializedVersion: 2
-        m_Curve:
-        - serializedVersion: 3
-          time: 0
-          value: 0
-          inSlope: 0
-          outSlope: 0
-          tangentMode: 0
-          weightedMode: 0
-          inWeight: 0.33333334
-          outWeight: 0.33333334
-        - serializedVersion: 3
-          time: 1
-          value: 0
-          inSlope: 0
-          outSlope: 0
-          tangentMode: 0
-          weightedMode: 0
-          inWeight: 0.33333334
-          outWeight: 0.33333334
-        m_PreInfinity: 2
-        m_PostInfinity: 2
-        m_RotationOrder: 4
-    vectorLabel1_0: X
-    vector1_1:
-      serializedVersion: 2
-      minMaxState: 0
-      scalar: 0
-      minScalar: 0
-      maxCurve:
-        serializedVersion: 2
-        m_Curve:
-        - serializedVersion: 3
-          time: 0
-          value: 0
-          inSlope: 0
-          outSlope: 0
-          tangentMode: 0
-          weightedMode: 0
-          inWeight: 0.33333334
-          outWeight: 0.33333334
-        - serializedVersion: 3
-          time: 1
-          value: 0
-          inSlope: 0
-          outSlope: 0
-          tangentMode: 0
-          weightedMode: 0
-          inWeight: 0.33333334
-          outWeight: 0.33333334
-        m_PreInfinity: 2
-        m_PostInfinity: 2
-        m_RotationOrder: 4
-      minCurve:
-        serializedVersion: 2
-        m_Curve:
-        - serializedVersion: 3
-          time: 0
-          value: 0
-          inSlope: 0
-          outSlope: 0
-          tangentMode: 0
-          weightedMode: 0
-          inWeight: 0.33333334
-          outWeight: 0.33333334
-        - serializedVersion: 3
-          time: 1
-          value: 0
-          inSlope: 0
-          outSlope: 0
-          tangentMode: 0
-          weightedMode: 0
-          inWeight: 0.33333334
-          outWeight: 0.33333334
-        m_PreInfinity: 2
-        m_PostInfinity: 2
-        m_RotationOrder: 4
-    vectorLabel1_1: Y
-    vector1_2:
-      serializedVersion: 2
-      minMaxState: 0
-      scalar: 0
-      minScalar: 0
-      maxCurve:
-        serializedVersion: 2
-        m_Curve:
-        - serializedVersion: 3
-          time: 0
-          value: 0
-          inSlope: 0
-          outSlope: 0
-          tangentMode: 0
-          weightedMode: 0
-          inWeight: 0.33333334
-          outWeight: 0.33333334
-        - serializedVersion: 3
-          time: 1
-          value: 0
-          inSlope: 0
-          outSlope: 0
-          tangentMode: 0
-          weightedMode: 0
-          inWeight: 0.33333334
-          outWeight: 0.33333334
-        m_PreInfinity: 2
-        m_PostInfinity: 2
-        m_RotationOrder: 4
-      minCurve:
-        serializedVersion: 2
-        m_Curve:
-        - serializedVersion: 3
-          time: 0
-          value: 0
-          inSlope: 0
-          outSlope: 0
-          tangentMode: 0
-          weightedMode: 0
-          inWeight: 0.33333334
-          outWeight: 0.33333334
-        - serializedVersion: 3
-          time: 1
-          value: 0
-          inSlope: 0
-          outSlope: 0
-          tangentMode: 0
-          weightedMode: 0
-          inWeight: 0.33333334
-          outWeight: 0.33333334
-        m_PreInfinity: 2
-        m_PostInfinity: 2
-        m_RotationOrder: 4
-    vectorLabel1_2: Z
-    vector1_3:
-      serializedVersion: 2
-      minMaxState: 0
-      scalar: 0
-      minScalar: 0
-      maxCurve:
-        serializedVersion: 2
-        m_Curve:
-        - serializedVersion: 3
-          time: 0
-          value: 0
-          inSlope: 0
-          outSlope: 0
-          tangentMode: 0
-          weightedMode: 0
-          inWeight: 0.33333334
-          outWeight: 0.33333334
-        - serializedVersion: 3
-          time: 1
-          value: 0
-          inSlope: 0
-          outSlope: 0
-          tangentMode: 0
-          weightedMode: 0
-          inWeight: 0.33333334
-          outWeight: 0.33333334
-        m_PreInfinity: 2
-        m_PostInfinity: 2
-        m_RotationOrder: 4
-      minCurve:
-        serializedVersion: 2
-        m_Curve:
-        - serializedVersion: 3
-          time: 0
-          value: 0
-          inSlope: 0
-          outSlope: 0
-          tangentMode: 0
-          weightedMode: 0
-          inWeight: 0.33333334
-          outWeight: 0.33333334
-        - serializedVersion: 3
-          time: 1
-          value: 0
-          inSlope: 0
-          outSlope: 0
-          tangentMode: 0
-          weightedMode: 0
-          inWeight: 0.33333334
-          outWeight: 0.33333334
-        m_PreInfinity: 2
-        m_PostInfinity: 2
-        m_RotationOrder: 4
-    vectorLabel1_3: W
---- !u!4 &1299000086
-Transform:
-  m_ObjectHideFlags: 0
-  m_CorrespondingSourceObject: {fileID: 0}
-  m_PrefabInstance: {fileID: 0}
-  m_PrefabAsset: {fileID: 0}
-  m_GameObject: {fileID: 1299000083}
-  m_LocalRotation: {x: -0.7071068, y: 0, z: 0, w: 0.7071068}
-  m_LocalPosition: {x: 0.3, y: 0.3, z: 0.3}
-  m_LocalScale: {x: 1, y: 1, z: 1}
-  m_Children: []
-  m_Father: {fileID: 0}
-  m_RootOrder: 5
-  m_LocalEulerAnglesHint: {x: -90, y: 0, z: 0}
---- !u!1 &1344607105
-GameObject:
-  m_ObjectHideFlags: 0
-  m_CorrespondingSourceObject: {fileID: 0}
-  m_PrefabInstance: {fileID: 0}
-  m_PrefabAsset: {fileID: 0}
-  serializedVersion: 6
-  m_Component:
-  - component: {fileID: 1344607108}
-  - component: {fileID: 1344607107}
-  - component: {fileID: 1344607106}
-  m_Layer: 1
-  m_Name: Particle System (3)
-  m_TagString: Untagged
-  m_Icon: {fileID: 0}
-  m_NavMeshLayer: 0
-  m_StaticEditorFlags: 0
-  m_IsActive: 1
---- !u!199 &1344607106
-ParticleSystemRenderer:
-  serializedVersion: 6
-  m_ObjectHideFlags: 0
-  m_CorrespondingSourceObject: {fileID: 0}
-  m_PrefabInstance: {fileID: 0}
-  m_PrefabAsset: {fileID: 0}
-  m_GameObject: {fileID: 1344607105}
-  m_Enabled: 1
-  m_CastShadows: 0
-  m_ReceiveShadows: 0
-  m_DynamicOccludee: 1
-  m_StaticShadowCaster: 0
-  m_MotionVectors: 1
-  m_LightProbeUsage: 0
-  m_ReflectionProbeUsage: 0
-  m_RayTracingMode: 0
-  m_RayTraceProcedural: 0
-  m_RenderingLayerMask: 1
-  m_RendererPriority: 0
-  m_Materials:
-  - {fileID: 2100000, guid: d25fb6125fc0f4cff81206fa636b26dc, type: 2}
-  m_StaticBatchInfo:
-    firstSubMesh: 0
-    subMeshCount: 0
-  m_StaticBatchRoot: {fileID: 0}
-  m_ProbeAnchor: {fileID: 0}
-  m_LightProbeVolumeOverride: {fileID: 0}
-  m_ScaleInLightmap: 1
-  m_ReceiveGI: 1
-  m_PreserveUVs: 0
-  m_IgnoreNormalsForChartDetection: 0
-  m_ImportantGI: 0
-  m_StitchLightmapSeams: 1
-  m_SelectedEditorRenderState: 3
-  m_MinimumChartSize: 4
-  m_AutoUVMaxDistance: 0.5
-  m_AutoUVMaxAngle: 89
-  m_LightmapParameters: {fileID: 0}
-  m_SortingLayerID: 0
-  m_SortingLayer: 0
-  m_SortingOrder: 0
-  m_RenderMode: 0
-  m_SortMode: 0
-  m_MinParticleSize: 0
-  m_MaxParticleSize: 0.5
-  m_CameraVelocityScale: 0
-  m_VelocityScale: 0
-  m_LengthScale: 2
-  m_SortingFudge: 0
-  m_NormalDirection: 1
-  m_ShadowBias: 0
-  m_RenderAlignment: 0
-  m_Pivot: {x: 0, y: 0, z: 0}
-  m_Flip: {x: 0, y: 0, z: 0}
-  m_UseCustomVertexStreams: 0
-  m_EnableGPUInstancing: 1
-  m_ApplyActiveColorSpace: 1
-  m_AllowRoll: 1
-  m_FreeformStretching: 0
-  m_RotateWithStretchDirection: 1
-  m_VertexStreams: 00010304
-  m_Mesh: {fileID: 0}
-  m_Mesh1: {fileID: 0}
-  m_Mesh2: {fileID: 0}
-  m_Mesh3: {fileID: 0}
-  m_MaskInteraction: 0
---- !u!198 &1344607107
-ParticleSystem:
-  m_ObjectHideFlags: 0
-  m_CorrespondingSourceObject: {fileID: 0}
-  m_PrefabInstance: {fileID: 0}
-  m_PrefabAsset: {fileID: 0}
-  m_GameObject: {fileID: 1344607105}
-  serializedVersion: 7
-  lengthInSec: 5
-  simulationSpeed: 1
-  stopAction: 0
-  cullingMode: 0
-  ringBufferMode: 0
-  ringBufferLoopRange: {x: 0, y: 1}
-  looping: 1
-  prewarm: 1
-  playOnAwake: 1
-  useUnscaledTime: 0
-  autoRandomSeed: 1
-  useRigidbodyForVelocity: 1
-  startDelay:
-    serializedVersion: 2
-    minMaxState: 0
-    scalar: 0
-    minScalar: 0
-    maxCurve:
-      serializedVersion: 2
-      m_Curve:
-      - serializedVersion: 3
-        time: 0
-        value: 0
-        inSlope: 0
-        outSlope: 0
-        tangentMode: 0
-        weightedMode: 0
-        inWeight: 0.33333334
-        outWeight: 0.33333334
-      - serializedVersion: 3
-        time: 1
-        value: 0
-        inSlope: 0
-        outSlope: 0
-        tangentMode: 0
-        weightedMode: 0
-        inWeight: 0.33333334
-        outWeight: 0.33333334
-      m_PreInfinity: 2
-      m_PostInfinity: 2
-      m_RotationOrder: 4
-    minCurve:
-      serializedVersion: 2
-      m_Curve:
-      - serializedVersion: 3
-        time: 0
-        value: 0
-        inSlope: 0
-        outSlope: 0
-        tangentMode: 0
-        weightedMode: 0
-        inWeight: 0.33333334
-        outWeight: 0.33333334
-      - serializedVersion: 3
-        time: 1
-        value: 0
-        inSlope: 0
-        outSlope: 0
-        tangentMode: 0
-        weightedMode: 0
-        inWeight: 0.33333334
-        outWeight: 0.33333334
-      m_PreInfinity: 2
-      m_PostInfinity: 2
-      m_RotationOrder: 4
-  moveWithTransform: 0
-  moveWithCustomTransform: {fileID: 0}
-  scalingMode: 1
-  randomSeed: 0
-  InitialModule:
-    serializedVersion: 3
-    enabled: 1
-    startLifetime:
-      serializedVersion: 2
-      minMaxState: 0
-      scalar: 5
-      minScalar: 5
-      maxCurve:
-        serializedVersion: 2
-        m_Curve:
-        - serializedVersion: 3
-          time: 0
-          value: 1
-          inSlope: 0
-          outSlope: 0
-          tangentMode: 0
-          weightedMode: 0
-          inWeight: 0.33333334
-          outWeight: 0.33333334
-        - serializedVersion: 3
-          time: 1
-          value: 1
-          inSlope: 0
-          outSlope: 0
-          tangentMode: 0
-          weightedMode: 0
-          inWeight: 0.33333334
-          outWeight: 0.33333334
-        m_PreInfinity: 2
-        m_PostInfinity: 2
-        m_RotationOrder: 4
-      minCurve:
-        serializedVersion: 2
-        m_Curve:
-        - serializedVersion: 3
-          time: 0
-          value: 1
-          inSlope: 0
-          outSlope: 0
-          tangentMode: 0
-          weightedMode: 0
-          inWeight: 0.33333334
-          outWeight: 0.33333334
-        - serializedVersion: 3
-          time: 1
-          value: 1
-          inSlope: 0
-          outSlope: 0
-          tangentMode: 0
-          weightedMode: 0
-          inWeight: 0.33333334
-          outWeight: 0.33333334
-        m_PreInfinity: 2
-        m_PostInfinity: 2
-        m_RotationOrder: 4
-    startSpeed:
-      serializedVersion: 2
-      minMaxState: 0
-      scalar: 1
-      minScalar: 5
-      maxCurve:
-        serializedVersion: 2
-        m_Curve:
-        - serializedVersion: 3
-          time: 0
-          value: 1
-          inSlope: 0
-          outSlope: 0
-          tangentMode: 0
-          weightedMode: 0
-          inWeight: 0.33333334
-          outWeight: 0.33333334
-        - serializedVersion: 3
-          time: 1
-          value: 1
-          inSlope: 0
-          outSlope: 0
-          tangentMode: 0
-          weightedMode: 0
-          inWeight: 0.33333334
-          outWeight: 0.33333334
-        m_PreInfinity: 2
-        m_PostInfinity: 2
-        m_RotationOrder: 4
-      minCurve:
-        serializedVersion: 2
-        m_Curve:
-        - serializedVersion: 3
-          time: 0
-          value: 1
-          inSlope: 0
-          outSlope: 0
-          tangentMode: 0
-          weightedMode: 0
-          inWeight: 0.33333334
-          outWeight: 0.33333334
-        - serializedVersion: 3
-          time: 1
-          value: 1
-          inSlope: 0
-          outSlope: 0
-          tangentMode: 0
-          weightedMode: 0
-          inWeight: 0.33333334
-          outWeight: 0.33333334
-        m_PreInfinity: 2
-        m_PostInfinity: 2
-        m_RotationOrder: 4
-    startColor:
-      serializedVersion: 2
-      minMaxState: 0
-      minColor: {r: 1, g: 1, b: 1, a: 1}
-      maxColor: {r: 1, g: 1, b: 1, a: 1}
-      maxGradient:
-        serializedVersion: 2
-        key0: {r: 1, g: 1, b: 1, a: 1}
-        key1: {r: 1, g: 1, b: 1, a: 1}
-        key2: {r: 0, g: 0, b: 0, a: 0}
-        key3: {r: 0, g: 0, b: 0, a: 0}
-        key4: {r: 0, g: 0, b: 0, a: 0}
-        key5: {r: 0, g: 0, b: 0, a: 0}
-        key6: {r: 0, g: 0, b: 0, a: 0}
-        key7: {r: 0, g: 0, b: 0, a: 0}
-        ctime0: 0
-        ctime1: 65535
-        ctime2: 0
-        ctime3: 0
-        ctime4: 0
-        ctime5: 0
-        ctime6: 0
-        ctime7: 0
-        atime0: 0
-        atime1: 65535
-        atime2: 0
-        atime3: 0
-        atime4: 0
-        atime5: 0
-        atime6: 0
-        atime7: 0
-        m_Mode: 0
-        m_NumColorKeys: 2
-        m_NumAlphaKeys: 2
-      minGradient:
-        serializedVersion: 2
-        key0: {r: 1, g: 1, b: 1, a: 1}
-        key1: {r: 1, g: 1, b: 1, a: 1}
-        key2: {r: 0, g: 0, b: 0, a: 0}
-        key3: {r: 0, g: 0, b: 0, a: 0}
-        key4: {r: 0, g: 0, b: 0, a: 0}
-        key5: {r: 0, g: 0, b: 0, a: 0}
-        key6: {r: 0, g: 0, b: 0, a: 0}
-        key7: {r: 0, g: 0, b: 0, a: 0}
-        ctime0: 0
-        ctime1: 65535
-        ctime2: 0
-        ctime3: 0
-        ctime4: 0
-        ctime5: 0
-        ctime6: 0
-        ctime7: 0
-        atime0: 0
-        atime1: 65535
-        atime2: 0
-        atime3: 0
-        atime4: 0
-        atime5: 0
-        atime6: 0
-        atime7: 0
-        m_Mode: 0
-        m_NumColorKeys: 2
-        m_NumAlphaKeys: 2
-    startSize:
-      serializedVersion: 2
-      minMaxState: 0
-      scalar: 1
-      minScalar: 1
-      maxCurve:
-        serializedVersion: 2
-        m_Curve:
-        - serializedVersion: 3
-          time: 0
-          value: 1
-          inSlope: 0
-          outSlope: 0
-          tangentMode: 0
-          weightedMode: 0
-          inWeight: 0.33333334
-          outWeight: 0.33333334
-        - serializedVersion: 3
-          time: 1
-          value: 1
-          inSlope: 0
-          outSlope: 0
-          tangentMode: 0
-          weightedMode: 0
-          inWeight: 0.33333334
-          outWeight: 0.33333334
-        m_PreInfinity: 2
-        m_PostInfinity: 2
-        m_RotationOrder: 4
-      minCurve:
-        serializedVersion: 2
-        m_Curve:
-        - serializedVersion: 3
-          time: 0
-          value: 1
-          inSlope: 0
-          outSlope: 0
-          tangentMode: 0
-          weightedMode: 0
-          inWeight: 0.33333334
-          outWeight: 0.33333334
-        - serializedVersion: 3
-          time: 1
-          value: 1
-          inSlope: 0
-          outSlope: 0
-          tangentMode: 0
-          weightedMode: 0
-          inWeight: 0.33333334
-          outWeight: 0.33333334
-        m_PreInfinity: 2
-        m_PostInfinity: 2
-        m_RotationOrder: 4
-    startSizeY:
-      serializedVersion: 2
-      minMaxState: 0
-      scalar: 1
-      minScalar: 1
-      maxCurve:
-        serializedVersion: 2
-        m_Curve:
-        - serializedVersion: 3
-          time: 0
-          value: 1
-          inSlope: 0
-          outSlope: 0
-          tangentMode: 0
-          weightedMode: 0
-          inWeight: 0.33333334
-          outWeight: 0.33333334
-        - serializedVersion: 3
-          time: 1
-          value: 1
-          inSlope: 0
-          outSlope: 0
-          tangentMode: 0
-          weightedMode: 0
-          inWeight: 0.33333334
-          outWeight: 0.33333334
-        m_PreInfinity: 2
-        m_PostInfinity: 2
-        m_RotationOrder: 4
-      minCurve:
-        serializedVersion: 2
-        m_Curve:
-        - serializedVersion: 3
-          time: 0
-          value: 1
-          inSlope: 0
-          outSlope: 0
-          tangentMode: 0
-          weightedMode: 0
-          inWeight: 0.33333334
-          outWeight: 0.33333334
-        - serializedVersion: 3
-          time: 1
-          value: 1
-          inSlope: 0
-          outSlope: 0
-          tangentMode: 0
-          weightedMode: 0
-          inWeight: 0.33333334
-          outWeight: 0.33333334
-        m_PreInfinity: 2
-        m_PostInfinity: 2
-        m_RotationOrder: 4
-    startSizeZ:
-      serializedVersion: 2
-      minMaxState: 0
-      scalar: 1
-      minScalar: 1
-      maxCurve:
-        serializedVersion: 2
-        m_Curve:
-        - serializedVersion: 3
-          time: 0
-          value: 1
-          inSlope: 0
-          outSlope: 0
-          tangentMode: 0
-          weightedMode: 0
-          inWeight: 0.33333334
-          outWeight: 0.33333334
-        - serializedVersion: 3
-          time: 1
-          value: 1
-          inSlope: 0
-          outSlope: 0
-          tangentMode: 0
-          weightedMode: 0
-          inWeight: 0.33333334
-          outWeight: 0.33333334
-        m_PreInfinity: 2
-        m_PostInfinity: 2
-        m_RotationOrder: 4
-      minCurve:
-        serializedVersion: 2
-        m_Curve:
-        - serializedVersion: 3
-          time: 0
-          value: 1
-          inSlope: 0
-          outSlope: 0
-          tangentMode: 0
-          weightedMode: 0
-          inWeight: 0.33333334
-          outWeight: 0.33333334
-        - serializedVersion: 3
-          time: 1
-          value: 1
-          inSlope: 0
-          outSlope: 0
-          tangentMode: 0
-          weightedMode: 0
-          inWeight: 0.33333334
-          outWeight: 0.33333334
-        m_PreInfinity: 2
-        m_PostInfinity: 2
-        m_RotationOrder: 4
-    startRotationX:
-      serializedVersion: 2
-      minMaxState: 0
-      scalar: 0
-      minScalar: 0
-      maxCurve:
-        serializedVersion: 2
-        m_Curve:
-        - serializedVersion: 3
-          time: 0
-          value: 0
-          inSlope: 0
-          outSlope: 0
-          tangentMode: 0
-          weightedMode: 0
-          inWeight: 0.33333334
-          outWeight: 0.33333334
-        - serializedVersion: 3
-          time: 1
-          value: 0
-          inSlope: 0
-          outSlope: 0
-          tangentMode: 0
-          weightedMode: 0
-          inWeight: 0.33333334
-          outWeight: 0.33333334
-        m_PreInfinity: 2
-        m_PostInfinity: 2
-        m_RotationOrder: 4
-      minCurve:
-        serializedVersion: 2
-        m_Curve:
-        - serializedVersion: 3
-          time: 0
-          value: 0
-          inSlope: 0
-          outSlope: 0
-          tangentMode: 0
-          weightedMode: 0
-          inWeight: 0.33333334
-          outWeight: 0.33333334
-        - serializedVersion: 3
-          time: 1
-          value: 0
-          inSlope: 0
-          outSlope: 0
-          tangentMode: 0
-          weightedMode: 0
-          inWeight: 0.33333334
-          outWeight: 0.33333334
-        m_PreInfinity: 2
-        m_PostInfinity: 2
-        m_RotationOrder: 4
-    startRotationY:
-      serializedVersion: 2
-      minMaxState: 0
-      scalar: 0
-      minScalar: 0
-      maxCurve:
-        serializedVersion: 2
-        m_Curve:
-        - serializedVersion: 3
-          time: 0
-          value: 0
-          inSlope: 0
-          outSlope: 0
-          tangentMode: 0
-          weightedMode: 0
-          inWeight: 0.33333334
-          outWeight: 0.33333334
-        - serializedVersion: 3
-          time: 1
-          value: 0
-          inSlope: 0
-          outSlope: 0
-          tangentMode: 0
-          weightedMode: 0
-          inWeight: 0.33333334
-          outWeight: 0.33333334
-        m_PreInfinity: 2
-        m_PostInfinity: 2
-        m_RotationOrder: 4
-      minCurve:
-        serializedVersion: 2
-        m_Curve:
-        - serializedVersion: 3
-          time: 0
-          value: 0
-          inSlope: 0
-          outSlope: 0
-          tangentMode: 0
-          weightedMode: 0
-          inWeight: 0.33333334
-          outWeight: 0.33333334
-        - serializedVersion: 3
-          time: 1
-          value: 0
-          inSlope: 0
-          outSlope: 0
-          tangentMode: 0
-          weightedMode: 0
-          inWeight: 0.33333334
-          outWeight: 0.33333334
-        m_PreInfinity: 2
-        m_PostInfinity: 2
-        m_RotationOrder: 4
-    startRotation:
-      serializedVersion: 2
-      minMaxState: 0
-      scalar: 0
-      minScalar: 0
-      maxCurve:
-        serializedVersion: 2
-        m_Curve:
-        - serializedVersion: 3
-          time: 0
-          value: 0
-          inSlope: 0
-          outSlope: 0
-          tangentMode: 0
-          weightedMode: 0
-          inWeight: 0.33333334
-          outWeight: 0.33333334
-        - serializedVersion: 3
-          time: 1
-          value: 0
-          inSlope: 0
-          outSlope: 0
-          tangentMode: 0
-          weightedMode: 0
-          inWeight: 0.33333334
-          outWeight: 0.33333334
-        m_PreInfinity: 2
-        m_PostInfinity: 2
-        m_RotationOrder: 4
-      minCurve:
-        serializedVersion: 2
-        m_Curve:
-        - serializedVersion: 3
-          time: 0
-          value: 0
-          inSlope: 0
-          outSlope: 0
-          tangentMode: 0
-          weightedMode: 0
-          inWeight: 0.33333334
-          outWeight: 0.33333334
-        - serializedVersion: 3
-          time: 1
-          value: 0
-          inSlope: 0
-          outSlope: 0
-          tangentMode: 0
-          weightedMode: 0
-          inWeight: 0.33333334
-          outWeight: 0.33333334
-        m_PreInfinity: 2
-        m_PostInfinity: 2
-        m_RotationOrder: 4
-    randomizeRotationDirection: 0
-    maxNumParticles: 1000
-    size3D: 0
-    rotation3D: 0
-    gravityModifier:
-      serializedVersion: 2
-      minMaxState: 0
-      scalar: 0
-      minScalar: 0
-      maxCurve:
-        serializedVersion: 2
-        m_Curve:
-        - serializedVersion: 3
-          time: 0
-          value: 0
-          inSlope: 0
-          outSlope: 0
-          tangentMode: 0
-          weightedMode: 0
-          inWeight: 0.33333334
-          outWeight: 0.33333334
-        - serializedVersion: 3
-          time: 1
-          value: 0
-          inSlope: 0
-          outSlope: 0
-          tangentMode: 0
-          weightedMode: 0
-          inWeight: 0.33333334
-          outWeight: 0.33333334
-        m_PreInfinity: 2
-        m_PostInfinity: 2
-        m_RotationOrder: 4
-      minCurve:
-        serializedVersion: 2
-        m_Curve:
-        - serializedVersion: 3
-          time: 0
-          value: 0
-          inSlope: 0
-          outSlope: 0
-          tangentMode: 0
-          weightedMode: 0
-          inWeight: 0.33333334
-          outWeight: 0.33333334
-        - serializedVersion: 3
-          time: 1
-          value: 0
-          inSlope: 0
-          outSlope: 0
-          tangentMode: 0
-          weightedMode: 0
-          inWeight: 0.33333334
-          outWeight: 0.33333334
-        m_PreInfinity: 2
-        m_PostInfinity: 2
-        m_RotationOrder: 4
-  ShapeModule:
-    serializedVersion: 6
-    enabled: 1
-    type: 4
-    angle: 0
-    length: 5
-    boxThickness: {x: 0, y: 0, z: 0}
-    radiusThickness: 0
-    donutRadius: 0.2
-    m_Position: {x: 0, y: 0, z: 0}
-    m_Rotation: {x: 0, y: 0, z: 0}
-    m_Scale: {x: 1, y: 1, z: 1}
-    placementMode: 0
-    m_MeshMaterialIndex: 0
-    m_MeshNormalOffset: 0
-    m_MeshSpawn:
-      mode: 0
-      spread: 0
-      speed:
-        serializedVersion: 2
-        minMaxState: 0
-        scalar: 1
-        minScalar: 1
-        maxCurve:
-          serializedVersion: 2
-          m_Curve:
-          - serializedVersion: 3
-            time: 0
-            value: 1
-            inSlope: 0
-            outSlope: 0
-            tangentMode: 0
-            weightedMode: 0
-            inWeight: 0.33333334
-            outWeight: 0.33333334
-          - serializedVersion: 3
-            time: 1
-            value: 1
-            inSlope: 0
-            outSlope: 0
-            tangentMode: 0
-            weightedMode: 0
-            inWeight: 0.33333334
-            outWeight: 0.33333334
-          m_PreInfinity: 2
-          m_PostInfinity: 2
-          m_RotationOrder: 4
-        minCurve:
-          serializedVersion: 2
-          m_Curve:
-          - serializedVersion: 3
-            time: 0
-            value: 1
-            inSlope: 0
-            outSlope: 0
-            tangentMode: 0
-            weightedMode: 0
-            inWeight: 0.33333334
-            outWeight: 0.33333334
-          - serializedVersion: 3
-            time: 1
-            value: 1
-            inSlope: 0
-            outSlope: 0
-            tangentMode: 0
-            weightedMode: 0
-            inWeight: 0.33333334
-            outWeight: 0.33333334
-          m_PreInfinity: 2
-          m_PostInfinity: 2
-          m_RotationOrder: 4
-    m_Mesh: {fileID: 0}
-    m_MeshRenderer: {fileID: 0}
-    m_SkinnedMeshRenderer: {fileID: 0}
-    m_Sprite: {fileID: 0}
-    m_SpriteRenderer: {fileID: 0}
-    m_UseMeshMaterialIndex: 0
-    m_UseMeshColors: 1
-    alignToDirection: 0
-    m_Texture: {fileID: 0}
-    m_TextureClipChannel: 3
-    m_TextureClipThreshold: 0
-    m_TextureUVChannel: 0
-    m_TextureColorAffectsParticles: 1
-    m_TextureAlphaAffectsParticles: 1
-    m_TextureBilinearFiltering: 0
-    randomDirectionAmount: 0
-    sphericalDirectionAmount: 0
-    randomPositionAmount: 0
-    radius:
-      value: 0.0001
-      mode: 0
-      spread: 0
-      speed:
-        serializedVersion: 2
-        minMaxState: 0
-        scalar: 1
-        minScalar: 1
-        maxCurve:
-          serializedVersion: 2
-          m_Curve:
-          - serializedVersion: 3
-            time: 0
-            value: 1
-            inSlope: 0
-            outSlope: 0
-            tangentMode: 0
-            weightedMode: 0
-            inWeight: 0.33333334
-            outWeight: 0.33333334
-          - serializedVersion: 3
-            time: 1
-            value: 1
-            inSlope: 0
-            outSlope: 0
-            tangentMode: 0
-            weightedMode: 0
-            inWeight: 0.33333334
-            outWeight: 0.33333334
-          m_PreInfinity: 2
-          m_PostInfinity: 2
-          m_RotationOrder: 4
-        minCurve:
-          serializedVersion: 2
-          m_Curve:
-          - serializedVersion: 3
-            time: 0
-            value: 1
-            inSlope: 0
-            outSlope: 0
-            tangentMode: 0
-            weightedMode: 0
-            inWeight: 0.33333334
-            outWeight: 0.33333334
-          - serializedVersion: 3
-            time: 1
-            value: 1
-            inSlope: 0
-            outSlope: 0
-            tangentMode: 0
-            weightedMode: 0
-            inWeight: 0.33333334
-            outWeight: 0.33333334
-          m_PreInfinity: 2
-          m_PostInfinity: 2
-          m_RotationOrder: 4
-    arc:
-      value: 360
-      mode: 0
-      spread: 0
-      speed:
-        serializedVersion: 2
-        minMaxState: 0
-        scalar: 1
-        minScalar: 1
-        maxCurve:
-          serializedVersion: 2
-          m_Curve:
-          - serializedVersion: 3
-            time: 0
-            value: 1
-            inSlope: 0
-            outSlope: 0
-            tangentMode: 0
-            weightedMode: 0
-            inWeight: 0.33333334
-            outWeight: 0.33333334
-          - serializedVersion: 3
-            time: 1
-            value: 1
-            inSlope: 0
-            outSlope: 0
-            tangentMode: 0
-            weightedMode: 0
-            inWeight: 0.33333334
-            outWeight: 0.33333334
-          m_PreInfinity: 2
-          m_PostInfinity: 2
-          m_RotationOrder: 4
-        minCurve:
-          serializedVersion: 2
-          m_Curve:
-          - serializedVersion: 3
-            time: 0
-            value: 1
-            inSlope: 0
-            outSlope: 0
-            tangentMode: 0
-            weightedMode: 0
-            inWeight: 0.33333334
-            outWeight: 0.33333334
-          - serializedVersion: 3
-            time: 1
-            value: 1
-            inSlope: 0
-            outSlope: 0
-            tangentMode: 0
-            weightedMode: 0
-            inWeight: 0.33333334
-            outWeight: 0.33333334
-          m_PreInfinity: 2
-          m_PostInfinity: 2
-          m_RotationOrder: 4
-  EmissionModule:
-    enabled: 1
-    serializedVersion: 4
-    rateOverTime:
-      serializedVersion: 2
-      minMaxState: 0
-      scalar: 4
-      minScalar: 10
-      maxCurve:
-        serializedVersion: 2
-        m_Curve:
-        - serializedVersion: 3
-          time: 0
-          value: 1
-          inSlope: 0
-          outSlope: 0
-          tangentMode: 0
-          weightedMode: 0
-          inWeight: 0.33333334
-          outWeight: 0.33333334
-        - serializedVersion: 3
-          time: 1
-          value: 1
-          inSlope: 0
-          outSlope: 0
-          tangentMode: 0
-          weightedMode: 0
-          inWeight: 0.33333334
-          outWeight: 0.33333334
-        m_PreInfinity: 2
-        m_PostInfinity: 2
-        m_RotationOrder: 4
-      minCurve:
-        serializedVersion: 2
-        m_Curve:
-        - serializedVersion: 3
-          time: 0
-          value: 1
-          inSlope: 0
-          outSlope: 0
-          tangentMode: 0
-          weightedMode: 0
-          inWeight: 0.33333334
-          outWeight: 0.33333334
-        - serializedVersion: 3
-          time: 1
-          value: 1
-          inSlope: 0
-          outSlope: 0
-          tangentMode: 0
-          weightedMode: 0
-          inWeight: 0.33333334
-          outWeight: 0.33333334
-        m_PreInfinity: 2
-        m_PostInfinity: 2
-        m_RotationOrder: 4
-    rateOverDistance:
-      serializedVersion: 2
-      minMaxState: 0
-      scalar: 0
-      minScalar: 0
-      maxCurve:
-        serializedVersion: 2
-        m_Curve:
-        - serializedVersion: 3
-          time: 0
-          value: 0
-          inSlope: 0
-          outSlope: 0
-          tangentMode: 0
-          weightedMode: 0
-          inWeight: 0.33333334
-          outWeight: 0.33333334
-        - serializedVersion: 3
-          time: 1
-          value: 0
-          inSlope: 0
-          outSlope: 0
-          tangentMode: 0
-          weightedMode: 0
-          inWeight: 0.33333334
-          outWeight: 0.33333334
-        m_PreInfinity: 2
-        m_PostInfinity: 2
-        m_RotationOrder: 4
-      minCurve:
-        serializedVersion: 2
-        m_Curve:
-        - serializedVersion: 3
-          time: 0
-          value: 0
-          inSlope: 0
-          outSlope: 0
-          tangentMode: 0
-          weightedMode: 0
-          inWeight: 0.33333334
-          outWeight: 0.33333334
-        - serializedVersion: 3
-          time: 1
-          value: 0
-          inSlope: 0
-          outSlope: 0
-          tangentMode: 0
-          weightedMode: 0
-          inWeight: 0.33333334
-          outWeight: 0.33333334
-        m_PreInfinity: 2
-        m_PostInfinity: 2
-        m_RotationOrder: 4
-    m_BurstCount: 0
-    m_Bursts: []
-  SizeModule:
-    enabled: 0
-    curve:
-      serializedVersion: 2
-      minMaxState: 1
-      scalar: 1
-      minScalar: 1
-      maxCurve:
-        serializedVersion: 2
-        m_Curve:
-        - serializedVersion: 3
-          time: 0
-          value: 0
-          inSlope: 0
-          outSlope: 1
-          tangentMode: 0
-          weightedMode: 0
-          inWeight: 0.33333334
-          outWeight: 0.33333334
-        - serializedVersion: 3
-          time: 1
-          value: 1
-          inSlope: 1
-          outSlope: 0
-          tangentMode: 0
-          weightedMode: 0
-          inWeight: 0.33333334
-          outWeight: 0.33333334
-        m_PreInfinity: 2
-        m_PostInfinity: 2
-        m_RotationOrder: 4
-      minCurve:
-        serializedVersion: 2
-        m_Curve:
-        - serializedVersion: 3
-          time: 0
-          value: 1
-          inSlope: 0
-          outSlope: 0
-          tangentMode: 0
-          weightedMode: 0
-          inWeight: 0.33333334
-          outWeight: 0.33333334
-        - serializedVersion: 3
-          time: 1
-          value: 1
-          inSlope: 0
-          outSlope: 0
-          tangentMode: 0
-          weightedMode: 0
-          inWeight: 0.33333334
-          outWeight: 0.33333334
-        m_PreInfinity: 2
-        m_PostInfinity: 2
-        m_RotationOrder: 4
-    y:
-      serializedVersion: 2
-      minMaxState: 1
-      scalar: 1
-      minScalar: 1
-      maxCurve:
-        serializedVersion: 2
-        m_Curve:
-        - serializedVersion: 3
-          time: 0
-          value: 0
-          inSlope: 0
-          outSlope: 1
-          tangentMode: 0
-          weightedMode: 0
-          inWeight: 0.33333334
-          outWeight: 0.33333334
-        - serializedVersion: 3
-          time: 1
-          value: 1
-          inSlope: 1
-          outSlope: 0
-          tangentMode: 0
-          weightedMode: 0
-          inWeight: 0.33333334
-          outWeight: 0.33333334
-        m_PreInfinity: 2
-        m_PostInfinity: 2
-        m_RotationOrder: 4
-      minCurve:
-        serializedVersion: 2
-        m_Curve:
-        - serializedVersion: 3
-          time: 0
-          value: 1
-          inSlope: 0
-          outSlope: 0
-          tangentMode: 0
-          weightedMode: 0
-          inWeight: 0.33333334
-          outWeight: 0.33333334
-        - serializedVersion: 3
-          time: 1
-          value: 1
-          inSlope: 0
-          outSlope: 0
-          tangentMode: 0
-          weightedMode: 0
-          inWeight: 0.33333334
-          outWeight: 0.33333334
-        m_PreInfinity: 2
-        m_PostInfinity: 2
-        m_RotationOrder: 4
-    z:
-      serializedVersion: 2
-      minMaxState: 1
-      scalar: 1
-      minScalar: 1
-      maxCurve:
-        serializedVersion: 2
-        m_Curve:
-        - serializedVersion: 3
-          time: 0
-          value: 0
-          inSlope: 0
-          outSlope: 1
-          tangentMode: 0
-          weightedMode: 0
-          inWeight: 0.33333334
-          outWeight: 0.33333334
-        - serializedVersion: 3
-          time: 1
-          value: 1
-          inSlope: 1
-          outSlope: 0
-          tangentMode: 0
-          weightedMode: 0
-          inWeight: 0.33333334
-          outWeight: 0.33333334
-        m_PreInfinity: 2
-        m_PostInfinity: 2
-        m_RotationOrder: 4
-      minCurve:
-        serializedVersion: 2
-        m_Curve:
-        - serializedVersion: 3
-          time: 0
-          value: 1
-          inSlope: 0
-          outSlope: 0
-          tangentMode: 0
-          weightedMode: 0
-          inWeight: 0.33333334
-          outWeight: 0.33333334
-        - serializedVersion: 3
-          time: 1
-          value: 1
-          inSlope: 0
-          outSlope: 0
-          tangentMode: 0
-          weightedMode: 0
-          inWeight: 0.33333334
-          outWeight: 0.33333334
-        m_PreInfinity: 2
-        m_PostInfinity: 2
-        m_RotationOrder: 4
-    separateAxes: 0
-  RotationModule:
-    enabled: 0
-    x:
-      serializedVersion: 2
-      minMaxState: 0
-      scalar: 0
-      minScalar: 0
-      maxCurve:
-        serializedVersion: 2
-        m_Curve:
-        - serializedVersion: 3
-          time: 0
-          value: 0
-          inSlope: 0
-          outSlope: 0
-          tangentMode: 0
-          weightedMode: 0
-          inWeight: 0.33333334
-          outWeight: 0.33333334
-        - serializedVersion: 3
-          time: 1
-          value: 0
-          inSlope: 0
-          outSlope: 0
-          tangentMode: 0
-          weightedMode: 0
-          inWeight: 0.33333334
-          outWeight: 0.33333334
-        m_PreInfinity: 2
-        m_PostInfinity: 2
-        m_RotationOrder: 4
-      minCurve:
-        serializedVersion: 2
-        m_Curve:
-        - serializedVersion: 3
-          time: 0
-          value: 0
-          inSlope: 0
-          outSlope: 0
-          tangentMode: 0
-          weightedMode: 0
-          inWeight: 0.33333334
-          outWeight: 0.33333334
-        - serializedVersion: 3
-          time: 1
-          value: 0
-          inSlope: 0
-          outSlope: 0
-          tangentMode: 0
-          weightedMode: 0
-          inWeight: 0.33333334
-          outWeight: 0.33333334
-        m_PreInfinity: 2
-        m_PostInfinity: 2
-        m_RotationOrder: 4
-    y:
-      serializedVersion: 2
-      minMaxState: 0
-      scalar: 0
-      minScalar: 0
-      maxCurve:
-        serializedVersion: 2
-        m_Curve:
-        - serializedVersion: 3
-          time: 0
-          value: 0
-          inSlope: 0
-          outSlope: 0
-          tangentMode: 0
-          weightedMode: 0
-          inWeight: 0.33333334
-          outWeight: 0.33333334
-        - serializedVersion: 3
-          time: 1
-          value: 0
-          inSlope: 0
-          outSlope: 0
-          tangentMode: 0
-          weightedMode: 0
-          inWeight: 0.33333334
-          outWeight: 0.33333334
-        m_PreInfinity: 2
-        m_PostInfinity: 2
-        m_RotationOrder: 4
-      minCurve:
-        serializedVersion: 2
-        m_Curve:
-        - serializedVersion: 3
-          time: 0
-          value: 0
-          inSlope: 0
-          outSlope: 0
-          tangentMode: 0
-          weightedMode: 0
-          inWeight: 0.33333334
-          outWeight: 0.33333334
-        - serializedVersion: 3
-          time: 1
-          value: 0
-          inSlope: 0
-          outSlope: 0
-          tangentMode: 0
-          weightedMode: 0
-          inWeight: 0.33333334
-          outWeight: 0.33333334
-        m_PreInfinity: 2
-        m_PostInfinity: 2
-        m_RotationOrder: 4
-    curve:
-      serializedVersion: 2
-      minMaxState: 0
-      scalar: 0.7853982
-      minScalar: 0.7853982
-      maxCurve:
-        serializedVersion: 2
-        m_Curve:
-        - serializedVersion: 3
-          time: 0
-          value: 1
-          inSlope: 0
-          outSlope: 0
-          tangentMode: 0
-          weightedMode: 0
-          inWeight: 0.33333334
-          outWeight: 0.33333334
-        - serializedVersion: 3
-          time: 1
-          value: 1
-          inSlope: 0
-          outSlope: 0
-          tangentMode: 0
-          weightedMode: 0
-          inWeight: 0.33333334
-          outWeight: 0.33333334
-        m_PreInfinity: 2
-        m_PostInfinity: 2
-        m_RotationOrder: 4
-      minCurve:
-        serializedVersion: 2
-        m_Curve:
-        - serializedVersion: 3
-          time: 0
-          value: 1
-          inSlope: 0
-          outSlope: 0
-          tangentMode: 0
-          weightedMode: 0
-          inWeight: 0.33333334
-          outWeight: 0.33333334
-        - serializedVersion: 3
-          time: 1
-          value: 1
-          inSlope: 0
-          outSlope: 0
-          tangentMode: 0
-          weightedMode: 0
-          inWeight: 0.33333334
-          outWeight: 0.33333334
-        m_PreInfinity: 2
-        m_PostInfinity: 2
-        m_RotationOrder: 4
-    separateAxes: 0
-  ColorModule:
-    enabled: 0
-    gradient:
-      serializedVersion: 2
-      minMaxState: 1
-      minColor: {r: 1, g: 1, b: 1, a: 1}
-      maxColor: {r: 1, g: 1, b: 1, a: 1}
-      maxGradient:
-        serializedVersion: 2
-        key0: {r: 1, g: 1, b: 1, a: 1}
-        key1: {r: 1, g: 1, b: 1, a: 1}
-        key2: {r: 0, g: 0, b: 0, a: 0}
-        key3: {r: 0, g: 0, b: 0, a: 0}
-        key4: {r: 0, g: 0, b: 0, a: 0}
-        key5: {r: 0, g: 0, b: 0, a: 0}
-        key6: {r: 0, g: 0, b: 0, a: 0}
-        key7: {r: 0, g: 0, b: 0, a: 0}
-        ctime0: 0
-        ctime1: 65535
-        ctime2: 0
-        ctime3: 0
-        ctime4: 0
-        ctime5: 0
-        ctime6: 0
-        ctime7: 0
-        atime0: 0
-        atime1: 65535
-        atime2: 0
-        atime3: 0
-        atime4: 0
-        atime5: 0
-        atime6: 0
-        atime7: 0
-        m_Mode: 0
-        m_NumColorKeys: 2
-        m_NumAlphaKeys: 2
-      minGradient:
-        serializedVersion: 2
-        key0: {r: 1, g: 1, b: 1, a: 1}
-        key1: {r: 1, g: 1, b: 1, a: 1}
-        key2: {r: 0, g: 0, b: 0, a: 0}
-        key3: {r: 0, g: 0, b: 0, a: 0}
-        key4: {r: 0, g: 0, b: 0, a: 0}
-        key5: {r: 0, g: 0, b: 0, a: 0}
-        key6: {r: 0, g: 0, b: 0, a: 0}
-        key7: {r: 0, g: 0, b: 0, a: 0}
-        ctime0: 0
-        ctime1: 65535
-        ctime2: 0
-        ctime3: 0
-        ctime4: 0
-        ctime5: 0
-        ctime6: 0
-        ctime7: 0
-        atime0: 0
-        atime1: 65535
-        atime2: 0
-        atime3: 0
-        atime4: 0
-        atime5: 0
-        atime6: 0
-        atime7: 0
-        m_Mode: 0
-        m_NumColorKeys: 2
-        m_NumAlphaKeys: 2
-  UVModule:
-    serializedVersion: 2
-    enabled: 0
-    mode: 0
-    timeMode: 0
-    fps: 30
-    frameOverTime:
-      serializedVersion: 2
-      minMaxState: 1
-      scalar: 0.9999
-      minScalar: 0.9999
-      maxCurve:
-        serializedVersion: 2
-        m_Curve:
-        - serializedVersion: 3
-          time: 0
-          value: 0
-          inSlope: 0
-          outSlope: 1
-          tangentMode: 0
-          weightedMode: 0
-          inWeight: 0.33333334
-          outWeight: 0.33333334
-        - serializedVersion: 3
-          time: 1
-          value: 1
-          inSlope: 1
-          outSlope: 0
-          tangentMode: 0
-          weightedMode: 0
-          inWeight: 0.33333334
-          outWeight: 0.33333334
-        m_PreInfinity: 2
-        m_PostInfinity: 2
-        m_RotationOrder: 4
-      minCurve:
-        serializedVersion: 2
-        m_Curve:
-        - serializedVersion: 3
-          time: 0
-          value: 1
-          inSlope: 0
-          outSlope: 0
-          tangentMode: 0
-          weightedMode: 0
-          inWeight: 0.33333334
-          outWeight: 0.33333334
-        - serializedVersion: 3
-          time: 1
-          value: 1
-          inSlope: 0
-          outSlope: 0
-          tangentMode: 0
-          weightedMode: 0
-          inWeight: 0.33333334
-          outWeight: 0.33333334
-        m_PreInfinity: 2
-        m_PostInfinity: 2
-        m_RotationOrder: 4
-    startFrame:
-      serializedVersion: 2
-      minMaxState: 0
-      scalar: 0
-      minScalar: 0
-      maxCurve:
-        serializedVersion: 2
-        m_Curve:
-        - serializedVersion: 3
-          time: 0
-          value: 0
-          inSlope: 0
-          outSlope: 0
-          tangentMode: 0
-          weightedMode: 0
-          inWeight: 0.33333334
-          outWeight: 0.33333334
-        - serializedVersion: 3
-          time: 1
-          value: 0
-          inSlope: 0
-          outSlope: 0
-          tangentMode: 0
-          weightedMode: 0
-          inWeight: 0.33333334
-          outWeight: 0.33333334
-        m_PreInfinity: 2
-        m_PostInfinity: 2
-        m_RotationOrder: 4
-      minCurve:
-        serializedVersion: 2
-        m_Curve:
-        - serializedVersion: 3
-          time: 0
-          value: 0
-          inSlope: 0
-          outSlope: 0
-          tangentMode: 0
-          weightedMode: 0
-          inWeight: 0.33333334
-          outWeight: 0.33333334
-        - serializedVersion: 3
-          time: 1
-          value: 0
-          inSlope: 0
-          outSlope: 0
-          tangentMode: 0
-          weightedMode: 0
-          inWeight: 0.33333334
-          outWeight: 0.33333334
-        m_PreInfinity: 2
-        m_PostInfinity: 2
-        m_RotationOrder: 4
-    speedRange: {x: 0, y: 1}
-    tilesX: 1
-    tilesY: 1
-    animationType: 0
-    rowIndex: 0
-    cycles: 1
-    uvChannelMask: -1
-    rowMode: 1
-    sprites:
-    - sprite: {fileID: 0}
-    flipU: 0
-    flipV: 0
-  VelocityModule:
-    enabled: 0
-    x:
-      serializedVersion: 2
-      minMaxState: 0
-      scalar: 0
-      minScalar: 0
-      maxCurve:
-        serializedVersion: 2
-        m_Curve:
-        - serializedVersion: 3
-          time: 0
-          value: 0
-          inSlope: 0
-          outSlope: 0
-          tangentMode: 0
-          weightedMode: 0
-          inWeight: 0.33333334
-          outWeight: 0.33333334
-        - serializedVersion: 3
-          time: 1
-          value: 0
-          inSlope: 0
-          outSlope: 0
-          tangentMode: 0
-          weightedMode: 0
-          inWeight: 0.33333334
-          outWeight: 0.33333334
-        m_PreInfinity: 2
-        m_PostInfinity: 2
-        m_RotationOrder: 4
-      minCurve:
-        serializedVersion: 2
-        m_Curve:
-        - serializedVersion: 3
-          time: 0
-          value: 0
-          inSlope: 0
-          outSlope: 0
-          tangentMode: 0
-          weightedMode: 0
-          inWeight: 0.33333334
-          outWeight: 0.33333334
-        - serializedVersion: 3
-          time: 1
-          value: 0
-          inSlope: 0
-          outSlope: 0
-          tangentMode: 0
-          weightedMode: 0
-          inWeight: 0.33333334
-          outWeight: 0.33333334
-        m_PreInfinity: 2
-        m_PostInfinity: 2
-        m_RotationOrder: 4
-    y:
-      serializedVersion: 2
-      minMaxState: 0
-      scalar: 0
-      minScalar: 0
-      maxCurve:
-        serializedVersion: 2
-        m_Curve:
-        - serializedVersion: 3
-          time: 0
-          value: 0
-          inSlope: 0
-          outSlope: 0
-          tangentMode: 0
-          weightedMode: 0
-          inWeight: 0.33333334
-          outWeight: 0.33333334
-        - serializedVersion: 3
-          time: 1
-          value: 0
-          inSlope: 0
-          outSlope: 0
-          tangentMode: 0
-          weightedMode: 0
-          inWeight: 0.33333334
-          outWeight: 0.33333334
-        m_PreInfinity: 2
-        m_PostInfinity: 2
-        m_RotationOrder: 4
-      minCurve:
-        serializedVersion: 2
-        m_Curve:
-        - serializedVersion: 3
-          time: 0
-          value: 0
-          inSlope: 0
-          outSlope: 0
-          tangentMode: 0
-          weightedMode: 0
-          inWeight: 0.33333334
-          outWeight: 0.33333334
-        - serializedVersion: 3
-          time: 1
-          value: 0
-          inSlope: 0
-          outSlope: 0
-          tangentMode: 0
-          weightedMode: 0
-          inWeight: 0.33333334
-          outWeight: 0.33333334
-        m_PreInfinity: 2
-        m_PostInfinity: 2
-        m_RotationOrder: 4
-    z:
-      serializedVersion: 2
-      minMaxState: 0
-      scalar: 0
-      minScalar: 0
-      maxCurve:
-        serializedVersion: 2
-        m_Curve:
-        - serializedVersion: 3
-          time: 0
-          value: 0
-          inSlope: 0
-          outSlope: 0
-          tangentMode: 0
-          weightedMode: 0
-          inWeight: 0.33333334
-          outWeight: 0.33333334
-        - serializedVersion: 3
-          time: 1
-          value: 0
-          inSlope: 0
-          outSlope: 0
-          tangentMode: 0
-          weightedMode: 0
-          inWeight: 0.33333334
-          outWeight: 0.33333334
-        m_PreInfinity: 2
-        m_PostInfinity: 2
-        m_RotationOrder: 4
-      minCurve:
-        serializedVersion: 2
-        m_Curve:
-        - serializedVersion: 3
-          time: 0
-          value: 0
-          inSlope: 0
-          outSlope: 0
-          tangentMode: 0
-          weightedMode: 0
-          inWeight: 0.33333334
-          outWeight: 0.33333334
-        - serializedVersion: 3
-          time: 1
-          value: 0
-          inSlope: 0
-          outSlope: 0
-          tangentMode: 0
-          weightedMode: 0
-          inWeight: 0.33333334
-          outWeight: 0.33333334
-        m_PreInfinity: 2
-        m_PostInfinity: 2
-        m_RotationOrder: 4
-    orbitalX:
-      serializedVersion: 2
-      minMaxState: 0
-      scalar: 0
-      minScalar: 0
-      maxCurve:
-        serializedVersion: 2
-        m_Curve:
-        - serializedVersion: 3
-          time: 0
-          value: 0
-          inSlope: 0
-          outSlope: 0
-          tangentMode: 0
-          weightedMode: 0
-          inWeight: 0.33333334
-          outWeight: 0.33333334
-        - serializedVersion: 3
-          time: 1
-          value: 0
-          inSlope: 0
-          outSlope: 0
-          tangentMode: 0
-          weightedMode: 0
-          inWeight: 0.33333334
-          outWeight: 0.33333334
-        m_PreInfinity: 2
-        m_PostInfinity: 2
-        m_RotationOrder: 4
-      minCurve:
-        serializedVersion: 2
-        m_Curve:
-        - serializedVersion: 3
-          time: 0
-          value: 0
-          inSlope: 0
-          outSlope: 0
-          tangentMode: 0
-          weightedMode: 0
-          inWeight: 0.33333334
-          outWeight: 0.33333334
-        - serializedVersion: 3
-          time: 1
-          value: 0
-          inSlope: 0
-          outSlope: 0
-          tangentMode: 0
-          weightedMode: 0
-          inWeight: 0.33333334
-          outWeight: 0.33333334
-        m_PreInfinity: 2
-        m_PostInfinity: 2
-        m_RotationOrder: 4
-    orbitalY:
-      serializedVersion: 2
-      minMaxState: 0
-      scalar: 0
-      minScalar: 0
-      maxCurve:
-        serializedVersion: 2
-        m_Curve:
-        - serializedVersion: 3
-          time: 0
-          value: 0
-          inSlope: 0
-          outSlope: 0
-          tangentMode: 0
-          weightedMode: 0
-          inWeight: 0.33333334
-          outWeight: 0.33333334
-        - serializedVersion: 3
-          time: 1
-          value: 0
-          inSlope: 0
-          outSlope: 0
-          tangentMode: 0
-          weightedMode: 0
-          inWeight: 0.33333334
-          outWeight: 0.33333334
-        m_PreInfinity: 2
-        m_PostInfinity: 2
-        m_RotationOrder: 4
-      minCurve:
-        serializedVersion: 2
-        m_Curve:
-        - serializedVersion: 3
-          time: 0
-          value: 0
-          inSlope: 0
-          outSlope: 0
-          tangentMode: 0
-          weightedMode: 0
-          inWeight: 0.33333334
-          outWeight: 0.33333334
-        - serializedVersion: 3
-          time: 1
-          value: 0
-          inSlope: 0
-          outSlope: 0
-          tangentMode: 0
-          weightedMode: 0
-          inWeight: 0.33333334
-          outWeight: 0.33333334
-        m_PreInfinity: 2
-        m_PostInfinity: 2
-        m_RotationOrder: 4
-    orbitalZ:
-      serializedVersion: 2
-      minMaxState: 0
-      scalar: 0
-      minScalar: 0
-      maxCurve:
-        serializedVersion: 2
-        m_Curve:
-        - serializedVersion: 3
-          time: 0
-          value: 0
-          inSlope: 0
-          outSlope: 0
-          tangentMode: 0
-          weightedMode: 0
-          inWeight: 0.33333334
-          outWeight: 0.33333334
-        - serializedVersion: 3
-          time: 1
-          value: 0
-          inSlope: 0
-          outSlope: 0
-          tangentMode: 0
-          weightedMode: 0
-          inWeight: 0.33333334
-          outWeight: 0.33333334
-        m_PreInfinity: 2
-        m_PostInfinity: 2
-        m_RotationOrder: 4
-      minCurve:
-        serializedVersion: 2
-        m_Curve:
-        - serializedVersion: 3
-          time: 0
-          value: 0
-          inSlope: 0
-          outSlope: 0
-          tangentMode: 0
-          weightedMode: 0
-          inWeight: 0.33333334
-          outWeight: 0.33333334
-        - serializedVersion: 3
-          time: 1
-          value: 0
-          inSlope: 0
-          outSlope: 0
-          tangentMode: 0
-          weightedMode: 0
-          inWeight: 0.33333334
-          outWeight: 0.33333334
-        m_PreInfinity: 2
-        m_PostInfinity: 2
-        m_RotationOrder: 4
-    orbitalOffsetX:
-      serializedVersion: 2
-      minMaxState: 0
-      scalar: 0
-      minScalar: 0
-      maxCurve:
-        serializedVersion: 2
-        m_Curve:
-        - serializedVersion: 3
-          time: 0
-          value: 0
-          inSlope: 0
-          outSlope: 0
-          tangentMode: 0
-          weightedMode: 0
-          inWeight: 0.33333334
-          outWeight: 0.33333334
-        - serializedVersion: 3
-          time: 1
-          value: 0
-          inSlope: 0
-          outSlope: 0
-          tangentMode: 0
-          weightedMode: 0
-          inWeight: 0.33333334
-          outWeight: 0.33333334
-        m_PreInfinity: 2
-        m_PostInfinity: 2
-        m_RotationOrder: 4
-      minCurve:
-        serializedVersion: 2
-        m_Curve:
-        - serializedVersion: 3
-          time: 0
-          value: 0
-          inSlope: 0
-          outSlope: 0
-          tangentMode: 0
-          weightedMode: 0
-          inWeight: 0.33333334
-          outWeight: 0.33333334
-        - serializedVersion: 3
-          time: 1
-          value: 0
-          inSlope: 0
-          outSlope: 0
-          tangentMode: 0
-          weightedMode: 0
-          inWeight: 0.33333334
-          outWeight: 0.33333334
-        m_PreInfinity: 2
-        m_PostInfinity: 2
-        m_RotationOrder: 4
-    orbitalOffsetY:
-      serializedVersion: 2
-      minMaxState: 0
-      scalar: 0
-      minScalar: 0
-      maxCurve:
-        serializedVersion: 2
-        m_Curve:
-        - serializedVersion: 3
-          time: 0
-          value: 0
-          inSlope: 0
-          outSlope: 0
-          tangentMode: 0
-          weightedMode: 0
-          inWeight: 0.33333334
-          outWeight: 0.33333334
-        - serializedVersion: 3
-          time: 1
-          value: 0
-          inSlope: 0
-          outSlope: 0
-          tangentMode: 0
-          weightedMode: 0
-          inWeight: 0.33333334
-          outWeight: 0.33333334
-        m_PreInfinity: 2
-        m_PostInfinity: 2
-        m_RotationOrder: 4
-      minCurve:
-        serializedVersion: 2
-        m_Curve:
-        - serializedVersion: 3
-          time: 0
-          value: 0
-          inSlope: 0
-          outSlope: 0
-          tangentMode: 0
-          weightedMode: 0
-          inWeight: 0.33333334
-          outWeight: 0.33333334
-        - serializedVersion: 3
-          time: 1
-          value: 0
-          inSlope: 0
-          outSlope: 0
-          tangentMode: 0
-          weightedMode: 0
-          inWeight: 0.33333334
-          outWeight: 0.33333334
-        m_PreInfinity: 2
-        m_PostInfinity: 2
-        m_RotationOrder: 4
-    orbitalOffsetZ:
-      serializedVersion: 2
-      minMaxState: 0
-      scalar: 0
-      minScalar: 0
-      maxCurve:
-        serializedVersion: 2
-        m_Curve:
-        - serializedVersion: 3
-          time: 0
-          value: 0
-          inSlope: 0
-          outSlope: 0
-          tangentMode: 0
-          weightedMode: 0
-          inWeight: 0.33333334
-          outWeight: 0.33333334
-        - serializedVersion: 3
-          time: 1
-          value: 0
-          inSlope: 0
-          outSlope: 0
-          tangentMode: 0
-          weightedMode: 0
-          inWeight: 0.33333334
-          outWeight: 0.33333334
-        m_PreInfinity: 2
-        m_PostInfinity: 2
-        m_RotationOrder: 4
-      minCurve:
-        serializedVersion: 2
-        m_Curve:
-        - serializedVersion: 3
-          time: 0
-          value: 0
-          inSlope: 0
-          outSlope: 0
-          tangentMode: 0
-          weightedMode: 0
-          inWeight: 0.33333334
-          outWeight: 0.33333334
-        - serializedVersion: 3
-          time: 1
-          value: 0
-          inSlope: 0
-          outSlope: 0
-          tangentMode: 0
-          weightedMode: 0
-          inWeight: 0.33333334
-          outWeight: 0.33333334
-        m_PreInfinity: 2
-        m_PostInfinity: 2
-        m_RotationOrder: 4
-    radial:
-      serializedVersion: 2
-      minMaxState: 0
-      scalar: 0
-      minScalar: 0
-      maxCurve:
-        serializedVersion: 2
-        m_Curve:
-        - serializedVersion: 3
-          time: 0
-          value: 0
-          inSlope: 0
-          outSlope: 0
-          tangentMode: 0
-          weightedMode: 0
-          inWeight: 0.33333334
-          outWeight: 0.33333334
-        - serializedVersion: 3
-          time: 1
-          value: 0
-          inSlope: 0
-          outSlope: 0
-          tangentMode: 0
-          weightedMode: 0
-          inWeight: 0.33333334
-          outWeight: 0.33333334
-        m_PreInfinity: 2
-        m_PostInfinity: 2
-        m_RotationOrder: 4
-      minCurve:
-        serializedVersion: 2
-        m_Curve:
-        - serializedVersion: 3
-          time: 0
-          value: 0
-          inSlope: 0
-          outSlope: 0
-          tangentMode: 0
-          weightedMode: 0
-          inWeight: 0.33333334
-          outWeight: 0.33333334
-        - serializedVersion: 3
-          time: 1
-          value: 0
-          inSlope: 0
-          outSlope: 0
-          tangentMode: 0
-          weightedMode: 0
-          inWeight: 0.33333334
-          outWeight: 0.33333334
-        m_PreInfinity: 2
-        m_PostInfinity: 2
-        m_RotationOrder: 4
-    speedModifier:
-      serializedVersion: 2
-      minMaxState: 0
-      scalar: 1
-      minScalar: 1
-      maxCurve:
-        serializedVersion: 2
-        m_Curve:
-        - serializedVersion: 3
-          time: 0
-          value: 1
-          inSlope: 0
-          outSlope: 0
-          tangentMode: 0
-          weightedMode: 0
-          inWeight: 0.33333334
-          outWeight: 0.33333334
-        - serializedVersion: 3
-          time: 1
-          value: 1
-          inSlope: 0
-          outSlope: 0
-          tangentMode: 0
-          weightedMode: 0
-          inWeight: 0.33333334
-          outWeight: 0.33333334
-        m_PreInfinity: 2
-        m_PostInfinity: 2
-        m_RotationOrder: 4
-      minCurve:
-        serializedVersion: 2
-        m_Curve:
-        - serializedVersion: 3
-          time: 0
-          value: 1
-          inSlope: 0
-          outSlope: 0
-          tangentMode: 0
-          weightedMode: 0
-          inWeight: 0.33333334
-          outWeight: 0.33333334
-        - serializedVersion: 3
-          time: 1
-          value: 1
-          inSlope: 0
-          outSlope: 0
-          tangentMode: 0
-          weightedMode: 0
-          inWeight: 0.33333334
-          outWeight: 0.33333334
-        m_PreInfinity: 2
-        m_PostInfinity: 2
-        m_RotationOrder: 4
-    inWorldSpace: 0
-  InheritVelocityModule:
-    enabled: 0
-    m_Mode: 0
-    m_Curve:
-      serializedVersion: 2
-      minMaxState: 0
-      scalar: 0
-      minScalar: 0
-      maxCurve:
-        serializedVersion: 2
-        m_Curve:
-        - serializedVersion: 3
-          time: 0
-          value: 0
-          inSlope: 0
-          outSlope: 0
-          tangentMode: 0
-          weightedMode: 0
-          inWeight: 0.33333334
-          outWeight: 0.33333334
-        - serializedVersion: 3
-          time: 1
-          value: 0
-          inSlope: 0
-          outSlope: 0
-          tangentMode: 0
-          weightedMode: 0
-          inWeight: 0.33333334
-          outWeight: 0.33333334
-        m_PreInfinity: 2
-        m_PostInfinity: 2
-        m_RotationOrder: 4
-      minCurve:
-        serializedVersion: 2
-        m_Curve:
-        - serializedVersion: 3
-          time: 0
-          value: 0
-          inSlope: 0
-          outSlope: 0
-          tangentMode: 0
-          weightedMode: 0
-          inWeight: 0.33333334
-          outWeight: 0.33333334
-        - serializedVersion: 3
-          time: 1
-          value: 0
-          inSlope: 0
-          outSlope: 0
-          tangentMode: 0
-          weightedMode: 0
-          inWeight: 0.33333334
-          outWeight: 0.33333334
-        m_PreInfinity: 2
-        m_PostInfinity: 2
-        m_RotationOrder: 4
-  LifetimeByEmitterSpeedModule:
-    enabled: 0
-    m_Curve:
-      serializedVersion: 2
-      minMaxState: 1
-      scalar: 1
-      minScalar: 1
-      maxCurve:
-        serializedVersion: 2
-        m_Curve:
-        - serializedVersion: 3
-          time: 0
-          value: 1
-          inSlope: 0
-          outSlope: -0.8
-          tangentMode: 0
-          weightedMode: 0
-          inWeight: 0.33333334
-          outWeight: 0.33333334
-        - serializedVersion: 3
-          time: 1
-          value: 0.2
-          inSlope: -0.8
-          outSlope: 0
-          tangentMode: 0
-          weightedMode: 0
-          inWeight: 0.33333334
-          outWeight: 0.33333334
-        m_PreInfinity: 2
-        m_PostInfinity: 2
-        m_RotationOrder: 4
-      minCurve:
-        serializedVersion: 2
-        m_Curve:
-        - serializedVersion: 3
-          time: 0
-          value: 1
-          inSlope: 0
-          outSlope: 0
-          tangentMode: 0
-          weightedMode: 0
-          inWeight: 0.33333334
-          outWeight: 0.33333334
-        - serializedVersion: 3
-          time: 1
-          value: 1
-          inSlope: 0
-          outSlope: 0
-          tangentMode: 0
-          weightedMode: 0
-          inWeight: 0.33333334
-          outWeight: 0.33333334
-        m_PreInfinity: 2
-        m_PostInfinity: 2
-        m_RotationOrder: 4
-    m_Range: {x: 0, y: 1}
-  ForceModule:
-    enabled: 0
-    x:
-      serializedVersion: 2
-      minMaxState: 0
-      scalar: 0
-      minScalar: 0
-      maxCurve:
-        serializedVersion: 2
-        m_Curve:
-        - serializedVersion: 3
-          time: 0
-          value: 0
-          inSlope: 0
-          outSlope: 0
-          tangentMode: 0
-          weightedMode: 0
-          inWeight: 0.33333334
-          outWeight: 0.33333334
-        - serializedVersion: 3
-          time: 1
-          value: 0
-          inSlope: 0
-          outSlope: 0
-          tangentMode: 0
-          weightedMode: 0
-          inWeight: 0.33333334
-          outWeight: 0.33333334
-        m_PreInfinity: 2
-        m_PostInfinity: 2
-        m_RotationOrder: 4
-      minCurve:
-        serializedVersion: 2
-        m_Curve:
-        - serializedVersion: 3
-          time: 0
-          value: 0
-          inSlope: 0
-          outSlope: 0
-          tangentMode: 0
-          weightedMode: 0
-          inWeight: 0.33333334
-          outWeight: 0.33333334
-        - serializedVersion: 3
-          time: 1
-          value: 0
-          inSlope: 0
-          outSlope: 0
-          tangentMode: 0
-          weightedMode: 0
-          inWeight: 0.33333334
-          outWeight: 0.33333334
-        m_PreInfinity: 2
-        m_PostInfinity: 2
-        m_RotationOrder: 4
-    y:
-      serializedVersion: 2
-      minMaxState: 0
-      scalar: 0
-      minScalar: 0
-      maxCurve:
-        serializedVersion: 2
-        m_Curve:
-        - serializedVersion: 3
-          time: 0
-          value: 0
-          inSlope: 0
-          outSlope: 0
-          tangentMode: 0
-          weightedMode: 0
-          inWeight: 0.33333334
-          outWeight: 0.33333334
-        - serializedVersion: 3
-          time: 1
-          value: 0
-          inSlope: 0
-          outSlope: 0
-          tangentMode: 0
-          weightedMode: 0
-          inWeight: 0.33333334
-          outWeight: 0.33333334
-        m_PreInfinity: 2
-        m_PostInfinity: 2
-        m_RotationOrder: 4
-      minCurve:
-        serializedVersion: 2
-        m_Curve:
-        - serializedVersion: 3
-          time: 0
-          value: 0
-          inSlope: 0
-          outSlope: 0
-          tangentMode: 0
-          weightedMode: 0
-          inWeight: 0.33333334
-          outWeight: 0.33333334
-        - serializedVersion: 3
-          time: 1
-          value: 0
-          inSlope: 0
-          outSlope: 0
-          tangentMode: 0
-          weightedMode: 0
-          inWeight: 0.33333334
-          outWeight: 0.33333334
-        m_PreInfinity: 2
-        m_PostInfinity: 2
-        m_RotationOrder: 4
-    z:
-      serializedVersion: 2
-      minMaxState: 0
-      scalar: 0
-      minScalar: 0
-      maxCurve:
-        serializedVersion: 2
-        m_Curve:
-        - serializedVersion: 3
-          time: 0
-          value: 0
-          inSlope: 0
-          outSlope: 0
-          tangentMode: 0
-          weightedMode: 0
-          inWeight: 0.33333334
-          outWeight: 0.33333334
-        - serializedVersion: 3
-          time: 1
-          value: 0
-          inSlope: 0
-          outSlope: 0
-          tangentMode: 0
-          weightedMode: 0
-          inWeight: 0.33333334
-          outWeight: 0.33333334
-        m_PreInfinity: 2
-        m_PostInfinity: 2
-        m_RotationOrder: 4
-      minCurve:
-        serializedVersion: 2
-        m_Curve:
-        - serializedVersion: 3
-          time: 0
-          value: 0
-          inSlope: 0
-          outSlope: 0
-          tangentMode: 0
-          weightedMode: 0
-          inWeight: 0.33333334
-          outWeight: 0.33333334
-        - serializedVersion: 3
-          time: 1
-          value: 0
-          inSlope: 0
-          outSlope: 0
-          tangentMode: 0
-          weightedMode: 0
-          inWeight: 0.33333334
-          outWeight: 0.33333334
-        m_PreInfinity: 2
-        m_PostInfinity: 2
-        m_RotationOrder: 4
-    inWorldSpace: 0
-    randomizePerFrame: 0
-  ExternalForcesModule:
-    serializedVersion: 2
-    enabled: 0
-    multiplierCurve:
-      serializedVersion: 2
-      minMaxState: 0
-      scalar: 1
-      minScalar: 1
-      maxCurve:
-        serializedVersion: 2
-        m_Curve:
-        - serializedVersion: 3
-          time: 0
-          value: 1
-          inSlope: 0
-          outSlope: 0
-          tangentMode: 0
-          weightedMode: 0
-          inWeight: 0.33333334
-          outWeight: 0.33333334
-        - serializedVersion: 3
-          time: 1
-          value: 1
-          inSlope: 0
-          outSlope: 0
-          tangentMode: 0
-          weightedMode: 0
-          inWeight: 0.33333334
-          outWeight: 0.33333334
-        m_PreInfinity: 2
-        m_PostInfinity: 2
-        m_RotationOrder: 4
-      minCurve:
-        serializedVersion: 2
-        m_Curve:
-        - serializedVersion: 3
-          time: 0
-          value: 1
-          inSlope: 0
-          outSlope: 0
-          tangentMode: 0
-          weightedMode: 0
-          inWeight: 0.33333334
-          outWeight: 0.33333334
-        - serializedVersion: 3
-          time: 1
-          value: 1
-          inSlope: 0
-          outSlope: 0
-          tangentMode: 0
-          weightedMode: 0
-          inWeight: 0.33333334
-          outWeight: 0.33333334
-        m_PreInfinity: 2
-        m_PostInfinity: 2
-        m_RotationOrder: 4
-    influenceFilter: 0
-    influenceMask:
-      serializedVersion: 2
-      m_Bits: 4294967295
-    influenceList: []
-  ClampVelocityModule:
-    enabled: 0
-    x:
-      serializedVersion: 2
-      minMaxState: 0
-      scalar: 1
-      minScalar: 1
-      maxCurve:
-        serializedVersion: 2
-        m_Curve:
-        - serializedVersion: 3
-          time: 0
-          value: 1
-          inSlope: 0
-          outSlope: 0
-          tangentMode: 0
-          weightedMode: 0
-          inWeight: 0.33333334
-          outWeight: 0.33333334
-        - serializedVersion: 3
-          time: 1
-          value: 1
-          inSlope: 0
-          outSlope: 0
-          tangentMode: 0
-          weightedMode: 0
-          inWeight: 0.33333334
-          outWeight: 0.33333334
-        m_PreInfinity: 2
-        m_PostInfinity: 2
-        m_RotationOrder: 4
-      minCurve:
-        serializedVersion: 2
-        m_Curve:
-        - serializedVersion: 3
-          time: 0
-          value: 1
-          inSlope: 0
-          outSlope: 0
-          tangentMode: 0
-          weightedMode: 0
-          inWeight: 0.33333334
-          outWeight: 0.33333334
-        - serializedVersion: 3
-          time: 1
-          value: 1
-          inSlope: 0
-          outSlope: 0
-          tangentMode: 0
-          weightedMode: 0
-          inWeight: 0.33333334
-          outWeight: 0.33333334
-        m_PreInfinity: 2
-        m_PostInfinity: 2
-        m_RotationOrder: 4
-    y:
-      serializedVersion: 2
-      minMaxState: 0
-      scalar: 1
-      minScalar: 1
-      maxCurve:
-        serializedVersion: 2
-        m_Curve:
-        - serializedVersion: 3
-          time: 0
-          value: 1
-          inSlope: 0
-          outSlope: 0
-          tangentMode: 0
-          weightedMode: 0
-          inWeight: 0.33333334
-          outWeight: 0.33333334
-        - serializedVersion: 3
-          time: 1
-          value: 1
-          inSlope: 0
-          outSlope: 0
-          tangentMode: 0
-          weightedMode: 0
-          inWeight: 0.33333334
-          outWeight: 0.33333334
-        m_PreInfinity: 2
-        m_PostInfinity: 2
-        m_RotationOrder: 4
-      minCurve:
-        serializedVersion: 2
-        m_Curve:
-        - serializedVersion: 3
-          time: 0
-          value: 1
-          inSlope: 0
-          outSlope: 0
-          tangentMode: 0
-          weightedMode: 0
-          inWeight: 0.33333334
-          outWeight: 0.33333334
-        - serializedVersion: 3
-          time: 1
-          value: 1
-          inSlope: 0
-          outSlope: 0
-          tangentMode: 0
-          weightedMode: 0
-          inWeight: 0.33333334
-          outWeight: 0.33333334
-        m_PreInfinity: 2
-        m_PostInfinity: 2
-        m_RotationOrder: 4
-    z:
-      serializedVersion: 2
-      minMaxState: 0
-      scalar: 1
-      minScalar: 1
-      maxCurve:
-        serializedVersion: 2
-        m_Curve:
-        - serializedVersion: 3
-          time: 0
-          value: 1
-          inSlope: 0
-          outSlope: 0
-          tangentMode: 0
-          weightedMode: 0
-          inWeight: 0.33333334
-          outWeight: 0.33333334
-        - serializedVersion: 3
-          time: 1
-          value: 1
-          inSlope: 0
-          outSlope: 0
-          tangentMode: 0
-          weightedMode: 0
-          inWeight: 0.33333334
-          outWeight: 0.33333334
-        m_PreInfinity: 2
-        m_PostInfinity: 2
-        m_RotationOrder: 4
-      minCurve:
-        serializedVersion: 2
-        m_Curve:
-        - serializedVersion: 3
-          time: 0
-          value: 1
-          inSlope: 0
-          outSlope: 0
-          tangentMode: 0
-          weightedMode: 0
-          inWeight: 0.33333334
-          outWeight: 0.33333334
-        - serializedVersion: 3
-          time: 1
-          value: 1
-          inSlope: 0
-          outSlope: 0
-          tangentMode: 0
-          weightedMode: 0
-          inWeight: 0.33333334
-          outWeight: 0.33333334
-        m_PreInfinity: 2
-        m_PostInfinity: 2
-        m_RotationOrder: 4
-    magnitude:
-      serializedVersion: 2
-      minMaxState: 0
-      scalar: 1
-      minScalar: 1
-      maxCurve:
-        serializedVersion: 2
-        m_Curve:
-        - serializedVersion: 3
-          time: 0
-          value: 1
-          inSlope: 0
-          outSlope: 0
-          tangentMode: 0
-          weightedMode: 0
-          inWeight: 0.33333334
-          outWeight: 0.33333334
-        - serializedVersion: 3
-          time: 1
-          value: 1
-          inSlope: 0
-          outSlope: 0
-          tangentMode: 0
-          weightedMode: 0
-          inWeight: 0.33333334
-          outWeight: 0.33333334
-        m_PreInfinity: 2
-        m_PostInfinity: 2
-        m_RotationOrder: 4
-      minCurve:
-        serializedVersion: 2
-        m_Curve:
-        - serializedVersion: 3
-          time: 0
-          value: 1
-          inSlope: 0
-          outSlope: 0
-          tangentMode: 0
-          weightedMode: 0
-          inWeight: 0.33333334
-          outWeight: 0.33333334
-        - serializedVersion: 3
-          time: 1
-          value: 1
-          inSlope: 0
-          outSlope: 0
-          tangentMode: 0
-          weightedMode: 0
-          inWeight: 0.33333334
-          outWeight: 0.33333334
-        m_PreInfinity: 2
-        m_PostInfinity: 2
-        m_RotationOrder: 4
-    separateAxis: 0
-    inWorldSpace: 0
-    multiplyDragByParticleSize: 1
-    multiplyDragByParticleVelocity: 1
-    dampen: 0
-    drag:
-      serializedVersion: 2
-      minMaxState: 0
-      scalar: 0
-      minScalar: 0
-      maxCurve:
-        serializedVersion: 2
-        m_Curve:
-        - serializedVersion: 3
-          time: 0
-          value: 0
-          inSlope: 0
-          outSlope: 0
-          tangentMode: 0
-          weightedMode: 0
-          inWeight: 0.33333334
-          outWeight: 0.33333334
-        - serializedVersion: 3
-          time: 1
-          value: 0
-          inSlope: 0
-          outSlope: 0
-          tangentMode: 0
-          weightedMode: 0
-          inWeight: 0.33333334
-          outWeight: 0.33333334
-        m_PreInfinity: 2
-        m_PostInfinity: 2
-        m_RotationOrder: 4
-      minCurve:
-        serializedVersion: 2
-        m_Curve:
-        - serializedVersion: 3
-          time: 0
-          value: 0
-          inSlope: 0
-          outSlope: 0
-          tangentMode: 0
-          weightedMode: 0
-          inWeight: 0.33333334
-          outWeight: 0.33333334
-        - serializedVersion: 3
-          time: 1
-          value: 0
-          inSlope: 0
-          outSlope: 0
-          tangentMode: 0
-          weightedMode: 0
-          inWeight: 0.33333334
-          outWeight: 0.33333334
-        m_PreInfinity: 2
-        m_PostInfinity: 2
-        m_RotationOrder: 4
-  NoiseModule:
-    enabled: 0
-    strength:
-      serializedVersion: 2
-      minMaxState: 0
-      scalar: 1
-      minScalar: 1
-      maxCurve:
-        serializedVersion: 2
-        m_Curve:
-        - serializedVersion: 3
-          time: 0
-          value: 1
-          inSlope: 0
-          outSlope: 0
-          tangentMode: 0
-          weightedMode: 0
-          inWeight: 0.33333334
-          outWeight: 0.33333334
-        - serializedVersion: 3
-          time: 1
-          value: 1
-          inSlope: 0
-          outSlope: 0
-          tangentMode: 0
-          weightedMode: 0
-          inWeight: 0.33333334
-          outWeight: 0.33333334
-        m_PreInfinity: 2
-        m_PostInfinity: 2
-        m_RotationOrder: 4
-      minCurve:
-        serializedVersion: 2
-        m_Curve:
-        - serializedVersion: 3
-          time: 0
-          value: 1
-          inSlope: 0
-          outSlope: 0
-          tangentMode: 0
-          weightedMode: 0
-          inWeight: 0.33333334
-          outWeight: 0.33333334
-        - serializedVersion: 3
-          time: 1
-          value: 1
-          inSlope: 0
-          outSlope: 0
-          tangentMode: 0
-          weightedMode: 0
-          inWeight: 0.33333334
-          outWeight: 0.33333334
-        m_PreInfinity: 2
-        m_PostInfinity: 2
-        m_RotationOrder: 4
-    strengthY:
-      serializedVersion: 2
-      minMaxState: 0
-      scalar: 1
-      minScalar: 1
-      maxCurve:
-        serializedVersion: 2
-        m_Curve:
-        - serializedVersion: 3
-          time: 0
-          value: 1
-          inSlope: 0
-          outSlope: 0
-          tangentMode: 0
-          weightedMode: 0
-          inWeight: 0.33333334
-          outWeight: 0.33333334
-        - serializedVersion: 3
-          time: 1
-          value: 1
-          inSlope: 0
-          outSlope: 0
-          tangentMode: 0
-          weightedMode: 0
-          inWeight: 0.33333334
-          outWeight: 0.33333334
-        m_PreInfinity: 2
-        m_PostInfinity: 2
-        m_RotationOrder: 4
-      minCurve:
-        serializedVersion: 2
-        m_Curve:
-        - serializedVersion: 3
-          time: 0
-          value: 1
-          inSlope: 0
-          outSlope: 0
-          tangentMode: 0
-          weightedMode: 0
-          inWeight: 0.33333334
-          outWeight: 0.33333334
-        - serializedVersion: 3
-          time: 1
-          value: 1
-          inSlope: 0
-          outSlope: 0
-          tangentMode: 0
-          weightedMode: 0
-          inWeight: 0.33333334
-          outWeight: 0.33333334
-        m_PreInfinity: 2
-        m_PostInfinity: 2
-        m_RotationOrder: 4
-    strengthZ:
-      serializedVersion: 2
-      minMaxState: 0
-      scalar: 1
-      minScalar: 1
-      maxCurve:
-        serializedVersion: 2
-        m_Curve:
-        - serializedVersion: 3
-          time: 0
-          value: 1
-          inSlope: 0
-          outSlope: 0
-          tangentMode: 0
-          weightedMode: 0
-          inWeight: 0.33333334
-          outWeight: 0.33333334
-        - serializedVersion: 3
-          time: 1
-          value: 1
-          inSlope: 0
-          outSlope: 0
-          tangentMode: 0
-          weightedMode: 0
-          inWeight: 0.33333334
-          outWeight: 0.33333334
-        m_PreInfinity: 2
-        m_PostInfinity: 2
-        m_RotationOrder: 4
-      minCurve:
-        serializedVersion: 2
-        m_Curve:
-        - serializedVersion: 3
-          time: 0
-          value: 1
-          inSlope: 0
-          outSlope: 0
-          tangentMode: 0
-          weightedMode: 0
-          inWeight: 0.33333334
-          outWeight: 0.33333334
-        - serializedVersion: 3
-          time: 1
-          value: 1
-          inSlope: 0
-          outSlope: 0
-          tangentMode: 0
-          weightedMode: 0
-          inWeight: 0.33333334
-          outWeight: 0.33333334
-        m_PreInfinity: 2
-        m_PostInfinity: 2
-        m_RotationOrder: 4
-    separateAxes: 0
-    frequency: 0.5
-    damping: 1
-    octaves: 1
-    octaveMultiplier: 0.5
-    octaveScale: 2
-    quality: 2
-    scrollSpeed:
-      serializedVersion: 2
-      minMaxState: 0
-      scalar: 0
-      minScalar: 0
-      maxCurve:
-        serializedVersion: 2
-        m_Curve:
-        - serializedVersion: 3
-          time: 0
-          value: 0
-          inSlope: 0
-          outSlope: 0
-          tangentMode: 0
-          weightedMode: 0
-          inWeight: 0.33333334
-          outWeight: 0.33333334
-        - serializedVersion: 3
-          time: 1
-          value: 0
-          inSlope: 0
-          outSlope: 0
-          tangentMode: 0
-          weightedMode: 0
-          inWeight: 0.33333334
-          outWeight: 0.33333334
-        m_PreInfinity: 2
-        m_PostInfinity: 2
-        m_RotationOrder: 4
-      minCurve:
-        serializedVersion: 2
-        m_Curve:
-        - serializedVersion: 3
-          time: 0
-          value: 0
-          inSlope: 0
-          outSlope: 0
-          tangentMode: 0
-          weightedMode: 0
-          inWeight: 0.33333334
-          outWeight: 0.33333334
-        - serializedVersion: 3
-          time: 1
-          value: 0
-          inSlope: 0
-          outSlope: 0
-          tangentMode: 0
-          weightedMode: 0
-          inWeight: 0.33333334
-          outWeight: 0.33333334
-        m_PreInfinity: 2
-        m_PostInfinity: 2
-        m_RotationOrder: 4
-    remap:
-      serializedVersion: 2
-      minMaxState: 1
-      scalar: 1
-      minScalar: 1
-      maxCurve:
-        serializedVersion: 2
-        m_Curve:
-        - serializedVersion: 3
-          time: 0
-          value: -1
-          inSlope: 0
-          outSlope: 2
-          tangentMode: 0
-          weightedMode: 0
-          inWeight: 0.33333334
-          outWeight: 0.33333334
-        - serializedVersion: 3
-          time: 1
-          value: 1
-          inSlope: 2
-          outSlope: 0
-          tangentMode: 0
-          weightedMode: 0
-          inWeight: 0.33333334
-          outWeight: 0.33333334
-        m_PreInfinity: 2
-        m_PostInfinity: 2
-        m_RotationOrder: 4
-      minCurve:
-        serializedVersion: 2
-        m_Curve:
-        - serializedVersion: 3
-          time: 0
-          value: 1
-          inSlope: 0
-          outSlope: 0
-          tangentMode: 0
-          weightedMode: 0
-          inWeight: 0.33333334
-          outWeight: 0.33333334
-        - serializedVersion: 3
-          time: 1
-          value: 1
-          inSlope: 0
-          outSlope: 0
-          tangentMode: 0
-          weightedMode: 0
-          inWeight: 0.33333334
-          outWeight: 0.33333334
-        m_PreInfinity: 2
-        m_PostInfinity: 2
-        m_RotationOrder: 4
-    remapY:
-      serializedVersion: 2
-      minMaxState: 1
-      scalar: 1
-      minScalar: 1
-      maxCurve:
-        serializedVersion: 2
-        m_Curve:
-        - serializedVersion: 3
-          time: 0
-          value: -1
-          inSlope: 0
-          outSlope: 2
-          tangentMode: 0
-          weightedMode: 0
-          inWeight: 0.33333334
-          outWeight: 0.33333334
-        - serializedVersion: 3
-          time: 1
-          value: 1
-          inSlope: 2
-          outSlope: 0
-          tangentMode: 0
-          weightedMode: 0
-          inWeight: 0.33333334
-          outWeight: 0.33333334
-        m_PreInfinity: 2
-        m_PostInfinity: 2
-        m_RotationOrder: 4
-      minCurve:
-        serializedVersion: 2
-        m_Curve:
-        - serializedVersion: 3
-          time: 0
-          value: 1
-          inSlope: 0
-          outSlope: 0
-          tangentMode: 0
-          weightedMode: 0
-          inWeight: 0.33333334
-          outWeight: 0.33333334
-        - serializedVersion: 3
-          time: 1
-          value: 1
-          inSlope: 0
-          outSlope: 0
-          tangentMode: 0
-          weightedMode: 0
-          inWeight: 0.33333334
-          outWeight: 0.33333334
-        m_PreInfinity: 2
-        m_PostInfinity: 2
-        m_RotationOrder: 4
-    remapZ:
-      serializedVersion: 2
-      minMaxState: 1
-      scalar: 1
-      minScalar: 1
-      maxCurve:
-        serializedVersion: 2
-        m_Curve:
-        - serializedVersion: 3
-          time: 0
-          value: -1
-          inSlope: 0
-          outSlope: 2
-          tangentMode: 0
-          weightedMode: 0
-          inWeight: 0.33333334
-          outWeight: 0.33333334
-        - serializedVersion: 3
-          time: 1
-          value: 1
-          inSlope: 2
-          outSlope: 0
-          tangentMode: 0
-          weightedMode: 0
-          inWeight: 0.33333334
-          outWeight: 0.33333334
-        m_PreInfinity: 2
-        m_PostInfinity: 2
-        m_RotationOrder: 4
-      minCurve:
-        serializedVersion: 2
-        m_Curve:
-        - serializedVersion: 3
-          time: 0
-          value: 1
-          inSlope: 0
-          outSlope: 0
-          tangentMode: 0
-          weightedMode: 0
-          inWeight: 0.33333334
-          outWeight: 0.33333334
-        - serializedVersion: 3
-          time: 1
-          value: 1
-          inSlope: 0
-          outSlope: 0
-          tangentMode: 0
-          weightedMode: 0
-          inWeight: 0.33333334
-          outWeight: 0.33333334
-        m_PreInfinity: 2
-        m_PostInfinity: 2
-        m_RotationOrder: 4
-    remapEnabled: 0
-    positionAmount:
-      serializedVersion: 2
-      minMaxState: 0
-      scalar: 1
-      minScalar: 1
-      maxCurve:
-        serializedVersion: 2
-        m_Curve:
-        - serializedVersion: 3
-          time: 0
-          value: 1
-          inSlope: 0
-          outSlope: 0
-          tangentMode: 0
-          weightedMode: 0
-          inWeight: 0.33333334
-          outWeight: 0.33333334
-        - serializedVersion: 3
-          time: 1
-          value: 1
-          inSlope: 0
-          outSlope: 0
-          tangentMode: 0
-          weightedMode: 0
-          inWeight: 0.33333334
-          outWeight: 0.33333334
-        m_PreInfinity: 2
-        m_PostInfinity: 2
-        m_RotationOrder: 4
-      minCurve:
-        serializedVersion: 2
-        m_Curve:
-        - serializedVersion: 3
-          time: 0
-          value: 1
-          inSlope: 0
-          outSlope: 0
-          tangentMode: 0
-          weightedMode: 0
-          inWeight: 0.33333334
-          outWeight: 0.33333334
-        - serializedVersion: 3
-          time: 1
-          value: 1
-          inSlope: 0
-          outSlope: 0
-          tangentMode: 0
-          weightedMode: 0
-          inWeight: 0.33333334
-          outWeight: 0.33333334
-        m_PreInfinity: 2
-        m_PostInfinity: 2
-        m_RotationOrder: 4
-    rotationAmount:
-      serializedVersion: 2
-      minMaxState: 0
-      scalar: 0
-      minScalar: 0
-      maxCurve:
-        serializedVersion: 2
-        m_Curve:
-        - serializedVersion: 3
-          time: 0
-          value: 0
-          inSlope: 0
-          outSlope: 0
-          tangentMode: 0
-          weightedMode: 0
-          inWeight: 0.33333334
-          outWeight: 0.33333334
-        - serializedVersion: 3
-          time: 1
-          value: 0
-          inSlope: 0
-          outSlope: 0
-          tangentMode: 0
-          weightedMode: 0
-          inWeight: 0.33333334
-          outWeight: 0.33333334
-        m_PreInfinity: 2
-        m_PostInfinity: 2
-        m_RotationOrder: 4
-      minCurve:
-        serializedVersion: 2
-        m_Curve:
-        - serializedVersion: 3
-          time: 0
-          value: 0
-          inSlope: 0
-          outSlope: 0
-          tangentMode: 0
-          weightedMode: 0
-          inWeight: 0.33333334
-          outWeight: 0.33333334
-        - serializedVersion: 3
-          time: 1
-          value: 0
-          inSlope: 0
-          outSlope: 0
-          tangentMode: 0
-          weightedMode: 0
-          inWeight: 0.33333334
-          outWeight: 0.33333334
-        m_PreInfinity: 2
-        m_PostInfinity: 2
-        m_RotationOrder: 4
-    sizeAmount:
-      serializedVersion: 2
-      minMaxState: 0
-      scalar: 0
-      minScalar: 0
-      maxCurve:
-        serializedVersion: 2
-        m_Curve:
-        - serializedVersion: 3
-          time: 0
-          value: 0
-          inSlope: 0
-          outSlope: 0
-          tangentMode: 0
-          weightedMode: 0
-          inWeight: 0.33333334
-          outWeight: 0.33333334
-        - serializedVersion: 3
-          time: 1
-          value: 0
-          inSlope: 0
-          outSlope: 0
-          tangentMode: 0
-          weightedMode: 0
-          inWeight: 0.33333334
-          outWeight: 0.33333334
-        m_PreInfinity: 2
-        m_PostInfinity: 2
-        m_RotationOrder: 4
-      minCurve:
-        serializedVersion: 2
-        m_Curve:
-        - serializedVersion: 3
-          time: 0
-          value: 0
-          inSlope: 0
-          outSlope: 0
-          tangentMode: 0
-          weightedMode: 0
-          inWeight: 0.33333334
-          outWeight: 0.33333334
-        - serializedVersion: 3
-          time: 1
-          value: 0
-          inSlope: 0
-          outSlope: 0
-          tangentMode: 0
-          weightedMode: 0
-          inWeight: 0.33333334
-          outWeight: 0.33333334
-        m_PreInfinity: 2
-        m_PostInfinity: 2
-        m_RotationOrder: 4
-  SizeBySpeedModule:
-    enabled: 0
-    curve:
-      serializedVersion: 2
-      minMaxState: 1
-      scalar: 1
-      minScalar: 1
-      maxCurve:
-        serializedVersion: 2
-        m_Curve:
-        - serializedVersion: 3
-          time: 0
-          value: 0
-          inSlope: 0
-          outSlope: 1
-          tangentMode: 0
-          weightedMode: 0
-          inWeight: 0.33333334
-          outWeight: 0.33333334
-        - serializedVersion: 3
-          time: 1
-          value: 1
-          inSlope: 1
-          outSlope: 0
-          tangentMode: 0
-          weightedMode: 0
-          inWeight: 0.33333334
-          outWeight: 0.33333334
-        m_PreInfinity: 2
-        m_PostInfinity: 2
-        m_RotationOrder: 4
-      minCurve:
-        serializedVersion: 2
-        m_Curve:
-        - serializedVersion: 3
-          time: 0
-          value: 1
-          inSlope: 0
-          outSlope: 0
-          tangentMode: 0
-          weightedMode: 0
-          inWeight: 0.33333334
-          outWeight: 0.33333334
-        - serializedVersion: 3
-          time: 1
-          value: 1
-          inSlope: 0
-          outSlope: 0
-          tangentMode: 0
-          weightedMode: 0
-          inWeight: 0.33333334
-          outWeight: 0.33333334
-        m_PreInfinity: 2
-        m_PostInfinity: 2
-        m_RotationOrder: 4
-    y:
-      serializedVersion: 2
-      minMaxState: 1
-      scalar: 1
-      minScalar: 1
-      maxCurve:
-        serializedVersion: 2
-        m_Curve:
-        - serializedVersion: 3
-          time: 0
-          value: 0
-          inSlope: 0
-          outSlope: 1
-          tangentMode: 0
-          weightedMode: 0
-          inWeight: 0.33333334
-          outWeight: 0.33333334
-        - serializedVersion: 3
-          time: 1
-          value: 1
-          inSlope: 1
-          outSlope: 0
-          tangentMode: 0
-          weightedMode: 0
-          inWeight: 0.33333334
-          outWeight: 0.33333334
-        m_PreInfinity: 2
-        m_PostInfinity: 2
-        m_RotationOrder: 4
-      minCurve:
-        serializedVersion: 2
-        m_Curve:
-        - serializedVersion: 3
-          time: 0
-          value: 1
-          inSlope: 0
-          outSlope: 0
-          tangentMode: 0
-          weightedMode: 0
-          inWeight: 0.33333334
-          outWeight: 0.33333334
-        - serializedVersion: 3
-          time: 1
-          value: 1
-          inSlope: 0
-          outSlope: 0
-          tangentMode: 0
-          weightedMode: 0
-          inWeight: 0.33333334
-          outWeight: 0.33333334
-        m_PreInfinity: 2
-        m_PostInfinity: 2
-        m_RotationOrder: 4
-    z:
-      serializedVersion: 2
-      minMaxState: 1
-      scalar: 1
-      minScalar: 1
-      maxCurve:
-        serializedVersion: 2
-        m_Curve:
-        - serializedVersion: 3
-          time: 0
-          value: 0
-          inSlope: 0
-          outSlope: 1
-          tangentMode: 0
-          weightedMode: 0
-          inWeight: 0.33333334
-          outWeight: 0.33333334
-        - serializedVersion: 3
-          time: 1
-          value: 1
-          inSlope: 1
-          outSlope: 0
-          tangentMode: 0
-          weightedMode: 0
-          inWeight: 0.33333334
-          outWeight: 0.33333334
-        m_PreInfinity: 2
-        m_PostInfinity: 2
-        m_RotationOrder: 4
-      minCurve:
-        serializedVersion: 2
-        m_Curve:
-        - serializedVersion: 3
-          time: 0
-          value: 1
-          inSlope: 0
-          outSlope: 0
-          tangentMode: 0
-          weightedMode: 0
-          inWeight: 0.33333334
-          outWeight: 0.33333334
-        - serializedVersion: 3
-          time: 1
-          value: 1
-          inSlope: 0
-          outSlope: 0
-          tangentMode: 0
-          weightedMode: 0
-          inWeight: 0.33333334
-          outWeight: 0.33333334
-        m_PreInfinity: 2
-        m_PostInfinity: 2
-        m_RotationOrder: 4
-    range: {x: 0, y: 1}
-    separateAxes: 0
-  RotationBySpeedModule:
-    enabled: 0
-    x:
-      serializedVersion: 2
-      minMaxState: 0
-      scalar: 0
-      minScalar: 0
-      maxCurve:
-        serializedVersion: 2
-        m_Curve:
-        - serializedVersion: 3
-          time: 0
-          value: 0
-          inSlope: 0
-          outSlope: 0
-          tangentMode: 0
-          weightedMode: 0
-          inWeight: 0.33333334
-          outWeight: 0.33333334
-        - serializedVersion: 3
-          time: 1
-          value: 0
-          inSlope: 0
-          outSlope: 0
-          tangentMode: 0
-          weightedMode: 0
-          inWeight: 0.33333334
-          outWeight: 0.33333334
-        m_PreInfinity: 2
-        m_PostInfinity: 2
-        m_RotationOrder: 4
-      minCurve:
-        serializedVersion: 2
-        m_Curve:
-        - serializedVersion: 3
-          time: 0
-          value: 0
-          inSlope: 0
-          outSlope: 0
-          tangentMode: 0
-          weightedMode: 0
-          inWeight: 0.33333334
-          outWeight: 0.33333334
-        - serializedVersion: 3
-          time: 1
-          value: 0
-          inSlope: 0
-          outSlope: 0
-          tangentMode: 0
-          weightedMode: 0
-          inWeight: 0.33333334
-          outWeight: 0.33333334
-        m_PreInfinity: 2
-        m_PostInfinity: 2
-        m_RotationOrder: 4
-    y:
-      serializedVersion: 2
-      minMaxState: 0
-      scalar: 0
-      minScalar: 0
-      maxCurve:
-        serializedVersion: 2
-        m_Curve:
-        - serializedVersion: 3
-          time: 0
-          value: 0
-          inSlope: 0
-          outSlope: 0
-          tangentMode: 0
-          weightedMode: 0
-          inWeight: 0.33333334
-          outWeight: 0.33333334
-        - serializedVersion: 3
-          time: 1
-          value: 0
-          inSlope: 0
-          outSlope: 0
-          tangentMode: 0
-          weightedMode: 0
-          inWeight: 0.33333334
-          outWeight: 0.33333334
-        m_PreInfinity: 2
-        m_PostInfinity: 2
-        m_RotationOrder: 4
-      minCurve:
-        serializedVersion: 2
-        m_Curve:
-        - serializedVersion: 3
-          time: 0
-          value: 0
-          inSlope: 0
-          outSlope: 0
-          tangentMode: 0
-          weightedMode: 0
-          inWeight: 0.33333334
-          outWeight: 0.33333334
-        - serializedVersion: 3
-          time: 1
-          value: 0
-          inSlope: 0
-          outSlope: 0
-          tangentMode: 0
-          weightedMode: 0
-          inWeight: 0.33333334
-          outWeight: 0.33333334
-        m_PreInfinity: 2
-        m_PostInfinity: 2
-        m_RotationOrder: 4
-    curve:
-      serializedVersion: 2
-      minMaxState: 0
-      scalar: 0.7853982
-      minScalar: 0.7853982
-      maxCurve:
-        serializedVersion: 2
-        m_Curve:
-        - serializedVersion: 3
-          time: 0
-          value: 1
-          inSlope: 0
-          outSlope: 0
-          tangentMode: 0
-          weightedMode: 0
-          inWeight: 0.33333334
-          outWeight: 0.33333334
-        - serializedVersion: 3
-          time: 1
-          value: 1
-          inSlope: 0
-          outSlope: 0
-          tangentMode: 0
-          weightedMode: 0
-          inWeight: 0.33333334
-          outWeight: 0.33333334
-        m_PreInfinity: 2
-        m_PostInfinity: 2
-        m_RotationOrder: 4
-      minCurve:
-        serializedVersion: 2
-        m_Curve:
-        - serializedVersion: 3
-          time: 0
-          value: 1
-          inSlope: 0
-          outSlope: 0
-          tangentMode: 0
-          weightedMode: 0
-          inWeight: 0.33333334
-          outWeight: 0.33333334
-        - serializedVersion: 3
-          time: 1
-          value: 1
-          inSlope: 0
-          outSlope: 0
-          tangentMode: 0
-          weightedMode: 0
-          inWeight: 0.33333334
-          outWeight: 0.33333334
-        m_PreInfinity: 2
-        m_PostInfinity: 2
-        m_RotationOrder: 4
-    separateAxes: 0
-    range: {x: 0, y: 1}
-  ColorBySpeedModule:
-    enabled: 0
-    gradient:
-      serializedVersion: 2
-      minMaxState: 1
-      minColor: {r: 1, g: 1, b: 1, a: 1}
-      maxColor: {r: 1, g: 1, b: 1, a: 1}
-      maxGradient:
-        serializedVersion: 2
-        key0: {r: 1, g: 1, b: 1, a: 1}
-        key1: {r: 1, g: 1, b: 1, a: 1}
-        key2: {r: 0, g: 0, b: 0, a: 0}
-        key3: {r: 0, g: 0, b: 0, a: 0}
-        key4: {r: 0, g: 0, b: 0, a: 0}
-        key5: {r: 0, g: 0, b: 0, a: 0}
-        key6: {r: 0, g: 0, b: 0, a: 0}
-        key7: {r: 0, g: 0, b: 0, a: 0}
-        ctime0: 0
-        ctime1: 65535
-        ctime2: 0
-        ctime3: 0
-        ctime4: 0
-        ctime5: 0
-        ctime6: 0
-        ctime7: 0
-        atime0: 0
-        atime1: 65535
-        atime2: 0
-        atime3: 0
-        atime4: 0
-        atime5: 0
-        atime6: 0
-        atime7: 0
-        m_Mode: 0
-        m_NumColorKeys: 2
-        m_NumAlphaKeys: 2
-      minGradient:
-        serializedVersion: 2
-        key0: {r: 1, g: 1, b: 1, a: 1}
-        key1: {r: 1, g: 1, b: 1, a: 1}
-        key2: {r: 0, g: 0, b: 0, a: 0}
-        key3: {r: 0, g: 0, b: 0, a: 0}
-        key4: {r: 0, g: 0, b: 0, a: 0}
-        key5: {r: 0, g: 0, b: 0, a: 0}
-        key6: {r: 0, g: 0, b: 0, a: 0}
-        key7: {r: 0, g: 0, b: 0, a: 0}
-        ctime0: 0
-        ctime1: 65535
-        ctime2: 0
-        ctime3: 0
-        ctime4: 0
-        ctime5: 0
-        ctime6: 0
-        ctime7: 0
-        atime0: 0
-        atime1: 65535
-        atime2: 0
-        atime3: 0
-        atime4: 0
-        atime5: 0
-        atime6: 0
-        atime7: 0
-        m_Mode: 0
-        m_NumColorKeys: 2
-        m_NumAlphaKeys: 2
-    range: {x: 0, y: 1}
-  CollisionModule:
-    enabled: 0
-    serializedVersion: 4
-    type: 0
-    collisionMode: 0
-    colliderForce: 0
-    multiplyColliderForceByParticleSize: 0
-    multiplyColliderForceByParticleSpeed: 0
-    multiplyColliderForceByCollisionAngle: 1
-    m_Planes: []
-    m_Dampen:
-      serializedVersion: 2
-      minMaxState: 0
-      scalar: 0
-      minScalar: 0
-      maxCurve:
-        serializedVersion: 2
-        m_Curve:
-        - serializedVersion: 3
-          time: 0
-          value: 0
-          inSlope: 0
-          outSlope: 0
-          tangentMode: 0
-          weightedMode: 0
-          inWeight: 0.33333334
-          outWeight: 0.33333334
-        - serializedVersion: 3
-          time: 1
-          value: 0
-          inSlope: 0
-          outSlope: 0
-          tangentMode: 0
-          weightedMode: 0
-          inWeight: 0.33333334
-          outWeight: 0.33333334
-        m_PreInfinity: 2
-        m_PostInfinity: 2
-        m_RotationOrder: 4
-      minCurve:
-        serializedVersion: 2
-        m_Curve:
-        - serializedVersion: 3
-          time: 0
-          value: 0
-          inSlope: 0
-          outSlope: 0
-          tangentMode: 0
-          weightedMode: 0
-          inWeight: 0.33333334
-          outWeight: 0.33333334
-        - serializedVersion: 3
-          time: 1
-          value: 0
-          inSlope: 0
-          outSlope: 0
-          tangentMode: 0
-          weightedMode: 0
-          inWeight: 0.33333334
-          outWeight: 0.33333334
-        m_PreInfinity: 2
-        m_PostInfinity: 2
-        m_RotationOrder: 4
-    m_Bounce:
-      serializedVersion: 2
-      minMaxState: 0
-      scalar: 1
-      minScalar: 1
-      maxCurve:
-        serializedVersion: 2
-        m_Curve:
-        - serializedVersion: 3
-          time: 0
-          value: 1
-          inSlope: 0
-          outSlope: 0
-          tangentMode: 0
-          weightedMode: 0
-          inWeight: 0.33333334
-          outWeight: 0.33333334
-        - serializedVersion: 3
-          time: 1
-          value: 1
-          inSlope: 0
-          outSlope: 0
-          tangentMode: 0
-          weightedMode: 0
-          inWeight: 0.33333334
-          outWeight: 0.33333334
-        m_PreInfinity: 2
-        m_PostInfinity: 2
-        m_RotationOrder: 4
-      minCurve:
-        serializedVersion: 2
-        m_Curve:
-        - serializedVersion: 3
-          time: 0
-          value: 1
-          inSlope: 0
-          outSlope: 0
-          tangentMode: 0
-          weightedMode: 0
-          inWeight: 0.33333334
-          outWeight: 0.33333334
-        - serializedVersion: 3
-          time: 1
-          value: 1
-          inSlope: 0
-          outSlope: 0
-          tangentMode: 0
-          weightedMode: 0
-          inWeight: 0.33333334
-          outWeight: 0.33333334
-        m_PreInfinity: 2
-        m_PostInfinity: 2
-        m_RotationOrder: 4
-    m_EnergyLossOnCollision:
-      serializedVersion: 2
-      minMaxState: 0
-      scalar: 0
-      minScalar: 0
-      maxCurve:
-        serializedVersion: 2
-        m_Curve:
-        - serializedVersion: 3
-          time: 0
-          value: 0
-          inSlope: 0
-          outSlope: 0
-          tangentMode: 0
-          weightedMode: 0
-          inWeight: 0.33333334
-          outWeight: 0.33333334
-        - serializedVersion: 3
-          time: 1
-          value: 0
-          inSlope: 0
-          outSlope: 0
-          tangentMode: 0
-          weightedMode: 0
-          inWeight: 0.33333334
-          outWeight: 0.33333334
-        m_PreInfinity: 2
-        m_PostInfinity: 2
-        m_RotationOrder: 4
-      minCurve:
-        serializedVersion: 2
-        m_Curve:
-        - serializedVersion: 3
-          time: 0
-          value: 0
-          inSlope: 0
-          outSlope: 0
-          tangentMode: 0
-          weightedMode: 0
-          inWeight: 0.33333334
-          outWeight: 0.33333334
-        - serializedVersion: 3
-          time: 1
-          value: 0
-          inSlope: 0
-          outSlope: 0
-          tangentMode: 0
-          weightedMode: 0
-          inWeight: 0.33333334
-          outWeight: 0.33333334
-        m_PreInfinity: 2
-        m_PostInfinity: 2
-        m_RotationOrder: 4
-    minKillSpeed: 0
-    maxKillSpeed: 10000
-    radiusScale: 1
-    collidesWith:
-      serializedVersion: 2
-      m_Bits: 4294967295
-    maxCollisionShapes: 256
-    quality: 0
-    voxelSize: 0.5
-    collisionMessages: 0
-    collidesWithDynamic: 1
-    interiorCollisions: 0
-  TriggerModule:
-    enabled: 0
-    serializedVersion: 2
-    inside: 1
-    outside: 0
-    enter: 0
-    exit: 0
-    colliderQueryMode: 0
-    radiusScale: 1
-    primitives: []
-  SubModule:
-    serializedVersion: 2
-    enabled: 0
-    subEmitters:
-    - serializedVersion: 3
-      emitter: {fileID: 0}
-      type: 0
-      properties: 0
-      emitProbability: 1
-  LightsModule:
-    enabled: 0
-    ratio: 0
-    light: {fileID: 0}
-    randomDistribution: 1
-    color: 1
-    range: 1
-    intensity: 1
-    rangeCurve:
-      serializedVersion: 2
-      minMaxState: 0
-      scalar: 1
-      minScalar: 1
-      maxCurve:
-        serializedVersion: 2
-        m_Curve:
-        - serializedVersion: 3
-          time: 0
-          value: 1
-          inSlope: 0
-          outSlope: 0
-          tangentMode: 0
-          weightedMode: 0
-          inWeight: 0.33333334
-          outWeight: 0.33333334
-        - serializedVersion: 3
-          time: 1
-          value: 1
-          inSlope: 0
-          outSlope: 0
-          tangentMode: 0
-          weightedMode: 0
-          inWeight: 0.33333334
-          outWeight: 0.33333334
-        m_PreInfinity: 2
-        m_PostInfinity: 2
-        m_RotationOrder: 4
-      minCurve:
-        serializedVersion: 2
-        m_Curve:
-        - serializedVersion: 3
-          time: 0
-          value: 1
-          inSlope: 0
-          outSlope: 0
-          tangentMode: 0
-          weightedMode: 0
-          inWeight: 0.33333334
-          outWeight: 0.33333334
-        - serializedVersion: 3
-          time: 1
-          value: 1
-          inSlope: 0
-          outSlope: 0
-          tangentMode: 0
-          weightedMode: 0
-          inWeight: 0.33333334
-          outWeight: 0.33333334
-        m_PreInfinity: 2
-        m_PostInfinity: 2
-        m_RotationOrder: 4
-    intensityCurve:
-      serializedVersion: 2
-      minMaxState: 0
-      scalar: 1
-      minScalar: 1
-      maxCurve:
-        serializedVersion: 2
-        m_Curve:
-        - serializedVersion: 3
-          time: 0
-          value: 1
-          inSlope: 0
-          outSlope: 0
-          tangentMode: 0
-          weightedMode: 0
-          inWeight: 0.33333334
-          outWeight: 0.33333334
-        - serializedVersion: 3
-          time: 1
-          value: 1
-          inSlope: 0
-          outSlope: 0
-          tangentMode: 0
-          weightedMode: 0
-          inWeight: 0.33333334
-          outWeight: 0.33333334
-        m_PreInfinity: 2
-        m_PostInfinity: 2
-        m_RotationOrder: 4
-      minCurve:
-        serializedVersion: 2
-        m_Curve:
-        - serializedVersion: 3
-          time: 0
-          value: 1
-          inSlope: 0
-          outSlope: 0
-          tangentMode: 0
-          weightedMode: 0
-          inWeight: 0.33333334
-          outWeight: 0.33333334
-        - serializedVersion: 3
-          time: 1
-          value: 1
-          inSlope: 0
-          outSlope: 0
-          tangentMode: 0
-          weightedMode: 0
-          inWeight: 0.33333334
-          outWeight: 0.33333334
-        m_PreInfinity: 2
-        m_PostInfinity: 2
-        m_RotationOrder: 4
-    maxLights: 20
-  TrailModule:
-    enabled: 0
-    mode: 0
-    ratio: 1
-    lifetime:
-      serializedVersion: 2
-      minMaxState: 0
-      scalar: 1
-      minScalar: 1
-      maxCurve:
-        serializedVersion: 2
-        m_Curve:
-        - serializedVersion: 3
-          time: 0
-          value: 1
-          inSlope: 0
-          outSlope: 0
-          tangentMode: 0
-          weightedMode: 0
-          inWeight: 0.33333334
-          outWeight: 0.33333334
-        - serializedVersion: 3
-          time: 1
-          value: 1
-          inSlope: 0
-          outSlope: 0
-          tangentMode: 0
-          weightedMode: 0
-          inWeight: 0.33333334
-          outWeight: 0.33333334
-        m_PreInfinity: 2
-        m_PostInfinity: 2
-        m_RotationOrder: 4
-      minCurve:
-        serializedVersion: 2
-        m_Curve:
-        - serializedVersion: 3
-          time: 0
-          value: 1
-          inSlope: 0
-          outSlope: 0
-          tangentMode: 0
-          weightedMode: 0
-          inWeight: 0.33333334
-          outWeight: 0.33333334
-        - serializedVersion: 3
-          time: 1
-          value: 1
-          inSlope: 0
-          outSlope: 0
-          tangentMode: 0
-          weightedMode: 0
-          inWeight: 0.33333334
-          outWeight: 0.33333334
-        m_PreInfinity: 2
-        m_PostInfinity: 2
-        m_RotationOrder: 4
-    minVertexDistance: 0.2
-    textureMode: 0
-    ribbonCount: 1
-    shadowBias: 0.5
-    worldSpace: 0
-    dieWithParticles: 1
-    sizeAffectsWidth: 1
-    sizeAffectsLifetime: 0
-    inheritParticleColor: 1
-    generateLightingData: 0
-    splitSubEmitterRibbons: 0
-    attachRibbonsToTransform: 0
-    colorOverLifetime:
-      serializedVersion: 2
-      minMaxState: 0
-      minColor: {r: 1, g: 1, b: 1, a: 1}
-      maxColor: {r: 1, g: 1, b: 1, a: 1}
-      maxGradient:
-        serializedVersion: 2
-        key0: {r: 1, g: 1, b: 1, a: 1}
-        key1: {r: 1, g: 1, b: 1, a: 1}
-        key2: {r: 0, g: 0, b: 0, a: 0}
-        key3: {r: 0, g: 0, b: 0, a: 0}
-        key4: {r: 0, g: 0, b: 0, a: 0}
-        key5: {r: 0, g: 0, b: 0, a: 0}
-        key6: {r: 0, g: 0, b: 0, a: 0}
-        key7: {r: 0, g: 0, b: 0, a: 0}
-        ctime0: 0
-        ctime1: 65535
-        ctime2: 0
-        ctime3: 0
-        ctime4: 0
-        ctime5: 0
-        ctime6: 0
-        ctime7: 0
-        atime0: 0
-        atime1: 65535
-        atime2: 0
-        atime3: 0
-        atime4: 0
-        atime5: 0
-        atime6: 0
-        atime7: 0
-        m_Mode: 0
-        m_NumColorKeys: 2
-        m_NumAlphaKeys: 2
-      minGradient:
-        serializedVersion: 2
-        key0: {r: 1, g: 1, b: 1, a: 1}
-        key1: {r: 1, g: 1, b: 1, a: 1}
-        key2: {r: 0, g: 0, b: 0, a: 0}
-        key3: {r: 0, g: 0, b: 0, a: 0}
-        key4: {r: 0, g: 0, b: 0, a: 0}
-        key5: {r: 0, g: 0, b: 0, a: 0}
-        key6: {r: 0, g: 0, b: 0, a: 0}
-        key7: {r: 0, g: 0, b: 0, a: 0}
-        ctime0: 0
-        ctime1: 65535
-        ctime2: 0
-        ctime3: 0
-        ctime4: 0
-        ctime5: 0
-        ctime6: 0
-        ctime7: 0
-        atime0: 0
-        atime1: 65535
-        atime2: 0
-        atime3: 0
-        atime4: 0
-        atime5: 0
-        atime6: 0
-        atime7: 0
-        m_Mode: 0
-        m_NumColorKeys: 2
-        m_NumAlphaKeys: 2
-    widthOverTrail:
-      serializedVersion: 2
-      minMaxState: 0
-      scalar: 1
-      minScalar: 1
-      maxCurve:
-        serializedVersion: 2
-        m_Curve:
-        - serializedVersion: 3
-          time: 0
-          value: 1
-          inSlope: 0
-          outSlope: 0
-          tangentMode: 0
-          weightedMode: 0
-          inWeight: 0.33333334
-          outWeight: 0.33333334
-        - serializedVersion: 3
-          time: 1
-          value: 1
-          inSlope: 0
-          outSlope: 0
-          tangentMode: 0
-          weightedMode: 0
-          inWeight: 0.33333334
-          outWeight: 0.33333334
-        m_PreInfinity: 2
-        m_PostInfinity: 2
-        m_RotationOrder: 4
-      minCurve:
-        serializedVersion: 2
-        m_Curve:
-        - serializedVersion: 3
-          time: 0
-          value: 1
-          inSlope: 0
-          outSlope: 0
-          tangentMode: 0
-          weightedMode: 0
-          inWeight: 0.33333334
-          outWeight: 0.33333334
-        - serializedVersion: 3
-          time: 1
-          value: 1
-          inSlope: 0
-          outSlope: 0
-          tangentMode: 0
-          weightedMode: 0
-          inWeight: 0.33333334
-          outWeight: 0.33333334
-        m_PreInfinity: 2
-        m_PostInfinity: 2
-        m_RotationOrder: 4
-    colorOverTrail:
-      serializedVersion: 2
-      minMaxState: 0
-      minColor: {r: 1, g: 1, b: 1, a: 1}
-      maxColor: {r: 1, g: 1, b: 1, a: 1}
-      maxGradient:
-        serializedVersion: 2
-        key0: {r: 1, g: 1, b: 1, a: 1}
-        key1: {r: 1, g: 1, b: 1, a: 1}
-        key2: {r: 0, g: 0, b: 0, a: 0}
-        key3: {r: 0, g: 0, b: 0, a: 0}
-        key4: {r: 0, g: 0, b: 0, a: 0}
-        key5: {r: 0, g: 0, b: 0, a: 0}
-        key6: {r: 0, g: 0, b: 0, a: 0}
-        key7: {r: 0, g: 0, b: 0, a: 0}
-        ctime0: 0
-        ctime1: 65535
-        ctime2: 0
-        ctime3: 0
-        ctime4: 0
-        ctime5: 0
-        ctime6: 0
-        ctime7: 0
-        atime0: 0
-        atime1: 65535
-        atime2: 0
-        atime3: 0
-        atime4: 0
-        atime5: 0
-        atime6: 0
-        atime7: 0
-        m_Mode: 0
-        m_NumColorKeys: 2
-        m_NumAlphaKeys: 2
-      minGradient:
-        serializedVersion: 2
-        key0: {r: 1, g: 1, b: 1, a: 1}
-        key1: {r: 1, g: 1, b: 1, a: 1}
-        key2: {r: 0, g: 0, b: 0, a: 0}
-        key3: {r: 0, g: 0, b: 0, a: 0}
-        key4: {r: 0, g: 0, b: 0, a: 0}
-        key5: {r: 0, g: 0, b: 0, a: 0}
-        key6: {r: 0, g: 0, b: 0, a: 0}
-        key7: {r: 0, g: 0, b: 0, a: 0}
-        ctime0: 0
-        ctime1: 65535
-        ctime2: 0
-        ctime3: 0
-        ctime4: 0
-        ctime5: 0
-        ctime6: 0
-        ctime7: 0
-        atime0: 0
-        atime1: 65535
-        atime2: 0
-        atime3: 0
-        atime4: 0
-        atime5: 0
-        atime6: 0
-        atime7: 0
-        m_Mode: 0
-        m_NumColorKeys: 2
-        m_NumAlphaKeys: 2
-  CustomDataModule:
-    enabled: 0
-    mode0: 0
-    vectorComponentCount0: 4
-    color0:
-      serializedVersion: 2
-      minMaxState: 0
-      minColor: {r: 1, g: 1, b: 1, a: 1}
-      maxColor: {r: 1, g: 1, b: 1, a: 1}
-      maxGradient:
-        serializedVersion: 2
-        key0: {r: 1, g: 1, b: 1, a: 1}
-        key1: {r: 1, g: 1, b: 1, a: 1}
-        key2: {r: 0, g: 0, b: 0, a: 0}
-        key3: {r: 0, g: 0, b: 0, a: 0}
-        key4: {r: 0, g: 0, b: 0, a: 0}
-        key5: {r: 0, g: 0, b: 0, a: 0}
-        key6: {r: 0, g: 0, b: 0, a: 0}
-        key7: {r: 0, g: 0, b: 0, a: 0}
-        ctime0: 0
-        ctime1: 65535
-        ctime2: 0
-        ctime3: 0
-        ctime4: 0
-        ctime5: 0
-        ctime6: 0
-        ctime7: 0
-        atime0: 0
-        atime1: 65535
-        atime2: 0
-        atime3: 0
-        atime4: 0
-        atime5: 0
-        atime6: 0
-        atime7: 0
-        m_Mode: 0
-        m_NumColorKeys: 2
-        m_NumAlphaKeys: 2
-      minGradient:
-        serializedVersion: 2
-        key0: {r: 1, g: 1, b: 1, a: 1}
-        key1: {r: 1, g: 1, b: 1, a: 1}
-        key2: {r: 0, g: 0, b: 0, a: 0}
-        key3: {r: 0, g: 0, b: 0, a: 0}
-        key4: {r: 0, g: 0, b: 0, a: 0}
-        key5: {r: 0, g: 0, b: 0, a: 0}
-        key6: {r: 0, g: 0, b: 0, a: 0}
-        key7: {r: 0, g: 0, b: 0, a: 0}
-        ctime0: 0
-        ctime1: 65535
-        ctime2: 0
-        ctime3: 0
-        ctime4: 0
-        ctime5: 0
-        ctime6: 0
-        ctime7: 0
-        atime0: 0
-        atime1: 65535
-        atime2: 0
-        atime3: 0
-        atime4: 0
-        atime5: 0
-        atime6: 0
-        atime7: 0
-        m_Mode: 0
-        m_NumColorKeys: 2
-        m_NumAlphaKeys: 2
-    colorLabel0: Color
-    vector0_0:
-      serializedVersion: 2
-      minMaxState: 0
-      scalar: 0
-      minScalar: 0
-      maxCurve:
-        serializedVersion: 2
-        m_Curve:
-        - serializedVersion: 3
-          time: 0
-          value: 0
-          inSlope: 0
-          outSlope: 0
-          tangentMode: 0
-          weightedMode: 0
-          inWeight: 0.33333334
-          outWeight: 0.33333334
-        - serializedVersion: 3
-          time: 1
-          value: 0
-          inSlope: 0
-          outSlope: 0
-          tangentMode: 0
-          weightedMode: 0
-          inWeight: 0.33333334
-          outWeight: 0.33333334
-        m_PreInfinity: 2
-        m_PostInfinity: 2
-        m_RotationOrder: 4
-      minCurve:
-        serializedVersion: 2
-        m_Curve:
-        - serializedVersion: 3
-          time: 0
-          value: 0
-          inSlope: 0
-          outSlope: 0
-          tangentMode: 0
-          weightedMode: 0
-          inWeight: 0.33333334
-          outWeight: 0.33333334
-        - serializedVersion: 3
-          time: 1
-          value: 0
-          inSlope: 0
-          outSlope: 0
-          tangentMode: 0
-          weightedMode: 0
-          inWeight: 0.33333334
-          outWeight: 0.33333334
-        m_PreInfinity: 2
-        m_PostInfinity: 2
-        m_RotationOrder: 4
-    vectorLabel0_0: X
-    vector0_1:
-      serializedVersion: 2
-      minMaxState: 0
-      scalar: 0
-      minScalar: 0
-      maxCurve:
-        serializedVersion: 2
-        m_Curve:
-        - serializedVersion: 3
-          time: 0
-          value: 0
-          inSlope: 0
-          outSlope: 0
-          tangentMode: 0
-          weightedMode: 0
-          inWeight: 0.33333334
-          outWeight: 0.33333334
-        - serializedVersion: 3
-          time: 1
-          value: 0
-          inSlope: 0
-          outSlope: 0
-          tangentMode: 0
-          weightedMode: 0
-          inWeight: 0.33333334
-          outWeight: 0.33333334
-        m_PreInfinity: 2
-        m_PostInfinity: 2
-        m_RotationOrder: 4
-      minCurve:
-        serializedVersion: 2
-        m_Curve:
-        - serializedVersion: 3
-          time: 0
-          value: 0
-          inSlope: 0
-          outSlope: 0
-          tangentMode: 0
-          weightedMode: 0
-          inWeight: 0.33333334
-          outWeight: 0.33333334
-        - serializedVersion: 3
-          time: 1
-          value: 0
-          inSlope: 0
-          outSlope: 0
-          tangentMode: 0
-          weightedMode: 0
-          inWeight: 0.33333334
-          outWeight: 0.33333334
-        m_PreInfinity: 2
-        m_PostInfinity: 2
-        m_RotationOrder: 4
-    vectorLabel0_1: Y
-    vector0_2:
-      serializedVersion: 2
-      minMaxState: 0
-      scalar: 0
-      minScalar: 0
-      maxCurve:
-        serializedVersion: 2
-        m_Curve:
-        - serializedVersion: 3
-          time: 0
-          value: 0
-          inSlope: 0
-          outSlope: 0
-          tangentMode: 0
-          weightedMode: 0
-          inWeight: 0.33333334
-          outWeight: 0.33333334
-        - serializedVersion: 3
-          time: 1
-          value: 0
-          inSlope: 0
-          outSlope: 0
-          tangentMode: 0
-          weightedMode: 0
-          inWeight: 0.33333334
-          outWeight: 0.33333334
-        m_PreInfinity: 2
-        m_PostInfinity: 2
-        m_RotationOrder: 4
-      minCurve:
-        serializedVersion: 2
-        m_Curve:
-        - serializedVersion: 3
-          time: 0
-          value: 0
-          inSlope: 0
-          outSlope: 0
-          tangentMode: 0
-          weightedMode: 0
-          inWeight: 0.33333334
-          outWeight: 0.33333334
-        - serializedVersion: 3
-          time: 1
-          value: 0
-          inSlope: 0
-          outSlope: 0
-          tangentMode: 0
-          weightedMode: 0
-          inWeight: 0.33333334
-          outWeight: 0.33333334
-        m_PreInfinity: 2
-        m_PostInfinity: 2
-        m_RotationOrder: 4
-    vectorLabel0_2: Z
-    vector0_3:
-      serializedVersion: 2
-      minMaxState: 0
-      scalar: 0
-      minScalar: 0
-      maxCurve:
-        serializedVersion: 2
-        m_Curve:
-        - serializedVersion: 3
-          time: 0
-          value: 0
-          inSlope: 0
-          outSlope: 0
-          tangentMode: 0
-          weightedMode: 0
-          inWeight: 0.33333334
-          outWeight: 0.33333334
-        - serializedVersion: 3
-          time: 1
-          value: 0
-          inSlope: 0
-          outSlope: 0
-          tangentMode: 0
-          weightedMode: 0
-          inWeight: 0.33333334
-          outWeight: 0.33333334
-        m_PreInfinity: 2
-        m_PostInfinity: 2
-        m_RotationOrder: 4
-      minCurve:
-        serializedVersion: 2
-        m_Curve:
-        - serializedVersion: 3
-          time: 0
-          value: 0
-          inSlope: 0
-          outSlope: 0
-          tangentMode: 0
-          weightedMode: 0
-          inWeight: 0.33333334
-          outWeight: 0.33333334
-        - serializedVersion: 3
-          time: 1
-          value: 0
-          inSlope: 0
-          outSlope: 0
-          tangentMode: 0
-          weightedMode: 0
-          inWeight: 0.33333334
-          outWeight: 0.33333334
-        m_PreInfinity: 2
-        m_PostInfinity: 2
-        m_RotationOrder: 4
-    vectorLabel0_3: W
-    mode1: 0
-    vectorComponentCount1: 4
-    color1:
-      serializedVersion: 2
-      minMaxState: 0
-      minColor: {r: 1, g: 1, b: 1, a: 1}
-      maxColor: {r: 1, g: 1, b: 1, a: 1}
-      maxGradient:
-        serializedVersion: 2
-        key0: {r: 1, g: 1, b: 1, a: 1}
-        key1: {r: 1, g: 1, b: 1, a: 1}
-        key2: {r: 0, g: 0, b: 0, a: 0}
-        key3: {r: 0, g: 0, b: 0, a: 0}
-        key4: {r: 0, g: 0, b: 0, a: 0}
-        key5: {r: 0, g: 0, b: 0, a: 0}
-        key6: {r: 0, g: 0, b: 0, a: 0}
-        key7: {r: 0, g: 0, b: 0, a: 0}
-        ctime0: 0
-        ctime1: 65535
-        ctime2: 0
-        ctime3: 0
-        ctime4: 0
-        ctime5: 0
-        ctime6: 0
-        ctime7: 0
-        atime0: 0
-        atime1: 65535
-        atime2: 0
-        atime3: 0
-        atime4: 0
-        atime5: 0
-        atime6: 0
-        atime7: 0
-        m_Mode: 0
-        m_NumColorKeys: 2
-        m_NumAlphaKeys: 2
-      minGradient:
-        serializedVersion: 2
-        key0: {r: 1, g: 1, b: 1, a: 1}
-        key1: {r: 1, g: 1, b: 1, a: 1}
-        key2: {r: 0, g: 0, b: 0, a: 0}
-        key3: {r: 0, g: 0, b: 0, a: 0}
-        key4: {r: 0, g: 0, b: 0, a: 0}
-        key5: {r: 0, g: 0, b: 0, a: 0}
-        key6: {r: 0, g: 0, b: 0, a: 0}
-        key7: {r: 0, g: 0, b: 0, a: 0}
-        ctime0: 0
-        ctime1: 65535
-        ctime2: 0
-        ctime3: 0
-        ctime4: 0
-        ctime5: 0
-        ctime6: 0
-        ctime7: 0
-        atime0: 0
-        atime1: 65535
-        atime2: 0
-        atime3: 0
-        atime4: 0
-        atime5: 0
-        atime6: 0
-        atime7: 0
-        m_Mode: 0
-        m_NumColorKeys: 2
-        m_NumAlphaKeys: 2
-    colorLabel1: Color
-    vector1_0:
-      serializedVersion: 2
-      minMaxState: 0
-      scalar: 0
-      minScalar: 0
-      maxCurve:
-        serializedVersion: 2
-        m_Curve:
-        - serializedVersion: 3
-          time: 0
-          value: 0
-          inSlope: 0
-          outSlope: 0
-          tangentMode: 0
-          weightedMode: 0
-          inWeight: 0.33333334
-          outWeight: 0.33333334
-        - serializedVersion: 3
-          time: 1
-          value: 0
-          inSlope: 0
-          outSlope: 0
-          tangentMode: 0
-          weightedMode: 0
-          inWeight: 0.33333334
-          outWeight: 0.33333334
-        m_PreInfinity: 2
-        m_PostInfinity: 2
-        m_RotationOrder: 4
-      minCurve:
-        serializedVersion: 2
-        m_Curve:
-        - serializedVersion: 3
-          time: 0
-          value: 0
-          inSlope: 0
-          outSlope: 0
-          tangentMode: 0
-          weightedMode: 0
-          inWeight: 0.33333334
-          outWeight: 0.33333334
-        - serializedVersion: 3
-          time: 1
-          value: 0
-          inSlope: 0
-          outSlope: 0
-          tangentMode: 0
-          weightedMode: 0
-          inWeight: 0.33333334
-          outWeight: 0.33333334
-        m_PreInfinity: 2
-        m_PostInfinity: 2
-        m_RotationOrder: 4
-    vectorLabel1_0: X
-    vector1_1:
-      serializedVersion: 2
-      minMaxState: 0
-      scalar: 0
-      minScalar: 0
-      maxCurve:
-        serializedVersion: 2
-        m_Curve:
-        - serializedVersion: 3
-          time: 0
-          value: 0
-          inSlope: 0
-          outSlope: 0
-          tangentMode: 0
-          weightedMode: 0
-          inWeight: 0.33333334
-          outWeight: 0.33333334
-        - serializedVersion: 3
-          time: 1
-          value: 0
-          inSlope: 0
-          outSlope: 0
-          tangentMode: 0
-          weightedMode: 0
-          inWeight: 0.33333334
-          outWeight: 0.33333334
-        m_PreInfinity: 2
-        m_PostInfinity: 2
-        m_RotationOrder: 4
-      minCurve:
-        serializedVersion: 2
-        m_Curve:
-        - serializedVersion: 3
-          time: 0
-          value: 0
-          inSlope: 0
-          outSlope: 0
-          tangentMode: 0
-          weightedMode: 0
-          inWeight: 0.33333334
-          outWeight: 0.33333334
-        - serializedVersion: 3
-          time: 1
-          value: 0
-          inSlope: 0
-          outSlope: 0
-          tangentMode: 0
-          weightedMode: 0
-          inWeight: 0.33333334
-          outWeight: 0.33333334
-        m_PreInfinity: 2
-        m_PostInfinity: 2
-        m_RotationOrder: 4
-    vectorLabel1_1: Y
-    vector1_2:
-      serializedVersion: 2
-      minMaxState: 0
-      scalar: 0
-      minScalar: 0
-      maxCurve:
-        serializedVersion: 2
-        m_Curve:
-        - serializedVersion: 3
-          time: 0
-          value: 0
-          inSlope: 0
-          outSlope: 0
-          tangentMode: 0
-          weightedMode: 0
-          inWeight: 0.33333334
-          outWeight: 0.33333334
-        - serializedVersion: 3
-          time: 1
-          value: 0
-          inSlope: 0
-          outSlope: 0
-          tangentMode: 0
-          weightedMode: 0
-          inWeight: 0.33333334
-          outWeight: 0.33333334
-        m_PreInfinity: 2
-        m_PostInfinity: 2
-        m_RotationOrder: 4
-      minCurve:
-        serializedVersion: 2
-        m_Curve:
-        - serializedVersion: 3
-          time: 0
-          value: 0
-          inSlope: 0
-          outSlope: 0
-          tangentMode: 0
-          weightedMode: 0
-          inWeight: 0.33333334
-          outWeight: 0.33333334
-        - serializedVersion: 3
-          time: 1
-          value: 0
-          inSlope: 0
-          outSlope: 0
-          tangentMode: 0
-          weightedMode: 0
-          inWeight: 0.33333334
-          outWeight: 0.33333334
-        m_PreInfinity: 2
-        m_PostInfinity: 2
-        m_RotationOrder: 4
-    vectorLabel1_2: Z
-    vector1_3:
-      serializedVersion: 2
-      minMaxState: 0
-      scalar: 0
-      minScalar: 0
-      maxCurve:
-        serializedVersion: 2
-        m_Curve:
-        - serializedVersion: 3
-          time: 0
-          value: 0
-          inSlope: 0
-          outSlope: 0
-          tangentMode: 0
-          weightedMode: 0
-          inWeight: 0.33333334
-          outWeight: 0.33333334
-        - serializedVersion: 3
-          time: 1
-          value: 0
-          inSlope: 0
-          outSlope: 0
-          tangentMode: 0
-          weightedMode: 0
-          inWeight: 0.33333334
-          outWeight: 0.33333334
-        m_PreInfinity: 2
-        m_PostInfinity: 2
-        m_RotationOrder: 4
-      minCurve:
-        serializedVersion: 2
-        m_Curve:
-        - serializedVersion: 3
-          time: 0
-          value: 0
-          inSlope: 0
-          outSlope: 0
-          tangentMode: 0
-          weightedMode: 0
-          inWeight: 0.33333334
-          outWeight: 0.33333334
-        - serializedVersion: 3
-          time: 1
-          value: 0
-          inSlope: 0
-          outSlope: 0
-          tangentMode: 0
-          weightedMode: 0
-          inWeight: 0.33333334
-          outWeight: 0.33333334
-        m_PreInfinity: 2
-        m_PostInfinity: 2
-        m_RotationOrder: 4
-    vectorLabel1_3: W
---- !u!4 &1344607108
-Transform:
-  m_ObjectHideFlags: 0
-  m_CorrespondingSourceObject: {fileID: 0}
-  m_PrefabInstance: {fileID: 0}
-  m_PrefabAsset: {fileID: 0}
-  m_GameObject: {fileID: 1344607105}
-  m_LocalRotation: {x: -0.7071068, y: 0, z: 0, w: 0.7071068}
-  m_LocalPosition: {x: 0.2, y: 0.3, z: -0.3}
-  m_LocalScale: {x: 1, y: 1, z: 1}
-  m_Children: []
-  m_Father: {fileID: 0}
-  m_RootOrder: 6
-  m_LocalEulerAnglesHint: {x: -90, y: 0, z: 0}
---- !u!1 &1462161192
-GameObject:
-  m_ObjectHideFlags: 0
-  m_CorrespondingSourceObject: {fileID: 0}
-  m_PrefabInstance: {fileID: 0}
-  m_PrefabAsset: {fileID: 0}
-  serializedVersion: 6
-  m_Component:
-  - component: {fileID: 1462161195}
-  - component: {fileID: 1462161194}
-  - component: {fileID: 1462161193}
-  m_Layer: 1
-  m_Name: Particle System (1)
-  m_TagString: Untagged
-  m_Icon: {fileID: 0}
-  m_NavMeshLayer: 0
-  m_StaticEditorFlags: 0
-  m_IsActive: 1
---- !u!199 &1462161193
-ParticleSystemRenderer:
-  serializedVersion: 6
-  m_ObjectHideFlags: 0
-  m_CorrespondingSourceObject: {fileID: 0}
-  m_PrefabInstance: {fileID: 0}
-  m_PrefabAsset: {fileID: 0}
-  m_GameObject: {fileID: 1462161192}
-  m_Enabled: 1
-  m_CastShadows: 0
-  m_ReceiveShadows: 0
-  m_DynamicOccludee: 1
-  m_StaticShadowCaster: 0
-  m_MotionVectors: 1
-  m_LightProbeUsage: 0
-  m_ReflectionProbeUsage: 0
-  m_RayTracingMode: 0
-  m_RayTraceProcedural: 0
-  m_RenderingLayerMask: 1
-  m_RendererPriority: 0
-  m_Materials:
-  - {fileID: 2100000, guid: d25fb6125fc0f4cff81206fa636b26dc, type: 2}
-  m_StaticBatchInfo:
-    firstSubMesh: 0
-    subMeshCount: 0
-  m_StaticBatchRoot: {fileID: 0}
-  m_ProbeAnchor: {fileID: 0}
-  m_LightProbeVolumeOverride: {fileID: 0}
-  m_ScaleInLightmap: 1
-  m_ReceiveGI: 1
-  m_PreserveUVs: 0
-  m_IgnoreNormalsForChartDetection: 0
-  m_ImportantGI: 0
-  m_StitchLightmapSeams: 1
-  m_SelectedEditorRenderState: 3
-  m_MinimumChartSize: 4
-  m_AutoUVMaxDistance: 0.5
-  m_AutoUVMaxAngle: 89
-  m_LightmapParameters: {fileID: 0}
-  m_SortingLayerID: 0
-  m_SortingLayer: 0
-  m_SortingOrder: 0
-  m_RenderMode: 0
-  m_SortMode: 0
-  m_MinParticleSize: 0
-  m_MaxParticleSize: 0.5
-  m_CameraVelocityScale: 0
-  m_VelocityScale: 0
-  m_LengthScale: 2
-  m_SortingFudge: 0
-  m_NormalDirection: 1
-  m_ShadowBias: 0
-  m_RenderAlignment: 0
-  m_Pivot: {x: 0, y: 0, z: 0}
-  m_Flip: {x: 0, y: 0, z: 0}
-  m_UseCustomVertexStreams: 0
-  m_EnableGPUInstancing: 1
-  m_ApplyActiveColorSpace: 1
-  m_AllowRoll: 1
-  m_FreeformStretching: 0
-  m_RotateWithStretchDirection: 1
-  m_VertexStreams: 00010304
-  m_Mesh: {fileID: 0}
-  m_Mesh1: {fileID: 0}
-  m_Mesh2: {fileID: 0}
-  m_Mesh3: {fileID: 0}
-  m_MaskInteraction: 0
---- !u!198 &1462161194
-ParticleSystem:
-  m_ObjectHideFlags: 0
-  m_CorrespondingSourceObject: {fileID: 0}
-  m_PrefabInstance: {fileID: 0}
-  m_PrefabAsset: {fileID: 0}
-  m_GameObject: {fileID: 1462161192}
-  serializedVersion: 7
-  lengthInSec: 5
-  simulationSpeed: 1
-  stopAction: 0
-  cullingMode: 0
-  ringBufferMode: 0
-  ringBufferLoopRange: {x: 0, y: 1}
-  looping: 1
-  prewarm: 1
-  playOnAwake: 1
-  useUnscaledTime: 0
-  autoRandomSeed: 1
-  useRigidbodyForVelocity: 1
-  startDelay:
-    serializedVersion: 2
-    minMaxState: 0
-    scalar: 0
-    minScalar: 0
-    maxCurve:
-      serializedVersion: 2
-      m_Curve:
-      - serializedVersion: 3
-        time: 0
-        value: 0
-        inSlope: 0
-        outSlope: 0
-        tangentMode: 0
-        weightedMode: 0
-        inWeight: 0.33333334
-        outWeight: 0.33333334
-      - serializedVersion: 3
-        time: 1
-        value: 0
-        inSlope: 0
-        outSlope: 0
-        tangentMode: 0
-        weightedMode: 0
-        inWeight: 0.33333334
-        outWeight: 0.33333334
-      m_PreInfinity: 2
-      m_PostInfinity: 2
-      m_RotationOrder: 4
-    minCurve:
-      serializedVersion: 2
-      m_Curve:
-      - serializedVersion: 3
-        time: 0
-        value: 0
-        inSlope: 0
-        outSlope: 0
-        tangentMode: 0
-        weightedMode: 0
-        inWeight: 0.33333334
-        outWeight: 0.33333334
-      - serializedVersion: 3
-        time: 1
-        value: 0
-        inSlope: 0
-        outSlope: 0
-        tangentMode: 0
-        weightedMode: 0
-        inWeight: 0.33333334
-        outWeight: 0.33333334
-      m_PreInfinity: 2
-      m_PostInfinity: 2
-      m_RotationOrder: 4
-  moveWithTransform: 0
-  moveWithCustomTransform: {fileID: 0}
-  scalingMode: 1
-  randomSeed: 0
-  InitialModule:
-    serializedVersion: 3
-    enabled: 1
-    startLifetime:
-      serializedVersion: 2
-      minMaxState: 0
-      scalar: 5
-      minScalar: 5
-      maxCurve:
-        serializedVersion: 2
-        m_Curve:
-        - serializedVersion: 3
-          time: 0
-          value: 1
-          inSlope: 0
-          outSlope: 0
-          tangentMode: 0
-          weightedMode: 0
-          inWeight: 0.33333334
-          outWeight: 0.33333334
-        - serializedVersion: 3
-          time: 1
-          value: 1
-          inSlope: 0
-          outSlope: 0
-          tangentMode: 0
-          weightedMode: 0
-          inWeight: 0.33333334
-          outWeight: 0.33333334
-        m_PreInfinity: 2
-        m_PostInfinity: 2
-        m_RotationOrder: 4
-      minCurve:
-        serializedVersion: 2
-        m_Curve:
-        - serializedVersion: 3
-          time: 0
-          value: 1
-          inSlope: 0
-          outSlope: 0
-          tangentMode: 0
-          weightedMode: 0
-          inWeight: 0.33333334
-          outWeight: 0.33333334
-        - serializedVersion: 3
-          time: 1
-          value: 1
-          inSlope: 0
-          outSlope: 0
-          tangentMode: 0
-          weightedMode: 0
-          inWeight: 0.33333334
-          outWeight: 0.33333334
-        m_PreInfinity: 2
-        m_PostInfinity: 2
-        m_RotationOrder: 4
-    startSpeed:
-      serializedVersion: 2
-      minMaxState: 0
-      scalar: 1
-      minScalar: 5
-      maxCurve:
-        serializedVersion: 2
-        m_Curve:
-        - serializedVersion: 3
-          time: 0
-          value: 1
-          inSlope: 0
-          outSlope: 0
-          tangentMode: 0
-          weightedMode: 0
-          inWeight: 0.33333334
-          outWeight: 0.33333334
-        - serializedVersion: 3
-          time: 1
-          value: 1
-          inSlope: 0
-          outSlope: 0
-          tangentMode: 0
-          weightedMode: 0
-          inWeight: 0.33333334
-          outWeight: 0.33333334
-        m_PreInfinity: 2
-        m_PostInfinity: 2
-        m_RotationOrder: 4
-      minCurve:
-        serializedVersion: 2
-        m_Curve:
-        - serializedVersion: 3
-          time: 0
-          value: 1
-          inSlope: 0
-          outSlope: 0
-          tangentMode: 0
-          weightedMode: 0
-          inWeight: 0.33333334
-          outWeight: 0.33333334
-        - serializedVersion: 3
-          time: 1
-          value: 1
-          inSlope: 0
-          outSlope: 0
-          tangentMode: 0
-          weightedMode: 0
-          inWeight: 0.33333334
-          outWeight: 0.33333334
-        m_PreInfinity: 2
-        m_PostInfinity: 2
-        m_RotationOrder: 4
-    startColor:
-      serializedVersion: 2
-      minMaxState: 0
-      minColor: {r: 1, g: 1, b: 1, a: 1}
-      maxColor: {r: 1, g: 1, b: 1, a: 1}
-      maxGradient:
-        serializedVersion: 2
-        key0: {r: 1, g: 1, b: 1, a: 1}
-        key1: {r: 1, g: 1, b: 1, a: 1}
-        key2: {r: 0, g: 0, b: 0, a: 0}
-        key3: {r: 0, g: 0, b: 0, a: 0}
-        key4: {r: 0, g: 0, b: 0, a: 0}
-        key5: {r: 0, g: 0, b: 0, a: 0}
-        key6: {r: 0, g: 0, b: 0, a: 0}
-        key7: {r: 0, g: 0, b: 0, a: 0}
-        ctime0: 0
-        ctime1: 65535
-        ctime2: 0
-        ctime3: 0
-        ctime4: 0
-        ctime5: 0
-        ctime6: 0
-        ctime7: 0
-        atime0: 0
-        atime1: 65535
-        atime2: 0
-        atime3: 0
-        atime4: 0
-        atime5: 0
-        atime6: 0
-        atime7: 0
-        m_Mode: 0
-        m_NumColorKeys: 2
-        m_NumAlphaKeys: 2
-      minGradient:
-        serializedVersion: 2
-        key0: {r: 1, g: 1, b: 1, a: 1}
-        key1: {r: 1, g: 1, b: 1, a: 1}
-        key2: {r: 0, g: 0, b: 0, a: 0}
-        key3: {r: 0, g: 0, b: 0, a: 0}
-        key4: {r: 0, g: 0, b: 0, a: 0}
-        key5: {r: 0, g: 0, b: 0, a: 0}
-        key6: {r: 0, g: 0, b: 0, a: 0}
-        key7: {r: 0, g: 0, b: 0, a: 0}
-        ctime0: 0
-        ctime1: 65535
-        ctime2: 0
-        ctime3: 0
-        ctime4: 0
-        ctime5: 0
-        ctime6: 0
-        ctime7: 0
-        atime0: 0
-        atime1: 65535
-        atime2: 0
-        atime3: 0
-        atime4: 0
-        atime5: 0
-        atime6: 0
-        atime7: 0
-        m_Mode: 0
-        m_NumColorKeys: 2
-        m_NumAlphaKeys: 2
-    startSize:
-      serializedVersion: 2
-      minMaxState: 0
-      scalar: 1
-      minScalar: 1
-      maxCurve:
-        serializedVersion: 2
-        m_Curve:
-        - serializedVersion: 3
-          time: 0
-          value: 1
-          inSlope: 0
-          outSlope: 0
-          tangentMode: 0
-          weightedMode: 0
-          inWeight: 0.33333334
-          outWeight: 0.33333334
-        - serializedVersion: 3
-          time: 1
-          value: 1
-          inSlope: 0
-          outSlope: 0
-          tangentMode: 0
-          weightedMode: 0
-          inWeight: 0.33333334
-          outWeight: 0.33333334
-        m_PreInfinity: 2
-        m_PostInfinity: 2
-        m_RotationOrder: 4
-      minCurve:
-        serializedVersion: 2
-        m_Curve:
-        - serializedVersion: 3
-          time: 0
-          value: 1
-          inSlope: 0
-          outSlope: 0
-          tangentMode: 0
-          weightedMode: 0
-          inWeight: 0.33333334
-          outWeight: 0.33333334
-        - serializedVersion: 3
-          time: 1
-          value: 1
-          inSlope: 0
-          outSlope: 0
-          tangentMode: 0
-          weightedMode: 0
-          inWeight: 0.33333334
-          outWeight: 0.33333334
-        m_PreInfinity: 2
-        m_PostInfinity: 2
-        m_RotationOrder: 4
-    startSizeY:
-      serializedVersion: 2
-      minMaxState: 0
-      scalar: 1
-      minScalar: 1
-      maxCurve:
-        serializedVersion: 2
-        m_Curve:
-        - serializedVersion: 3
-          time: 0
-          value: 1
-          inSlope: 0
-          outSlope: 0
-          tangentMode: 0
-          weightedMode: 0
-          inWeight: 0.33333334
-          outWeight: 0.33333334
-        - serializedVersion: 3
-          time: 1
-          value: 1
-          inSlope: 0
-          outSlope: 0
-          tangentMode: 0
-          weightedMode: 0
-          inWeight: 0.33333334
-          outWeight: 0.33333334
-        m_PreInfinity: 2
-        m_PostInfinity: 2
-        m_RotationOrder: 4
-      minCurve:
-        serializedVersion: 2
-        m_Curve:
-        - serializedVersion: 3
-          time: 0
-          value: 1
-          inSlope: 0
-          outSlope: 0
-          tangentMode: 0
-          weightedMode: 0
-          inWeight: 0.33333334
-          outWeight: 0.33333334
-        - serializedVersion: 3
-          time: 1
-          value: 1
-          inSlope: 0
-          outSlope: 0
-          tangentMode: 0
-          weightedMode: 0
-          inWeight: 0.33333334
-          outWeight: 0.33333334
-        m_PreInfinity: 2
-        m_PostInfinity: 2
-        m_RotationOrder: 4
-    startSizeZ:
-      serializedVersion: 2
-      minMaxState: 0
-      scalar: 1
-      minScalar: 1
-      maxCurve:
-        serializedVersion: 2
-        m_Curve:
-        - serializedVersion: 3
-          time: 0
-          value: 1
-          inSlope: 0
-          outSlope: 0
-          tangentMode: 0
-          weightedMode: 0
-          inWeight: 0.33333334
-          outWeight: 0.33333334
-        - serializedVersion: 3
-          time: 1
-          value: 1
-          inSlope: 0
-          outSlope: 0
-          tangentMode: 0
-          weightedMode: 0
-          inWeight: 0.33333334
-          outWeight: 0.33333334
-        m_PreInfinity: 2
-        m_PostInfinity: 2
-        m_RotationOrder: 4
-      minCurve:
-        serializedVersion: 2
-        m_Curve:
-        - serializedVersion: 3
-          time: 0
-          value: 1
-          inSlope: 0
-          outSlope: 0
-          tangentMode: 0
-          weightedMode: 0
-          inWeight: 0.33333334
-          outWeight: 0.33333334
-        - serializedVersion: 3
-          time: 1
-          value: 1
-          inSlope: 0
-          outSlope: 0
-          tangentMode: 0
-          weightedMode: 0
-          inWeight: 0.33333334
-          outWeight: 0.33333334
-        m_PreInfinity: 2
-        m_PostInfinity: 2
-        m_RotationOrder: 4
-    startRotationX:
-      serializedVersion: 2
-      minMaxState: 0
-      scalar: 0
-      minScalar: 0
-      maxCurve:
-        serializedVersion: 2
-        m_Curve:
-        - serializedVersion: 3
-          time: 0
-          value: 0
-          inSlope: 0
-          outSlope: 0
-          tangentMode: 0
-          weightedMode: 0
-          inWeight: 0.33333334
-          outWeight: 0.33333334
-        - serializedVersion: 3
-          time: 1
-          value: 0
-          inSlope: 0
-          outSlope: 0
-          tangentMode: 0
-          weightedMode: 0
-          inWeight: 0.33333334
-          outWeight: 0.33333334
-        m_PreInfinity: 2
-        m_PostInfinity: 2
-        m_RotationOrder: 4
-      minCurve:
-        serializedVersion: 2
-        m_Curve:
-        - serializedVersion: 3
-          time: 0
-          value: 0
-          inSlope: 0
-          outSlope: 0
-          tangentMode: 0
-          weightedMode: 0
-          inWeight: 0.33333334
-          outWeight: 0.33333334
-        - serializedVersion: 3
-          time: 1
-          value: 0
-          inSlope: 0
-          outSlope: 0
-          tangentMode: 0
-          weightedMode: 0
-          inWeight: 0.33333334
-          outWeight: 0.33333334
-        m_PreInfinity: 2
-        m_PostInfinity: 2
-        m_RotationOrder: 4
-    startRotationY:
-      serializedVersion: 2
-      minMaxState: 0
-      scalar: 0
-      minScalar: 0
-      maxCurve:
-        serializedVersion: 2
-        m_Curve:
-        - serializedVersion: 3
-          time: 0
-          value: 0
-          inSlope: 0
-          outSlope: 0
-          tangentMode: 0
-          weightedMode: 0
-          inWeight: 0.33333334
-          outWeight: 0.33333334
-        - serializedVersion: 3
-          time: 1
-          value: 0
-          inSlope: 0
-          outSlope: 0
-          tangentMode: 0
-          weightedMode: 0
-          inWeight: 0.33333334
-          outWeight: 0.33333334
-        m_PreInfinity: 2
-        m_PostInfinity: 2
-        m_RotationOrder: 4
-      minCurve:
-        serializedVersion: 2
-        m_Curve:
-        - serializedVersion: 3
-          time: 0
-          value: 0
-          inSlope: 0
-          outSlope: 0
-          tangentMode: 0
-          weightedMode: 0
-          inWeight: 0.33333334
-          outWeight: 0.33333334
-        - serializedVersion: 3
-          time: 1
-          value: 0
-          inSlope: 0
-          outSlope: 0
-          tangentMode: 0
-          weightedMode: 0
-          inWeight: 0.33333334
-          outWeight: 0.33333334
-        m_PreInfinity: 2
-        m_PostInfinity: 2
-        m_RotationOrder: 4
-    startRotation:
-      serializedVersion: 2
-      minMaxState: 0
-      scalar: 0
-      minScalar: 0
-      maxCurve:
-        serializedVersion: 2
-        m_Curve:
-        - serializedVersion: 3
-          time: 0
-          value: 0
-          inSlope: 0
-          outSlope: 0
-          tangentMode: 0
-          weightedMode: 0
-          inWeight: 0.33333334
-          outWeight: 0.33333334
-        - serializedVersion: 3
-          time: 1
-          value: 0
-          inSlope: 0
-          outSlope: 0
-          tangentMode: 0
-          weightedMode: 0
-          inWeight: 0.33333334
-          outWeight: 0.33333334
-        m_PreInfinity: 2
-        m_PostInfinity: 2
-        m_RotationOrder: 4
-      minCurve:
-        serializedVersion: 2
-        m_Curve:
-        - serializedVersion: 3
-          time: 0
-          value: 0
-          inSlope: 0
-          outSlope: 0
-          tangentMode: 0
-          weightedMode: 0
-          inWeight: 0.33333334
-          outWeight: 0.33333334
-        - serializedVersion: 3
-          time: 1
-          value: 0
-          inSlope: 0
-          outSlope: 0
-          tangentMode: 0
-          weightedMode: 0
-          inWeight: 0.33333334
-          outWeight: 0.33333334
-        m_PreInfinity: 2
-        m_PostInfinity: 2
-        m_RotationOrder: 4
-    randomizeRotationDirection: 0
-    maxNumParticles: 1000
-    size3D: 0
-    rotation3D: 0
-    gravityModifier:
-      serializedVersion: 2
-      minMaxState: 0
-      scalar: 0
-      minScalar: 0
-      maxCurve:
-        serializedVersion: 2
-        m_Curve:
-        - serializedVersion: 3
-          time: 0
-          value: 0
-          inSlope: 0
-          outSlope: 0
-          tangentMode: 0
-          weightedMode: 0
-          inWeight: 0.33333334
-          outWeight: 0.33333334
-        - serializedVersion: 3
-          time: 1
-          value: 0
-          inSlope: 0
-          outSlope: 0
-          tangentMode: 0
-          weightedMode: 0
-          inWeight: 0.33333334
-          outWeight: 0.33333334
-        m_PreInfinity: 2
-        m_PostInfinity: 2
-        m_RotationOrder: 4
-      minCurve:
-        serializedVersion: 2
-        m_Curve:
-        - serializedVersion: 3
-          time: 0
-          value: 0
-          inSlope: 0
-          outSlope: 0
-          tangentMode: 0
-          weightedMode: 0
-          inWeight: 0.33333334
-          outWeight: 0.33333334
-        - serializedVersion: 3
-          time: 1
-          value: 0
-          inSlope: 0
-          outSlope: 0
-          tangentMode: 0
-          weightedMode: 0
-          inWeight: 0.33333334
-          outWeight: 0.33333334
-        m_PreInfinity: 2
-        m_PostInfinity: 2
-        m_RotationOrder: 4
-  ShapeModule:
-    serializedVersion: 6
-    enabled: 1
-    type: 4
-    angle: 0
-    length: 5
-    boxThickness: {x: 0, y: 0, z: 0}
-    radiusThickness: 0
-    donutRadius: 0.2
-    m_Position: {x: 0, y: 0, z: 0}
-    m_Rotation: {x: 0, y: 0, z: 0}
-    m_Scale: {x: 1, y: 1, z: 1}
-    placementMode: 0
-    m_MeshMaterialIndex: 0
-    m_MeshNormalOffset: 0
-    m_MeshSpawn:
-      mode: 0
-      spread: 0
-      speed:
-        serializedVersion: 2
-        minMaxState: 0
-        scalar: 1
-        minScalar: 1
-        maxCurve:
-          serializedVersion: 2
-          m_Curve:
-          - serializedVersion: 3
-            time: 0
-            value: 1
-            inSlope: 0
-            outSlope: 0
-            tangentMode: 0
-            weightedMode: 0
-            inWeight: 0.33333334
-            outWeight: 0.33333334
-          - serializedVersion: 3
-            time: 1
-            value: 1
-            inSlope: 0
-            outSlope: 0
-            tangentMode: 0
-            weightedMode: 0
-            inWeight: 0.33333334
-            outWeight: 0.33333334
-          m_PreInfinity: 2
-          m_PostInfinity: 2
-          m_RotationOrder: 4
-        minCurve:
-          serializedVersion: 2
-          m_Curve:
-          - serializedVersion: 3
-            time: 0
-            value: 1
-            inSlope: 0
-            outSlope: 0
-            tangentMode: 0
-            weightedMode: 0
-            inWeight: 0.33333334
-            outWeight: 0.33333334
-          - serializedVersion: 3
-            time: 1
-            value: 1
-            inSlope: 0
-            outSlope: 0
-            tangentMode: 0
-            weightedMode: 0
-            inWeight: 0.33333334
-            outWeight: 0.33333334
-          m_PreInfinity: 2
-          m_PostInfinity: 2
-          m_RotationOrder: 4
-    m_Mesh: {fileID: 0}
-    m_MeshRenderer: {fileID: 0}
-    m_SkinnedMeshRenderer: {fileID: 0}
-    m_Sprite: {fileID: 0}
-    m_SpriteRenderer: {fileID: 0}
-    m_UseMeshMaterialIndex: 0
-    m_UseMeshColors: 1
-    alignToDirection: 0
-    m_Texture: {fileID: 0}
-    m_TextureClipChannel: 3
-    m_TextureClipThreshold: 0
-    m_TextureUVChannel: 0
-    m_TextureColorAffectsParticles: 1
-    m_TextureAlphaAffectsParticles: 1
-    m_TextureBilinearFiltering: 0
-    randomDirectionAmount: 0
-    sphericalDirectionAmount: 0
-    randomPositionAmount: 0
-    radius:
-      value: 0.0001
-      mode: 0
-      spread: 0
-      speed:
-        serializedVersion: 2
-        minMaxState: 0
-        scalar: 1
-        minScalar: 1
-        maxCurve:
-          serializedVersion: 2
-          m_Curve:
-          - serializedVersion: 3
-            time: 0
-            value: 1
-            inSlope: 0
-            outSlope: 0
-            tangentMode: 0
-            weightedMode: 0
-            inWeight: 0.33333334
-            outWeight: 0.33333334
-          - serializedVersion: 3
-            time: 1
-            value: 1
-            inSlope: 0
-            outSlope: 0
-            tangentMode: 0
-            weightedMode: 0
-            inWeight: 0.33333334
-            outWeight: 0.33333334
-          m_PreInfinity: 2
-          m_PostInfinity: 2
-          m_RotationOrder: 4
-        minCurve:
-          serializedVersion: 2
-          m_Curve:
-          - serializedVersion: 3
-            time: 0
-            value: 1
-            inSlope: 0
-            outSlope: 0
-            tangentMode: 0
-            weightedMode: 0
-            inWeight: 0.33333334
-            outWeight: 0.33333334
-          - serializedVersion: 3
-            time: 1
-            value: 1
-            inSlope: 0
-            outSlope: 0
-            tangentMode: 0
-            weightedMode: 0
-            inWeight: 0.33333334
-            outWeight: 0.33333334
-          m_PreInfinity: 2
-          m_PostInfinity: 2
-          m_RotationOrder: 4
-    arc:
-      value: 360
-      mode: 0
-      spread: 0
-      speed:
-        serializedVersion: 2
-        minMaxState: 0
-        scalar: 1
-        minScalar: 1
-        maxCurve:
-          serializedVersion: 2
-          m_Curve:
-          - serializedVersion: 3
-            time: 0
-            value: 1
-            inSlope: 0
-            outSlope: 0
-            tangentMode: 0
-            weightedMode: 0
-            inWeight: 0.33333334
-            outWeight: 0.33333334
-          - serializedVersion: 3
-            time: 1
-            value: 1
-            inSlope: 0
-            outSlope: 0
-            tangentMode: 0
-            weightedMode: 0
-            inWeight: 0.33333334
-            outWeight: 0.33333334
-          m_PreInfinity: 2
-          m_PostInfinity: 2
-          m_RotationOrder: 4
-        minCurve:
-          serializedVersion: 2
-          m_Curve:
-          - serializedVersion: 3
-            time: 0
-            value: 1
-            inSlope: 0
-            outSlope: 0
-            tangentMode: 0
-            weightedMode: 0
-            inWeight: 0.33333334
-            outWeight: 0.33333334
-          - serializedVersion: 3
-            time: 1
-            value: 1
-            inSlope: 0
-            outSlope: 0
-            tangentMode: 0
-            weightedMode: 0
-            inWeight: 0.33333334
-            outWeight: 0.33333334
-          m_PreInfinity: 2
-          m_PostInfinity: 2
-          m_RotationOrder: 4
-  EmissionModule:
-    enabled: 1
-    serializedVersion: 4
-    rateOverTime:
-      serializedVersion: 2
-      minMaxState: 0
-      scalar: 4
-      minScalar: 10
-      maxCurve:
-        serializedVersion: 2
-        m_Curve:
-        - serializedVersion: 3
-          time: 0
-          value: 1
-          inSlope: 0
-          outSlope: 0
-          tangentMode: 0
-          weightedMode: 0
-          inWeight: 0.33333334
-          outWeight: 0.33333334
-        - serializedVersion: 3
-          time: 1
-          value: 1
-          inSlope: 0
-          outSlope: 0
-          tangentMode: 0
-          weightedMode: 0
-          inWeight: 0.33333334
-          outWeight: 0.33333334
-        m_PreInfinity: 2
-        m_PostInfinity: 2
-        m_RotationOrder: 4
-      minCurve:
-        serializedVersion: 2
-        m_Curve:
-        - serializedVersion: 3
-          time: 0
-          value: 1
-          inSlope: 0
-          outSlope: 0
-          tangentMode: 0
-          weightedMode: 0
-          inWeight: 0.33333334
-          outWeight: 0.33333334
-        - serializedVersion: 3
-          time: 1
-          value: 1
-          inSlope: 0
-          outSlope: 0
-          tangentMode: 0
-          weightedMode: 0
-          inWeight: 0.33333334
-          outWeight: 0.33333334
-        m_PreInfinity: 2
-        m_PostInfinity: 2
-        m_RotationOrder: 4
-    rateOverDistance:
-      serializedVersion: 2
-      minMaxState: 0
-      scalar: 0
-      minScalar: 0
-      maxCurve:
-        serializedVersion: 2
-        m_Curve:
-        - serializedVersion: 3
-          time: 0
-          value: 0
-          inSlope: 0
-          outSlope: 0
-          tangentMode: 0
-          weightedMode: 0
-          inWeight: 0.33333334
-          outWeight: 0.33333334
-        - serializedVersion: 3
-          time: 1
-          value: 0
-          inSlope: 0
-          outSlope: 0
-          tangentMode: 0
-          weightedMode: 0
-          inWeight: 0.33333334
-          outWeight: 0.33333334
-        m_PreInfinity: 2
-        m_PostInfinity: 2
-        m_RotationOrder: 4
-      minCurve:
-        serializedVersion: 2
-        m_Curve:
-        - serializedVersion: 3
-          time: 0
-          value: 0
-          inSlope: 0
-          outSlope: 0
-          tangentMode: 0
-          weightedMode: 0
-          inWeight: 0.33333334
-          outWeight: 0.33333334
-        - serializedVersion: 3
-          time: 1
-          value: 0
-          inSlope: 0
-          outSlope: 0
-          tangentMode: 0
-          weightedMode: 0
-          inWeight: 0.33333334
-          outWeight: 0.33333334
-        m_PreInfinity: 2
-        m_PostInfinity: 2
-        m_RotationOrder: 4
-    m_BurstCount: 0
-    m_Bursts: []
-  SizeModule:
-    enabled: 0
-    curve:
-      serializedVersion: 2
-      minMaxState: 1
-      scalar: 1
-      minScalar: 1
-      maxCurve:
-        serializedVersion: 2
-        m_Curve:
-        - serializedVersion: 3
-          time: 0
-          value: 0
-          inSlope: 0
-          outSlope: 1
-          tangentMode: 0
-          weightedMode: 0
-          inWeight: 0.33333334
-          outWeight: 0.33333334
-        - serializedVersion: 3
-          time: 1
-          value: 1
-          inSlope: 1
-          outSlope: 0
-          tangentMode: 0
-          weightedMode: 0
-          inWeight: 0.33333334
-          outWeight: 0.33333334
-        m_PreInfinity: 2
-        m_PostInfinity: 2
-        m_RotationOrder: 4
-      minCurve:
-        serializedVersion: 2
-        m_Curve:
-        - serializedVersion: 3
-          time: 0
-          value: 1
-          inSlope: 0
-          outSlope: 0
-          tangentMode: 0
-          weightedMode: 0
-          inWeight: 0.33333334
-          outWeight: 0.33333334
-        - serializedVersion: 3
-          time: 1
-          value: 1
-          inSlope: 0
-          outSlope: 0
-          tangentMode: 0
-          weightedMode: 0
-          inWeight: 0.33333334
-          outWeight: 0.33333334
-        m_PreInfinity: 2
-        m_PostInfinity: 2
-        m_RotationOrder: 4
-    y:
-      serializedVersion: 2
-      minMaxState: 1
-      scalar: 1
-      minScalar: 1
-      maxCurve:
-        serializedVersion: 2
-        m_Curve:
-        - serializedVersion: 3
-          time: 0
-          value: 0
-          inSlope: 0
-          outSlope: 1
-          tangentMode: 0
-          weightedMode: 0
-          inWeight: 0.33333334
-          outWeight: 0.33333334
-        - serializedVersion: 3
-          time: 1
-          value: 1
-          inSlope: 1
-          outSlope: 0
-          tangentMode: 0
-          weightedMode: 0
-          inWeight: 0.33333334
-          outWeight: 0.33333334
-        m_PreInfinity: 2
-        m_PostInfinity: 2
-        m_RotationOrder: 4
-      minCurve:
-        serializedVersion: 2
-        m_Curve:
-        - serializedVersion: 3
-          time: 0
-          value: 1
-          inSlope: 0
-          outSlope: 0
-          tangentMode: 0
-          weightedMode: 0
-          inWeight: 0.33333334
-          outWeight: 0.33333334
-        - serializedVersion: 3
-          time: 1
-          value: 1
-          inSlope: 0
-          outSlope: 0
-          tangentMode: 0
-          weightedMode: 0
-          inWeight: 0.33333334
-          outWeight: 0.33333334
-        m_PreInfinity: 2
-        m_PostInfinity: 2
-        m_RotationOrder: 4
-    z:
-      serializedVersion: 2
-      minMaxState: 1
-      scalar: 1
-      minScalar: 1
-      maxCurve:
-        serializedVersion: 2
-        m_Curve:
-        - serializedVersion: 3
-          time: 0
-          value: 0
-          inSlope: 0
-          outSlope: 1
-          tangentMode: 0
-          weightedMode: 0
-          inWeight: 0.33333334
-          outWeight: 0.33333334
-        - serializedVersion: 3
-          time: 1
-          value: 1
-          inSlope: 1
-          outSlope: 0
-          tangentMode: 0
-          weightedMode: 0
-          inWeight: 0.33333334
-          outWeight: 0.33333334
-        m_PreInfinity: 2
-        m_PostInfinity: 2
-        m_RotationOrder: 4
-      minCurve:
-        serializedVersion: 2
-        m_Curve:
-        - serializedVersion: 3
-          time: 0
-          value: 1
-          inSlope: 0
-          outSlope: 0
-          tangentMode: 0
-          weightedMode: 0
-          inWeight: 0.33333334
-          outWeight: 0.33333334
-        - serializedVersion: 3
-          time: 1
-          value: 1
-          inSlope: 0
-          outSlope: 0
-          tangentMode: 0
-          weightedMode: 0
-          inWeight: 0.33333334
-          outWeight: 0.33333334
-        m_PreInfinity: 2
-        m_PostInfinity: 2
-        m_RotationOrder: 4
-    separateAxes: 0
-  RotationModule:
-    enabled: 0
-    x:
-      serializedVersion: 2
-      minMaxState: 0
-      scalar: 0
-      minScalar: 0
-      maxCurve:
-        serializedVersion: 2
-        m_Curve:
-        - serializedVersion: 3
-          time: 0
-          value: 0
-          inSlope: 0
-          outSlope: 0
-          tangentMode: 0
-          weightedMode: 0
-          inWeight: 0.33333334
-          outWeight: 0.33333334
-        - serializedVersion: 3
-          time: 1
-          value: 0
-          inSlope: 0
-          outSlope: 0
-          tangentMode: 0
-          weightedMode: 0
-          inWeight: 0.33333334
-          outWeight: 0.33333334
-        m_PreInfinity: 2
-        m_PostInfinity: 2
-        m_RotationOrder: 4
-      minCurve:
-        serializedVersion: 2
-        m_Curve:
-        - serializedVersion: 3
-          time: 0
-          value: 0
-          inSlope: 0
-          outSlope: 0
-          tangentMode: 0
-          weightedMode: 0
-          inWeight: 0.33333334
-          outWeight: 0.33333334
-        - serializedVersion: 3
-          time: 1
-          value: 0
-          inSlope: 0
-          outSlope: 0
-          tangentMode: 0
-          weightedMode: 0
-          inWeight: 0.33333334
-          outWeight: 0.33333334
-        m_PreInfinity: 2
-        m_PostInfinity: 2
-        m_RotationOrder: 4
-    y:
-      serializedVersion: 2
-      minMaxState: 0
-      scalar: 0
-      minScalar: 0
-      maxCurve:
-        serializedVersion: 2
-        m_Curve:
-        - serializedVersion: 3
-          time: 0
-          value: 0
-          inSlope: 0
-          outSlope: 0
-          tangentMode: 0
-          weightedMode: 0
-          inWeight: 0.33333334
-          outWeight: 0.33333334
-        - serializedVersion: 3
-          time: 1
-          value: 0
-          inSlope: 0
-          outSlope: 0
-          tangentMode: 0
-          weightedMode: 0
-          inWeight: 0.33333334
-          outWeight: 0.33333334
-        m_PreInfinity: 2
-        m_PostInfinity: 2
-        m_RotationOrder: 4
-      minCurve:
-        serializedVersion: 2
-        m_Curve:
-        - serializedVersion: 3
-          time: 0
-          value: 0
-          inSlope: 0
-          outSlope: 0
-          tangentMode: 0
-          weightedMode: 0
-          inWeight: 0.33333334
-          outWeight: 0.33333334
-        - serializedVersion: 3
-          time: 1
-          value: 0
-          inSlope: 0
-          outSlope: 0
-          tangentMode: 0
-          weightedMode: 0
-          inWeight: 0.33333334
-          outWeight: 0.33333334
-        m_PreInfinity: 2
-        m_PostInfinity: 2
-        m_RotationOrder: 4
-    curve:
-      serializedVersion: 2
-      minMaxState: 0
-      scalar: 0.7853982
-      minScalar: 0.7853982
-      maxCurve:
-        serializedVersion: 2
-        m_Curve:
-        - serializedVersion: 3
-          time: 0
-          value: 1
-          inSlope: 0
-          outSlope: 0
-          tangentMode: 0
-          weightedMode: 0
-          inWeight: 0.33333334
-          outWeight: 0.33333334
-        - serializedVersion: 3
-          time: 1
-          value: 1
-          inSlope: 0
-          outSlope: 0
-          tangentMode: 0
-          weightedMode: 0
-          inWeight: 0.33333334
-          outWeight: 0.33333334
-        m_PreInfinity: 2
-        m_PostInfinity: 2
-        m_RotationOrder: 4
-      minCurve:
-        serializedVersion: 2
-        m_Curve:
-        - serializedVersion: 3
-          time: 0
-          value: 1
-          inSlope: 0
-          outSlope: 0
-          tangentMode: 0
-          weightedMode: 0
-          inWeight: 0.33333334
-          outWeight: 0.33333334
-        - serializedVersion: 3
-          time: 1
-          value: 1
-          inSlope: 0
-          outSlope: 0
-          tangentMode: 0
-          weightedMode: 0
-          inWeight: 0.33333334
-          outWeight: 0.33333334
-        m_PreInfinity: 2
-        m_PostInfinity: 2
-        m_RotationOrder: 4
-    separateAxes: 0
-  ColorModule:
-    enabled: 0
-    gradient:
-      serializedVersion: 2
-      minMaxState: 1
-      minColor: {r: 1, g: 1, b: 1, a: 1}
-      maxColor: {r: 1, g: 1, b: 1, a: 1}
-      maxGradient:
-        serializedVersion: 2
-        key0: {r: 1, g: 1, b: 1, a: 1}
-        key1: {r: 1, g: 1, b: 1, a: 1}
-        key2: {r: 0, g: 0, b: 0, a: 0}
-        key3: {r: 0, g: 0, b: 0, a: 0}
-        key4: {r: 0, g: 0, b: 0, a: 0}
-        key5: {r: 0, g: 0, b: 0, a: 0}
-        key6: {r: 0, g: 0, b: 0, a: 0}
-        key7: {r: 0, g: 0, b: 0, a: 0}
-        ctime0: 0
-        ctime1: 65535
-        ctime2: 0
-        ctime3: 0
-        ctime4: 0
-        ctime5: 0
-        ctime6: 0
-        ctime7: 0
-        atime0: 0
-        atime1: 65535
-        atime2: 0
-        atime3: 0
-        atime4: 0
-        atime5: 0
-        atime6: 0
-        atime7: 0
-        m_Mode: 0
-        m_NumColorKeys: 2
-        m_NumAlphaKeys: 2
-      minGradient:
-        serializedVersion: 2
-        key0: {r: 1, g: 1, b: 1, a: 1}
-        key1: {r: 1, g: 1, b: 1, a: 1}
-        key2: {r: 0, g: 0, b: 0, a: 0}
-        key3: {r: 0, g: 0, b: 0, a: 0}
-        key4: {r: 0, g: 0, b: 0, a: 0}
-        key5: {r: 0, g: 0, b: 0, a: 0}
-        key6: {r: 0, g: 0, b: 0, a: 0}
-        key7: {r: 0, g: 0, b: 0, a: 0}
-        ctime0: 0
-        ctime1: 65535
-        ctime2: 0
-        ctime3: 0
-        ctime4: 0
-        ctime5: 0
-        ctime6: 0
-        ctime7: 0
-        atime0: 0
-        atime1: 65535
-        atime2: 0
-        atime3: 0
-        atime4: 0
-        atime5: 0
-        atime6: 0
-        atime7: 0
-        m_Mode: 0
-        m_NumColorKeys: 2
-        m_NumAlphaKeys: 2
-  UVModule:
-    serializedVersion: 2
-    enabled: 0
-    mode: 0
-    timeMode: 0
-    fps: 30
-    frameOverTime:
-      serializedVersion: 2
-      minMaxState: 1
-      scalar: 0.9999
-      minScalar: 0.9999
-      maxCurve:
-        serializedVersion: 2
-        m_Curve:
-        - serializedVersion: 3
-          time: 0
-          value: 0
-          inSlope: 0
-          outSlope: 1
-          tangentMode: 0
-          weightedMode: 0
-          inWeight: 0.33333334
-          outWeight: 0.33333334
-        - serializedVersion: 3
-          time: 1
-          value: 1
-          inSlope: 1
-          outSlope: 0
-          tangentMode: 0
-          weightedMode: 0
-          inWeight: 0.33333334
-          outWeight: 0.33333334
-        m_PreInfinity: 2
-        m_PostInfinity: 2
-        m_RotationOrder: 4
-      minCurve:
-        serializedVersion: 2
-        m_Curve:
-        - serializedVersion: 3
-          time: 0
-          value: 1
-          inSlope: 0
-          outSlope: 0
-          tangentMode: 0
-          weightedMode: 0
-          inWeight: 0.33333334
-          outWeight: 0.33333334
-        - serializedVersion: 3
-          time: 1
-          value: 1
-          inSlope: 0
-          outSlope: 0
-          tangentMode: 0
-          weightedMode: 0
-          inWeight: 0.33333334
-          outWeight: 0.33333334
-        m_PreInfinity: 2
-        m_PostInfinity: 2
-        m_RotationOrder: 4
-    startFrame:
-      serializedVersion: 2
-      minMaxState: 0
-      scalar: 0
-      minScalar: 0
-      maxCurve:
-        serializedVersion: 2
-        m_Curve:
-        - serializedVersion: 3
-          time: 0
-          value: 0
-          inSlope: 0
-          outSlope: 0
-          tangentMode: 0
-          weightedMode: 0
-          inWeight: 0.33333334
-          outWeight: 0.33333334
-        - serializedVersion: 3
-          time: 1
-          value: 0
-          inSlope: 0
-          outSlope: 0
-          tangentMode: 0
-          weightedMode: 0
-          inWeight: 0.33333334
-          outWeight: 0.33333334
-        m_PreInfinity: 2
-        m_PostInfinity: 2
-        m_RotationOrder: 4
-      minCurve:
-        serializedVersion: 2
-        m_Curve:
-        - serializedVersion: 3
-          time: 0
-          value: 0
-          inSlope: 0
-          outSlope: 0
-          tangentMode: 0
-          weightedMode: 0
-          inWeight: 0.33333334
-          outWeight: 0.33333334
-        - serializedVersion: 3
-          time: 1
-          value: 0
-          inSlope: 0
-          outSlope: 0
-          tangentMode: 0
-          weightedMode: 0
-          inWeight: 0.33333334
-          outWeight: 0.33333334
-        m_PreInfinity: 2
-        m_PostInfinity: 2
-        m_RotationOrder: 4
-    speedRange: {x: 0, y: 1}
-    tilesX: 1
-    tilesY: 1
-    animationType: 0
-    rowIndex: 0
-    cycles: 1
-    uvChannelMask: -1
-    rowMode: 1
-    sprites:
-    - sprite: {fileID: 0}
-    flipU: 0
-    flipV: 0
-  VelocityModule:
-    enabled: 0
-    x:
-      serializedVersion: 2
-      minMaxState: 0
-      scalar: 0
-      minScalar: 0
-      maxCurve:
-        serializedVersion: 2
-        m_Curve:
-        - serializedVersion: 3
-          time: 0
-          value: 0
-          inSlope: 0
-          outSlope: 0
-          tangentMode: 0
-          weightedMode: 0
-          inWeight: 0.33333334
-          outWeight: 0.33333334
-        - serializedVersion: 3
-          time: 1
-          value: 0
-          inSlope: 0
-          outSlope: 0
-          tangentMode: 0
-          weightedMode: 0
-          inWeight: 0.33333334
-          outWeight: 0.33333334
-        m_PreInfinity: 2
-        m_PostInfinity: 2
-        m_RotationOrder: 4
-      minCurve:
-        serializedVersion: 2
-        m_Curve:
-        - serializedVersion: 3
-          time: 0
-          value: 0
-          inSlope: 0
-          outSlope: 0
-          tangentMode: 0
-          weightedMode: 0
-          inWeight: 0.33333334
-          outWeight: 0.33333334
-        - serializedVersion: 3
-          time: 1
-          value: 0
-          inSlope: 0
-          outSlope: 0
-          tangentMode: 0
-          weightedMode: 0
-          inWeight: 0.33333334
-          outWeight: 0.33333334
-        m_PreInfinity: 2
-        m_PostInfinity: 2
-        m_RotationOrder: 4
-    y:
-      serializedVersion: 2
-      minMaxState: 0
-      scalar: 0
-      minScalar: 0
-      maxCurve:
-        serializedVersion: 2
-        m_Curve:
-        - serializedVersion: 3
-          time: 0
-          value: 0
-          inSlope: 0
-          outSlope: 0
-          tangentMode: 0
-          weightedMode: 0
-          inWeight: 0.33333334
-          outWeight: 0.33333334
-        - serializedVersion: 3
-          time: 1
-          value: 0
-          inSlope: 0
-          outSlope: 0
-          tangentMode: 0
-          weightedMode: 0
-          inWeight: 0.33333334
-          outWeight: 0.33333334
-        m_PreInfinity: 2
-        m_PostInfinity: 2
-        m_RotationOrder: 4
-      minCurve:
-        serializedVersion: 2
-        m_Curve:
-        - serializedVersion: 3
-          time: 0
-          value: 0
-          inSlope: 0
-          outSlope: 0
-          tangentMode: 0
-          weightedMode: 0
-          inWeight: 0.33333334
-          outWeight: 0.33333334
-        - serializedVersion: 3
-          time: 1
-          value: 0
-          inSlope: 0
-          outSlope: 0
-          tangentMode: 0
-          weightedMode: 0
-          inWeight: 0.33333334
-          outWeight: 0.33333334
-        m_PreInfinity: 2
-        m_PostInfinity: 2
-        m_RotationOrder: 4
-    z:
-      serializedVersion: 2
-      minMaxState: 0
-      scalar: 0
-      minScalar: 0
-      maxCurve:
-        serializedVersion: 2
-        m_Curve:
-        - serializedVersion: 3
-          time: 0
-          value: 0
-          inSlope: 0
-          outSlope: 0
-          tangentMode: 0
-          weightedMode: 0
-          inWeight: 0.33333334
-          outWeight: 0.33333334
-        - serializedVersion: 3
-          time: 1
-          value: 0
-          inSlope: 0
-          outSlope: 0
-          tangentMode: 0
-          weightedMode: 0
-          inWeight: 0.33333334
-          outWeight: 0.33333334
-        m_PreInfinity: 2
-        m_PostInfinity: 2
-        m_RotationOrder: 4
-      minCurve:
-        serializedVersion: 2
-        m_Curve:
-        - serializedVersion: 3
-          time: 0
-          value: 0
-          inSlope: 0
-          outSlope: 0
-          tangentMode: 0
-          weightedMode: 0
-          inWeight: 0.33333334
-          outWeight: 0.33333334
-        - serializedVersion: 3
-          time: 1
-          value: 0
-          inSlope: 0
-          outSlope: 0
-          tangentMode: 0
-          weightedMode: 0
-          inWeight: 0.33333334
-          outWeight: 0.33333334
-        m_PreInfinity: 2
-        m_PostInfinity: 2
-        m_RotationOrder: 4
-    orbitalX:
-      serializedVersion: 2
-      minMaxState: 0
-      scalar: 0
-      minScalar: 0
-      maxCurve:
-        serializedVersion: 2
-        m_Curve:
-        - serializedVersion: 3
-          time: 0
-          value: 0
-          inSlope: 0
-          outSlope: 0
-          tangentMode: 0
-          weightedMode: 0
-          inWeight: 0.33333334
-          outWeight: 0.33333334
-        - serializedVersion: 3
-          time: 1
-          value: 0
-          inSlope: 0
-          outSlope: 0
-          tangentMode: 0
-          weightedMode: 0
-          inWeight: 0.33333334
-          outWeight: 0.33333334
-        m_PreInfinity: 2
-        m_PostInfinity: 2
-        m_RotationOrder: 4
-      minCurve:
-        serializedVersion: 2
-        m_Curve:
-        - serializedVersion: 3
-          time: 0
-          value: 0
-          inSlope: 0
-          outSlope: 0
-          tangentMode: 0
-          weightedMode: 0
-          inWeight: 0.33333334
-          outWeight: 0.33333334
-        - serializedVersion: 3
-          time: 1
-          value: 0
-          inSlope: 0
-          outSlope: 0
-          tangentMode: 0
-          weightedMode: 0
-          inWeight: 0.33333334
-          outWeight: 0.33333334
-        m_PreInfinity: 2
-        m_PostInfinity: 2
-        m_RotationOrder: 4
-    orbitalY:
-      serializedVersion: 2
-      minMaxState: 0
-      scalar: 0
-      minScalar: 0
-      maxCurve:
-        serializedVersion: 2
-        m_Curve:
-        - serializedVersion: 3
-          time: 0
-          value: 0
-          inSlope: 0
-          outSlope: 0
-          tangentMode: 0
-          weightedMode: 0
-          inWeight: 0.33333334
-          outWeight: 0.33333334
-        - serializedVersion: 3
-          time: 1
-          value: 0
-          inSlope: 0
-          outSlope: 0
-          tangentMode: 0
-          weightedMode: 0
-          inWeight: 0.33333334
-          outWeight: 0.33333334
-        m_PreInfinity: 2
-        m_PostInfinity: 2
-        m_RotationOrder: 4
-      minCurve:
-        serializedVersion: 2
-        m_Curve:
-        - serializedVersion: 3
-          time: 0
-          value: 0
-          inSlope: 0
-          outSlope: 0
-          tangentMode: 0
-          weightedMode: 0
-          inWeight: 0.33333334
-          outWeight: 0.33333334
-        - serializedVersion: 3
-          time: 1
-          value: 0
-          inSlope: 0
-          outSlope: 0
-          tangentMode: 0
-          weightedMode: 0
-          inWeight: 0.33333334
-          outWeight: 0.33333334
-        m_PreInfinity: 2
-        m_PostInfinity: 2
-        m_RotationOrder: 4
-    orbitalZ:
-      serializedVersion: 2
-      minMaxState: 0
-      scalar: 0
-      minScalar: 0
-      maxCurve:
-        serializedVersion: 2
-        m_Curve:
-        - serializedVersion: 3
-          time: 0
-          value: 0
-          inSlope: 0
-          outSlope: 0
-          tangentMode: 0
-          weightedMode: 0
-          inWeight: 0.33333334
-          outWeight: 0.33333334
-        - serializedVersion: 3
-          time: 1
-          value: 0
-          inSlope: 0
-          outSlope: 0
-          tangentMode: 0
-          weightedMode: 0
-          inWeight: 0.33333334
-          outWeight: 0.33333334
-        m_PreInfinity: 2
-        m_PostInfinity: 2
-        m_RotationOrder: 4
-      minCurve:
-        serializedVersion: 2
-        m_Curve:
-        - serializedVersion: 3
-          time: 0
-          value: 0
-          inSlope: 0
-          outSlope: 0
-          tangentMode: 0
-          weightedMode: 0
-          inWeight: 0.33333334
-          outWeight: 0.33333334
-        - serializedVersion: 3
-          time: 1
-          value: 0
-          inSlope: 0
-          outSlope: 0
-          tangentMode: 0
-          weightedMode: 0
-          inWeight: 0.33333334
-          outWeight: 0.33333334
-        m_PreInfinity: 2
-        m_PostInfinity: 2
-        m_RotationOrder: 4
-    orbitalOffsetX:
-      serializedVersion: 2
-      minMaxState: 0
-      scalar: 0
-      minScalar: 0
-      maxCurve:
-        serializedVersion: 2
-        m_Curve:
-        - serializedVersion: 3
-          time: 0
-          value: 0
-          inSlope: 0
-          outSlope: 0
-          tangentMode: 0
-          weightedMode: 0
-          inWeight: 0.33333334
-          outWeight: 0.33333334
-        - serializedVersion: 3
-          time: 1
-          value: 0
-          inSlope: 0
-          outSlope: 0
-          tangentMode: 0
-          weightedMode: 0
-          inWeight: 0.33333334
-          outWeight: 0.33333334
-        m_PreInfinity: 2
-        m_PostInfinity: 2
-        m_RotationOrder: 4
-      minCurve:
-        serializedVersion: 2
-        m_Curve:
-        - serializedVersion: 3
-          time: 0
-          value: 0
-          inSlope: 0
-          outSlope: 0
-          tangentMode: 0
-          weightedMode: 0
-          inWeight: 0.33333334
-          outWeight: 0.33333334
-        - serializedVersion: 3
-          time: 1
-          value: 0
-          inSlope: 0
-          outSlope: 0
-          tangentMode: 0
-          weightedMode: 0
-          inWeight: 0.33333334
-          outWeight: 0.33333334
-        m_PreInfinity: 2
-        m_PostInfinity: 2
-        m_RotationOrder: 4
-    orbitalOffsetY:
-      serializedVersion: 2
-      minMaxState: 0
-      scalar: 0
-      minScalar: 0
-      maxCurve:
-        serializedVersion: 2
-        m_Curve:
-        - serializedVersion: 3
-          time: 0
-          value: 0
-          inSlope: 0
-          outSlope: 0
-          tangentMode: 0
-          weightedMode: 0
-          inWeight: 0.33333334
-          outWeight: 0.33333334
-        - serializedVersion: 3
-          time: 1
-          value: 0
-          inSlope: 0
-          outSlope: 0
-          tangentMode: 0
-          weightedMode: 0
-          inWeight: 0.33333334
-          outWeight: 0.33333334
-        m_PreInfinity: 2
-        m_PostInfinity: 2
-        m_RotationOrder: 4
-      minCurve:
-        serializedVersion: 2
-        m_Curve:
-        - serializedVersion: 3
-          time: 0
-          value: 0
-          inSlope: 0
-          outSlope: 0
-          tangentMode: 0
-          weightedMode: 0
-          inWeight: 0.33333334
-          outWeight: 0.33333334
-        - serializedVersion: 3
-          time: 1
-          value: 0
-          inSlope: 0
-          outSlope: 0
-          tangentMode: 0
-          weightedMode: 0
-          inWeight: 0.33333334
-          outWeight: 0.33333334
-        m_PreInfinity: 2
-        m_PostInfinity: 2
-        m_RotationOrder: 4
-    orbitalOffsetZ:
-      serializedVersion: 2
-      minMaxState: 0
-      scalar: 0
-      minScalar: 0
-      maxCurve:
-        serializedVersion: 2
-        m_Curve:
-        - serializedVersion: 3
-          time: 0
-          value: 0
-          inSlope: 0
-          outSlope: 0
-          tangentMode: 0
-          weightedMode: 0
-          inWeight: 0.33333334
-          outWeight: 0.33333334
-        - serializedVersion: 3
-          time: 1
-          value: 0
-          inSlope: 0
-          outSlope: 0
-          tangentMode: 0
-          weightedMode: 0
-          inWeight: 0.33333334
-          outWeight: 0.33333334
-        m_PreInfinity: 2
-        m_PostInfinity: 2
-        m_RotationOrder: 4
-      minCurve:
-        serializedVersion: 2
-        m_Curve:
-        - serializedVersion: 3
-          time: 0
-          value: 0
-          inSlope: 0
-          outSlope: 0
-          tangentMode: 0
-          weightedMode: 0
-          inWeight: 0.33333334
-          outWeight: 0.33333334
-        - serializedVersion: 3
-          time: 1
-          value: 0
-          inSlope: 0
-          outSlope: 0
-          tangentMode: 0
-          weightedMode: 0
-          inWeight: 0.33333334
-          outWeight: 0.33333334
-        m_PreInfinity: 2
-        m_PostInfinity: 2
-        m_RotationOrder: 4
-    radial:
-      serializedVersion: 2
-      minMaxState: 0
-      scalar: 0
-      minScalar: 0
-      maxCurve:
-        serializedVersion: 2
-        m_Curve:
-        - serializedVersion: 3
-          time: 0
-          value: 0
-          inSlope: 0
-          outSlope: 0
-          tangentMode: 0
-          weightedMode: 0
-          inWeight: 0.33333334
-          outWeight: 0.33333334
-        - serializedVersion: 3
-          time: 1
-          value: 0
-          inSlope: 0
-          outSlope: 0
-          tangentMode: 0
-          weightedMode: 0
-          inWeight: 0.33333334
-          outWeight: 0.33333334
-        m_PreInfinity: 2
-        m_PostInfinity: 2
-        m_RotationOrder: 4
-      minCurve:
-        serializedVersion: 2
-        m_Curve:
-        - serializedVersion: 3
-          time: 0
-          value: 0
-          inSlope: 0
-          outSlope: 0
-          tangentMode: 0
-          weightedMode: 0
-          inWeight: 0.33333334
-          outWeight: 0.33333334
-        - serializedVersion: 3
-          time: 1
-          value: 0
-          inSlope: 0
-          outSlope: 0
-          tangentMode: 0
-          weightedMode: 0
-          inWeight: 0.33333334
-          outWeight: 0.33333334
-        m_PreInfinity: 2
-        m_PostInfinity: 2
-        m_RotationOrder: 4
-    speedModifier:
-      serializedVersion: 2
-      minMaxState: 0
-      scalar: 1
-      minScalar: 1
-      maxCurve:
-        serializedVersion: 2
-        m_Curve:
-        - serializedVersion: 3
-          time: 0
-          value: 1
-          inSlope: 0
-          outSlope: 0
-          tangentMode: 0
-          weightedMode: 0
-          inWeight: 0.33333334
-          outWeight: 0.33333334
-        - serializedVersion: 3
-          time: 1
-          value: 1
-          inSlope: 0
-          outSlope: 0
-          tangentMode: 0
-          weightedMode: 0
-          inWeight: 0.33333334
-          outWeight: 0.33333334
-        m_PreInfinity: 2
-        m_PostInfinity: 2
-        m_RotationOrder: 4
-      minCurve:
-        serializedVersion: 2
-        m_Curve:
-        - serializedVersion: 3
-          time: 0
-          value: 1
-          inSlope: 0
-          outSlope: 0
-          tangentMode: 0
-          weightedMode: 0
-          inWeight: 0.33333334
-          outWeight: 0.33333334
-        - serializedVersion: 3
-          time: 1
-          value: 1
-          inSlope: 0
-          outSlope: 0
-          tangentMode: 0
-          weightedMode: 0
-          inWeight: 0.33333334
-          outWeight: 0.33333334
-        m_PreInfinity: 2
-        m_PostInfinity: 2
-        m_RotationOrder: 4
-    inWorldSpace: 0
-  InheritVelocityModule:
-    enabled: 0
-    m_Mode: 0
-    m_Curve:
-      serializedVersion: 2
-      minMaxState: 0
-      scalar: 0
-      minScalar: 0
-      maxCurve:
-        serializedVersion: 2
-        m_Curve:
-        - serializedVersion: 3
-          time: 0
-          value: 0
-          inSlope: 0
-          outSlope: 0
-          tangentMode: 0
-          weightedMode: 0
-          inWeight: 0.33333334
-          outWeight: 0.33333334
-        - serializedVersion: 3
-          time: 1
-          value: 0
-          inSlope: 0
-          outSlope: 0
-          tangentMode: 0
-          weightedMode: 0
-          inWeight: 0.33333334
-          outWeight: 0.33333334
-        m_PreInfinity: 2
-        m_PostInfinity: 2
-        m_RotationOrder: 4
-      minCurve:
-        serializedVersion: 2
-        m_Curve:
-        - serializedVersion: 3
-          time: 0
-          value: 0
-          inSlope: 0
-          outSlope: 0
-          tangentMode: 0
-          weightedMode: 0
-          inWeight: 0.33333334
-          outWeight: 0.33333334
-        - serializedVersion: 3
-          time: 1
-          value: 0
-          inSlope: 0
-          outSlope: 0
-          tangentMode: 0
-          weightedMode: 0
-          inWeight: 0.33333334
-          outWeight: 0.33333334
-        m_PreInfinity: 2
-        m_PostInfinity: 2
-        m_RotationOrder: 4
-  LifetimeByEmitterSpeedModule:
-    enabled: 0
-    m_Curve:
-      serializedVersion: 2
-      minMaxState: 1
-      scalar: 1
-      minScalar: 1
-      maxCurve:
-        serializedVersion: 2
-        m_Curve:
-        - serializedVersion: 3
-          time: 0
-          value: 1
-          inSlope: 0
-          outSlope: -0.8
-          tangentMode: 0
-          weightedMode: 0
-          inWeight: 0.33333334
-          outWeight: 0.33333334
-        - serializedVersion: 3
-          time: 1
-          value: 0.2
-          inSlope: -0.8
-          outSlope: 0
-          tangentMode: 0
-          weightedMode: 0
-          inWeight: 0.33333334
-          outWeight: 0.33333334
-        m_PreInfinity: 2
-        m_PostInfinity: 2
-        m_RotationOrder: 4
-      minCurve:
-        serializedVersion: 2
-        m_Curve:
-        - serializedVersion: 3
-          time: 0
-          value: 1
-          inSlope: 0
-          outSlope: 0
-          tangentMode: 0
-          weightedMode: 0
-          inWeight: 0.33333334
-          outWeight: 0.33333334
-        - serializedVersion: 3
-          time: 1
-          value: 1
-          inSlope: 0
-          outSlope: 0
-          tangentMode: 0
-          weightedMode: 0
-          inWeight: 0.33333334
-          outWeight: 0.33333334
-        m_PreInfinity: 2
-        m_PostInfinity: 2
-        m_RotationOrder: 4
-    m_Range: {x: 0, y: 1}
-  ForceModule:
-    enabled: 0
-    x:
-      serializedVersion: 2
-      minMaxState: 0
-      scalar: 0
-      minScalar: 0
-      maxCurve:
-        serializedVersion: 2
-        m_Curve:
-        - serializedVersion: 3
-          time: 0
-          value: 0
-          inSlope: 0
-          outSlope: 0
-          tangentMode: 0
-          weightedMode: 0
-          inWeight: 0.33333334
-          outWeight: 0.33333334
-        - serializedVersion: 3
-          time: 1
-          value: 0
-          inSlope: 0
-          outSlope: 0
-          tangentMode: 0
-          weightedMode: 0
-          inWeight: 0.33333334
-          outWeight: 0.33333334
-        m_PreInfinity: 2
-        m_PostInfinity: 2
-        m_RotationOrder: 4
-      minCurve:
-        serializedVersion: 2
-        m_Curve:
-        - serializedVersion: 3
-          time: 0
-          value: 0
-          inSlope: 0
-          outSlope: 0
-          tangentMode: 0
-          weightedMode: 0
-          inWeight: 0.33333334
-          outWeight: 0.33333334
-        - serializedVersion: 3
-          time: 1
-          value: 0
-          inSlope: 0
-          outSlope: 0
-          tangentMode: 0
-          weightedMode: 0
-          inWeight: 0.33333334
-          outWeight: 0.33333334
-        m_PreInfinity: 2
-        m_PostInfinity: 2
-        m_RotationOrder: 4
-    y:
-      serializedVersion: 2
-      minMaxState: 0
-      scalar: 0
-      minScalar: 0
-      maxCurve:
-        serializedVersion: 2
-        m_Curve:
-        - serializedVersion: 3
-          time: 0
-          value: 0
-          inSlope: 0
-          outSlope: 0
-          tangentMode: 0
-          weightedMode: 0
-          inWeight: 0.33333334
-          outWeight: 0.33333334
-        - serializedVersion: 3
-          time: 1
-          value: 0
-          inSlope: 0
-          outSlope: 0
-          tangentMode: 0
-          weightedMode: 0
-          inWeight: 0.33333334
-          outWeight: 0.33333334
-        m_PreInfinity: 2
-        m_PostInfinity: 2
-        m_RotationOrder: 4
-      minCurve:
-        serializedVersion: 2
-        m_Curve:
-        - serializedVersion: 3
-          time: 0
-          value: 0
-          inSlope: 0
-          outSlope: 0
-          tangentMode: 0
-          weightedMode: 0
-          inWeight: 0.33333334
-          outWeight: 0.33333334
-        - serializedVersion: 3
-          time: 1
-          value: 0
-          inSlope: 0
-          outSlope: 0
-          tangentMode: 0
-          weightedMode: 0
-          inWeight: 0.33333334
-          outWeight: 0.33333334
-        m_PreInfinity: 2
-        m_PostInfinity: 2
-        m_RotationOrder: 4
-    z:
-      serializedVersion: 2
-      minMaxState: 0
-      scalar: 0
-      minScalar: 0
-      maxCurve:
-        serializedVersion: 2
-        m_Curve:
-        - serializedVersion: 3
-          time: 0
-          value: 0
-          inSlope: 0
-          outSlope: 0
-          tangentMode: 0
-          weightedMode: 0
-          inWeight: 0.33333334
-          outWeight: 0.33333334
-        - serializedVersion: 3
-          time: 1
-          value: 0
-          inSlope: 0
-          outSlope: 0
-          tangentMode: 0
-          weightedMode: 0
-          inWeight: 0.33333334
-          outWeight: 0.33333334
-        m_PreInfinity: 2
-        m_PostInfinity: 2
-        m_RotationOrder: 4
-      minCurve:
-        serializedVersion: 2
-        m_Curve:
-        - serializedVersion: 3
-          time: 0
-          value: 0
-          inSlope: 0
-          outSlope: 0
-          tangentMode: 0
-          weightedMode: 0
-          inWeight: 0.33333334
-          outWeight: 0.33333334
-        - serializedVersion: 3
-          time: 1
-          value: 0
-          inSlope: 0
-          outSlope: 0
-          tangentMode: 0
-          weightedMode: 0
-          inWeight: 0.33333334
-          outWeight: 0.33333334
-        m_PreInfinity: 2
-        m_PostInfinity: 2
-        m_RotationOrder: 4
-    inWorldSpace: 0
-    randomizePerFrame: 0
-  ExternalForcesModule:
-    serializedVersion: 2
-    enabled: 0
-    multiplierCurve:
-      serializedVersion: 2
-      minMaxState: 0
-      scalar: 1
-      minScalar: 1
-      maxCurve:
-        serializedVersion: 2
-        m_Curve:
-        - serializedVersion: 3
-          time: 0
-          value: 1
-          inSlope: 0
-          outSlope: 0
-          tangentMode: 0
-          weightedMode: 0
-          inWeight: 0.33333334
-          outWeight: 0.33333334
-        - serializedVersion: 3
-          time: 1
-          value: 1
-          inSlope: 0
-          outSlope: 0
-          tangentMode: 0
-          weightedMode: 0
-          inWeight: 0.33333334
-          outWeight: 0.33333334
-        m_PreInfinity: 2
-        m_PostInfinity: 2
-        m_RotationOrder: 4
-      minCurve:
-        serializedVersion: 2
-        m_Curve:
-        - serializedVersion: 3
-          time: 0
-          value: 1
-          inSlope: 0
-          outSlope: 0
-          tangentMode: 0
-          weightedMode: 0
-          inWeight: 0.33333334
-          outWeight: 0.33333334
-        - serializedVersion: 3
-          time: 1
-          value: 1
-          inSlope: 0
-          outSlope: 0
-          tangentMode: 0
-          weightedMode: 0
-          inWeight: 0.33333334
-          outWeight: 0.33333334
-        m_PreInfinity: 2
-        m_PostInfinity: 2
-        m_RotationOrder: 4
-    influenceFilter: 0
-    influenceMask:
-      serializedVersion: 2
-      m_Bits: 4294967295
-    influenceList: []
-  ClampVelocityModule:
-    enabled: 0
-    x:
-      serializedVersion: 2
-      minMaxState: 0
-      scalar: 1
-      minScalar: 1
-      maxCurve:
-        serializedVersion: 2
-        m_Curve:
-        - serializedVersion: 3
-          time: 0
-          value: 1
-          inSlope: 0
-          outSlope: 0
-          tangentMode: 0
-          weightedMode: 0
-          inWeight: 0.33333334
-          outWeight: 0.33333334
-        - serializedVersion: 3
-          time: 1
-          value: 1
-          inSlope: 0
-          outSlope: 0
-          tangentMode: 0
-          weightedMode: 0
-          inWeight: 0.33333334
-          outWeight: 0.33333334
-        m_PreInfinity: 2
-        m_PostInfinity: 2
-        m_RotationOrder: 4
-      minCurve:
-        serializedVersion: 2
-        m_Curve:
-        - serializedVersion: 3
-          time: 0
-          value: 1
-          inSlope: 0
-          outSlope: 0
-          tangentMode: 0
-          weightedMode: 0
-          inWeight: 0.33333334
-          outWeight: 0.33333334
-        - serializedVersion: 3
-          time: 1
-          value: 1
-          inSlope: 0
-          outSlope: 0
-          tangentMode: 0
-          weightedMode: 0
-          inWeight: 0.33333334
-          outWeight: 0.33333334
-        m_PreInfinity: 2
-        m_PostInfinity: 2
-        m_RotationOrder: 4
-    y:
-      serializedVersion: 2
-      minMaxState: 0
-      scalar: 1
-      minScalar: 1
-      maxCurve:
-        serializedVersion: 2
-        m_Curve:
-        - serializedVersion: 3
-          time: 0
-          value: 1
-          inSlope: 0
-          outSlope: 0
-          tangentMode: 0
-          weightedMode: 0
-          inWeight: 0.33333334
-          outWeight: 0.33333334
-        - serializedVersion: 3
-          time: 1
-          value: 1
-          inSlope: 0
-          outSlope: 0
-          tangentMode: 0
-          weightedMode: 0
-          inWeight: 0.33333334
-          outWeight: 0.33333334
-        m_PreInfinity: 2
-        m_PostInfinity: 2
-        m_RotationOrder: 4
-      minCurve:
-        serializedVersion: 2
-        m_Curve:
-        - serializedVersion: 3
-          time: 0
-          value: 1
-          inSlope: 0
-          outSlope: 0
-          tangentMode: 0
-          weightedMode: 0
-          inWeight: 0.33333334
-          outWeight: 0.33333334
-        - serializedVersion: 3
-          time: 1
-          value: 1
-          inSlope: 0
-          outSlope: 0
-          tangentMode: 0
-          weightedMode: 0
-          inWeight: 0.33333334
-          outWeight: 0.33333334
-        m_PreInfinity: 2
-        m_PostInfinity: 2
-        m_RotationOrder: 4
-    z:
-      serializedVersion: 2
-      minMaxState: 0
-      scalar: 1
-      minScalar: 1
-      maxCurve:
-        serializedVersion: 2
-        m_Curve:
-        - serializedVersion: 3
-          time: 0
-          value: 1
-          inSlope: 0
-          outSlope: 0
-          tangentMode: 0
-          weightedMode: 0
-          inWeight: 0.33333334
-          outWeight: 0.33333334
-        - serializedVersion: 3
-          time: 1
-          value: 1
-          inSlope: 0
-          outSlope: 0
-          tangentMode: 0
-          weightedMode: 0
-          inWeight: 0.33333334
-          outWeight: 0.33333334
-        m_PreInfinity: 2
-        m_PostInfinity: 2
-        m_RotationOrder: 4
-      minCurve:
-        serializedVersion: 2
-        m_Curve:
-        - serializedVersion: 3
-          time: 0
-          value: 1
-          inSlope: 0
-          outSlope: 0
-          tangentMode: 0
-          weightedMode: 0
-          inWeight: 0.33333334
-          outWeight: 0.33333334
-        - serializedVersion: 3
-          time: 1
-          value: 1
-          inSlope: 0
-          outSlope: 0
-          tangentMode: 0
-          weightedMode: 0
-          inWeight: 0.33333334
-          outWeight: 0.33333334
-        m_PreInfinity: 2
-        m_PostInfinity: 2
-        m_RotationOrder: 4
-    magnitude:
-      serializedVersion: 2
-      minMaxState: 0
-      scalar: 1
-      minScalar: 1
-      maxCurve:
-        serializedVersion: 2
-        m_Curve:
-        - serializedVersion: 3
-          time: 0
-          value: 1
-          inSlope: 0
-          outSlope: 0
-          tangentMode: 0
-          weightedMode: 0
-          inWeight: 0.33333334
-          outWeight: 0.33333334
-        - serializedVersion: 3
-          time: 1
-          value: 1
-          inSlope: 0
-          outSlope: 0
-          tangentMode: 0
-          weightedMode: 0
-          inWeight: 0.33333334
-          outWeight: 0.33333334
-        m_PreInfinity: 2
-        m_PostInfinity: 2
-        m_RotationOrder: 4
-      minCurve:
-        serializedVersion: 2
-        m_Curve:
-        - serializedVersion: 3
-          time: 0
-          value: 1
-          inSlope: 0
-          outSlope: 0
-          tangentMode: 0
-          weightedMode: 0
-          inWeight: 0.33333334
-          outWeight: 0.33333334
-        - serializedVersion: 3
-          time: 1
-          value: 1
-          inSlope: 0
-          outSlope: 0
-          tangentMode: 0
-          weightedMode: 0
-          inWeight: 0.33333334
-          outWeight: 0.33333334
-        m_PreInfinity: 2
-        m_PostInfinity: 2
-        m_RotationOrder: 4
-    separateAxis: 0
-    inWorldSpace: 0
-    multiplyDragByParticleSize: 1
-    multiplyDragByParticleVelocity: 1
-    dampen: 0
-    drag:
-      serializedVersion: 2
-      minMaxState: 0
-      scalar: 0
-      minScalar: 0
-      maxCurve:
-        serializedVersion: 2
-        m_Curve:
-        - serializedVersion: 3
-          time: 0
-          value: 0
-          inSlope: 0
-          outSlope: 0
-          tangentMode: 0
-          weightedMode: 0
-          inWeight: 0.33333334
-          outWeight: 0.33333334
-        - serializedVersion: 3
-          time: 1
-          value: 0
-          inSlope: 0
-          outSlope: 0
-          tangentMode: 0
-          weightedMode: 0
-          inWeight: 0.33333334
-          outWeight: 0.33333334
-        m_PreInfinity: 2
-        m_PostInfinity: 2
-        m_RotationOrder: 4
-      minCurve:
-        serializedVersion: 2
-        m_Curve:
-        - serializedVersion: 3
-          time: 0
-          value: 0
-          inSlope: 0
-          outSlope: 0
-          tangentMode: 0
-          weightedMode: 0
-          inWeight: 0.33333334
-          outWeight: 0.33333334
-        - serializedVersion: 3
-          time: 1
-          value: 0
-          inSlope: 0
-          outSlope: 0
-          tangentMode: 0
-          weightedMode: 0
-          inWeight: 0.33333334
-          outWeight: 0.33333334
-        m_PreInfinity: 2
-        m_PostInfinity: 2
-        m_RotationOrder: 4
-  NoiseModule:
-    enabled: 0
-    strength:
-      serializedVersion: 2
-      minMaxState: 0
-      scalar: 1
-      minScalar: 1
-      maxCurve:
-        serializedVersion: 2
-        m_Curve:
-        - serializedVersion: 3
-          time: 0
-          value: 1
-          inSlope: 0
-          outSlope: 0
-          tangentMode: 0
-          weightedMode: 0
-          inWeight: 0.33333334
-          outWeight: 0.33333334
-        - serializedVersion: 3
-          time: 1
-          value: 1
-          inSlope: 0
-          outSlope: 0
-          tangentMode: 0
-          weightedMode: 0
-          inWeight: 0.33333334
-          outWeight: 0.33333334
-        m_PreInfinity: 2
-        m_PostInfinity: 2
-        m_RotationOrder: 4
-      minCurve:
-        serializedVersion: 2
-        m_Curve:
-        - serializedVersion: 3
-          time: 0
-          value: 1
-          inSlope: 0
-          outSlope: 0
-          tangentMode: 0
-          weightedMode: 0
-          inWeight: 0.33333334
-          outWeight: 0.33333334
-        - serializedVersion: 3
-          time: 1
-          value: 1
-          inSlope: 0
-          outSlope: 0
-          tangentMode: 0
-          weightedMode: 0
-          inWeight: 0.33333334
-          outWeight: 0.33333334
-        m_PreInfinity: 2
-        m_PostInfinity: 2
-        m_RotationOrder: 4
-    strengthY:
-      serializedVersion: 2
-      minMaxState: 0
-      scalar: 1
-      minScalar: 1
-      maxCurve:
-        serializedVersion: 2
-        m_Curve:
-        - serializedVersion: 3
-          time: 0
-          value: 1
-          inSlope: 0
-          outSlope: 0
-          tangentMode: 0
-          weightedMode: 0
-          inWeight: 0.33333334
-          outWeight: 0.33333334
-        - serializedVersion: 3
-          time: 1
-          value: 1
-          inSlope: 0
-          outSlope: 0
-          tangentMode: 0
-          weightedMode: 0
-          inWeight: 0.33333334
-          outWeight: 0.33333334
-        m_PreInfinity: 2
-        m_PostInfinity: 2
-        m_RotationOrder: 4
-      minCurve:
-        serializedVersion: 2
-        m_Curve:
-        - serializedVersion: 3
-          time: 0
-          value: 1
-          inSlope: 0
-          outSlope: 0
-          tangentMode: 0
-          weightedMode: 0
-          inWeight: 0.33333334
-          outWeight: 0.33333334
-        - serializedVersion: 3
-          time: 1
-          value: 1
-          inSlope: 0
-          outSlope: 0
-          tangentMode: 0
-          weightedMode: 0
-          inWeight: 0.33333334
-          outWeight: 0.33333334
-        m_PreInfinity: 2
-        m_PostInfinity: 2
-        m_RotationOrder: 4
-    strengthZ:
-      serializedVersion: 2
-      minMaxState: 0
-      scalar: 1
-      minScalar: 1
-      maxCurve:
-        serializedVersion: 2
-        m_Curve:
-        - serializedVersion: 3
-          time: 0
-          value: 1
-          inSlope: 0
-          outSlope: 0
-          tangentMode: 0
-          weightedMode: 0
-          inWeight: 0.33333334
-          outWeight: 0.33333334
-        - serializedVersion: 3
-          time: 1
-          value: 1
-          inSlope: 0
-          outSlope: 0
-          tangentMode: 0
-          weightedMode: 0
-          inWeight: 0.33333334
-          outWeight: 0.33333334
-        m_PreInfinity: 2
-        m_PostInfinity: 2
-        m_RotationOrder: 4
-      minCurve:
-        serializedVersion: 2
-        m_Curve:
-        - serializedVersion: 3
-          time: 0
-          value: 1
-          inSlope: 0
-          outSlope: 0
-          tangentMode: 0
-          weightedMode: 0
-          inWeight: 0.33333334
-          outWeight: 0.33333334
-        - serializedVersion: 3
-          time: 1
-          value: 1
-          inSlope: 0
-          outSlope: 0
-          tangentMode: 0
-          weightedMode: 0
-          inWeight: 0.33333334
-          outWeight: 0.33333334
-        m_PreInfinity: 2
-        m_PostInfinity: 2
-        m_RotationOrder: 4
-    separateAxes: 0
-    frequency: 0.5
-    damping: 1
-    octaves: 1
-    octaveMultiplier: 0.5
-    octaveScale: 2
-    quality: 2
-    scrollSpeed:
-      serializedVersion: 2
-      minMaxState: 0
-      scalar: 0
-      minScalar: 0
-      maxCurve:
-        serializedVersion: 2
-        m_Curve:
-        - serializedVersion: 3
-          time: 0
-          value: 0
-          inSlope: 0
-          outSlope: 0
-          tangentMode: 0
-          weightedMode: 0
-          inWeight: 0.33333334
-          outWeight: 0.33333334
-        - serializedVersion: 3
-          time: 1
-          value: 0
-          inSlope: 0
-          outSlope: 0
-          tangentMode: 0
-          weightedMode: 0
-          inWeight: 0.33333334
-          outWeight: 0.33333334
-        m_PreInfinity: 2
-        m_PostInfinity: 2
-        m_RotationOrder: 4
-      minCurve:
-        serializedVersion: 2
-        m_Curve:
-        - serializedVersion: 3
-          time: 0
-          value: 0
-          inSlope: 0
-          outSlope: 0
-          tangentMode: 0
-          weightedMode: 0
-          inWeight: 0.33333334
-          outWeight: 0.33333334
-        - serializedVersion: 3
-          time: 1
-          value: 0
-          inSlope: 0
-          outSlope: 0
-          tangentMode: 0
-          weightedMode: 0
-          inWeight: 0.33333334
-          outWeight: 0.33333334
-        m_PreInfinity: 2
-        m_PostInfinity: 2
-        m_RotationOrder: 4
-    remap:
-      serializedVersion: 2
-      minMaxState: 1
-      scalar: 1
-      minScalar: 1
-      maxCurve:
-        serializedVersion: 2
-        m_Curve:
-        - serializedVersion: 3
-          time: 0
-          value: -1
-          inSlope: 0
-          outSlope: 2
-          tangentMode: 0
-          weightedMode: 0
-          inWeight: 0.33333334
-          outWeight: 0.33333334
-        - serializedVersion: 3
-          time: 1
-          value: 1
-          inSlope: 2
-          outSlope: 0
-          tangentMode: 0
-          weightedMode: 0
-          inWeight: 0.33333334
-          outWeight: 0.33333334
-        m_PreInfinity: 2
-        m_PostInfinity: 2
-        m_RotationOrder: 4
-      minCurve:
-        serializedVersion: 2
-        m_Curve:
-        - serializedVersion: 3
-          time: 0
-          value: 1
-          inSlope: 0
-          outSlope: 0
-          tangentMode: 0
-          weightedMode: 0
-          inWeight: 0.33333334
-          outWeight: 0.33333334
-        - serializedVersion: 3
-          time: 1
-          value: 1
-          inSlope: 0
-          outSlope: 0
-          tangentMode: 0
-          weightedMode: 0
-          inWeight: 0.33333334
-          outWeight: 0.33333334
-        m_PreInfinity: 2
-        m_PostInfinity: 2
-        m_RotationOrder: 4
-    remapY:
-      serializedVersion: 2
-      minMaxState: 1
-      scalar: 1
-      minScalar: 1
-      maxCurve:
-        serializedVersion: 2
-        m_Curve:
-        - serializedVersion: 3
-          time: 0
-          value: -1
-          inSlope: 0
-          outSlope: 2
-          tangentMode: 0
-          weightedMode: 0
-          inWeight: 0.33333334
-          outWeight: 0.33333334
-        - serializedVersion: 3
-          time: 1
-          value: 1
-          inSlope: 2
-          outSlope: 0
-          tangentMode: 0
-          weightedMode: 0
-          inWeight: 0.33333334
-          outWeight: 0.33333334
-        m_PreInfinity: 2
-        m_PostInfinity: 2
-        m_RotationOrder: 4
-      minCurve:
-        serializedVersion: 2
-        m_Curve:
-        - serializedVersion: 3
-          time: 0
-          value: 1
-          inSlope: 0
-          outSlope: 0
-          tangentMode: 0
-          weightedMode: 0
-          inWeight: 0.33333334
-          outWeight: 0.33333334
-        - serializedVersion: 3
-          time: 1
-          value: 1
-          inSlope: 0
-          outSlope: 0
-          tangentMode: 0
-          weightedMode: 0
-          inWeight: 0.33333334
-          outWeight: 0.33333334
-        m_PreInfinity: 2
-        m_PostInfinity: 2
-        m_RotationOrder: 4
-    remapZ:
-      serializedVersion: 2
-      minMaxState: 1
-      scalar: 1
-      minScalar: 1
-      maxCurve:
-        serializedVersion: 2
-        m_Curve:
-        - serializedVersion: 3
-          time: 0
-          value: -1
-          inSlope: 0
-          outSlope: 2
-          tangentMode: 0
-          weightedMode: 0
-          inWeight: 0.33333334
-          outWeight: 0.33333334
-        - serializedVersion: 3
-          time: 1
-          value: 1
-          inSlope: 2
-          outSlope: 0
-          tangentMode: 0
-          weightedMode: 0
-          inWeight: 0.33333334
-          outWeight: 0.33333334
-        m_PreInfinity: 2
-        m_PostInfinity: 2
-        m_RotationOrder: 4
-      minCurve:
-        serializedVersion: 2
-        m_Curve:
-        - serializedVersion: 3
-          time: 0
-          value: 1
-          inSlope: 0
-          outSlope: 0
-          tangentMode: 0
-          weightedMode: 0
-          inWeight: 0.33333334
-          outWeight: 0.33333334
-        - serializedVersion: 3
-          time: 1
-          value: 1
-          inSlope: 0
-          outSlope: 0
-          tangentMode: 0
-          weightedMode: 0
-          inWeight: 0.33333334
-          outWeight: 0.33333334
-        m_PreInfinity: 2
-        m_PostInfinity: 2
-        m_RotationOrder: 4
-    remapEnabled: 0
-    positionAmount:
-      serializedVersion: 2
-      minMaxState: 0
-      scalar: 1
-      minScalar: 1
-      maxCurve:
-        serializedVersion: 2
-        m_Curve:
-        - serializedVersion: 3
-          time: 0
-          value: 1
-          inSlope: 0
-          outSlope: 0
-          tangentMode: 0
-          weightedMode: 0
-          inWeight: 0.33333334
-          outWeight: 0.33333334
-        - serializedVersion: 3
-          time: 1
-          value: 1
-          inSlope: 0
-          outSlope: 0
-          tangentMode: 0
-          weightedMode: 0
-          inWeight: 0.33333334
-          outWeight: 0.33333334
-        m_PreInfinity: 2
-        m_PostInfinity: 2
-        m_RotationOrder: 4
-      minCurve:
-        serializedVersion: 2
-        m_Curve:
-        - serializedVersion: 3
-          time: 0
-          value: 1
-          inSlope: 0
-          outSlope: 0
-          tangentMode: 0
-          weightedMode: 0
-          inWeight: 0.33333334
-          outWeight: 0.33333334
-        - serializedVersion: 3
-          time: 1
-          value: 1
-          inSlope: 0
-          outSlope: 0
-          tangentMode: 0
-          weightedMode: 0
-          inWeight: 0.33333334
-          outWeight: 0.33333334
-        m_PreInfinity: 2
-        m_PostInfinity: 2
-        m_RotationOrder: 4
-    rotationAmount:
-      serializedVersion: 2
-      minMaxState: 0
-      scalar: 0
-      minScalar: 0
-      maxCurve:
-        serializedVersion: 2
-        m_Curve:
-        - serializedVersion: 3
-          time: 0
-          value: 0
-          inSlope: 0
-          outSlope: 0
-          tangentMode: 0
-          weightedMode: 0
-          inWeight: 0.33333334
-          outWeight: 0.33333334
-        - serializedVersion: 3
-          time: 1
-          value: 0
-          inSlope: 0
-          outSlope: 0
-          tangentMode: 0
-          weightedMode: 0
-          inWeight: 0.33333334
-          outWeight: 0.33333334
-        m_PreInfinity: 2
-        m_PostInfinity: 2
-        m_RotationOrder: 4
-      minCurve:
-        serializedVersion: 2
-        m_Curve:
-        - serializedVersion: 3
-          time: 0
-          value: 0
-          inSlope: 0
-          outSlope: 0
-          tangentMode: 0
-          weightedMode: 0
-          inWeight: 0.33333334
-          outWeight: 0.33333334
-        - serializedVersion: 3
-          time: 1
-          value: 0
-          inSlope: 0
-          outSlope: 0
-          tangentMode: 0
-          weightedMode: 0
-          inWeight: 0.33333334
-          outWeight: 0.33333334
-        m_PreInfinity: 2
-        m_PostInfinity: 2
-        m_RotationOrder: 4
-    sizeAmount:
-      serializedVersion: 2
-      minMaxState: 0
-      scalar: 0
-      minScalar: 0
-      maxCurve:
-        serializedVersion: 2
-        m_Curve:
-        - serializedVersion: 3
-          time: 0
-          value: 0
-          inSlope: 0
-          outSlope: 0
-          tangentMode: 0
-          weightedMode: 0
-          inWeight: 0.33333334
-          outWeight: 0.33333334
-        - serializedVersion: 3
-          time: 1
-          value: 0
-          inSlope: 0
-          outSlope: 0
-          tangentMode: 0
-          weightedMode: 0
-          inWeight: 0.33333334
-          outWeight: 0.33333334
-        m_PreInfinity: 2
-        m_PostInfinity: 2
-        m_RotationOrder: 4
-      minCurve:
-        serializedVersion: 2
-        m_Curve:
-        - serializedVersion: 3
-          time: 0
-          value: 0
-          inSlope: 0
-          outSlope: 0
-          tangentMode: 0
-          weightedMode: 0
-          inWeight: 0.33333334
-          outWeight: 0.33333334
-        - serializedVersion: 3
-          time: 1
-          value: 0
-          inSlope: 0
-          outSlope: 0
-          tangentMode: 0
-          weightedMode: 0
-          inWeight: 0.33333334
-          outWeight: 0.33333334
-        m_PreInfinity: 2
-        m_PostInfinity: 2
-        m_RotationOrder: 4
-  SizeBySpeedModule:
-    enabled: 0
-    curve:
-      serializedVersion: 2
-      minMaxState: 1
-      scalar: 1
-      minScalar: 1
-      maxCurve:
-        serializedVersion: 2
-        m_Curve:
-        - serializedVersion: 3
-          time: 0
-          value: 0
-          inSlope: 0
-          outSlope: 1
-          tangentMode: 0
-          weightedMode: 0
-          inWeight: 0.33333334
-          outWeight: 0.33333334
-        - serializedVersion: 3
-          time: 1
-          value: 1
-          inSlope: 1
-          outSlope: 0
-          tangentMode: 0
-          weightedMode: 0
-          inWeight: 0.33333334
-          outWeight: 0.33333334
-        m_PreInfinity: 2
-        m_PostInfinity: 2
-        m_RotationOrder: 4
-      minCurve:
-        serializedVersion: 2
-        m_Curve:
-        - serializedVersion: 3
-          time: 0
-          value: 1
-          inSlope: 0
-          outSlope: 0
-          tangentMode: 0
-          weightedMode: 0
-          inWeight: 0.33333334
-          outWeight: 0.33333334
-        - serializedVersion: 3
-          time: 1
-          value: 1
-          inSlope: 0
-          outSlope: 0
-          tangentMode: 0
-          weightedMode: 0
-          inWeight: 0.33333334
-          outWeight: 0.33333334
-        m_PreInfinity: 2
-        m_PostInfinity: 2
-        m_RotationOrder: 4
-    y:
-      serializedVersion: 2
-      minMaxState: 1
-      scalar: 1
-      minScalar: 1
-      maxCurve:
-        serializedVersion: 2
-        m_Curve:
-        - serializedVersion: 3
-          time: 0
-          value: 0
-          inSlope: 0
-          outSlope: 1
-          tangentMode: 0
-          weightedMode: 0
-          inWeight: 0.33333334
-          outWeight: 0.33333334
-        - serializedVersion: 3
-          time: 1
-          value: 1
-          inSlope: 1
-          outSlope: 0
-          tangentMode: 0
-          weightedMode: 0
-          inWeight: 0.33333334
-          outWeight: 0.33333334
-        m_PreInfinity: 2
-        m_PostInfinity: 2
-        m_RotationOrder: 4
-      minCurve:
-        serializedVersion: 2
-        m_Curve:
-        - serializedVersion: 3
-          time: 0
-          value: 1
-          inSlope: 0
-          outSlope: 0
-          tangentMode: 0
-          weightedMode: 0
-          inWeight: 0.33333334
-          outWeight: 0.33333334
-        - serializedVersion: 3
-          time: 1
-          value: 1
-          inSlope: 0
-          outSlope: 0
-          tangentMode: 0
-          weightedMode: 0
-          inWeight: 0.33333334
-          outWeight: 0.33333334
-        m_PreInfinity: 2
-        m_PostInfinity: 2
-        m_RotationOrder: 4
-    z:
-      serializedVersion: 2
-      minMaxState: 1
-      scalar: 1
-      minScalar: 1
-      maxCurve:
-        serializedVersion: 2
-        m_Curve:
-        - serializedVersion: 3
-          time: 0
-          value: 0
-          inSlope: 0
-          outSlope: 1
-          tangentMode: 0
-          weightedMode: 0
-          inWeight: 0.33333334
-          outWeight: 0.33333334
-        - serializedVersion: 3
-          time: 1
-          value: 1
-          inSlope: 1
-          outSlope: 0
-          tangentMode: 0
-          weightedMode: 0
-          inWeight: 0.33333334
-          outWeight: 0.33333334
-        m_PreInfinity: 2
-        m_PostInfinity: 2
-        m_RotationOrder: 4
-      minCurve:
-        serializedVersion: 2
-        m_Curve:
-        - serializedVersion: 3
-          time: 0
-          value: 1
-          inSlope: 0
-          outSlope: 0
-          tangentMode: 0
-          weightedMode: 0
-          inWeight: 0.33333334
-          outWeight: 0.33333334
-        - serializedVersion: 3
-          time: 1
-          value: 1
-          inSlope: 0
-          outSlope: 0
-          tangentMode: 0
-          weightedMode: 0
-          inWeight: 0.33333334
-          outWeight: 0.33333334
-        m_PreInfinity: 2
-        m_PostInfinity: 2
-        m_RotationOrder: 4
-    range: {x: 0, y: 1}
-    separateAxes: 0
-  RotationBySpeedModule:
-    enabled: 0
-    x:
-      serializedVersion: 2
-      minMaxState: 0
-      scalar: 0
-      minScalar: 0
-      maxCurve:
-        serializedVersion: 2
-        m_Curve:
-        - serializedVersion: 3
-          time: 0
-          value: 0
-          inSlope: 0
-          outSlope: 0
-          tangentMode: 0
-          weightedMode: 0
-          inWeight: 0.33333334
-          outWeight: 0.33333334
-        - serializedVersion: 3
-          time: 1
-          value: 0
-          inSlope: 0
-          outSlope: 0
-          tangentMode: 0
-          weightedMode: 0
-          inWeight: 0.33333334
-          outWeight: 0.33333334
-        m_PreInfinity: 2
-        m_PostInfinity: 2
-        m_RotationOrder: 4
-      minCurve:
-        serializedVersion: 2
-        m_Curve:
-        - serializedVersion: 3
-          time: 0
-          value: 0
-          inSlope: 0
-          outSlope: 0
-          tangentMode: 0
-          weightedMode: 0
-          inWeight: 0.33333334
-          outWeight: 0.33333334
-        - serializedVersion: 3
-          time: 1
-          value: 0
-          inSlope: 0
-          outSlope: 0
-          tangentMode: 0
-          weightedMode: 0
-          inWeight: 0.33333334
-          outWeight: 0.33333334
-        m_PreInfinity: 2
-        m_PostInfinity: 2
-        m_RotationOrder: 4
-    y:
-      serializedVersion: 2
-      minMaxState: 0
-      scalar: 0
-      minScalar: 0
-      maxCurve:
-        serializedVersion: 2
-        m_Curve:
-        - serializedVersion: 3
-          time: 0
-          value: 0
-          inSlope: 0
-          outSlope: 0
-          tangentMode: 0
-          weightedMode: 0
-          inWeight: 0.33333334
-          outWeight: 0.33333334
-        - serializedVersion: 3
-          time: 1
-          value: 0
-          inSlope: 0
-          outSlope: 0
-          tangentMode: 0
-          weightedMode: 0
-          inWeight: 0.33333334
-          outWeight: 0.33333334
-        m_PreInfinity: 2
-        m_PostInfinity: 2
-        m_RotationOrder: 4
-      minCurve:
-        serializedVersion: 2
-        m_Curve:
-        - serializedVersion: 3
-          time: 0
-          value: 0
-          inSlope: 0
-          outSlope: 0
-          tangentMode: 0
-          weightedMode: 0
-          inWeight: 0.33333334
-          outWeight: 0.33333334
-        - serializedVersion: 3
-          time: 1
-          value: 0
-          inSlope: 0
-          outSlope: 0
-          tangentMode: 0
-          weightedMode: 0
-          inWeight: 0.33333334
-          outWeight: 0.33333334
-        m_PreInfinity: 2
-        m_PostInfinity: 2
-        m_RotationOrder: 4
-    curve:
-      serializedVersion: 2
-      minMaxState: 0
-      scalar: 0.7853982
-      minScalar: 0.7853982
-      maxCurve:
-        serializedVersion: 2
-        m_Curve:
-        - serializedVersion: 3
-          time: 0
-          value: 1
-          inSlope: 0
-          outSlope: 0
-          tangentMode: 0
-          weightedMode: 0
-          inWeight: 0.33333334
-          outWeight: 0.33333334
-        - serializedVersion: 3
-          time: 1
-          value: 1
-          inSlope: 0
-          outSlope: 0
-          tangentMode: 0
-          weightedMode: 0
-          inWeight: 0.33333334
-          outWeight: 0.33333334
-        m_PreInfinity: 2
-        m_PostInfinity: 2
-        m_RotationOrder: 4
-      minCurve:
-        serializedVersion: 2
-        m_Curve:
-        - serializedVersion: 3
-          time: 0
-          value: 1
-          inSlope: 0
-          outSlope: 0
-          tangentMode: 0
-          weightedMode: 0
-          inWeight: 0.33333334
-          outWeight: 0.33333334
-        - serializedVersion: 3
-          time: 1
-          value: 1
-          inSlope: 0
-          outSlope: 0
-          tangentMode: 0
-          weightedMode: 0
-          inWeight: 0.33333334
-          outWeight: 0.33333334
-        m_PreInfinity: 2
-        m_PostInfinity: 2
-        m_RotationOrder: 4
-    separateAxes: 0
-    range: {x: 0, y: 1}
-  ColorBySpeedModule:
-    enabled: 0
-    gradient:
-      serializedVersion: 2
-      minMaxState: 1
-      minColor: {r: 1, g: 1, b: 1, a: 1}
-      maxColor: {r: 1, g: 1, b: 1, a: 1}
-      maxGradient:
-        serializedVersion: 2
-        key0: {r: 1, g: 1, b: 1, a: 1}
-        key1: {r: 1, g: 1, b: 1, a: 1}
-        key2: {r: 0, g: 0, b: 0, a: 0}
-        key3: {r: 0, g: 0, b: 0, a: 0}
-        key4: {r: 0, g: 0, b: 0, a: 0}
-        key5: {r: 0, g: 0, b: 0, a: 0}
-        key6: {r: 0, g: 0, b: 0, a: 0}
-        key7: {r: 0, g: 0, b: 0, a: 0}
-        ctime0: 0
-        ctime1: 65535
-        ctime2: 0
-        ctime3: 0
-        ctime4: 0
-        ctime5: 0
-        ctime6: 0
-        ctime7: 0
-        atime0: 0
-        atime1: 65535
-        atime2: 0
-        atime3: 0
-        atime4: 0
-        atime5: 0
-        atime6: 0
-        atime7: 0
-        m_Mode: 0
-        m_NumColorKeys: 2
-        m_NumAlphaKeys: 2
-      minGradient:
-        serializedVersion: 2
-        key0: {r: 1, g: 1, b: 1, a: 1}
-        key1: {r: 1, g: 1, b: 1, a: 1}
-        key2: {r: 0, g: 0, b: 0, a: 0}
-        key3: {r: 0, g: 0, b: 0, a: 0}
-        key4: {r: 0, g: 0, b: 0, a: 0}
-        key5: {r: 0, g: 0, b: 0, a: 0}
-        key6: {r: 0, g: 0, b: 0, a: 0}
-        key7: {r: 0, g: 0, b: 0, a: 0}
-        ctime0: 0
-        ctime1: 65535
-        ctime2: 0
-        ctime3: 0
-        ctime4: 0
-        ctime5: 0
-        ctime6: 0
-        ctime7: 0
-        atime0: 0
-        atime1: 65535
-        atime2: 0
-        atime3: 0
-        atime4: 0
-        atime5: 0
-        atime6: 0
-        atime7: 0
-        m_Mode: 0
-        m_NumColorKeys: 2
-        m_NumAlphaKeys: 2
-    range: {x: 0, y: 1}
-  CollisionModule:
-    enabled: 0
-    serializedVersion: 4
-    type: 0
-    collisionMode: 0
-    colliderForce: 0
-    multiplyColliderForceByParticleSize: 0
-    multiplyColliderForceByParticleSpeed: 0
-    multiplyColliderForceByCollisionAngle: 1
-    m_Planes: []
-    m_Dampen:
-      serializedVersion: 2
-      minMaxState: 0
-      scalar: 0
-      minScalar: 0
-      maxCurve:
-        serializedVersion: 2
-        m_Curve:
-        - serializedVersion: 3
-          time: 0
-          value: 0
-          inSlope: 0
-          outSlope: 0
-          tangentMode: 0
-          weightedMode: 0
-          inWeight: 0.33333334
-          outWeight: 0.33333334
-        - serializedVersion: 3
-          time: 1
-          value: 0
-          inSlope: 0
-          outSlope: 0
-          tangentMode: 0
-          weightedMode: 0
-          inWeight: 0.33333334
-          outWeight: 0.33333334
-        m_PreInfinity: 2
-        m_PostInfinity: 2
-        m_RotationOrder: 4
-      minCurve:
-        serializedVersion: 2
-        m_Curve:
-        - serializedVersion: 3
-          time: 0
-          value: 0
-          inSlope: 0
-          outSlope: 0
-          tangentMode: 0
-          weightedMode: 0
-          inWeight: 0.33333334
-          outWeight: 0.33333334
-        - serializedVersion: 3
-          time: 1
-          value: 0
-          inSlope: 0
-          outSlope: 0
-          tangentMode: 0
-          weightedMode: 0
-          inWeight: 0.33333334
-          outWeight: 0.33333334
-        m_PreInfinity: 2
-        m_PostInfinity: 2
-        m_RotationOrder: 4
-    m_Bounce:
-      serializedVersion: 2
-      minMaxState: 0
-      scalar: 1
-      minScalar: 1
-      maxCurve:
-        serializedVersion: 2
-        m_Curve:
-        - serializedVersion: 3
-          time: 0
-          value: 1
-          inSlope: 0
-          outSlope: 0
-          tangentMode: 0
-          weightedMode: 0
-          inWeight: 0.33333334
-          outWeight: 0.33333334
-        - serializedVersion: 3
-          time: 1
-          value: 1
-          inSlope: 0
-          outSlope: 0
-          tangentMode: 0
-          weightedMode: 0
-          inWeight: 0.33333334
-          outWeight: 0.33333334
-        m_PreInfinity: 2
-        m_PostInfinity: 2
-        m_RotationOrder: 4
-      minCurve:
-        serializedVersion: 2
-        m_Curve:
-        - serializedVersion: 3
-          time: 0
-          value: 1
-          inSlope: 0
-          outSlope: 0
-          tangentMode: 0
-          weightedMode: 0
-          inWeight: 0.33333334
-          outWeight: 0.33333334
-        - serializedVersion: 3
-          time: 1
-          value: 1
-          inSlope: 0
-          outSlope: 0
-          tangentMode: 0
-          weightedMode: 0
-          inWeight: 0.33333334
-          outWeight: 0.33333334
-        m_PreInfinity: 2
-        m_PostInfinity: 2
-        m_RotationOrder: 4
-    m_EnergyLossOnCollision:
-      serializedVersion: 2
-      minMaxState: 0
-      scalar: 0
-      minScalar: 0
-      maxCurve:
-        serializedVersion: 2
-        m_Curve:
-        - serializedVersion: 3
-          time: 0
-          value: 0
-          inSlope: 0
-          outSlope: 0
-          tangentMode: 0
-          weightedMode: 0
-          inWeight: 0.33333334
-          outWeight: 0.33333334
-        - serializedVersion: 3
-          time: 1
-          value: 0
-          inSlope: 0
-          outSlope: 0
-          tangentMode: 0
-          weightedMode: 0
-          inWeight: 0.33333334
-          outWeight: 0.33333334
-        m_PreInfinity: 2
-        m_PostInfinity: 2
-        m_RotationOrder: 4
-      minCurve:
-        serializedVersion: 2
-        m_Curve:
-        - serializedVersion: 3
-          time: 0
-          value: 0
-          inSlope: 0
-          outSlope: 0
-          tangentMode: 0
-          weightedMode: 0
-          inWeight: 0.33333334
-          outWeight: 0.33333334
-        - serializedVersion: 3
-          time: 1
-          value: 0
-          inSlope: 0
-          outSlope: 0
-          tangentMode: 0
-          weightedMode: 0
-          inWeight: 0.33333334
-          outWeight: 0.33333334
-        m_PreInfinity: 2
-        m_PostInfinity: 2
-        m_RotationOrder: 4
-    minKillSpeed: 0
-    maxKillSpeed: 10000
-    radiusScale: 1
-    collidesWith:
-      serializedVersion: 2
-      m_Bits: 4294967295
-    maxCollisionShapes: 256
-    quality: 0
-    voxelSize: 0.5
-    collisionMessages: 0
-    collidesWithDynamic: 1
-    interiorCollisions: 0
-  TriggerModule:
-    enabled: 0
-    serializedVersion: 2
-    inside: 1
-    outside: 0
-    enter: 0
-    exit: 0
-    colliderQueryMode: 0
-    radiusScale: 1
-    primitives: []
-  SubModule:
-    serializedVersion: 2
-    enabled: 0
-    subEmitters:
-    - serializedVersion: 3
-      emitter: {fileID: 0}
-      type: 0
-      properties: 0
-      emitProbability: 1
-  LightsModule:
-    enabled: 0
-    ratio: 0
-    light: {fileID: 0}
-    randomDistribution: 1
-    color: 1
-    range: 1
-    intensity: 1
-    rangeCurve:
-      serializedVersion: 2
-      minMaxState: 0
-      scalar: 1
-      minScalar: 1
-      maxCurve:
-        serializedVersion: 2
-        m_Curve:
-        - serializedVersion: 3
-          time: 0
-          value: 1
-          inSlope: 0
-          outSlope: 0
-          tangentMode: 0
-          weightedMode: 0
-          inWeight: 0.33333334
-          outWeight: 0.33333334
-        - serializedVersion: 3
-          time: 1
-          value: 1
-          inSlope: 0
-          outSlope: 0
-          tangentMode: 0
-          weightedMode: 0
-          inWeight: 0.33333334
-          outWeight: 0.33333334
-        m_PreInfinity: 2
-        m_PostInfinity: 2
-        m_RotationOrder: 4
-      minCurve:
-        serializedVersion: 2
-        m_Curve:
-        - serializedVersion: 3
-          time: 0
-          value: 1
-          inSlope: 0
-          outSlope: 0
-          tangentMode: 0
-          weightedMode: 0
-          inWeight: 0.33333334
-          outWeight: 0.33333334
-        - serializedVersion: 3
-          time: 1
-          value: 1
-          inSlope: 0
-          outSlope: 0
-          tangentMode: 0
-          weightedMode: 0
-          inWeight: 0.33333334
-          outWeight: 0.33333334
-        m_PreInfinity: 2
-        m_PostInfinity: 2
-        m_RotationOrder: 4
-    intensityCurve:
-      serializedVersion: 2
-      minMaxState: 0
-      scalar: 1
-      minScalar: 1
-      maxCurve:
-        serializedVersion: 2
-        m_Curve:
-        - serializedVersion: 3
-          time: 0
-          value: 1
-          inSlope: 0
-          outSlope: 0
-          tangentMode: 0
-          weightedMode: 0
-          inWeight: 0.33333334
-          outWeight: 0.33333334
-        - serializedVersion: 3
-          time: 1
-          value: 1
-          inSlope: 0
-          outSlope: 0
-          tangentMode: 0
-          weightedMode: 0
-          inWeight: 0.33333334
-          outWeight: 0.33333334
-        m_PreInfinity: 2
-        m_PostInfinity: 2
-        m_RotationOrder: 4
-      minCurve:
-        serializedVersion: 2
-        m_Curve:
-        - serializedVersion: 3
-          time: 0
-          value: 1
-          inSlope: 0
-          outSlope: 0
-          tangentMode: 0
-          weightedMode: 0
-          inWeight: 0.33333334
-          outWeight: 0.33333334
-        - serializedVersion: 3
-          time: 1
-          value: 1
-          inSlope: 0
-          outSlope: 0
-          tangentMode: 0
-          weightedMode: 0
-          inWeight: 0.33333334
-          outWeight: 0.33333334
-        m_PreInfinity: 2
-        m_PostInfinity: 2
-        m_RotationOrder: 4
-    maxLights: 20
-  TrailModule:
-    enabled: 0
-    mode: 0
-    ratio: 1
-    lifetime:
-      serializedVersion: 2
-      minMaxState: 0
-      scalar: 1
-      minScalar: 1
-      maxCurve:
-        serializedVersion: 2
-        m_Curve:
-        - serializedVersion: 3
-          time: 0
-          value: 1
-          inSlope: 0
-          outSlope: 0
-          tangentMode: 0
-          weightedMode: 0
-          inWeight: 0.33333334
-          outWeight: 0.33333334
-        - serializedVersion: 3
-          time: 1
-          value: 1
-          inSlope: 0
-          outSlope: 0
-          tangentMode: 0
-          weightedMode: 0
-          inWeight: 0.33333334
-          outWeight: 0.33333334
-        m_PreInfinity: 2
-        m_PostInfinity: 2
-        m_RotationOrder: 4
-      minCurve:
-        serializedVersion: 2
-        m_Curve:
-        - serializedVersion: 3
-          time: 0
-          value: 1
-          inSlope: 0
-          outSlope: 0
-          tangentMode: 0
-          weightedMode: 0
-          inWeight: 0.33333334
-          outWeight: 0.33333334
-        - serializedVersion: 3
-          time: 1
-          value: 1
-          inSlope: 0
-          outSlope: 0
-          tangentMode: 0
-          weightedMode: 0
-          inWeight: 0.33333334
-          outWeight: 0.33333334
-        m_PreInfinity: 2
-        m_PostInfinity: 2
-        m_RotationOrder: 4
-    minVertexDistance: 0.2
-    textureMode: 0
-    ribbonCount: 1
-    shadowBias: 0.5
-    worldSpace: 0
-    dieWithParticles: 1
-    sizeAffectsWidth: 1
-    sizeAffectsLifetime: 0
-    inheritParticleColor: 1
-    generateLightingData: 0
-    splitSubEmitterRibbons: 0
-    attachRibbonsToTransform: 0
-    colorOverLifetime:
-      serializedVersion: 2
-      minMaxState: 0
-      minColor: {r: 1, g: 1, b: 1, a: 1}
-      maxColor: {r: 1, g: 1, b: 1, a: 1}
-      maxGradient:
-        serializedVersion: 2
-        key0: {r: 1, g: 1, b: 1, a: 1}
-        key1: {r: 1, g: 1, b: 1, a: 1}
-        key2: {r: 0, g: 0, b: 0, a: 0}
-        key3: {r: 0, g: 0, b: 0, a: 0}
-        key4: {r: 0, g: 0, b: 0, a: 0}
-        key5: {r: 0, g: 0, b: 0, a: 0}
-        key6: {r: 0, g: 0, b: 0, a: 0}
-        key7: {r: 0, g: 0, b: 0, a: 0}
-        ctime0: 0
-        ctime1: 65535
-        ctime2: 0
-        ctime3: 0
-        ctime4: 0
-        ctime5: 0
-        ctime6: 0
-        ctime7: 0
-        atime0: 0
-        atime1: 65535
-        atime2: 0
-        atime3: 0
-        atime4: 0
-        atime5: 0
-        atime6: 0
-        atime7: 0
-        m_Mode: 0
-        m_NumColorKeys: 2
-        m_NumAlphaKeys: 2
-      minGradient:
-        serializedVersion: 2
-        key0: {r: 1, g: 1, b: 1, a: 1}
-        key1: {r: 1, g: 1, b: 1, a: 1}
-        key2: {r: 0, g: 0, b: 0, a: 0}
-        key3: {r: 0, g: 0, b: 0, a: 0}
-        key4: {r: 0, g: 0, b: 0, a: 0}
-        key5: {r: 0, g: 0, b: 0, a: 0}
-        key6: {r: 0, g: 0, b: 0, a: 0}
-        key7: {r: 0, g: 0, b: 0, a: 0}
-        ctime0: 0
-        ctime1: 65535
-        ctime2: 0
-        ctime3: 0
-        ctime4: 0
-        ctime5: 0
-        ctime6: 0
-        ctime7: 0
-        atime0: 0
-        atime1: 65535
-        atime2: 0
-        atime3: 0
-        atime4: 0
-        atime5: 0
-        atime6: 0
-        atime7: 0
-        m_Mode: 0
-        m_NumColorKeys: 2
-        m_NumAlphaKeys: 2
-    widthOverTrail:
-      serializedVersion: 2
-      minMaxState: 0
-      scalar: 1
-      minScalar: 1
-      maxCurve:
-        serializedVersion: 2
-        m_Curve:
-        - serializedVersion: 3
-          time: 0
-          value: 1
-          inSlope: 0
-          outSlope: 0
-          tangentMode: 0
-          weightedMode: 0
-          inWeight: 0.33333334
-          outWeight: 0.33333334
-        - serializedVersion: 3
-          time: 1
-          value: 1
-          inSlope: 0
-          outSlope: 0
-          tangentMode: 0
-          weightedMode: 0
-          inWeight: 0.33333334
-          outWeight: 0.33333334
-        m_PreInfinity: 2
-        m_PostInfinity: 2
-        m_RotationOrder: 4
-      minCurve:
-        serializedVersion: 2
-        m_Curve:
-        - serializedVersion: 3
-          time: 0
-          value: 1
-          inSlope: 0
-          outSlope: 0
-          tangentMode: 0
-          weightedMode: 0
-          inWeight: 0.33333334
-          outWeight: 0.33333334
-        - serializedVersion: 3
-          time: 1
-          value: 1
-          inSlope: 0
-          outSlope: 0
-          tangentMode: 0
-          weightedMode: 0
-          inWeight: 0.33333334
-          outWeight: 0.33333334
-        m_PreInfinity: 2
-        m_PostInfinity: 2
-        m_RotationOrder: 4
-    colorOverTrail:
-      serializedVersion: 2
-      minMaxState: 0
-      minColor: {r: 1, g: 1, b: 1, a: 1}
-      maxColor: {r: 1, g: 1, b: 1, a: 1}
-      maxGradient:
-        serializedVersion: 2
-        key0: {r: 1, g: 1, b: 1, a: 1}
-        key1: {r: 1, g: 1, b: 1, a: 1}
-        key2: {r: 0, g: 0, b: 0, a: 0}
-        key3: {r: 0, g: 0, b: 0, a: 0}
-        key4: {r: 0, g: 0, b: 0, a: 0}
-        key5: {r: 0, g: 0, b: 0, a: 0}
-        key6: {r: 0, g: 0, b: 0, a: 0}
-        key7: {r: 0, g: 0, b: 0, a: 0}
-        ctime0: 0
-        ctime1: 65535
-        ctime2: 0
-        ctime3: 0
-        ctime4: 0
-        ctime5: 0
-        ctime6: 0
-        ctime7: 0
-        atime0: 0
-        atime1: 65535
-        atime2: 0
-        atime3: 0
-        atime4: 0
-        atime5: 0
-        atime6: 0
-        atime7: 0
-        m_Mode: 0
-        m_NumColorKeys: 2
-        m_NumAlphaKeys: 2
-      minGradient:
-        serializedVersion: 2
-        key0: {r: 1, g: 1, b: 1, a: 1}
-        key1: {r: 1, g: 1, b: 1, a: 1}
-        key2: {r: 0, g: 0, b: 0, a: 0}
-        key3: {r: 0, g: 0, b: 0, a: 0}
-        key4: {r: 0, g: 0, b: 0, a: 0}
-        key5: {r: 0, g: 0, b: 0, a: 0}
-        key6: {r: 0, g: 0, b: 0, a: 0}
-        key7: {r: 0, g: 0, b: 0, a: 0}
-        ctime0: 0
-        ctime1: 65535
-        ctime2: 0
-        ctime3: 0
-        ctime4: 0
-        ctime5: 0
-        ctime6: 0
-        ctime7: 0
-        atime0: 0
-        atime1: 65535
-        atime2: 0
-        atime3: 0
-        atime4: 0
-        atime5: 0
-        atime6: 0
-        atime7: 0
-        m_Mode: 0
-        m_NumColorKeys: 2
-        m_NumAlphaKeys: 2
-  CustomDataModule:
-    enabled: 0
-    mode0: 0
-    vectorComponentCount0: 4
-    color0:
-      serializedVersion: 2
-      minMaxState: 0
-      minColor: {r: 1, g: 1, b: 1, a: 1}
-      maxColor: {r: 1, g: 1, b: 1, a: 1}
-      maxGradient:
-        serializedVersion: 2
-        key0: {r: 1, g: 1, b: 1, a: 1}
-        key1: {r: 1, g: 1, b: 1, a: 1}
-        key2: {r: 0, g: 0, b: 0, a: 0}
-        key3: {r: 0, g: 0, b: 0, a: 0}
-        key4: {r: 0, g: 0, b: 0, a: 0}
-        key5: {r: 0, g: 0, b: 0, a: 0}
-        key6: {r: 0, g: 0, b: 0, a: 0}
-        key7: {r: 0, g: 0, b: 0, a: 0}
-        ctime0: 0
-        ctime1: 65535
-        ctime2: 0
-        ctime3: 0
-        ctime4: 0
-        ctime5: 0
-        ctime6: 0
-        ctime7: 0
-        atime0: 0
-        atime1: 65535
-        atime2: 0
-        atime3: 0
-        atime4: 0
-        atime5: 0
-        atime6: 0
-        atime7: 0
-        m_Mode: 0
-        m_NumColorKeys: 2
-        m_NumAlphaKeys: 2
-      minGradient:
-        serializedVersion: 2
-        key0: {r: 1, g: 1, b: 1, a: 1}
-        key1: {r: 1, g: 1, b: 1, a: 1}
-        key2: {r: 0, g: 0, b: 0, a: 0}
-        key3: {r: 0, g: 0, b: 0, a: 0}
-        key4: {r: 0, g: 0, b: 0, a: 0}
-        key5: {r: 0, g: 0, b: 0, a: 0}
-        key6: {r: 0, g: 0, b: 0, a: 0}
-        key7: {r: 0, g: 0, b: 0, a: 0}
-        ctime0: 0
-        ctime1: 65535
-        ctime2: 0
-        ctime3: 0
-        ctime4: 0
-        ctime5: 0
-        ctime6: 0
-        ctime7: 0
-        atime0: 0
-        atime1: 65535
-        atime2: 0
-        atime3: 0
-        atime4: 0
-        atime5: 0
-        atime6: 0
-        atime7: 0
-        m_Mode: 0
-        m_NumColorKeys: 2
-        m_NumAlphaKeys: 2
-    colorLabel0: Color
-    vector0_0:
-      serializedVersion: 2
-      minMaxState: 0
-      scalar: 0
-      minScalar: 0
-      maxCurve:
-        serializedVersion: 2
-        m_Curve:
-        - serializedVersion: 3
-          time: 0
-          value: 0
-          inSlope: 0
-          outSlope: 0
-          tangentMode: 0
-          weightedMode: 0
-          inWeight: 0.33333334
-          outWeight: 0.33333334
-        - serializedVersion: 3
-          time: 1
-          value: 0
-          inSlope: 0
-          outSlope: 0
-          tangentMode: 0
-          weightedMode: 0
-          inWeight: 0.33333334
-          outWeight: 0.33333334
-        m_PreInfinity: 2
-        m_PostInfinity: 2
-        m_RotationOrder: 4
-      minCurve:
-        serializedVersion: 2
-        m_Curve:
-        - serializedVersion: 3
-          time: 0
-          value: 0
-          inSlope: 0
-          outSlope: 0
-          tangentMode: 0
-          weightedMode: 0
-          inWeight: 0.33333334
-          outWeight: 0.33333334
-        - serializedVersion: 3
-          time: 1
-          value: 0
-          inSlope: 0
-          outSlope: 0
-          tangentMode: 0
-          weightedMode: 0
-          inWeight: 0.33333334
-          outWeight: 0.33333334
-        m_PreInfinity: 2
-        m_PostInfinity: 2
-        m_RotationOrder: 4
-    vectorLabel0_0: X
-    vector0_1:
-      serializedVersion: 2
-      minMaxState: 0
-      scalar: 0
-      minScalar: 0
-      maxCurve:
-        serializedVersion: 2
-        m_Curve:
-        - serializedVersion: 3
-          time: 0
-          value: 0
-          inSlope: 0
-          outSlope: 0
-          tangentMode: 0
-          weightedMode: 0
-          inWeight: 0.33333334
-          outWeight: 0.33333334
-        - serializedVersion: 3
-          time: 1
-          value: 0
-          inSlope: 0
-          outSlope: 0
-          tangentMode: 0
-          weightedMode: 0
-          inWeight: 0.33333334
-          outWeight: 0.33333334
-        m_PreInfinity: 2
-        m_PostInfinity: 2
-        m_RotationOrder: 4
-      minCurve:
-        serializedVersion: 2
-        m_Curve:
-        - serializedVersion: 3
-          time: 0
-          value: 0
-          inSlope: 0
-          outSlope: 0
-          tangentMode: 0
-          weightedMode: 0
-          inWeight: 0.33333334
-          outWeight: 0.33333334
-        - serializedVersion: 3
-          time: 1
-          value: 0
-          inSlope: 0
-          outSlope: 0
-          tangentMode: 0
-          weightedMode: 0
-          inWeight: 0.33333334
-          outWeight: 0.33333334
-        m_PreInfinity: 2
-        m_PostInfinity: 2
-        m_RotationOrder: 4
-    vectorLabel0_1: Y
-    vector0_2:
-      serializedVersion: 2
-      minMaxState: 0
-      scalar: 0
-      minScalar: 0
-      maxCurve:
-        serializedVersion: 2
-        m_Curve:
-        - serializedVersion: 3
-          time: 0
-          value: 0
-          inSlope: 0
-          outSlope: 0
-          tangentMode: 0
-          weightedMode: 0
-          inWeight: 0.33333334
-          outWeight: 0.33333334
-        - serializedVersion: 3
-          time: 1
-          value: 0
-          inSlope: 0
-          outSlope: 0
-          tangentMode: 0
-          weightedMode: 0
-          inWeight: 0.33333334
-          outWeight: 0.33333334
-        m_PreInfinity: 2
-        m_PostInfinity: 2
-        m_RotationOrder: 4
-      minCurve:
-        serializedVersion: 2
-        m_Curve:
-        - serializedVersion: 3
-          time: 0
-          value: 0
-          inSlope: 0
-          outSlope: 0
-          tangentMode: 0
-          weightedMode: 0
-          inWeight: 0.33333334
-          outWeight: 0.33333334
-        - serializedVersion: 3
-          time: 1
-          value: 0
-          inSlope: 0
-          outSlope: 0
-          tangentMode: 0
-          weightedMode: 0
-          inWeight: 0.33333334
-          outWeight: 0.33333334
-        m_PreInfinity: 2
-        m_PostInfinity: 2
-        m_RotationOrder: 4
-    vectorLabel0_2: Z
-    vector0_3:
-      serializedVersion: 2
-      minMaxState: 0
-      scalar: 0
-      minScalar: 0
-      maxCurve:
-        serializedVersion: 2
-        m_Curve:
-        - serializedVersion: 3
-          time: 0
-          value: 0
-          inSlope: 0
-          outSlope: 0
-          tangentMode: 0
-          weightedMode: 0
-          inWeight: 0.33333334
-          outWeight: 0.33333334
-        - serializedVersion: 3
-          time: 1
-          value: 0
-          inSlope: 0
-          outSlope: 0
-          tangentMode: 0
-          weightedMode: 0
-          inWeight: 0.33333334
-          outWeight: 0.33333334
-        m_PreInfinity: 2
-        m_PostInfinity: 2
-        m_RotationOrder: 4
-      minCurve:
-        serializedVersion: 2
-        m_Curve:
-        - serializedVersion: 3
-          time: 0
-          value: 0
-          inSlope: 0
-          outSlope: 0
-          tangentMode: 0
-          weightedMode: 0
-          inWeight: 0.33333334
-          outWeight: 0.33333334
-        - serializedVersion: 3
-          time: 1
-          value: 0
-          inSlope: 0
-          outSlope: 0
-          tangentMode: 0
-          weightedMode: 0
-          inWeight: 0.33333334
-          outWeight: 0.33333334
-        m_PreInfinity: 2
-        m_PostInfinity: 2
-        m_RotationOrder: 4
-    vectorLabel0_3: W
-    mode1: 0
-    vectorComponentCount1: 4
-    color1:
-      serializedVersion: 2
-      minMaxState: 0
-      minColor: {r: 1, g: 1, b: 1, a: 1}
-      maxColor: {r: 1, g: 1, b: 1, a: 1}
-      maxGradient:
-        serializedVersion: 2
-        key0: {r: 1, g: 1, b: 1, a: 1}
-        key1: {r: 1, g: 1, b: 1, a: 1}
-        key2: {r: 0, g: 0, b: 0, a: 0}
-        key3: {r: 0, g: 0, b: 0, a: 0}
-        key4: {r: 0, g: 0, b: 0, a: 0}
-        key5: {r: 0, g: 0, b: 0, a: 0}
-        key6: {r: 0, g: 0, b: 0, a: 0}
-        key7: {r: 0, g: 0, b: 0, a: 0}
-        ctime0: 0
-        ctime1: 65535
-        ctime2: 0
-        ctime3: 0
-        ctime4: 0
-        ctime5: 0
-        ctime6: 0
-        ctime7: 0
-        atime0: 0
-        atime1: 65535
-        atime2: 0
-        atime3: 0
-        atime4: 0
-        atime5: 0
-        atime6: 0
-        atime7: 0
-        m_Mode: 0
-        m_NumColorKeys: 2
-        m_NumAlphaKeys: 2
-      minGradient:
-        serializedVersion: 2
-        key0: {r: 1, g: 1, b: 1, a: 1}
-        key1: {r: 1, g: 1, b: 1, a: 1}
-        key2: {r: 0, g: 0, b: 0, a: 0}
-        key3: {r: 0, g: 0, b: 0, a: 0}
-        key4: {r: 0, g: 0, b: 0, a: 0}
-        key5: {r: 0, g: 0, b: 0, a: 0}
-        key6: {r: 0, g: 0, b: 0, a: 0}
-        key7: {r: 0, g: 0, b: 0, a: 0}
-        ctime0: 0
-        ctime1: 65535
-        ctime2: 0
-        ctime3: 0
-        ctime4: 0
-        ctime5: 0
-        ctime6: 0
-        ctime7: 0
-        atime0: 0
-        atime1: 65535
-        atime2: 0
-        atime3: 0
-        atime4: 0
-        atime5: 0
-        atime6: 0
-        atime7: 0
-        m_Mode: 0
-        m_NumColorKeys: 2
-        m_NumAlphaKeys: 2
-    colorLabel1: Color
-    vector1_0:
-      serializedVersion: 2
-      minMaxState: 0
-      scalar: 0
-      minScalar: 0
-      maxCurve:
-        serializedVersion: 2
-        m_Curve:
-        - serializedVersion: 3
-          time: 0
-          value: 0
-          inSlope: 0
-          outSlope: 0
-          tangentMode: 0
-          weightedMode: 0
-          inWeight: 0.33333334
-          outWeight: 0.33333334
-        - serializedVersion: 3
-          time: 1
-          value: 0
-          inSlope: 0
-          outSlope: 0
-          tangentMode: 0
-          weightedMode: 0
-          inWeight: 0.33333334
-          outWeight: 0.33333334
-        m_PreInfinity: 2
-        m_PostInfinity: 2
-        m_RotationOrder: 4
-      minCurve:
-        serializedVersion: 2
-        m_Curve:
-        - serializedVersion: 3
-          time: 0
-          value: 0
-          inSlope: 0
-          outSlope: 0
-          tangentMode: 0
-          weightedMode: 0
-          inWeight: 0.33333334
-          outWeight: 0.33333334
-        - serializedVersion: 3
-          time: 1
-          value: 0
-          inSlope: 0
-          outSlope: 0
-          tangentMode: 0
-          weightedMode: 0
-          inWeight: 0.33333334
-          outWeight: 0.33333334
-        m_PreInfinity: 2
-        m_PostInfinity: 2
-        m_RotationOrder: 4
-    vectorLabel1_0: X
-    vector1_1:
-      serializedVersion: 2
-      minMaxState: 0
-      scalar: 0
-      minScalar: 0
-      maxCurve:
-        serializedVersion: 2
-        m_Curve:
-        - serializedVersion: 3
-          time: 0
-          value: 0
-          inSlope: 0
-          outSlope: 0
-          tangentMode: 0
-          weightedMode: 0
-          inWeight: 0.33333334
-          outWeight: 0.33333334
-        - serializedVersion: 3
-          time: 1
-          value: 0
-          inSlope: 0
-          outSlope: 0
-          tangentMode: 0
-          weightedMode: 0
-          inWeight: 0.33333334
-          outWeight: 0.33333334
-        m_PreInfinity: 2
-        m_PostInfinity: 2
-        m_RotationOrder: 4
-      minCurve:
-        serializedVersion: 2
-        m_Curve:
-        - serializedVersion: 3
-          time: 0
-          value: 0
-          inSlope: 0
-          outSlope: 0
-          tangentMode: 0
-          weightedMode: 0
-          inWeight: 0.33333334
-          outWeight: 0.33333334
-        - serializedVersion: 3
-          time: 1
-          value: 0
-          inSlope: 0
-          outSlope: 0
-          tangentMode: 0
-          weightedMode: 0
-          inWeight: 0.33333334
-          outWeight: 0.33333334
-        m_PreInfinity: 2
-        m_PostInfinity: 2
-        m_RotationOrder: 4
-    vectorLabel1_1: Y
-    vector1_2:
-      serializedVersion: 2
-      minMaxState: 0
-      scalar: 0
-      minScalar: 0
-      maxCurve:
-        serializedVersion: 2
-        m_Curve:
-        - serializedVersion: 3
-          time: 0
-          value: 0
-          inSlope: 0
-          outSlope: 0
-          tangentMode: 0
-          weightedMode: 0
-          inWeight: 0.33333334
-          outWeight: 0.33333334
-        - serializedVersion: 3
-          time: 1
-          value: 0
-          inSlope: 0
-          outSlope: 0
-          tangentMode: 0
-          weightedMode: 0
-          inWeight: 0.33333334
-          outWeight: 0.33333334
-        m_PreInfinity: 2
-        m_PostInfinity: 2
-        m_RotationOrder: 4
-      minCurve:
-        serializedVersion: 2
-        m_Curve:
-        - serializedVersion: 3
-          time: 0
-          value: 0
-          inSlope: 0
-          outSlope: 0
-          tangentMode: 0
-          weightedMode: 0
-          inWeight: 0.33333334
-          outWeight: 0.33333334
-        - serializedVersion: 3
-          time: 1
-          value: 0
-          inSlope: 0
-          outSlope: 0
-          tangentMode: 0
-          weightedMode: 0
-          inWeight: 0.33333334
-          outWeight: 0.33333334
-        m_PreInfinity: 2
-        m_PostInfinity: 2
-        m_RotationOrder: 4
-    vectorLabel1_2: Z
-    vector1_3:
-      serializedVersion: 2
-      minMaxState: 0
-      scalar: 0
-      minScalar: 0
-      maxCurve:
-        serializedVersion: 2
-        m_Curve:
-        - serializedVersion: 3
-          time: 0
-          value: 0
-          inSlope: 0
-          outSlope: 0
-          tangentMode: 0
-          weightedMode: 0
-          inWeight: 0.33333334
-          outWeight: 0.33333334
-        - serializedVersion: 3
-          time: 1
-          value: 0
-          inSlope: 0
-          outSlope: 0
-          tangentMode: 0
-          weightedMode: 0
-          inWeight: 0.33333334
-          outWeight: 0.33333334
-        m_PreInfinity: 2
-        m_PostInfinity: 2
-        m_RotationOrder: 4
-      minCurve:
-        serializedVersion: 2
-        m_Curve:
-        - serializedVersion: 3
-          time: 0
-          value: 0
-          inSlope: 0
-          outSlope: 0
-          tangentMode: 0
-          weightedMode: 0
-          inWeight: 0.33333334
-          outWeight: 0.33333334
-        - serializedVersion: 3
-          time: 1
-          value: 0
-          inSlope: 0
-          outSlope: 0
-          tangentMode: 0
-          weightedMode: 0
-          inWeight: 0.33333334
-          outWeight: 0.33333334
-        m_PreInfinity: 2
-        m_PostInfinity: 2
-        m_RotationOrder: 4
-    vectorLabel1_3: W
---- !u!4 &1462161195
-Transform:
-  m_ObjectHideFlags: 0
-  m_CorrespondingSourceObject: {fileID: 0}
-  m_PrefabInstance: {fileID: 0}
-  m_PrefabAsset: {fileID: 0}
-  m_GameObject: {fileID: 1462161192}
-  m_LocalRotation: {x: -0.7071068, y: 0, z: 0, w: 0.7071068}
-  m_LocalPosition: {x: -0.3, y: 0.3, z: 0.3}
-  m_LocalScale: {x: 1, y: 1, z: 1}
-  m_Children: []
-  m_Father: {fileID: 0}
-  m_RootOrder: 4
-  m_LocalEulerAnglesHint: {x: -90, y: 0, z: 0}
-=======
->>>>>>> b8db6418
 --- !u!1 &1587093631
 GameObject:
   m_ObjectHideFlags: 0
