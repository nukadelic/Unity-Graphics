{
    "name": "com.unity.render-pipelines.lightweight",
    "description": "The Lightweight Render Pipeline (LWRP) is a prebuilt Scriptable Render Pipeline, made by Unity. The technology offers graphics that are scalable to mobile platforms, and you can also use it for higher-end consoles and PCs. You’re able to achieve quick rendering at a high quality without needing compute shader technology. LWRP uses simplified, physically based Lighting and Materials. The LWRP uses single-pass forward rendering. Use this pipeline to get optimized real-time performance on several platforms.",
<<<<<<< HEAD
    "version": "5.7.2",
=======
    "version": "5.8.0",
>>>>>>> cc9a04e0
    "unity": "2019.1",
	"unityRelease": "0b6",
    "displayName": "Lightweight RP",
    "dependencies": {
        "com.unity.postprocessing": "2.1.3",
<<<<<<< HEAD
        "com.unity.render-pipelines.core": "5.7.2",
        "com.unity.shadergraph": "5.7.2"
=======
        "com.unity.render-pipelines.core": "5.8.0",
        "com.unity.shadergraph": "5.8.0"
>>>>>>> cc9a04e0
    }
}<|MERGE_RESOLUTION|>--- conflicted
+++ resolved
@@ -1,22 +1,13 @@
 {
     "name": "com.unity.render-pipelines.lightweight",
     "description": "The Lightweight Render Pipeline (LWRP) is a prebuilt Scriptable Render Pipeline, made by Unity. The technology offers graphics that are scalable to mobile platforms, and you can also use it for higher-end consoles and PCs. You’re able to achieve quick rendering at a high quality without needing compute shader technology. LWRP uses simplified, physically based Lighting and Materials. The LWRP uses single-pass forward rendering. Use this pipeline to get optimized real-time performance on several platforms.",
-<<<<<<< HEAD
-    "version": "5.7.2",
-=======
     "version": "5.8.0",
->>>>>>> cc9a04e0
     "unity": "2019.1",
 	"unityRelease": "0b6",
     "displayName": "Lightweight RP",
     "dependencies": {
         "com.unity.postprocessing": "2.1.3",
-<<<<<<< HEAD
-        "com.unity.render-pipelines.core": "5.7.2",
-        "com.unity.shadergraph": "5.7.2"
-=======
         "com.unity.render-pipelines.core": "5.8.0",
         "com.unity.shadergraph": "5.8.0"
->>>>>>> cc9a04e0
     }
 }