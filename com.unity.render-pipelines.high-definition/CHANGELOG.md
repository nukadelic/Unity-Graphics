--- conflicted
+++ resolved
@@ -32,12 +32,11 @@
 - Added Material Samples to explain how to use the lit shader features
 - Added an initial implementation of ray traced sub surface scattering
 - Added AssetPostprocessors and Shadergraphs to handle Arnold Standard Surface and 3DsMax Physical material import from FBX. 
-<<<<<<< HEAD
-- Added support for Smoothness Fade start work when enabling ray traced reflections
-=======
 - Added support for Smoothness Fade start work when enabling ray traced reflections.
 - Added Contact shadow, Micro shadows and Screen space refraction API documentation.
->>>>>>> 49121d33
+- Added script documentation for SSR, SSAO (ray tracing), GI, Light Cluster, RayTracingSettings, Ray Counters, etc.
+- Added path tracing support for refraction and internal reflections.
+- Added support for Thin Refraction Model and Lit's Clear Coat in Path Tracing.
 - Added script documentation for SSR, SSAO (ray tracing), GI, Light Cluster, RayTracingSettings, Ray Counters, etc.
 - Added path tracing support for refraction and internal reflections.
 - Added support for Thin Refraction Model and Lit's Clear Coat in Path Tracing.
@@ -138,12 +137,9 @@
 - Fixed the blend of reflections based on the weight.
 - Fixed fallback for ray traced reflections when denoising is enabled.
 - Fixed error spam issue with terrain detail terrainDetailUnsupported (cases 1211848)
-<<<<<<< HEAD
-=======
 - Fixed Wizard check order for `Hardware and OS` and `Direct3D12`
 - Fix AO issue turning black when Far/Near plane distance is big.
 - Fixed issue when opening lookdev and the lookdev volume have not been assigned yet.
->>>>>>> 49121d33
 
 ### Changed
 - Hide unused LOD settings in Quality Settings legacy window.
