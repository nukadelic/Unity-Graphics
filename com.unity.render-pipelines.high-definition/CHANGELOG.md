# Changelog
All notable changes to this package will be documented in this file.

The format is based on [Keep a Changelog](http://keepachangelog.com/en/1.0.0/)
and this project adheres to [Semantic Versioning](http://semver.org/spec/v2.0.0.html).

## [12.0.0] - 2021-01-11

### Added
- Added support for the PlayStation 5 platform.

### Fixed
- Fixed GC allocations from XR occlusion mesh when using multipass.
- Fixed XR depth copy when using MSAA.
- Fixed register spilling on  FXC in light list shaders.
- Fixed after post process custom pass scale issue when dynamic resolution is enabled (case 1299194).
- Fixed an issue with light intensity prefab override application not visible in the inspector (case 1299563).
- Fixed Undo/Redo instability of light temperature.
- Fixed label style in pbr sky editor.
- Fixed side effect on styles during compositor rendering.
- Fixed size and spacing of compositor info boxes (case 1305652).
- Fixed spacing of UI widgets in the Graphics Compositor (case 1305638).
- Fixed undo-redo on layered lit editor.
- Fixed tesselation culling, big triangles using lit tesselation shader would dissapear when camera is too close to them (case 1299116)
- Fixed issue with compositor related custom passes still active after disabling the compositor (case 1305330)
- Fixed some render texture leaks.
- Fixed regression in Wizard that not fix runtime ressource anymore (case 1287627)
- Fixed error in Depth Of Field near radius blur calculation (case 1306228).
- Fixed a reload bug when using objects from the scene in the lookdev (case 1300916).
- Fixed light gizmo showing shadow near plane when shadows are disabled.
- Fixed path tracing alpha channel support (case 1304187).
- Fixed shadow matte not working with ambient occlusion when MSAA is enabled
- Fixed issues with compositor's undo (cases 1305633, 1307170).

### Changed
- Change the source value for the ray tracing frame index iterator from m_FrameCount to the camera frame count (case 1301356).

## [11.0.0] - 2020-10-21

### Added
- Added a new API to bake HDRP probes from C# (case 1276360)
- Added support for pre-exposure for planar reflections.
- Added support for nested volume components to volume system.
- Added a cameraCullingResult field in Custom Pass Context to give access to both custom pass and camera culling result.
- Added a slider to control the fallback value of the directional shadow when the cascade have no coverage.
- Added a toggle to allow to include or exclude smooth surfaces from ray traced reflection denoising.
- Added light unit slider for automatic and automatic histrogram exposure limits.
- Added support for raytracing for AxF material
- Added rasterized area light shadows for AxF material
- Added View Bias for mesh decals.
- Added a cloud system and the CloudLayer volume override.
- Added a setting in the HDRP asset to change the Density Volume mask resolution of being locked at 32x32x32 (HDRP Asset > Lighting > Volumetrics > Max Density Volume Size).
- Added a Falloff Mode (Linear or Exponential) in the Density Volume for volume blending with Blend Distance.
- Added per-stage shader keywords.

### Fixed
- Fixed probe volumes debug views.
- Fixed ShaderGraph Decal material not showing exposed properties.
- VFX : Debug material view were rendering pink for albedo. (case 1290752)
- Fixed couple samplers that had the wrong name in raytracing code
- VFX : Debug material view were rendering pink for albedo. (case 1290752)
- VFX: Fixed LPPV with lit particles in deferred (case 1293608)
- Fixed computation of geometric normal in path tracing (case 1293029).
- Fixed issues with path-traced volumetric scattering (cases 1295222, 1295234).
- Fixed the default background color for previews to use the original color.
- Fixed an issue with half res ssgi upscale.
- Fixed Clearcoat on Stacklit or Lit breaks when URP is imported into the project (case 1297806)
- Fixed timing issues with accumulation motion blur
- Fixed an issue with the frame count management for the volumetric fog (case 1299251).
- Fixed an issue with material using distortion from ShaderGraph init after Material creation (case 1294026)
<<<<<<< HEAD
- VFX : Debug material view incorrect depth test. (case 1293291)
=======
- Fixed issues with path-traced volumetric scattering (cases 1295222, 1295234).
- Fixed issue with shadow mask and area lights.
- Fixed an issue with the capture callback (now includes post processing results).
- Fixed decal draw order for ShaderGraph decal materials.
- Fixed StackLit ShaderGraph surface option property block to only display energy conserving specular color option for the specular parametrization (case 1257050)
- Fixed missing BeginCameraRendering call for custom render mode of a Camera.
- Fixed LayerMask editor for volume parameters.
- Fixed the condition on temporal accumulation in the reflection denoiser (case 1303504).
- Fixed box light attenuation.
- Fixed compilation issues on platforms that don't support XR.
- Fixed issue with compute shader stripping for probe volumes variants.
- Fixed issue with an empty index buffer not being released.
>>>>>>> eaf4683f

### Changed
- Removed the material pass probe volumes evaluation mode.
- Volume parameter of type Cubemap can now accept Cubemap render textures and custom render textures.
- Removed the superior clamping value for the recursive rendering max ray length.
- Removed the superior clamping value for the ray tracing light cluster size.
- Now reflection probes cannot have SSAO, SSGI, SSR, ray tracing effects or volumetric reprojection.
- Removed the readonly keyword on the cullingResults of the CustomPassContext to allow users to overwrite.
- The DrawRenderers function of CustomPassUtils class now takes a sortingCriteria in parameter.
- When in half res, RTR denoising is executed at half resolution and the upscale happens at the end.
- Removed the upscale radius from the RTR.
- Density Volumes can now take a 3D RenderTexture as mask, the mask can use RGBA format for RGB fog.
- Decreased the minimal Fog Distance value in the Density Volume to 0.05.
- Changed the convergence time of ssgi to 16 frames and the preset value
- Improved robustness of volumetric sampling in path tracing (case 1295187).
- Changed the name from the Depth Buffer Thickness to Depth Tolerance for SSGI (case 1301352).
- Changed the clamping approach for RTR and RTGI (in both perf and quality) to improve visual quality.
- Changed the warning message for ray traced area shadows (case 1303410).
- Disabled specular occlusion for what we consider medium and larger scale ao > 1.25 with a 25cm falloff interval.
- Removed backplate from rendering of lighting cubemap as it did not really work conceptually and caused artefacts.

## [10.3.0] - 2020-12-01

### Fixed
- Fixed issue where some ShaderGraph generated shaders were not SRP compatible because of UnityPerMaterial cbuffer layout mismatches (case 1292501)
- Fixed Rendergraph issue with virtual texturing and debug mode while in forward.
- Fixed wrong coat normal space in shader graph
- Fixed issue with faulty shadow transition when view is close to an object under some aspect ratio conditions
- Fixed NullPointerException when baking probes from the lighting window (case 1289680)
- Fixed volumetric fog with XR single-pass rendering.
- Fixed issues with first frame rendering when RenderGraph is used (auto exposure, AO)
- Fixed AOV api in render graph (case 1296605)
- Fixed a small discrepancy in the marker placement in light intensity sliders (case 1299750)
- Fixed issue with VT resolve pass rendergraph errors when opaque and transparent are disabled in frame settings.
- Fixed a bug in the sphere-aabb light cluster (case 1294767).
- Fixed issue when submitting SRPContext during EndCameraRendering.
- Fixed baked light being included into the ray tracing light cluster (case 1296203).
- Fixed enums UI for the shadergraph nodes.
- Fixed ShaderGraph stack blocks appearing when opening the settings in Hair and Eye ShaderGraphs.
- Fixed white screen when undoing in the editor.
- Fixed display of LOD Bias and maximum level in frame settings when using Quality Levels
- Fixed an issue when trying to open a look dev env library when Look Dev is not supported.
- Fixed shader graph not supporting indirectdxr multibounce (case 1294694).
- Fixed the planar depth texture not being properly created and rendered to (case 1299617).
- Fixed C# 8 compilation issue with turning on nullable checks (case 1300167)
- Fixed affects AO for deacl materials.
- Fixed case where material keywords would not get setup before usage.

### Changed
- Rename HDRP sub menu in Assets/Create/Shader to HD Render Pipeline for consistency.
- Replaced last package version checker in Wizard to a link on Package Manager
- Changed the message when the graphics device doesn't support ray tracing (case 1287355).
- When a Custom Pass Volume is disabled, the custom pass Cleanup() function is called, it allows to release resources when the volume isn't used anymore.
- Enable Reflector for Spotlight by default

## [10.2.1] - 2020-11-30

### Added
- Added a warning when trying to bake with static lighting being in an invalid state.

### Fixed
- Fixed stylesheet reloading for LookDev window and Wizard window.
- Fixed XR single-pass rendering with legacy shaders using unity_StereoWorldSpaceCameraPos.
- Fixed issue displaying wrong debug mode in runtime debug menu UI.
- Fixed useless editor repaint when using lod bias.
- Fixed multi-editing with new light intensity slider.
- Fixed issue with density volumes flickering when editing shape box.
- Fixed issue with image layers in the graphics compositor (case 1289936).
- Fixed issue with angle fading when rotating decal projector.
- Fixed issue with gameview repaint in the graphics compositor (case 1290622).
- Fixed some labels being clipped in the Render Graph Viewer
- Fixed issue when decal projector material is none.
- Fixed the sampling of the normal buffer in the the forward transparent pass.
- Fixed bloom prefiltering tooltip.
- Fixed NullReferenceException when loading multipel scene async
- Fixed missing alpha blend state properties in Axf shader and update default stencil properties
- Fixed normal buffer not bound to custom pass anymore.
- Fixed issues with camera management in the graphics compositor (cases 1292548, 1292549).
- Fixed an issue where a warning about the static sky not being ready was wrongly displayed.
- Fixed the clear coat not being handled properly for SSR and RTR (case 1291654).
- Fixed ghosting in RTGI and RTAO when denoising is enabled and the RTHandle size is not equal to the Viewport size (case 1291654).
- Fixed alpha output when atmospheric scattering is enabled.
- Fixed issue with TAA history sharpening when view is downsampled.
- Fixed lookdev movement.
- Fixed volume component tooltips using the same parameter name.
- Fixed issue with saving some quality settings in volume overrides  (case 1293747)
- Fixed NullReferenceException in HDRenderPipeline.UpgradeResourcesIfNeeded (case 1292524)
- Fixed SSGI texture allocation when not using the RenderGraph.
- Fixed NullReference Exception when setting Max Shadows On Screen to 0 in the HDRP asset.
- Fixed issue with saving some quality settings in volume overrides  (case 1293747)
- VFX: Fixed LPPV with lit particles in deferred (case 1293608)

### Changed
- Volume Manager now always tests scene culling masks. This was required to fix hybrid workflow.
- Now the screen space shadow is only used if the analytic value is valid.
- Distance based roughness is disabled by default and have a control

## [10.2.0] - 2020-10-19

### Added
- Added a rough distortion frame setting and and info box on distortion materials.
- Adding support of 4 channel tex coords for ray tracing (case 1265309).
- Added a help button on the volume component toolbar for documentation.
- Added range remapping to metallic property for Lit and Decal shaders.
- Exposed the API to access HDRP shader pass names.
- Added the status check of default camera frame settings in the DXR wizard.
- Added frame setting for Virtual Texturing.
- Added a fade distance for light influencing volumetric lighting.
- Adding an "Include For Ray Tracing" toggle on lights to allow the user to exclude them when ray tracing is enabled in the frame settings of a camera.
- Added fog volumetric scattering support for path tracing.
- Added new algorithm for SSR with temporal accumulation
- Added quality preset of the new volumetric fog parameters.
- Added missing documentation for unsupported SG RT nodes and light's include for raytracing attrbute.
- Added documentation for LODs not being supported by ray tracing.
- Added more options to control how the component of motion vectors coming from the camera transform will affect the motion blur with new clamping modes.
- Added the TerrainCompatible SubShader Tag. Use this Tag in your custom shader to tell Unity that the shader is compatible with the Terrain system.
- Added anamorphism support for phsyical DoF, switched to blue noise sampling and fixed tiling artifacts.

### Fixed
- Fixed an issue where the Exposure Shader Graph node had clipped text. (case 1265057)
- Fixed an issue when rendering into texture where alpha would not default to 1.0 when using 11_11_10 color buffer in non-dev builds.
- Fixed issues with reordering and hiding graphics compositor layers (cases 1283903, 1285282, 1283886).
- Fixed the possibility to have a shader with a pre-refraction render queue and refraction enabled at the same time.
- Fixed a migration issue with the rendering queue in ShaderGraph when upgrading to 10.x;
- Fixed the object space matrices in shader graph for ray tracing.
- Changed the cornea refraction function to take a view dir in object space.
- Fixed upside down XR occlusion mesh.
- Fixed precision issue with the atmospheric fog.
- Fixed issue with TAA and no motion vectors.
- Fixed the stripping not working the terrain alphatest feature required for terrain holes (case 1205902).
- Fixed bounding box generation that resulted in incorrect light culling (case 3875925).
- VFX : Fix Emissive writing in Opaque Lit Output with PSSL platforms (case 273378).
- Fixed issue where pivot of DecalProjector was not aligned anymore on Transform position when manipulating the size of the projector from the Inspector.
- Fixed a null reference exception when creating a diffusion profile asset.
- Fixed the diffusion profile not being registered as a dependency of the ShaderGraph.
- Fixing exceptions in the console when putting the SSGI in low quality mode (render graph).
- Fixed NullRef Exception when decals are in the scene, no asset is set and HDRP wizard is run.
- Fixed issue with TAA causing bleeding of a view into another when multiple views are visible.
- Fix an issue that caused issues of usability of editor if a very high resolution is set by mistake and then reverted back to a smaller resolution.
- Fixed issue where Default Volume Profile Asset change in project settings was not added to the undo stack (case 1285268).
- Fixed undo after enabling compositor.
- Fixed the ray tracing shadow UI being displayed while it shouldn't (case 1286391).
- Fixed issues with physically-based DoF, improved speed and robustness
- Fixed a warning happening when putting the range of lights to 0.
- Fixed issue when null parameters in a volume component would spam null reference errors. Produce a warning instead.
- Fixed volument component creation via script.
- Fixed GC allocs in render graph.
- Fixed scene picking passes.
- Fixed broken ray tracing light cluster full screen debug.
- Fixed dead code causing error.
- Fixed issue when dragging slider in inspector for ProjectionDepth.
- Fixed issue when resizing Inspector window that make the DecalProjector editor flickers.
- Fixed issue in DecalProjector editor when the Inspector window have a too small width: the size appears on 2 lines but the editor not let place for the second one.
- Fixed issue (null reference in console) when selecting a DensityVolume with rectangle selection.
- Fixed issue when linking the field of view with the focal length in physical camera
- Fixed supported platform build and error message.
- Fixed exceptions occuring when selecting mulitple decal projectors without materials assigned (case 1283659).
- Fixed LookDev error message when pipeline is not loaded.
- Properly reject history when enabling seond denoiser for RTGI.
- Fixed an issue that could cause objects to not be rendered when using Vulkan API.
- Fixed issue with lookdev shadows looking wrong upon exiting playmode.
- Fixed temporary Editor freeze when selecting AOV output in graphics compositor (case 1288744).
- Fixed normal flip with double sided materials.
- Fixed shadow resolution settings level in the light explorer.
- Fixed the ShaderGraph being dirty after the first save.
- Fixed XR shadows culling
- Fixed stylesheet reloading for LookDev window and Wizard window.
- Fixed Nans happening when upscaling the RTGI.
- Fixed the adjust weight operation not being done for the non-rendergraph pipeline.
- Fixed overlap with SSR Transparent default frame settings message on DXR Wizard.
- Fixed alpha channel in the stop NaNs and motion blur shaders.
- Fixed undo of duplicate environments in the look dev environment library.
- Fixed a ghosting issue with RTShadows (Sun, Point and Spot), RTAO and RTGI when the camera is moving fast.
- Fixed a SSGI denoiser bug for large scenes.
- Fixed a Nan issue with SSGI.
- Fixed an issue with IsFrontFace node in Shader Graph not working properly
- Fixed CustomPassUtils.RenderFrom* functions and CustomPassUtils.DisableSinglePassRendering struct in VR.
- Fixed custom pass markers not recorded when render graph was enabled.
- Fixed exceptions when unchecking "Big Tile Prepass" on the frame settings with render-graph.
- Fixed an issue causing errors in GenerateMaxZ when opaque objects or decals are disabled.
- Fixed an issue with Bake button of Reflection Probe when in custom mode
- Fixed exceptions related to the debug display settings when changing the default frame settings.
- Fixed picking for materials with depth offset.
- Fixed issue with exposure history being uninitialized on second frame.
- Fixed issue when changing FoV with the physical camera fold-out closed.
- Fixed path tracing accumulation not being reset when changing to a different frame of an animation.

### Changed
- Combined occlusion meshes into one to reduce draw calls and state changes with XR single-pass.
- Claryfied doc for the LayeredLit material.
- Various improvements for the Volumetric Fog.
- Use draggable fields for float scalable settings
- Migrated the fabric & hair shadergraph samples directly into the renderpipeline resources.
- Removed green coloration of the UV on the DecalProjector gizmo.
- Removed _BLENDMODE_PRESERVE_SPECULAR_LIGHTING keyword from shaders.
- Now the DXR wizard displays the name of the target asset that needs to be changed.
- Standardized naming for the option regarding Transparent objects being able to receive Screen Space Reflections.
- Making the reflection and refractions of cubemaps distance based.
- Changed Receive SSR to also controls Receive SSGI on opaque objects.
- Improved the punctual light shadow rescale algorithm.
- Changed the names of some of the parameters for the Eye Utils SG Nodes.
- Restored frame setting for async compute of contact shadows.
- Removed the possibility to have MSAA (through the frame settings) when ray tracing is active.
- Range handles for decal projector angle fading.
- Smoother angle fading for decal projector.

## [10.1.0] - 2020-10-12

### Added
- Added an option to have only the metering mask displayed in the debug mode.
- Added a new mode to cluster visualization debug where users can see a slice instead of the cluster on opaque objects.
- Added ray traced reflection support for the render graph version of the pipeline.
- Added render graph support of RTAO and required denoisers.
- Added render graph support of RTGI.
- Added support of RTSSS and Recursive Rendering in the render graph mode.
- Added support of RT and screen space shadow for render graph.
- Added tooltips with the full name of the (graphics) compositor properties to properly show large names that otherwise are clipped by the UI (case 1263590)
- Added error message if a callback AOV allocation fail
- Added marker for all AOV request operation on GPU
- Added remapping options for Depth Pyramid debug view mode
- Added an option to support AOV shader at runtime in HDRP settings (case 1265070)
- Added support of SSGI in the render graph mode.
- Added option for 11-11-10 format for cube reflection probes.
- Added an optional check in the HDRP DXR Wizard to verify 64 bits target architecture
- Added option to display timing stats in the debug menu as an average over 1 second.
- Added a light unit slider to provide users more context when authoring physically based values.
- Added a way to check the normals through the material views.
- Added Simple mode to Earth Preset for PBR Sky
- Added the export of normals during the prepass for shadow matte for proper SSAO calculation.
- Added the usage of SSAO for shadow matte unlit shader graph.
- Added the support of input system V2
- Added a new volume component parameter to control the max ray length of directional lights(case 1279849).
- Added support for 'Pyramid' and 'Box' spot light shapes in path tracing.
- Added high quality prefiltering option for Bloom.
- Added support for camera relative ray tracing (and keeping non-camera relative ray tracing working)
- Added a rough refraction option on planar reflections.
- Added scalability settings for the planar reflection resolution.
- Added tests for AOV stacking and UI rendering in the graphics compositor.
- Added a new ray tracing only function that samples the specular part of the materials.
- Adding missing marker for ray tracing profiling (RaytracingDeferredLighting)
- Added the support of eye shader for ray tracing.
- Exposed Refraction Model to the material UI when using a Lit ShaderGraph.
- Added bounding sphere support to screen-space axis-aligned bounding box generation pass.

### Fixed
- Fixed several issues with physically-based DoF (TAA ghosting of the CoC buffer, smooth layer transitions, etc)
- Fixed GPU hang on D3D12 on xbox.
- Fixed game view artifacts on resizing when hardware dynamic resolution was enabled
- Fixed black line artifacts occurring when Lanczos upsampling was set for dynamic resolution
- Fixed Amplitude -> Min/Max parametrization conversion
- Fixed CoatMask block appearing when creating lit master node (case 1264632)
- Fixed issue with SceneEV100 debug mode indicator when rescaling the window.
- Fixed issue with PCSS filter being wrong on first frame.
- Fixed issue with emissive mesh for area light not appearing in playmode if Reload Scene option is disabled in Enter Playmode Settings.
- Fixed issue when Reflection Probes are set to OnEnable and are never rendered if the probe is enabled when the camera is farther than the probe fade distance.
- Fixed issue with sun icon being clipped in the look dev window.
- Fixed error about layers when disabling emissive mesh for area lights.
- Fixed issue when the user deletes the composition graph or .asset in runtime (case 1263319)
- Fixed assertion failure when changing resolution to compositor layers after using AOVs (case 1265023)
- Fixed flickering layers in graphics compositor (case 1264552)
- Fixed issue causing the editor field not updating the disc area light radius.
- Fixed issues that lead to cookie atlas to be updated every frame even if cached data was valid.
- Fixed an issue where world space UI was not emitted for reflection cameras in HDRP
- Fixed an issue with cookie texture atlas that would cause realtime textures to always update in the atlas even when the content did not change.
- Fixed an issue where only one of the two lookdev views would update when changing the default lookdev volume profile.
- Fixed a bug related to light cluster invalidation.
- Fixed shader warning in DofGather (case 1272931)
- Fixed AOV export of depth buffer which now correctly export linear depth (case 1265001)
- Fixed issue that caused the decal atlas to not be updated upon changing of the decal textures content.
- Fixed "Screen position out of view frustum" error when camera is at exactly the planar reflection probe location.
- Fixed Amplitude -> Min/Max parametrization conversion
- Fixed issue that allocated a small cookie for normal spot lights.
- Fixed issue when undoing a change in diffuse profile list after deleting the volume profile.
- Fixed custom pass re-ordering and removing.
- Fixed TAA issue and hardware dynamic resolution.
- Fixed a static lighting flickering issue caused by having an active planar probe in the scene while rendering inspector preview.
- Fixed an issue where even when set to OnDemand, the sky lighting would still be updated when changing sky parameters.
- Fixed an error message trigerred when a mesh has more than 32 sub-meshes (case 1274508).
- Fixed RTGI getting noisy for grazying angle geometry (case 1266462).
- Fixed an issue with TAA history management on pssl.
- Fixed the global illumination volume override having an unwanted advanced mode (case 1270459).
- Fixed screen space shadow option displayed on directional shadows while they shouldn't (case 1270537).
- Fixed the handling of undo and redo actions in the graphics compositor (cases 1268149, 1266212, 1265028)
- Fixed issue with composition graphs that include virtual textures, cubemaps and other non-2D textures (cases 1263347, 1265638).
- Fixed issues when selecting a new composition graph or setting it to None (cases 1263350, 1266202)
- Fixed ArgumentNullException when saving shader graphs after removing the compositor from the scene (case 1268658)
- Fixed issue with updating the compositor output when not in play mode (case 1266216)
- Fixed warning with area mesh (case 1268379)
- Fixed issue with diffusion profile not being updated upon reset of the editor.
- Fixed an issue that lead to corrupted refraction in some scenarios on xbox.
- Fixed for light loop scalarization not happening.
- Fixed issue with stencil not being set in rendergraph mode.
- Fixed for post process being overridable in reflection probes even though it is not supported.
- Fixed RTGI in performance mode when light layers are enabled on the asset.
- Fixed SSS materials appearing black in matcap mode.
- Fixed a collision in the interaction of RTR and RTGI.
- Fix for lookdev toggling renderers that are set to non editable or are hidden in the inspector.
- Fixed issue with mipmap debug mode not properly resetting full screen mode (and viceversa).
- Added unsupported message when using tile debug mode with MSAA.
- Fixed SSGI compilation issues on PS4.
- Fixed "Screen position out of view frustum" error when camera is on exactly the planar reflection probe plane.
- Workaround issue that caused objects using eye shader to not be rendered on xbox.
- Fixed GC allocation when using XR single-pass test mode.
- Fixed text in cascades shadow split being truncated.
- Fixed rendering of custom passes in the Custom Pass Volume inspector
- Force probe to render again if first time was during async shader compilation to avoid having cyan objects.
- Fixed for lookdev library field not being refreshed upon opening a library from the environment library inspector.
- Fixed serialization issue with matcap scale intensity.
- Close Add Override popup of Volume Inspector when the popup looses focus (case 1258571)
- Light quality setting for contact shadow set to on for High quality by default.
- Fixed an exception thrown when closing the look dev because there is no active SRP anymore.
- Fixed alignment of framesettings in HDRP Default Settings
- Fixed an exception thrown when closing the look dev because there is no active SRP anymore.
- Fixed an issue where entering playmode would close the LookDev window.
- Fixed issue with rendergraph on console failing on SSS pass.
- Fixed Cutoff not working properly with ray tracing shaders default and SG (case 1261292).
- Fixed shader compilation issue with Hair shader and debug display mode
- Fixed cubemap static preview not updated when the asset is imported.
- Fixed wizard DXR setup on non-DXR compatible devices.
- Fixed Custom Post Processes affecting preview cameras.
- Fixed issue with lens distortion breaking rendering.
- Fixed save popup appearing twice due to HDRP wizard.
- Fixed error when changing planar probe resolution.
- Fixed the dependecy of FrameSettings (MSAA, ClearGBuffer, DepthPrepassWithDeferred) (case 1277620).
- Fixed the usage of GUIEnable for volume components (case 1280018).
- Fixed the diffusion profile becoming invalid when hitting the reset (case 1269462).
- Fixed issue with MSAA resolve killing the alpha channel.
- Fixed a warning in materialevalulation
- Fixed an error when building the player.
- Fixed issue with box light not visible if range is below one and range attenuation is off.
- Fixed an issue that caused a null reference when deleting camera component in a prefab. (case 1244430)
- Fixed issue with bloom showing a thin black line after rescaling window.
- Fixed rendergraph motion vector resolve.
- Fixed the Ray-Tracing related Debug Display not working in render graph mode.
- Fix nan in pbr sky
- Fixed Light skin not properly applied on the LookDev when switching from Dark Skin (case 1278802)
- Fixed accumulation on DX11
- Fixed issue with screen space UI not drawing on the graphics compositor (case 1279272).
- Fixed error Maximum allowed thread group count is 65535 when resolution is very high.
- LOD meshes are now properly stripped based on the maximum lod value parameters contained in the HDRP asset.
- Fixed an inconsistency in the LOD group UI where LOD bias was not the right one.
- Fixed outlines in transitions between post-processed and plain regions in the graphics compositor (case 1278775).
- Fix decal being applied twice with LOD Crossfade.
- Fixed camera stacking for AOVs in the graphics compositor (case 1273223).
- Fixed backface selection on some shader not ignore correctly.
- Disable quad overdraw on ps4.
- Fixed error when resizing the graphics compositor's output and when re-adding a compositor in the scene
- Fixed issues with bloom, alpha and HDR layers in the compositor (case 1272621).
- Fixed alpha not having TAA applied to it.
- Fix issue with alpha output in forward.
- Fix compilation issue on Vulkan for shaders using high quality shadows in XR mode.
- Fixed wrong error message when fixing DXR resources from Wizard.
- Fixed compilation error of quad overdraw with double sided materials
- Fixed screen corruption on xbox when using TAA and Motion Blur with rendergraph.
- Fixed UX issue in the graphics compositor related to clear depth and the defaults for new layers, add better tooltips and fix minor bugs (case 1283904)
- Fixed scene visibility not working for custom pass volumes.
- Fixed issue with several override entries in the runtime debug menu.
- Fixed issue with rendergraph failing to execute every 30 minutes.
- Fixed Lit ShaderGraph surface option property block to only display transmission and energy conserving specular color options for their proper material mode (case 1257050)
- Fixed nan in reflection probe when volumetric fog filtering is enabled, causing the whole probe to be invalid.
- Fixed Debug Color pixel became grey
- Fixed TAA flickering on the very edge of screen.
- Fixed profiling scope for quality RTGI.
- Fixed the denoising and multi-sample not being used for smooth multibounce RTReflections.
- Fixed issue where multiple cameras would cause GC each frame.
- Fixed after post process rendering pass options not showing for unlit ShaderGraphs.
- Fixed null reference in the Undo callback of the graphics compositor
- Fixed cullmode for SceneSelectionPass.
- Fixed issue that caused non-static object to not render at times in OnEnable reflection probes.
- Baked reflection probes now correctly use static sky for ambient lighting.

### Changed
- Preparation pass for RTSSShadows to be supported by render graph.
- Add tooltips with the full name of the (graphics) compositor properties to properly show large names that otherwise are clipped by the UI (case 1263590)
- Composition profile .asset files cannot be manually edited/reset by users (to avoid breaking things - case 1265631)
- Preparation pass for RTSSShadows to be supported by render graph.
- Changed the way the ray tracing property is displayed on the material (QOL 1265297).
- Exposed lens attenuation mode in default settings and remove it as a debug mode.
- Composition layers without any sub layers are now cleared to black to avoid confusion (case 1265061).
- Slight reduction of VGPR used by area light code.
- Changed thread group size for contact shadows (save 1.1ms on PS4)
- Make sure distortion stencil test happens before pixel shader is run.
- Small optimization that allows to skip motion vector prepping when the whole wave as velocity of 0.
- Improved performance to avoid generating coarse stencil buffer when not needed.
- Remove HTile generation for decals (faster without).
- Improving SSGI Filtering and fixing a blend issue with RTGI.
- Changed the Trackball UI so that it allows explicit numeric values.
- Reduce the G-buffer footprint of anisotropic materials
- Moved SSGI out of preview.
- Skip an unneeded depth buffer copy on consoles.
- Replaced the Density Volume Texture Tool with the new 3D Texture Importer.
- Rename Raytracing Node to Raytracing Quality Keyword and rename high and low inputs as default and raytraced. All raytracing effects now use the raytraced mode but path tracing.
- Moved diffusion profile list to the HDRP default settings panel.
- Skip biquadratic resampling of vbuffer when volumetric fog filtering is enabled.
- Optimized Grain and sRGB Dithering.
- On platforms that allow it skip the first mip of the depth pyramid and compute it alongside the depth buffer used for low res transparents.
- When trying to install the local configuration package, if another one is already present the user is now asked whether they want to keep it or not.
- Improved MSAA color resolve to fix issues when very bright and very dark samples are resolved together.
- Improve performance of GPU light AABB generation
- Removed the max clamp value for the RTR, RTAO and RTGI's ray length (case 1279849).
- Meshes assigned with a decal material are not visible anymore in ray-tracing or path-tracing.
- Removed BLEND shader keywords.
- Remove a rendergraph debug option to clear resources on release from UI.
- added SV_PrimitiveID in the VaryingMesh structure for fulldebugscreenpass as well as primitiveID in FragInputs
- Changed which local frame is used for multi-bounce RTReflections.
- Move System Generated Values semantics out of VaryingsMesh structure.
- Other forms of FSAA are silently deactivated, when path tracing is on.
- Removed XRSystemTests. The GC verification is now done during playmode tests (case 1285012).
- SSR now uses the pre-refraction color pyramid.
- Various improvements for the Volumetric Fog.
- Optimizations for volumetric fog.

## [10.0.0] - 2019-06-10

### Added
- Ray tracing support for VR single-pass
- Added sharpen filter shader parameter and UI for TemporalAA to control image quality instead of hardcoded value
- Added frame settings option for custom post process and custom passes as well as custom color buffer format option.
- Add check in wizard on SRP Batcher enabled.
- Added default implementations of OnPreprocessMaterialDescription for FBX, Obj, Sketchup and 3DS file formats.
- Added custom pass fade radius
- Added after post process injection point for custom passes
- Added basic alpha compositing support - Alpha is available afterpostprocess when using FP16 buffer format.
- Added falloff distance on Reflection Probe and Planar Reflection Probe
- Added Backplate projection from the HDRISky
- Added Shadow Matte in UnlitMasterNode, which only received shadow without lighting
- Added hability to name LightLayers in HDRenderPipelineAsset
- Added a range compression factor for Reflection Probe and Planar Reflection Probe to avoid saturation of colors.
- Added path tracing support for directional, point and spot lights, as well as emission from Lit and Unlit.
- Added non temporal version of SSAO.
- Added more detailed ray tracing stats in the debug window
- Added Disc area light (bake only)
- Added a warning in the material UI to prevent transparent + subsurface-scattering combination.
- Added XR single-pass setting into HDRP asset
- Added a penumbra tint option for lights
- Added support for depth copy with XR SDK
- Added debug setting to Render Pipeline Debug Window to list the active XR views
- Added an option to filter the result of the volumetric lighting (off by default).
- Added a transmission multiplier for directional lights
- Added XR single-pass test mode to Render Pipeline Debug Window
- Added debug setting to Render Pipeline Window to list the active XR views
- Added a new refraction mode for the Lit shader (thin). Which is a box refraction with small thickness values
- Added the code to support Barn Doors for Area Lights based on a shaderconfig option.
- Added HDRPCameraBinder property binder for Visual Effect Graph
- Added "Celestial Body" controls to the Directional Light
- Added new parameters to the Physically Based Sky
- Added Reflections to the DXR Wizard
- Added the possibility to have ray traced colored and semi-transparent shadows on directional lights.
- Added a check in the custom post process template to throw an error if the default shader is not found.
- Exposed the debug overlay ratio in the debug menu.
- Added a separate frame settings for tonemapping alongside color grading.
- Added the receive fog option in the material UI for ShaderGraphs.
- Added a public virtual bool in the custom post processes API to specify if a post processes should be executed in the scene view.
- Added a menu option that checks scene issues with ray tracing. Also removed the previously existing warning at runtime.
- Added Contrast Adaptive Sharpen (CAS) Upscaling effect.
- Added APIs to update probe settings at runtime.
- Added documentation for the rayTracingSupported method in HDRP
- Added user-selectable format for the post processing passes.
- Added support for alpha channel in some post-processing passes (DoF, TAA, Uber).
- Added warnings in FrameSettings inspector when using DXR and atempting to use Asynchronous Execution.
- Exposed Stencil bits that can be used by the user.
- Added history rejection based on velocity of intersected objects for directional, point and spot lights.
- Added a affectsVolumetric field to the HDAdditionalLightData API to know if light affects volumetric fog.
- Add OS and Hardware check in the Wizard fixes for DXR.
- Added option to exclude camera motion from motion blur.
- Added semi-transparent shadows for point and spot lights.
- Added support for semi-transparent shadow for unlit shader and unlit shader graph.
- Added the alpha clip enabled toggle to the material UI for all HDRP shader graphs.
- Added Material Samples to explain how to use the lit shader features
- Added an initial implementation of ray traced sub surface scattering
- Added AssetPostprocessors and Shadergraphs to handle Arnold Standard Surface and 3DsMax Physical material import from FBX.
- Added support for Smoothness Fade start work when enabling ray traced reflections.
- Added Contact shadow, Micro shadows and Screen space refraction API documentation.
- Added script documentation for SSR, SSAO (ray tracing), GI, Light Cluster, RayTracingSettings, Ray Counters, etc.
- Added path tracing support for refraction and internal reflections.
- Added support for Thin Refraction Model and Lit's Clear Coat in Path Tracing.
- Added the Tint parameter to Sky Colored Fog.
- Added of Screen Space Reflections for Transparent materials
- Added a fallback for ray traced area light shadows in case the material is forward or the lit mode is forward.
- Added a new debug mode for light layers.
- Added an "enable" toggle to the SSR volume component.
- Added support for anisotropic specular lobes in path tracing.
- Added support for alpha clipping in path tracing.
- Added support for light cookies in path tracing.
- Added support for transparent shadows in path tracing.
- Added support for iridescence in path tracing.
- Added support for background color in path tracing.
- Added a path tracing test to the test suite.
- Added a warning and workaround instructions that appear when you enable XR single-pass after the first frame with the XR SDK.
- Added the exposure sliders to the planar reflection probe preview
- Added support for subsurface scattering in path tracing.
- Added a new mode that improves the filtering of ray traced shadows (directional, point and spot) based on the distance to the occluder.
- Added support of cookie baking and add support on Disc light.
- Added support for fog attenuation in path tracing.
- Added a new debug panel for volumes
- Added XR setting to control camera jitter for temporal effects
- Added an error message in the DrawRenderers custom pass when rendering opaque objects with an HDRP asset in DeferredOnly mode.
- Added API to enable proper recording of path traced scenes (with the Unity recorder or other tools).
- Added support for fog in Recursive rendering, ray traced reflections and ray traced indirect diffuse.
- Added an alpha blend option for recursive rendering
- Added support for stack lit for ray tracing effects.
- Added support for hair for ray tracing effects.
- Added support for alpha to coverage for HDRP shaders and shader graph
- Added support for Quality Levels to Subsurface Scattering.
- Added option to disable XR rendering on the camera settings.
- Added support for specular AA from geometric curvature in AxF
- Added support for baked AO (no input for now) in AxF
- Added an info box to warn about depth test artifacts when rendering object twice in custom passes with MSAA.
- Added a frame setting for alpha to mask.
- Added support for custom passes in the AOV API
- Added Light decomposition lighting debugging modes and support in AOV
- Added exposure compensation to Fixed exposure mode
- Added support for rasterized area light shadows in StackLit
- Added support for texture-weighted automatic exposure
- Added support for POM for emissive map
- Added alpha channel support in motion blur pass.
- Added the HDRP Compositor Tool (in Preview).
- Added a ray tracing mode option in the HDRP asset that allows to override and shader stripping.
- Added support for arbitrary resolution scaling of Volumetric Lighting to the Fog volume component.
- Added range attenuation for box-shaped spotlights.
- Added scenes for hair and fabric and decals with material samples
- Added fabric materials and textures
- Added information for fabric materials in fabric scene
- Added a DisplayInfo attribute to specify a name override and a display order for Volume Component fields (used only in default inspector for now).
- Added Min distance to contact shadows.
- Added support for Depth of Field in path tracing (by sampling the lens aperture).
- Added an API in HDRP to override the camera within the rendering of a frame (mainly for custom pass).
- Added a function (HDRenderPipeline.ResetRTHandleReferenceSize) to reset the reference size of RTHandle systems.
- Added support for AxF measurements importing into texture resources tilings.
- Added Layer parameter on Area Light to modify Layer of generated Emissive Mesh
- Added a flow map parameter to HDRI Sky
- Implemented ray traced reflections for transparent objects.
- Add a new parameter to control reflections in recursive rendering.
- Added an initial version of SSGI.
- Added Virtual Texturing cache settings to control the size of the Streaming Virtual Texturing caches.
- Added back-compatibility with builtin stereo matrices.
- Added CustomPassUtils API to simplify Blur, Copy and DrawRenderers custom passes.
- Added Histogram guided automatic exposure.
- Added few exposure debug modes.
- Added support for multiple path-traced views at once (e.g., scene and game views).
- Added support for 3DsMax's 2021 Simplified Physical Material from FBX files in the Model Importer.
- Added custom target mid grey for auto exposure.
- Added CustomPassUtils API to simplify Blur, Copy and DrawRenderers custom passes.
- Added an API in HDRP to override the camera within the rendering of a frame (mainly for custom pass).
- Added more custom pass API functions, mainly to render objects from another camera.
- Added support for transparent Unlit in path tracing.
- Added a minimal lit used for RTGI in peformance mode.
- Added procedural metering mask that can follow an object
- Added presets quality settings for RTAO and RTGI.
- Added an override for the shadow culling that allows better directional shadow maps in ray tracing effects (RTR, RTGI, RTSSS and RR).
- Added a Cloud Layer volume override.
- Added Fast Memory support for platform that support it.
- Added CPU and GPU timings for ray tracing effects.
- Added support to combine RTSSS and RTGI (1248733).
- Added IES Profile support for Point, Spot and Rectangular-Area lights
- Added support for multiple mapping modes in AxF.
- Add support of lightlayers on indirect lighting controller
- Added compute shader stripping.
- Added Cull Mode option for opaque materials and ShaderGraphs.
- Added scene view exposure override.
- Added support for exposure curve remapping for min/max limits.
- Added presets for ray traced reflections.
- Added final image histogram debug view (both luminance and RGB).
- Added an example texture and rotation to the Cloud Layer volume override.
- Added an option to extend the camera culling for skinned mesh animation in ray tracing effects (1258547).
- Added decal layer system similar to light layer. Mesh will receive a decal when both decal layer mask matches.
- Added shader graph nodes for rendering a complex eye shader.
- Added more controls to contact shadows and increased quality in some parts.
- Added a physically based option in DoF volume.
- Added API to check if a Camera, Light or ReflectionProbe is compatible with HDRP.
- Added path tracing test scene for normal mapping.
- Added missing API documentation.
- Remove CloudLayer
- Added quad overdraw and vertex density debug modes.

### Fixed
- fix when saved HDWizard window tab index out of range (1260273)
- Fix when rescale probe all direction below zero (1219246)
- Update documentation of HDRISky-Backplate, precise how to have Ambient Occlusion on the Backplate
- Sorting, undo, labels, layout in the Lighting Explorer.
- Fixed sky settings and materials in Shader Graph Samples package
- Fix/workaround a probable graphics driver bug in the GTAO shader.
- Fixed Hair and PBR shader graphs double sided modes
- Fixed an issue where updating an HDRP asset in the Quality setting panel would not recreate the pipeline.
- Fixed issue with point lights being considered even when occupying less than a pixel on screen (case 1183196)
- Fix a potential NaN source with iridescence (case 1183216)
- Fixed issue of spotlight breaking when minimizing the cone angle via the gizmo (case 1178279)
- Fixed issue that caused decals not to modify the roughness in the normal buffer, causing SSR to not behave correctly (case 1178336)
- Fixed lit transparent refraction with XR single-pass rendering
- Removed extra jitter for TemporalAA in VR
- Fixed ShaderGraph time in main preview
- Fixed issue on some UI elements in HDRP asset not expanding when clicking the arrow (case 1178369)
- Fixed alpha blending in custom post process
- Fixed the modification of the _AlphaCutoff property in the material UI when exposed with a ShaderGraph parameter.
- Fixed HDRP test `1218_Lit_DiffusionProfiles` on Vulkan.
- Fixed an issue where building a player in non-dev mode would generate render target error logs every frame
- Fixed crash when upgrading version of HDRP
- Fixed rendering issues with material previews
- Fixed NPE when using light module in Shuriken particle systems (1173348).
- Refresh cached shadow on editor changes
- Fixed light supported units caching (1182266)
- Fixed an issue where SSAO (that needs temporal reprojection) was still being rendered when Motion Vectors were not available (case 1184998)
- Fixed a nullref when modifying the height parameters inside the layered lit shader UI.
- Fixed Decal gizmo that become white after exiting play mode
- Fixed Decal pivot position to behave like a spotlight
- Fixed an issue where using the LightingOverrideMask would break sky reflection for regular cameras
- Fix DebugMenu FrameSettingsHistory persistency on close
- Fix DensityVolume, ReflectionProbe aned PlanarReflectionProbe advancedControl display
- Fix DXR scene serialization in wizard
- Fixed an issue where Previews would reallocate History Buffers every frame
- Fixed the SetLightLayer function in HDAdditionalLightData setting the wrong light layer
- Fix error first time a preview is created for planar
- Fixed an issue where SSR would use an incorrect roughness value on ForwardOnly (StackLit, AxF, Fabric, etc.) materials when the pipeline is configured to also allow deferred Lit.
- Fixed issues with light explorer (cases 1183468, 1183269)
- Fix dot colors in LayeredLit material inspector
- Fix undo not resetting all value when undoing the material affectation in LayerLit material
- Fix for issue that caused gizmos to render in render textures (case 1174395)
- Fixed the light emissive mesh not updated when the light was disabled/enabled
- Fixed light and shadow layer sync when setting the HDAdditionalLightData.lightlayersMask property
- Fixed a nullref when a custom post process component that was in the HDRP PP list is removed from the project
- Fixed issue that prevented decals from modifying specular occlusion (case 1178272).
- Fixed exposure of volumetric reprojection
- Fixed multi selection support for Scalable Settings in lights
- Fixed font shaders in test projects for VR by using a Shader Graph version
- Fixed refresh of baked cubemap by incrementing updateCount at the end of the bake (case 1158677).
- Fixed issue with rectangular area light when seen from the back
- Fixed decals not affecting lightmap/lightprobe
- Fixed zBufferParams with XR single-pass rendering
- Fixed moving objects not rendered in custom passes
- Fixed abstract classes listed in the + menu of the custom pass list
- Fixed custom pass that was rendered in previews
- Fixed precision error in zero value normals when applying decals (case 1181639)
- Fixed issue that triggered No Scene Lighting view in game view as well (case 1156102)
- Assign default volume profile when creating a new HDRP Asset
- Fixed fov to 0 in planar probe breaking the projection matrix (case 1182014)
- Fixed bugs with shadow caching
- Reassign the same camera for a realtime probe face render request to have appropriate history buffer during realtime probe rendering.
- Fixed issue causing wrong shading when normal map mode is Object space, no normal map is set, but a detail map is present (case 1143352)
- Fixed issue with decal and htile optimization
- Fixed TerrainLit shader compilation error regarding `_Control0_TexelSize` redefinition (case 1178480).
- Fixed warning about duplicate HDRuntimeReflectionSystem when configuring play mode without domain reload.
- Fixed an editor crash when multiple decal projectors were selected and some had null material
- Added all relevant fix actions to FixAll button in Wizard
- Moved FixAll button on top of the Wizard
- Fixed an issue where fog color was not pre-exposed correctly
- Fix priority order when custom passes are overlapping
- Fix cleanup not called when the custom pass GameObject is destroyed
- Replaced most instances of GraphicsSettings.renderPipelineAsset by GraphicsSettings.currentRenderPipeline. This should fix some parameters not working on Quality Settings overrides.
- Fixed an issue with Realtime GI not working on upgraded projects.
- Fixed issue with screen space shadows fallback texture was not set as a texture array.
- Fixed Pyramid Lights bounding box
- Fixed terrain heightmap default/null values and epsilons
- Fixed custom post-processing effects breaking when an abstract class inherited from `CustomPostProcessVolumeComponent`
- Fixed XR single-pass rendering in Editor by using ShaderConfig.s_XrMaxViews to allocate matrix array
- Multiple different skies rendered at the same time by different cameras are now handled correctly without flickering
- Fixed flickering issue happening when different volumes have shadow settings and multiple cameras are present.
- Fixed issue causing planar probes to disappear if there is no light in the scene.
- Fixed a number of issues with the prefab isolation mode (Volumes leaking from the main scene and reflection not working properly)
- Fixed an issue with fog volume component upgrade not working properly
- Fixed Spot light Pyramid Shape has shadow artifacts on aspect ratio values lower than 1
- Fixed issue with AO upsampling in XR
- Fixed camera without HDAdditionalCameraData component not rendering
- Removed the macro ENABLE_RAYTRACING for most of the ray tracing code
- Fixed prefab containing camera reloading in loop while selected in the Project view
- Fixed issue causing NaN wheh the Z scale of an object is set to 0.
- Fixed DXR shader passes attempting to render before pipeline loaded
- Fixed black ambient sky issue when importing a project after deleting Library.
- Fixed issue when upgrading a Standard transparent material (case 1186874)
- Fixed area light cookies not working properly with stack lit
- Fixed material render queue not updated when the shader is changed in the material inspector.
- Fixed a number of issues with full screen debug modes not reseting correctly when setting another mutually exclusive mode
- Fixed compile errors for platforms with no VR support
- Fixed an issue with volumetrics and RTHandle scaling (case 1155236)
- Fixed an issue where sky lighting might be updated uselessly
- Fixed issue preventing to allow setting decal material to none (case 1196129)
- Fixed XR multi-pass decals rendering
- Fixed several fields on Light Inspector that not supported Prefab overrides
- Fixed EOL for some files
- Fixed scene view rendering with volumetrics and XR enabled
- Fixed decals to work with multiple cameras
- Fixed optional clear of GBuffer (Was always on)
- Fixed render target clears with XR single-pass rendering
- Fixed HDRP samples file hierarchy
- Fixed Light units not matching light type
- Fixed QualitySettings panel not displaying HDRP Asset
- Fixed black reflection probes the first time loading a project
- Fixed y-flip in scene view with XR SDK
- Fixed Decal projectors do not immediately respond when parent object layer mask is changed in editor.
- Fixed y-flip in scene view with XR SDK
- Fixed a number of issues with Material Quality setting
- Fixed the transparent Cull Mode option in HD unlit master node settings only visible if double sided is ticked.
- Fixed an issue causing shadowed areas by contact shadows at the edge of far clip plane if contact shadow length is very close to far clip plane.
- Fixed editing a scalable settings will edit all loaded asset in memory instead of targetted asset.
- Fixed Planar reflection default viewer FOV
- Fixed flickering issues when moving the mouse in the editor with ray tracing on.
- Fixed the ShaderGraph main preview being black after switching to SSS in the master node settings
- Fixed custom fullscreen passes in VR
- Fixed camera culling masks not taken in account in custom pass volumes
- Fixed object not drawn in custom pass when using a DrawRenderers with an HDRP shader in a build.
- Fixed injection points for Custom Passes (AfterDepthAndNormal and BeforePreRefraction were missing)
- Fixed a enum to choose shader tags used for drawing objects (DepthPrepass or Forward) when there is no override material.
- Fixed lit objects in the BeforePreRefraction, BeforeTransparent and BeforePostProcess.
- Fixed the None option when binding custom pass render targets to allow binding only depth or color.
- Fixed custom pass buffers allocation so they are not allocated if they're not used.
- Fixed the Custom Pass entry in the volume create asset menu items.
- Fixed Prefab Overrides workflow on Camera.
- Fixed alignment issue in Preset for Camera.
- Fixed alignment issue in Physical part for Camera.
- Fixed FrameSettings multi-edition.
- Fixed a bug happening when denoising multiple ray traced light shadows
- Fixed minor naming issues in ShaderGraph settings
- VFX: Removed z-fight glitches that could appear when using deferred depth prepass and lit quad primitives
- VFX: Preserve specular option for lit outputs (matches HDRP lit shader)
- Fixed an issue with Metal Shader Compiler and GTAO shader for metal
- Fixed resources load issue while upgrading HDRP package.
- Fix LOD fade mask by accounting for field of view
- Fixed spot light missing from ray tracing indirect effects.
- Fixed a UI bug in the diffusion profile list after fixing them from the wizard.
- Fixed the hash collision when creating new diffusion profile assets.
- Fixed a light leaking issue with box light casting shadows (case 1184475)
- Fixed Cookie texture type in the cookie slot of lights (Now displays a warning because it is not supported).
- Fixed a nullref that happens when using the Shuriken particle light module
- Fixed alignment in Wizard
- Fixed text overflow in Wizard's helpbox
- Fixed Wizard button fix all that was not automatically grab all required fixes
- Fixed VR tab for MacOS in Wizard
- Fixed local config package workflow in Wizard
- Fixed issue with contact shadows shifting when MSAA is enabled.
- Fixed EV100 in the PBR sky
- Fixed an issue In URP where sometime the camera is not passed to the volume system and causes a null ref exception (case 1199388)
- Fixed nullref when releasing HDRP with custom pass disabled
- Fixed performance issue derived from copying stencil buffer.
- Fixed an editor freeze when importing a diffusion profile asset from a unity package.
- Fixed an exception when trying to reload a builtin resource.
- Fixed the light type intensity unit reset when switching the light type.
- Fixed compilation error related to define guards and CreateLayoutFromXrSdk()
- Fixed documentation link on CustomPassVolume.
- Fixed player build when HDRP is in the project but not assigned in the graphic settings.
- Fixed an issue where ambient probe would be black for the first face of a baked reflection probe
- VFX: Fixed Missing Reference to Visual Effect Graph Runtime Assembly
- Fixed an issue where rendering done by users in EndCameraRendering would be executed before the main render loop.
- Fixed Prefab Override in main scope of Volume.
- Fixed alignment issue in Presset of main scope of Volume.
- Fixed persistence of ShowChromeGizmo and moved it to toolbar for coherency in ReflectionProbe and PlanarReflectionProbe.
- Fixed Alignement issue in ReflectionProbe and PlanarReflectionProbe.
- Fixed Prefab override workflow issue in ReflectionProbe and PlanarReflectionProbe.
- Fixed empty MoreOptions and moved AdvancedManipulation in a dedicated location for coherency in ReflectionProbe and PlanarReflectionProbe.
- Fixed Prefab override workflow issue in DensityVolume.
- Fixed empty MoreOptions and moved AdvancedManipulation in a dedicated location for coherency in DensityVolume.
- Fix light limit counts specified on the HDRP asset
- Fixed Quality Settings for SSR, Contact Shadows and Ambient Occlusion volume components
- Fixed decalui deriving from hdshaderui instead of just shaderui
- Use DelayedIntField instead of IntField for scalable settings
- Fixed init of debug for FrameSettingsHistory on SceneView camera
- Added a fix script to handle the warning 'referenced script in (GameObject 'SceneIDMap') is missing'
- Fix Wizard load when none selected for RenderPipelineAsset
- Fixed TerrainLitGUI when per-pixel normal property is not present.
- Fixed rendering errors when enabling debug modes with custom passes
- Fix an issue that made PCSS dependent on Atlas resolution (not shadow map res)
- Fixing a bug whith histories when n>4 for ray traced shadows
- Fixing wrong behavior in ray traced shadows for mesh renderers if their cast shadow is shadow only or double sided
- Only tracing rays for shadow if the point is inside the code for spotlight shadows
- Only tracing rays if the point is inside the range for point lights
- Fixing ghosting issues when the screen space shadow  indexes change for a light with ray traced shadows
- Fixed an issue with stencil management and Xbox One build that caused corrupted output in deferred mode.
- Fixed a mismatch in behavior between the culling of shadow maps and ray traced point and spot light shadows
- Fixed recursive ray tracing not working anymore after intermediate buffer refactor.
- Fixed ray traced shadow denoising not working (history rejected all the time).
- Fixed shader warning on xbox one
- Fixed cookies not working for spot lights in ray traced reflections, ray traced GI and recursive rendering
- Fixed an inverted handling of CoatSmoothness for SSR in StackLit.
- Fixed missing distortion inputs in Lit and Unlit material UI.
- Fixed issue that propagated NaNs across multiple frames through the exposure texture.
- Fixed issue with Exclude from TAA stencil ignored.
- Fixed ray traced reflection exposure issue.
- Fixed issue with TAA history not initialising corretly scale factor for first frame
- Fixed issue with stencil test of material classification not using the correct Mask (causing false positive and bad performance with forward material in deferred)
- Fixed issue with History not reset when chaning antialiasing mode on camera
- Fixed issue with volumetric data not being initialized if default settings have volumetric and reprojection off.
- Fixed ray tracing reflection denoiser not applied in tier 1
- Fixed the vibility of ray tracing related methods.
- Fixed the diffusion profile list not saved when clicking the fix button in the material UI.
- Fixed crash when pushing bounce count higher than 1 for ray traced GI or reflections
- Fixed PCSS softness scale so that it better match ray traced reference for punctual lights.
- Fixed exposure management for the path tracer
- Fixed AxF material UI containing two advanced options settings.
- Fixed an issue where cached sky contexts were being destroyed wrongly, breaking lighting in the LookDev
- Fixed issue that clamped PCSS softness too early and not after distance scale.
- Fixed fog affect transparent on HD unlit master node
- Fixed custom post processes re-ordering not saved.
- Fixed NPE when using scalable settings
- Fixed an issue where PBR sky precomputation was reset incorrectly in some cases causing bad performance.
- Fixed a bug due to depth history begin overriden too soon
- Fixed CustomPassSampleCameraColor scale issue when called from Before Transparent injection point.
- Fixed corruption of AO in baked probes.
- Fixed issue with upgrade of projects that still had Very High as shadow filtering quality.
- Fixed issue that caused Distortion UI to appear in Lit.
- Fixed several issues with decal duplicating when editing them.
- Fixed initialization of volumetric buffer params (1204159)
- Fixed an issue where frame count was incorrectly reset for the game view, causing temporal processes to fail.
- Fixed Culling group was not disposed error.
- Fixed issues on some GPU that do not support gathers on integer textures.
- Fixed an issue with ambient probe not being initialized for the first frame after a domain reload for volumetric fog.
- Fixed the scene visibility of decal projectors and density volumes
- Fixed a leak in sky manager.
- Fixed an issue where entering playmode while the light editor is opened would produce null reference exceptions.
- Fixed the debug overlay overlapping the debug menu at runtime.
- Fixed an issue with the framecount when changing scene.
- Fixed errors that occurred when using invalid near and far clip plane values for planar reflections.
- Fixed issue with motion blur sample weighting function.
- Fixed motion vectors in MSAA.
- Fixed sun flare blending (case 1205862).
- Fixed a lot of issues related to ray traced screen space shadows.
- Fixed memory leak caused by apply distortion material not being disposed.
- Fixed Reflection probe incorrectly culled when moving its parent (case 1207660)
- Fixed a nullref when upgrading the Fog volume components while the volume is opened in the inspector.
- Fix issues where decals on PS4 would not correctly write out the tile mask causing bits of the decal to go missing.
- Use appropriate label width and text content so the label is completely visible
- Fixed an issue where final post process pass would not output the default alpha value of 1.0 when using 11_11_10 color buffer format.
- Fixed SSR issue after the MSAA Motion Vector fix.
- Fixed an issue with PCSS on directional light if punctual shadow atlas was not allocated.
- Fixed an issue where shadow resolution would be wrong on the first face of a baked reflection probe.
- Fixed issue with PCSS softness being incorrect for cascades different than the first one.
- Fixed custom post process not rendering when using multiple HDRP asset in quality settings
- Fixed probe gizmo missing id (case 1208975)
- Fixed a warning in raytracingshadowfilter.compute
- Fixed issue with AO breaking with small near plane values.
- Fixed custom post process Cleanup function not called in some cases.
- Fixed shader warning in AO code.
- Fixed a warning in simpledenoiser.compute
- Fixed tube and rectangle light culling to use their shape instead of their range as a bounding box.
- Fixed caused by using gather on a UINT texture in motion blur.
- Fix issue with ambient occlusion breaking when dynamic resolution is active.
- Fixed some possible NaN causes in Depth of Field.
- Fixed Custom Pass nullref due to the new Profiling Sample API changes
- Fixed the black/grey screen issue on after post process Custom Passes in non dev builds.
- Fixed particle lights.
- Improved behavior of lights and probe going over the HDRP asset limits.
- Fixed issue triggered when last punctual light is disabled and more than one camera is used.
- Fixed Custom Pass nullref due to the new Profiling Sample API changes
- Fixed the black/grey screen issue on after post process Custom Passes in non dev builds.
- Fixed XR rendering locked to vsync of main display with Standalone Player.
- Fixed custom pass cleanup not called at the right time when using multiple volumes.
- Fixed an issue on metal with edge of decal having artifact by delaying discard of fragments during decal projection
- Fixed various shader warning
- Fixing unnecessary memory allocations in the ray tracing cluster build
- Fixed duplicate column labels in LightEditor's light tab
- Fixed white and dark flashes on scenes with very high or very low exposure when Automatic Exposure is being used.
- Fixed an issue where passing a null ProfilingSampler would cause a null ref exception.
- Fixed memory leak in Sky when in matcap mode.
- Fixed compilation issues on platform that don't support VR.
- Fixed migration code called when we create a new HDRP asset.
- Fixed RemoveComponent on Camera contextual menu to not remove Camera while a component depend on it.
- Fixed an issue where ambient occlusion and screen space reflections editors would generate null ref exceptions when HDRP was not set as the current pipeline.
- Fixed a null reference exception in the probe UI when no HDRP asset is present.
- Fixed the outline example in the doc (sampling range was dependent on screen resolution)
- Fixed a null reference exception in the HDRI Sky editor when no HDRP asset is present.
- Fixed an issue where Decal Projectors created from script where rotated around the X axis by 90°.
- Fixed frustum used to compute Density Volumes visibility when projection matrix is oblique.
- Fixed a null reference exception in Path Tracing, Recursive Rendering and raytraced Global Illumination editors when no HDRP asset is present.
- Fix for NaNs on certain geometry with Lit shader -- [case 1210058](https://fogbugz.unity3d.com/f/cases/1210058/)
- Fixed an issue where ambient occlusion and screen space reflections editors would generate null ref exceptions when HDRP was not set as the current pipeline.
- Fixed a null reference exception in the probe UI when no HDRP asset is present.
- Fixed the outline example in the doc (sampling range was dependent on screen resolution)
- Fixed a null reference exception in the HDRI Sky editor when no HDRP asset is present.
- Fixed an issue where materials newly created from the contextual menu would have an invalid state, causing various problems until it was edited.
- Fixed transparent material created with ZWrite enabled (now it is disabled by default for new transparent materials)
- Fixed mouseover on Move and Rotate tool while DecalProjector is selected.
- Fixed wrong stencil state on some of the pixel shader versions of deferred shader.
- Fixed an issue where creating decals at runtime could cause a null reference exception.
- Fixed issue that displayed material migration dialog on the creation of new project.
- Fixed various issues with time and animated materials (cases 1210068, 1210064).
- Updated light explorer with latest changes to the Fog and fixed issues when no visual environment was present.
- Fixed not handleling properly the recieve SSR feature with ray traced reflections
- Shadow Atlas is no longer allocated for area lights when they are disabled in the shader config file.
- Avoid MRT Clear on PS4 as it is not implemented yet.
- Fixed runtime debug menu BitField control.
- Fixed the radius value used for ray traced directional light.
- Fixed compilation issues with the layered lit in ray tracing shaders.
- Fixed XR autotests viewport size rounding
- Fixed mip map slider knob displayed when cubemap have no mipmap
- Remove unnecessary skip of material upgrade dialog box.
- Fixed the profiling sample mismatch errors when enabling the profiler in play mode
- Fixed issue that caused NaNs in reflection probes on consoles.
- Fixed adjusting positive axis of Blend Distance slides the negative axis in the density volume component.
- Fixed the blend of reflections based on the weight.
- Fixed fallback for ray traced reflections when denoising is enabled.
- Fixed error spam issue with terrain detail terrainDetailUnsupported (cases 1211848)
- Fixed hardware dynamic resolution causing cropping/scaling issues in scene view (case 1158661)
- Fixed Wizard check order for `Hardware and OS` and `Direct3D12`
- Fix AO issue turning black when Far/Near plane distance is big.
- Fixed issue when opening lookdev and the lookdev volume have not been assigned yet.
- Improved memory usage of the sky system.
- Updated label in HDRP quality preference settings (case 1215100)
- Fixed Decal Projector gizmo not undoing properly (case 1216629)
- Fix a leak in the denoising of ray traced reflections.
- Fixed Alignment issue in Light Preset
- Fixed Environment Header in LightingWindow
- Fixed an issue where hair shader could write garbage in the diffuse lighting buffer, causing NaNs.
- Fixed an exposure issue with ray traced sub-surface scattering.
- Fixed runtime debug menu light hierarchy None not doing anything.
- Fixed the broken ShaderGraph preview when creating a new Lit graph.
- Fix indentation issue in preset of LayeredLit material.
- Fixed minor issues with cubemap preview in the inspector.
- Fixed wrong build error message when building for android on mac.
- Fixed an issue related to denoising ray trace area shadows.
- Fixed wrong build error message when building for android on mac.
- Fixed Wizard persistency of Direct3D12 change on domain reload.
- Fixed Wizard persistency of FixAll on domain reload.
- Fixed Wizard behaviour on domain reload.
- Fixed a potential source of NaN in planar reflection probe atlas.
- Fixed an issue with MipRatio debug mode showing _DebugMatCapTexture not being set.
- Fixed missing initialization of input params in Blit for VR.
- Fix Inf source in LTC for area lights.
- Fix issue with AO being misaligned when multiple view are visible.
- Fix issue that caused the clamp of camera rotation motion for motion blur to be ineffective.
- Fixed issue with AssetPostprocessors dependencies causing models to be imported twice when upgrading the package version.
- Fixed culling of lights with XR SDK
- Fixed memory stomp in shadow caching code, leading to overflow of Shadow request array and runtime errors.
- Fixed an issue related to transparent objects reading the ray traced indirect diffuse buffer
- Fixed an issue with filtering ray traced area lights when the intensity is high or there is an exposure.
- Fixed ill-formed include path in Depth Of Field shader.
- Fixed shader graph and ray tracing after the shader target PR.
- Fixed a bug in semi-transparent shadows (object further than the light casting shadows)
- Fix state enabled of default volume profile when in package.
- Fixed removal of MeshRenderer and MeshFilter on adding Light component.
- Fixed Ray Traced SubSurface Scattering not working with ray traced area lights
- Fixed Ray Traced SubSurface Scattering not working in forward mode.
- Fixed a bug in debug light volumes.
- Fixed a bug related to ray traced area light shadow history.
- Fixed an issue where fog sky color mode could sample NaNs in the sky cubemap.
- Fixed a leak in the PBR sky renderer.
- Added a tooltip to the Ambient Mode parameter in the Visual Envionment volume component.
- Static lighting sky now takes the default volume into account (this fixes discrepancies between baked and realtime lighting).
- Fixed a leak in the sky system.
- Removed MSAA Buffers allocation when lit shader mode is set to "deferred only".
- Fixed invalid cast for realtime reflection probes (case 1220504)
- Fixed invalid game view rendering when disabling all cameras in the scene (case 1105163)
- Hide reflection probes in the renderer components.
- Fixed infinite reload loop while displaying Light's Shadow's Link Light Layer in Inspector of Prefab Asset.
- Fixed the culling was not disposed error in build log.
- Fixed the cookie atlas size and planar atlas size being too big after an upgrade of the HDRP asset.
- Fixed transparent SSR for shader graph.
- Fixed an issue with emissive light meshes not being in the RAS.
- Fixed DXR player build
- Fixed the HDRP asset migration code not being called after an upgrade of the package
- Fixed draw renderers custom pass out of bound exception
- Fixed the PBR shader rendering in deferred
- Fixed some typos in debug menu (case 1224594)
- Fixed ray traced point and spot lights shadows not rejecting istory when semi-transparent or colored.
- Fixed a warning due to StaticLightingSky when reloading domain in some cases.
- Fixed the MaxLightCount being displayed when the light volume debug menu is on ColorAndEdge.
- Fixed issue with unclear naming of debug menu for decals.
- Fixed z-fighting in scene view when scene lighting is off (case 1203927)
- Fixed issue that prevented cubemap thumbnails from rendering (only on D3D11 and Metal).
- Fixed ray tracing with VR single-pass
- Fix an exception in ray tracing that happens if two LOD levels are using the same mesh renderer.
- Fixed error in the console when switching shader to decal in the material UI.
- Fixed an issue with refraction model and ray traced recursive rendering (case 1198578).
- Fixed an issue where a dynamic sky changing any frame may not update the ambient probe.
- Fixed cubemap thumbnail generation at project load time.
- Fixed cubemap thumbnail generation at project load time.
- Fixed XR culling with multiple cameras
- Fixed XR single-pass with Mock HMD plugin
- Fixed sRGB mismatch with XR SDK
- Fixed an issue where default volume would not update when switching profile.
- Fixed issue with uncached reflection probe cameras reseting the debug mode (case 1224601)
- Fixed an issue where AO override would not override specular occlusion.
- Fixed an issue where Volume inspector might not refresh correctly in some cases.
- Fixed render texture with XR
- Fixed issue with resources being accessed before initialization process has been performed completely.
- Half fixed shuriken particle light that cast shadows (only the first one will be correct)
- Fixed issue with atmospheric fog turning black if a planar reflection probe is placed below ground level. (case 1226588)
- Fixed custom pass GC alloc issue in CustomPassVolume.GetActiveVolumes().
- Fixed a bug where instanced shadergraph shaders wouldn't compile on PS4.
- Fixed an issue related to the envlightdatasrt not being bound in recursive rendering.
- Fixed shadow cascade tooltip when using the metric mode (case 1229232)
- Fixed how the area light influence volume is computed to match rasterization.
- Focus on Decal uses the extends of the projectors
- Fixed usage of light size data that are not available at runtime.
- Fixed the depth buffer copy made before custom pass after opaque and normal injection point.
- Fix for issue that prevented scene from being completely saved when baked reflection probes are present and lighting is set to auto generate.
- Fixed drag area width at left of Light's intensity field in Inspector.
- Fixed light type resolution when performing a reset on HDAdditionalLightData (case 1220931)
- Fixed reliance on atan2 undefined behavior in motion vector debug shader.
- Fixed an usage of a a compute buffer not bound (1229964)
- Fixed an issue where changing the default volume profile from another inspector would not update the default volume editor.
- Fix issues in the post process system with RenderTexture being invalid in some cases, causing rendering problems.
- Fixed an issue where unncessarily serialized members in StaticLightingSky component would change each time the scene is changed.
- Fixed a weird behavior in the scalable settings drawing when the space becomes tiny (1212045).
- Fixed a regression in the ray traced indirect diffuse due to the new probe system.
- Fix for range compression factor for probes going negative (now clamped to positive values).
- Fixed path validation when creating new volume profile (case 1229933)
- Fixed a bug where Decal Shader Graphs would not recieve reprojected Position, Normal, or Bitangent data. (1239921)
- Fix reflection hierarchy for CARPAINT in AxF.
- Fix precise fresnel for delta lights for SVBRDF in AxF.
- Fixed the debug exposure mode for display sky reflection and debug view baked lighting
- Fixed MSAA depth resolve when there is no motion vectors
- Fixed various object leaks in HDRP.
- Fixed compile error with XR SubsystemManager.
- Fix for assertion triggering sometimes when saving a newly created lit shader graph (case 1230996)
- Fixed culling of planar reflection probes that change position (case 1218651)
- Fixed null reference when processing lightprobe (case 1235285)
- Fix issue causing wrong planar reflection rendering when more than one camera is present.
- Fix black screen in XR when HDRP package is present but not used.
- Fixed an issue with the specularFGD term being used when the material has a clear coat (lit shader).
- Fixed white flash happening with auto-exposure in some cases (case 1223774)
- Fixed NaN which can appear with real time reflection and inf value
- Fixed an issue that was collapsing the volume components in the HDRP default settings
- Fixed warning about missing bound decal buffer
- Fixed shader warning on Xbox for ResolveStencilBuffer.compute.
- Fixed PBR shader ZTest rendering in deferred.
- Replaced commands incompatible with async compute in light list build process.
- Diffusion Profile and Material references in HDRP materials are now correctly exported to unity packages. Note that the diffusion profile or the material references need to be edited once before this can work properly.
- Fix MaterialBalls having same guid issue
- Fix spelling and grammatical errors in material samples
- Fixed unneeded cookie texture allocation for cone stop lights.
- Fixed scalarization code for contact shadows.
- Fixed volume debug in playmode
- Fixed issue when toggling anything in HDRP asset that will produce an error (case 1238155)
- Fixed shader warning in PCSS code when using Vulkan.
- Fixed decal that aren't working without Metal and Ambient Occlusion option enabled.
- Fixed an error about procedural sky being logged by mistake.
- Fixed shadowmask UI now correctly showing shadowmask disable
- Made more explicit the warning about raytracing and asynchronous compute. Also fixed the condition in which it appears.
- Fixed a null ref exception in static sky when the default volume profile is invalid.
- DXR: Fixed shader compilation error with shader graph and pathtracer
- Fixed SceneView Draw Modes not being properly updated after opening new scene view panels or changing the editor layout.
- VFX: Removed irrelevant queues in render queue selection from HDRP outputs
- VFX: Motion Vector are correctly renderered with MSAA [Case 1240754](https://issuetracker.unity3d.com/product/unity/issues/guid/1240754/)
- Fixed a cause of NaN when a normal of 0-length is generated (usually via shadergraph).
- Fixed issue with screen-space shadows not enabled properly when RT is disabled (case 1235821)
- Fixed a performance issue with stochastic ray traced area shadows.
- Fixed cookie texture not updated when changing an import settings (srgb for example).
- Fixed flickering of the game/scene view when lookdev is running.
- Fixed issue with reflection probes in realtime time mode with OnEnable baking having wrong lighting with sky set to dynamic (case 1238047).
- Fixed transparent motion vectors not working when in MSAA.
- Fix error when removing DecalProjector from component contextual menu (case 1243960)
- Fixed issue with post process when running in RGBA16 and an object with additive blending is in the scene.
- Fixed corrupted values on LayeredLit when using Vertex Color multiply mode to multiply and MSAA is activated.
- Fix conflicts with Handles manipulation when performing a Reset in DecalComponent (case 1238833)
- Fixed depth prepass and postpass being disabled after changing the shader in the material UI.
- Fixed issue with sceneview camera settings not being saved after Editor restart.
- Fixed issue when switching back to custom sensor type in physical camera settings (case 1244350).
- Fixed a null ref exception when running playmode tests with the render pipeline debug window opened.
- Fixed some GCAlloc in the debug window.
- Fixed shader graphs not casting semi-transparent and color shadows (case 1242617)
- Fixed thin refraction mode not working properly.
- Fixed assert on tests caused by probe culling results being requested when culling did not happen. (case 1246169)
- Fixed over consumption of GPU memory by the Physically Based Sky.
- Fixed an invalid rotation in Planar Reflection Probe editor display, that was causing an error message (case 1182022)
- Put more information in Camera background type tooltip and fixed inconsistent exposure behavior when changing bg type.
- Fixed issue that caused not all baked reflection to be deleted upon clicking "Clear Baked Data" in the lighting menu (case 1136080)
- Fixed an issue where asset preview could be rendered white because of static lighting sky.
- Fixed an issue where static lighting was not updated when removing the static lighting sky profile.
- Fixed the show cookie atlas debug mode not displaying correctly when enabling the clear cookie atlas option.
- Fixed various multi-editing issues when changing Emission parameters.
- Fixed error when undo a Reflection Probe removal in a prefab instance. (case 1244047)
- Fixed Microshadow not working correctly in deferred with LightLayers
- Tentative fix for missing include in depth of field shaders.
- Fixed the light overlap scene view draw mode (wasn't working at all).
- Fixed taaFrameIndex and XR tests 4052 and 4053
- Fixed the prefab integration of custom passes (Prefab Override Highlight not working as expected).
- Cloned volume profile from read only assets are created in the root of the project. (case 1154961)
- Fixed Wizard check on default volume profile to also check it is not the default one in package.
- Fix erroneous central depth sampling in TAA.
- Fixed light layers not correctly disabled when the lightlayers is set to Nothing and Lightlayers isn't enabled in HDRP Asset
- Fixed issue with Model Importer materials falling back to the Legacy default material instead of HDRP's default material when import happens at Editor startup.
- Fixed a wrong condition in CameraSwitcher, potentially causing out of bound exceptions.
- Fixed an issue where editing the Look Dev default profile would not reflect directly in the Look Dev window.
- Fixed a bug where the light list is not cleared but still used when resizing the RT.
- Fixed exposure debug shader with XR single-pass rendering.
- Fixed issues with scene view and transparent motion vectors.
- Fixed black screens for linux/HDRP (1246407)
- Fixed a vulkan and metal warning in the SSGI compute shader.
- Fixed an exception due to the color pyramid not allocated when SSGI is enabled.
- Fixed an issue with the first Depth history was incorrectly copied.
- Fixed path traced DoF focusing issue
- Fix an issue with the half resolution Mode (performance)
- Fix an issue with the color intensity of emissive for performance rtgi
- Fixed issue with rendering being mostly broken when target platform disables VR.
- Workaround an issue caused by GetKernelThreadGroupSizes  failing to retrieve correct group size.
- Fix issue with fast memory and rendergraph.
- Fixed transparent motion vector framesetting not sanitized.
- Fixed wrong order of post process frame settings.
- Fixed white flash when enabling SSR or SSGI.
- The ray traced indrect diffuse and RTGI were combined wrongly with the rest of the lighting (1254318).
- Fixed an exception happening when using RTSSS without using RTShadows.
- Fix inconsistencies with transparent motion vectors and opaque by allowing camera only transparent motion vectors.
- Fix reflection probe frame settings override
- Fixed certain shadow bias artifacts present in volumetric lighting (case 1231885).
- Fixed area light cookie not updated when switch the light type from a spot that had a cookie.
- Fixed issue with dynamic resolution updating when not in play mode.
- Fixed issue with Contrast Adaptive Sharpening upsample mode and preview camera.
- Fix issue causing blocky artifacts when decals affect metallic and are applied on material with specular color workflow.
- Fixed issue with depth pyramid generation and dynamic resolution.
- Fixed an issue where decals were duplicated in prefab isolation mode.
- Fixed an issue where rendering preview with MSAA might generate render graph errors.
- Fixed compile error in PS4 for planar reflection filtering.
- Fixed issue with blue line in prefabs for volume mode.
- Fixing the internsity being applied to RTAO too early leading to unexpected results (1254626).
- Fix issue that caused sky to incorrectly render when using a custom projection matrix.
- Fixed null reference exception when using depth pre/post pass in shadergraph with alpha clip in the material.
- Appropriately constraint blend distance of reflection probe while editing with the inspector (case 1248931)
- Fixed AxF handling of roughness for Blinn-Phong type materials
- Fixed AxF UI errors when surface type is switched to transparent
- Fixed a serialization issue, preventing quality level parameters to undo/redo and update scene view on change.
- Fixed an exception occuring when a camera doesn't have an HDAdditionalCameraData (1254383).
- Fixed ray tracing with XR single-pass.
- Fixed warning in HDAdditionalLightData OnValidate (cases 1250864, 1244578)
- Fixed a bug related to denoising ray traced reflections.
- Fixed nullref in the layered lit material inspector.
- Fixed an issue where manipulating the color wheels in a volume component would reset the cursor every time.
- Fixed an issue where static sky lighting would not be updated for a new scene until it's reloaded at least once.
- Fixed culling for decals when used in prefabs and edited in context.
- Force to rebake probe with missing baked texture. (1253367)
- Fix supported Mac platform detection to handle new major version (11.0) properly
- Fixed typo in the Render Pipeline Wizard under HDRP+VR
- Change transparent SSR name in frame settings to avoid clipping.
- Fixed missing include guards in shadow hlsl files.
- Repaint the scene view whenever the scene exposure override is changed.
- Fixed an error when clearing the SSGI history texture at creation time (1259930).
- Fixed alpha to mask reset when toggling alpha test in the material UI.
- Fixed an issue where opening the look dev window with the light theme would make the window blink and eventually crash unity.
- Fixed fallback for ray tracing and light layers (1258837).
- Fixed Sorting Priority not displayed correctly in the DrawRenderers custom pass UI.
- Fixed glitch in Project settings window when selecting diffusion profiles in material section (case 1253090)
- Fixed issue with light layers bigger than 8 (and above the supported range).
- Fixed issue with culling layer mask of area light's emissive mesh
- Fixed overused the atlas for Animated/Render Target Cookies (1259930).
- Fixed errors when switching area light to disk shape while an area emissive mesh was displayed.
- Fixed default frame settings MSAA toggle for reflection probes (case 1247631)
- Fixed the transparent SSR dependency not being properly disabled according to the asset dependencies (1260271).
- Fixed issue with completely black AO on double sided materials when normal mode is set to None.
- Fixed UI drawing of the quaternion (1251235)
- Fix an issue with the quality mode and perf mode on RTR and RTGI and getting rid of unwanted nans (1256923).
- Fixed unitialized ray tracing resources when using non-default HDRP asset (case 1259467).
- Fixed overused the atlas for Animated/Render Target Cookies (1259930).
- Fixed sky asserts with XR multipass
- Fixed for area light not updating baked light result when modifying with gizmo.
- Fixed robustness issue with GetOddNegativeScale() in ray tracing, which was impacting normal mapping (1261160).
- Fixed regression where moving face of the probe gizmo was not moving its position anymore.
- Fixed XR single-pass macros in tessellation shaders.
- Fixed path-traced subsurface scattering mixing with diffuse and specular BRDFs (1250601).
- Fixed custom pass re-ordering issues.
- Improved robustness of normal mapping when scale is 0, and mapping is extreme (normals in or below the tangent plane).
- Fixed XR Display providers not getting zNear and zFar plane distances passed to them when in HDRP.
- Fixed rendering breaking when disabling tonemapping in the frame settings.
- Fixed issue with serialization of exposure modes in volume profiles not being consistent between HDRP versions (case 1261385).
- Fixed issue with duplicate names in newly created sub-layers in the graphics compositor (case 1263093).
- Remove MSAA debug mode when renderpipeline asset has no MSAA
- Fixed some post processing using motion vectors when they are disabled
- Fixed the multiplier of the environement lights being overriden with a wrong value for ray tracing (1260311).
- Fixed a series of exceptions happening when trying to load an asset during wizard execution (1262171).
- Fixed an issue with Stacklit shader not compiling correctly in player with debug display on (1260579)
- Fixed couple issues in the dependence of building the ray tracing acceleration structure.
- Fix sun disk intensity
- Fixed unwanted ghosting for smooth surfaces.
- Fixing an issue in the recursive rendering flag texture usage.
- Fixed a missing dependecy for choosing to evaluate transparent SSR.
- Fixed issue that failed compilation when XR is disabled.
- Fixed a compilation error in the IES code.
- Fixed issue with dynamic resolution handler when no OnResolutionChange callback is specified.
- Fixed multiple volumes, planar reflection, and decal projector position when creating them from the menu.
- Reduced the number of global keyword used in deferredTile.shader
- Fixed incorrect processing of Ambient occlusion probe (9% error was introduced)
- Fixed multiedition of framesettings drop down (case 1270044)
- Fixed planar probe gizmo

### Changed
- Improve MIP selection for decals on Transparents
- Color buffer pyramid is not allocated anymore if neither refraction nor distortion are enabled
- Rename Emission Radius to Radius in UI in Point, Spot
- Angular Diameter parameter for directional light is no longuer an advanced property
- DXR: Remove Light Radius and Angular Diamater of Raytrace shadow. Angular Diameter and Radius are used instead.
- Remove MaxSmoothness parameters from UI for point, spot and directional light. The MaxSmoothness is now deduce from Radius Parameters
- DXR: Remove the Ray Tracing Environement Component. Add a Layer Mask to the ray Tracing volume components to define which objects are taken into account for each effect.
- Removed second cubemaps used for shadowing in lookdev
- Disable Physically Based Sky below ground
- Increase max limit of area light and reflection probe to 128
- Change default texture for detailmap to grey
- Optimize Shadow RT load on Tile based architecture platforms.
- Improved quality of SSAO.
- Moved RequestShadowMapRendering() back to public API.
- Update HDRP DXR Wizard with an option to automatically clone the hdrp config package and setup raytracing to 1 in shaders file.
- Added SceneSelection pass for TerrainLit shader.
- Simplified Light's type API regrouping the logic in one place (Check type in HDAdditionalLightData)
- The support of LOD CrossFade (Dithering transition) in master nodes now required to enable it in the master node settings (Save variant)
- Improved shadow bias, by removing constant depth bias and substituting it with slope-scale bias.
- Fix the default stencil values when a material is created from a SSS ShaderGraph.
- Tweak test asset to be compatible with XR: unlit SG material for canvas and double-side font material
- Slightly tweaked the behaviour of bloom when resolution is low to reduce artifacts.
- Hidden fields in Light Inspector that is not relevant while in BakingOnly mode.
- Changed parametrization of PCSS, now softness is derived from angular diameter (for directional lights) or shape radius (for point/spot lights) and min filter size is now in the [0..1] range.
- Moved the copy of the geometry history buffers to right after the depth mip chain generation.
- Rename "Luminance" to "Nits" in UX for physical light unit
- Rename FrameSettings "SkyLighting" to "SkyReflection"
- Reworked XR automated tests
- The ray traced screen space shadow history for directional, spot and point lights is discarded if the light transform has changed.
- Changed the behavior for ray tracing in case a mesh renderer has both transparent and opaque submeshes.
- Improve history buffer management
- Replaced PlayerSettings.virtualRealitySupported with XRGraphics.tryEnable.
- Remove redundant FrameSettings RealTimePlanarReflection
- Improved a bit the GC calls generated during the rendering.
- Material update is now only triggered when the relevant settings are touched in the shader graph master nodes
- Changed the way Sky Intensity (on Sky volume components) is handled. It's now a combo box where users can choose between Exposure, Multiplier or Lux (for HDRI sky only) instead of both multiplier and exposure being applied all the time. Added a new menu item to convert old profiles.
- Change how method for specular occlusions is decided on inspector shader (Lit, LitTesselation, LayeredLit, LayeredLitTessellation)
- Unlocked SSS, SSR, Motion Vectors and Distortion frame settings for reflections probes.
- Hide unused LOD settings in Quality Settings legacy window.
- Reduced the constrained distance for temporal reprojection of ray tracing denoising
- Removed shadow near plane from the Directional Light Shadow UI.
- Improved the performances of custom pass culling.
- The scene view camera now replicates the physical parameters from the camera tagged as "MainCamera".
- Reduced the number of GC.Alloc calls, one simple scene without plarnar / probes, it should be 0B.
- Renamed ProfilingSample to ProfilingScope and unified API. Added GPU Timings.
- Updated macros to be compatible with the new shader preprocessor.
- Ray tracing reflection temporal filtering is now done in pre-exposed space
- Search field selects the appropriate fields in both project settings panels 'HDRP Default Settings' and 'Quality/HDRP'
- Disabled the refraction and transmission map keywords if the material is opaque.
- Keep celestial bodies outside the atmosphere.
- Updated the MSAA documentation to specify what features HDRP supports MSAA for and what features it does not.
- Shader use for Runtime Debug Display are now correctly stripper when doing a release build
- Now each camera has its own Volume Stack. This allows Volume Parameters to be updated as early as possible and be ready for the whole frame without conflicts between cameras.
- Disable Async for SSR, SSAO and Contact shadow when aggregated ray tracing frame setting is on.
- Improved performance when entering play mode without domain reload by a factor of ~25
- Renamed the camera profiling sample to include the camera name
- Discarding the ray tracing history for AO, reflection, diffuse shadows and GI when the viewport size changes.
- Renamed the camera profiling sample to include the camera name
- Renamed the post processing graphic formats to match the new convention.
- The restart in Wizard for DXR will always be last fix from now on
- Refactoring pre-existing materials to share more shader code between rasterization and ray tracing.
- Setting a material's Refraction Model to Thin does not overwrite the Thickness and Transmission Absorption Distance anymore.
- Removed Wind textures from runtime as wind is no longer built into the pipeline
- Changed Shader Graph titles of master nodes to be more easily searchable ("HDRP/x" -> "x (HDRP)")
- Expose StartSinglePass() and StopSinglePass() as public interface for XRPass
- Replaced the Texture array for 2D cookies (spot, area and directional lights) and for planar reflections by an atlas.
- Moved the tier defining from the asset to the concerned volume components.
- Changing from a tier management to a "mode" management for reflection and GI and removing the ability to enable/disable deferred and ray bining (they are now implied by performance mode)
- The default FrameSettings for ScreenSpaceShadows is set to true for Camera in order to give a better workflow for DXR.
- Refactor internal usage of Stencil bits.
- Changed how the material upgrader works and added documentation for it.
- Custom passes now disable the stencil when overwriting the depth and not writing into it.
- Renamed the camera profiling sample to include the camera name
- Changed the way the shadow casting property of transparent and tranmissive materials is handeled for ray tracing.
- Changed inspector materials stencil setting code to have more sharing.
- Updated the default scene and default DXR scene and DefaultVolumeProfile.
- Changed the way the length parameter is used for ray traced contact shadows.
- Improved the coherency of PCSS blur between cascades.
- Updated VR checks in Wizard to reflect new XR System.
- Removing unused alpha threshold depth prepass and post pass for fabric shader graph.
- Transform result from CIE XYZ to sRGB color space in EvalSensitivity for iridescence.
- Moved BeginCameraRendering callback right before culling.
- Changed the visibility of the Indirect Lighting Controller component to public.
- Renamed the cubemap used for diffuse convolution to a more explicit name for the memory profiler.
- Improved behaviour of transmission color on transparent surfaces in path tracing.
- Light dimmer can now get values higher than one and was renamed to multiplier in the UI.
- Removed info box requesting volume component for Visual Environment and updated the documentation with the relevant information.
- Improved light selection oracle for light sampling in path tracing.
- Stripped ray tracing subsurface passes with ray tracing is not enabled.
- Remove LOD cross fade code for ray tracing shaders
- Removed legacy VR code
- Add range-based clipping to box lights (case 1178780)
- Improve area light culling (case 1085873)
- Light Hierarchy debug mode can now adjust Debug Exposure for visualizing high exposure scenes.
- Rejecting history for ray traced reflections based on a threshold evaluated on the neighborhood of the sampled history.
- Renamed "Environment" to "Reflection Probes" in tile/cluster debug menu.
- Utilities namespace is obsolete, moved its content to UnityEngine.Rendering (case 1204677)
- Obsolete Utilities namespace was removed, instead use UnityEngine.Rendering (case 1204677)
- Moved most of the compute shaders to the multi_compile API instead of multiple kernels.
- Use multi_compile API for deferred compute shader with shadow mask.
- Remove the raytracing rendering queue system to make recursive raytraced material work when raytracing is disabled
- Changed a few resources used by ray tracing shaders to be global resources (using register space1) for improved CPU performance.
- All custom pass volumes are now executed for one injection point instead of the first one.
- Hidden unsupported choice in emission in Materials
- Temporal Anti aliasing improvements.
- Optimized PrepareLightsForGPU (cost reduced by over 25%) and PrepareGPULightData (around twice as fast now).
- Moved scene view camera settings for HDRP from the preferences window to the scene view camera settings window.
- Updated shaders to be compatible with Microsoft's DXC.
- Debug exposure in debug menu have been replace to debug exposure compensation in EV100 space and is always visible.
- Further optimized PrepareLightsForGPU (3x faster with few shadows, 1.4x faster with a lot of shadows or equivalently cost reduced by 68% to 37%).
- Raytracing: Replaced the DIFFUSE_LIGHTING_ONLY multicompile by a uniform.
- Raytracing: Removed the dynamic lightmap multicompile.
- Raytracing: Remove the LOD cross fade multi compile for ray tracing.
- Cookie are now supported in lightmaper. All lights casting cookie and baked will now include cookie influence.
- Avoid building the mip chain a second time for SSR for transparent objects.
- Replaced "High Quality" Subsurface Scattering with a set of Quality Levels.
- Replaced "High Quality" Volumetric Lighting with "Screen Resolution Percentage" and "Volume Slice Count" on the Fog volume component.
- Merged material samples and shader samples
- Update material samples scene visuals
- Use multi_compile API for deferred compute shader with shadow mask.
- Made the StaticLightingSky class public so that users can change it by script for baking purpose.
- Shadowmask and realtime reflectoin probe property are hide in Quality settings
- Improved performance of reflection probe management when using a lot of probes.
- Ignoring the disable SSR flags for recursive rendering.
- Removed logic in the UI to disable parameters for contact shadows and fog volume components as it was going against the concept of the volume system.
- Fixed the sub surface mask not being taken into account when computing ray traced sub surface scattering.
- MSAA Within Forward Frame Setting is now enabled by default on Cameras when new Render Pipeline Asset is created
- Slightly changed the TAA anti-flicker mechanism so that it is more aggressive on almost static images (only on High preset for now).
- Changed default exposure compensation to 0.
- Refactored shadow caching system.
- Removed experimental namespace for ray tracing code.
- Increase limit for max numbers of lights in UX
- Removed direct use of BSDFData in the path tracing pass, delegated to the material instead.
- Pre-warm the RTHandle system to reduce the amount of memory allocations and the total memory needed at all points.
- DXR: Only read the geometric attributes that are required using the share pass info and shader graph defines.
- DXR: Dispatch binned rays in 1D instead of 2D.
- Lit and LayeredLit tessellation cross lod fade don't used dithering anymore between LOD but fade the tessellation height instead. Allow a smoother transition
- Changed the way planar reflections are filtered in order to be a bit more "physically based".
- Increased path tracing BSDFs roughness range from [0.001, 0.999] to [0.00001, 0.99999].
- Changing the default SSGI radius for the all configurations.
- Changed the default parameters for quality RTGI to match expected behavior.
- Add color clear pass while rendering XR occlusion mesh to avoid leaks.
- Only use one texture for ray traced reflection upscaling.
- Adjust the upscale radius based on the roughness value.
- DXR: Changed the way the filter size is decided for directional, point and spot shadows.
- Changed the default exposure mode to "Automatic (Histogram)", along with "Limit Min" to -4 and "Limit Max" to 16.
- Replaced the default scene system with the builtin Scene Template feature.
- Changed extensions of shader CAS include files.
- Making the planar probe atlas's format match the color buffer's format.
- Removing the planarReflectionCacheCompressed setting from asset.
- SHADERPASS for TransparentDepthPrepass and TransparentDepthPostpass identification is using respectively SHADERPASS_TRANSPARENT_DEPTH_PREPASS and SHADERPASS_TRANSPARENT_DEPTH_POSTPASS
- Moved the Parallax Occlusion Mapping node into Shader Graph.
- Renamed the debug name from SSAO to ScreenSpaceAmbientOcclusion (1254974).
- Added missing tooltips and improved the UI of the aperture control (case 1254916).
- Fixed wrong tooltips in the Dof Volume (case 1256641).
- The `CustomPassLoadCameraColor` and `CustomPassSampleCameraColor` functions now returns the correct color buffer when used in after post process instead of the color pyramid (which didn't had post processes).
- PBR Sky now doesn't go black when going below sea level, but it instead freezes calculation as if on the horizon.
- Fixed an issue with quality setting foldouts not opening when clicking on them (1253088).
- Shutter speed can now be changed by dragging the mouse over the UI label (case 1245007).
- Remove the 'Point Cube Size' for cookie, use the Cubemap size directly.
- VFXTarget with Unlit now allows EmissiveColor output to be consistent with HDRP unlit.
- Only building the RTAS if there is an effect that will require it (1262217).
- Fixed the first ray tracing frame not having the light cluster being set up properly (1260311).
- Render graph pre-setup for ray traced ambient occlusion.
- Avoid casting multiple rays and denoising for hard directional, point and spot ray traced shadows (1261040).
- Making sure the preview cameras do not use ray tracing effects due to a by design issue to build ray tracing acceleration structures (1262166).
- Preparing ray traced reflections for the render graph support (performance and quality).
- Preparing recursive rendering for the render graph port.
- Preparation pass for RTGI, temporal filter and diffuse denoiser for render graph.
- Updated the documentation for the DXR implementation.
- Changed the DXR wizard to support optional checks.
- Changed the DXR wizard steps.
- Preparation pass for RTSSS to be supported by render graph.
- Changed the color space of EmissiveColorLDR property on all shader. Was linear but should have been sRGB. Auto upgrade script handle the conversion.

## [7.1.1] - 2019-09-05

### Added
- Transparency Overdraw debug mode. Allows to visualize transparent objects draw calls as an "heat map".
- Enabled single-pass instancing support for XR SDK with new API cmd.SetInstanceMultiplier()
- XR settings are now available in the HDRP asset
- Support for Material Quality in Shader Graph
- Material Quality support selection in HDRP Asset
- Renamed XR shader macro from UNITY_STEREO_ASSIGN_COMPUTE_EYE_INDEX to UNITY_XR_ASSIGN_VIEW_INDEX
- Raytracing ShaderGraph node for HDRP shaders
- Custom passes volume component with 3 injection points: Before Rendering, Before Transparent and Before Post Process
- Alpha channel is now properly exported to camera render textures when using FP16 color buffer format
- Support for XR SDK mirror view modes
- HD Master nodes in Shader Graph now support Normal and Tangent modification in vertex stage.
- DepthOfFieldCoC option in the fullscreen debug modes.
- Added override Ambient Occlusion option on debug windows
- Added Custom Post Processes with 3 injection points: Before Transparent, Before Post Process and After Post Process
- Added draft of minimal interactive path tracing (experimental) based on DXR API - Support only 4 area light, lit and unlit shader (non-shadergraph)
- Small adjustments to TAA anti flicker (more aggressive on high values).

### Fixed
- Fixed wizard infinite loop on cancellation
- Fixed with compute shader error about too many threads in threadgroup on low GPU
- Fixed invalid contact shadow shaders being created on metal
- Fixed a bug where if Assembly.GetTypes throws an exception due to mis-versioned dlls, then no preprocessors are used in the shader stripper
- Fixed typo in AXF decal property preventing to compile
- Fixed reflection probe with XR single-pass and FPTL
- Fixed force gizmo shown when selecting camera in hierarchy
- Fixed issue with XR occlusion mesh and dynamic resolution
- Fixed an issue where lighting compute buffers were re-created with the wrong size when resizing the window, causing tile artefacts at the top of the screen.
- Fix FrameSettings names and tooltips
- Fixed error with XR SDK when the Editor is not in focus
- Fixed errors with RenderGraph, XR SDK and occlusion mesh
- Fixed shadow routines compilation errors when "real" type is a typedef on "half".
- Fixed toggle volumetric lighting in the light UI
- Fixed post-processing history reset handling rt-scale incorrectly
- Fixed crash with terrain and XR multi-pass
- Fixed ShaderGraph material synchronization issues
- Fixed a null reference exception when using an Emissive texture with Unlit shader (case 1181335)
- Fixed an issue where area lights and point lights where not counted separately with regards to max lights on screen (case 1183196)
- Fixed an SSR and Subsurface Scattering issue (appearing black) when using XR.

### Changed
- Update Wizard layout.
- Remove almost all Garbage collection call within a frame.
- Rename property AdditionalVeclocityChange to AddPrecomputeVelocity
- Call the End/Begin camera rendering callbacks for camera with customRender enabled
- Changeg framesettings migration order of postprocess flags as a pr for reflection settings flags have been backported to 2019.2
- Replaced usage of ENABLE_VR in XRSystem.cs by version defines based on the presence of the built-in VR and XR modules
- Added an update virtual function to the SkyRenderer class. This is called once per frame. This allows a given renderer to amortize heavy computation at the rate it chooses. Currently only the physically based sky implements this.
- Removed mandatory XRPass argument in HDCamera.GetOrCreate()
- Restored the HDCamera parameter to the sky rendering builtin parameters.
- Removed usage of StructuredBuffer for XR View Constants
- Expose Direct Specular Lighting control in FrameSettings
- Deprecated ExponentialFog and VolumetricFog volume components. Now there is only one exponential fog component (Fog) which can add Volumetric Fog as an option. Added a script in Edit -> Render Pipeline -> Upgrade Fog Volume Components.

## [7.0.1] - 2019-07-25

### Added
- Added option in the config package to disable globally Area Lights and to select shadow quality settings for the deferred pipeline.
- When shader log stripping is enabled, shader stripper statistics will be written at `Temp/shader-strip.json`
- Occlusion mesh support from XR SDK

### Fixed
- Fixed XR SDK mirror view blit, cleanup some XRTODO and removed XRDebug.cs
- Fixed culling for volumetrics with XR single-pass rendering
- Fix shadergraph material pass setup not called
- Fixed documentation links in component's Inspector header bar
- Cookies using the render texture output from a camera are now properly updated
- Allow in ShaderGraph to enable pre/post pass when the alpha clip is disabled

### Changed
- RenderQueue for Opaque now start at Background instead of Geometry.
- Clamp the area light size for scripting API when we change the light type
- Added a warning in the material UI when the diffusion profile assigned is not in the HDRP asset


## [7.0.0] - 2019-07-17

### Added
- `Fixed`, `Viewer`, and `Automatic` modes to compute the FOV used when rendering a `PlanarReflectionProbe`
- A checkbox to toggle the chrome gizmo of `ReflectionProbe`and `PlanarReflectionProbe`
- Added a Light layer in shadows that allow for objects to cast shadows without being affected by light (and vice versa).
- You can now access ShaderGraph blend states from the Material UI (for example, **Surface Type**, **Sorting Priority**, and **Blending Mode**). This change may break Materials that use a ShaderGraph, to fix them, select **Edit > Render Pipeline > Reset all ShaderGraph Scene Materials BlendStates**. This syncs the blendstates of you ShaderGraph master nodes with the Material properties.
- You can now control ZTest, ZWrite, and CullMode for transparent Materials.
- Materials that use Unlit Shaders or Unlit Master Node Shaders now cast shadows.
- Added an option to enable the ztest on **After Post Process** materials when TAA is disabled.
- Added a new SSAO (based on Ground Truth Ambient Occlusion algorithm) to replace the previous one.
- Added support for shadow tint on light
- BeginCameraRendering and EndCameraRendering callbacks are now called with probes
- Adding option to update shadow maps only On Enable and On Demand.
- Shader Graphs that use time-dependent vertex modification now generate correct motion vectors.
- Added option to allow a custom spot angle for spot light shadow maps.
- Added frame settings for individual post-processing effects
- Added dither transition between cascades for Low and Medium quality settings
- Added single-pass instancing support with XR SDK
- Added occlusion mesh support with XR SDK
- Added support of Alembic velocity to various shaders
- Added support for more than 2 views for single-pass instancing
- Added support for per punctual/directional light min roughness in StackLit
- Added mirror view support with XR SDK
- Added VR verification in HDRPWizard
- Added DXR verification in HDRPWizard
- Added feedbacks in UI of Volume regarding skies
- Cube LUT support in Tonemapping. Cube LUT helpers for external grading are available in the Post-processing Sample package.

### Fixed
- Fixed an issue with history buffers causing effects like TAA or auto exposure to flicker when more than one camera was visible in the editor
- The correct preview is displayed when selecting multiple `PlanarReflectionProbe`s
- Fixed volumetric rendering with camera-relative code and XR stereo instancing
- Fixed issue with flashing cyan due to async compilation of shader when selecting a mesh
- Fix texture type mismatch when the contact shadow are disabled (causing errors on IOS devices)
- Fixed Generate Shader Includes while in package
- Fixed issue when texture where deleted in ShadowCascadeGUI
- Fixed issue in FrameSettingsHistory when disabling a camera several time without enabling it in between.
- Fixed volumetric reprojection with camera-relative code and XR stereo instancing
- Added custom BaseShaderPreprocessor in HDEditorUtils.GetBaseShaderPreprocessorList()
- Fixed compile issue when USE_XR_SDK is not defined
- Fixed procedural sky sun disk intensity for high directional light intensities
- Fixed Decal mip level when using texture mip map streaming to avoid dropping to lowest permitted mip (now loading all mips)
- Fixed deferred shading for XR single-pass instancing after lightloop refactor
- Fixed cluster and material classification debug (material classification now works with compute as pixel shader lighting)
- Fixed IOS Nan by adding a maximun epsilon definition REAL_EPS that uses HALF_EPS when fp16 are used
- Removed unnecessary GC allocation in motion blur code
- Fixed locked UI with advanded influence volume inspector for probes
- Fixed invalid capture direction when rendering planar reflection probes
- Fixed Decal HTILE optimization with platform not supporting texture atomatic (Disable it)
- Fixed a crash in the build when the contact shadows are disabled
- Fixed camera rendering callbacks order (endCameraRendering was being called before the actual rendering)
- Fixed issue with wrong opaque blending settings for After Postprocess
- Fixed issue with Low resolution transparency on PS4
- Fixed a memory leak on volume profiles
- Fixed The Parallax Occlusion Mappping node in shader graph and it's UV input slot
- Fixed lighting with XR single-pass instancing by disabling deferred tiles
- Fixed the Bloom prefiltering pass
- Fixed post-processing effect relying on Unity's random number generator
- Fixed camera flickering when using TAA and selecting the camera in the editor
- Fixed issue with single shadow debug view and volumetrics
- Fixed most of the problems with light animation and timeline
- Fixed indirect deferred compute with XR single-pass instancing
- Fixed a slight omission in anisotropy calculations derived from HazeMapping in StackLit
- Improved stack computation numerical stability in StackLit
- Fix PBR master node always opaque (wrong blend modes for forward pass)
- Fixed TAA with XR single-pass instancing (missing macros)
- Fixed an issue causing Scene View selection wire gizmo to not appear when using HDRP Shader Graphs.
- Fixed wireframe rendering mode (case 1083989)
- Fixed the renderqueue not updated when the alpha clip is modified in the material UI.
- Fixed the PBR master node preview
- Remove the ReadOnly flag on Reflection Probe's cubemap assets during bake when there are no VCS active.
- Fixed an issue where setting a material debug view would not reset the other exclusive modes
- Spot light shapes are now correctly taken into account when baking
- Now the static lighting sky will correctly take the default values for non-overridden properties
- Fixed material albedo affecting the lux meter
- Extra test in deferred compute shading to avoid shading pixels that were not rendered by the current camera (for camera stacking)

### Changed
- Optimization: Reduce the group size of the deferred lighting pass from 16x16 to 8x8
- Replaced HDCamera.computePassCount by viewCount
- Removed xrInstancing flag in RTHandles (replaced by TextureXR.slices and TextureXR.dimensions)
- Refactor the HDRenderPipeline and lightloop code to preprare for high level rendergraph
- Removed the **Back Then Front Rendering** option in the fabric Master Node settings. Enabling this option previously did nothing.
- Shader type Real translates to FP16 precision on Nintendo Switch.
- Shader framework refactor: Introduce CBSDF, EvaluateBSDF, IsNonZeroBSDF to replace BSDF functions
- Shader framework refactor:  GetBSDFAngles, LightEvaluation and SurfaceShading functions
- Replace ComputeMicroShadowing by GetAmbientOcclusionForMicroShadowing
- Rename WorldToTangent to TangentToWorld as it was incorrectly named
- Remove SunDisk and Sun Halo size from directional light
- Remove all obsolete wind code from shader
- Renamed DecalProjectorComponent into DecalProjector for API alignment.
- Improved the Volume UI and made them Global by default
- Remove very high quality shadow option
- Change default for shadow quality in Deferred to Medium
- Enlighten now use inverse squared falloff (before was using builtin falloff)
- Enlighten is now deprecated. Please use CPU or GPU lightmaper instead.
- Remove the name in the diffusion profile UI
- Changed how shadow map resolution scaling with distance is computed. Now it uses screen space area rather than light range.
- Updated MoreOptions display in UI
- Moved Display Area Light Emissive Mesh script API functions in the editor namespace
- direct strenght properties in ambient occlusion now affect direct specular as well
- Removed advanced Specular Occlusion control in StackLit: SSAO based SO control is hidden and fixed to behave like Lit, SPTD is the only HQ technique shown for baked SO.
- Shader framework refactor: Changed ClampRoughness signature to include PreLightData access.
- HDRPWizard window is now in Window > General > HD Render Pipeline Wizard
- Moved StaticLightingSky to LightingWindow
- Removes the current "Scene Settings" and replace them with "Sky & Fog Settings" (with Physically Based Sky and Volumetric Fog).
- Changed how cached shadow maps are placed inside the atlas to minimize re-rendering of them.

## [6.7.0-preview] - 2019-05-16

### Added
- Added ViewConstants StructuredBuffer to simplify XR rendering
- Added API to render specific settings during a frame
- Added stadia to the supported platforms (2019.3)
- Enabled cascade blends settings in the HD Shadow component
- Added Hardware Dynamic Resolution support.
- Added MatCap debug view to replace the no scene lighting debug view.
- Added clear GBuffer option in FrameSettings (default to false)
- Added preview for decal shader graph (Only albedo, normal and emission)
- Added exposure weight control for decal
- Screen Space Directional Shadow under a define option. Activated for ray tracing
- Added a new abstraction for RendererList that will help transition to Render Graph and future RendererList API
- Added multipass support for VR
- Added XR SDK integration (multipass only)
- Added Shader Graph samples for Hair, Fabric and Decal master nodes.
- Add fade distance, shadow fade distance and light layers to light explorer
- Add method to draw light layer drawer in a rect to HDEditorUtils

### Fixed
- Fixed deserialization crash at runtime
- Fixed for ShaderGraph Unlit masternode not writing velocity
- Fixed a crash when assiging a new HDRP asset with the 'Verify Saving Assets' option enabled
- Fixed exposure to properly support TEXTURE2D_X
- Fixed TerrainLit basemap texture generation
- Fixed a bug that caused nans when material classification was enabled and a tile contained one standard material + a material with transmission.
- Fixed gradient sky hash that was not using the exposure hash
- Fixed displayed default FrameSettings in HDRenderPipelineAsset wrongly updated on scripts reload.
- Fixed gradient sky hash that was not using the exposure hash.
- Fixed visualize cascade mode with exposure.
- Fixed (enabled) exposure on override lighting debug modes.
- Fixed issue with LightExplorer when volume have no profile
- Fixed issue with SSR for negative, infinite and NaN history values
- Fixed LightLayer in HDReflectionProbe and PlanarReflectionProbe inspector that was not displayed as a mask.
- Fixed NaN in transmission when the thickness and a color component of the scattering distance was to 0
- Fixed Light's ShadowMask multi-edition.
- Fixed motion blur and SMAA with VR single-pass instancing
- Fixed NaNs generated by phase functionsin volumetric lighting
- Fixed NaN issue with refraction effect and IOR of 1 at extreme grazing angle
- Fixed nan tracker not using the exposure
- Fixed sorting priority on lit and unlit materials
- Fixed null pointer exception when there are no AOVRequests defined on a camera
- Fixed dirty state of prefab using disabled ReflectionProbes
- Fixed an issue where gizmos and editor grid were not correctly depth tested
- Fixed created default scene prefab non editable due to wrong file extension.
- Fixed an issue where sky convolution was recomputed for nothing when a preview was visible (causing extreme slowness when fabric convolution is enabled)
- Fixed issue with decal that wheren't working currently in player
- Fixed missing stereo rendering macros in some fragment shaders
- Fixed exposure for ReflectionProbe and PlanarReflectionProbe gizmos
- Fixed single-pass instancing on PSVR
- Fixed Vulkan shader issue with Texture2DArray in ScreenSpaceShadow.compute by re-arranging code (workaround)
- Fixed camera-relative issue with lights and XR single-pass instancing
- Fixed single-pass instancing on Vulkan
- Fixed htile synchronization issue with shader graph decal
- Fixed Gizmos are not drawn in Camera preview
- Fixed pre-exposure for emissive decal
- Fixed wrong values computed in PreIntegrateFGD and in the generation of volumetric lighting data by forcing the use of fp32.
- Fixed NaNs arising during the hair lighting pass
- Fixed synchronization issue in decal HTile that occasionally caused rendering artifacts around decal borders
- Fixed QualitySettings getting marked as modified by HDRP (and thus checked out in Perforce)
- Fixed a bug with uninitialized values in light explorer
- Fixed issue with LOD transition
- Fixed shader warnings related to raytracing and TEXTURE2D_X

### Changed
- Refactor PixelCoordToViewDirWS to be VR compatible and to compute it only once per frame
- Modified the variants stripper to take in account multiple HDRP assets used in the build.
- Improve the ray biasing code to avoid self-intersections during the SSR traversal
- Update Pyramid Spot Light to better match emitted light volume.
- Moved _XRViewConstants out of UnityPerPassStereo constant buffer to fix issues with PSSL
- Removed GetPositionInput_Stereo() and single-pass (double-wide) rendering mode
- Changed label width of the frame settings to accommodate better existing options.
- SSR's Default FrameSettings for camera is now enable.
- Re-enabled the sharpening filter on Temporal Anti-aliasing
- Exposed HDEditorUtils.LightLayerMaskDrawer for integration in other packages and user scripting.
- Rename atmospheric scattering in FrameSettings to Fog
- The size modifier in the override for the culling sphere in Shadow Cascades now defaults to 0.6, which is the same as the formerly hardcoded value.
- Moved LOD Bias and Maximum LOD Level from Frame Setting section `Other` to `Rendering`
- ShaderGraph Decal that affect only emissive, only draw in emissive pass (was drawing in dbuffer pass too)
- Apply decal projector fade factor correctly on all attribut and for shader graph decal
- Move RenderTransparentDepthPostpass after all transparent
- Update exposure prepass to interleave XR single-pass instancing views in a checkerboard pattern
- Removed ScriptRuntimeVersion check in wizard.

## [6.6.0-preview] - 2019-04-01

### Added
- Added preliminary changes for XR deferred shading
- Added support of 111110 color buffer
- Added proper support for Recorder in HDRP
- Added depth offset input in shader graph master nodes
- Added a Parallax Occlusion Mapping node
- Added SMAA support
- Added Homothety and Symetry quick edition modifier on volume used in ReflectionProbe, PlanarReflectionProbe and DensityVolume
- Added multi-edition support for DecalProjectorComponent
- Improve hair shader
- Added the _ScreenToTargetScaleHistory uniform variable to be used when sampling HDRP RTHandle history buffers.
- Added settings in `FrameSettings` to change `QualitySettings.lodBias` and `QualitySettings.maximumLODLevel` during a rendering
- Added an exposure node to retrieve the current, inverse and previous frame exposure value.
- Added an HD scene color node which allow to sample the scene color with mips and a toggle to remove the exposure.
- Added safeguard on HD scene creation if default scene not set in the wizard
- Added Low res transparency rendering pass.

### Fixed
- Fixed HDRI sky intensity lux mode
- Fixed dynamic resolution for XR
- Fixed instance identifier semantic string used by Shader Graph
- Fixed null culling result occuring when changing scene that was causing crashes
- Fixed multi-edition light handles and inspector shapes
- Fixed light's LightLayer field when multi-editing
- Fixed normal blend edition handles on DensityVolume
- Fixed an issue with layered lit shader and height based blend where inactive layers would still have influence over the result
- Fixed multi-selection handles color for DensityVolume
- Fixed multi-edition inspector's blend distances for HDReflectionProbe, PlanarReflectionProbe and DensityVolume
- Fixed metric distance that changed along size in DensityVolume
- Fixed DensityVolume shape handles that have not same behaviour in advance and normal edition mode
- Fixed normal map blending in TerrainLit by only blending the derivatives
- Fixed Xbox One rendering just a grey screen instead of the scene
- Fixed probe handles for multiselection
- Fixed baked cubemap import settings for convolution
- Fixed regression causing crash when attempting to open HDRenderPipelineWizard without an HDRenderPipelineAsset setted
- Fixed FullScreenDebug modes: SSAO, SSR, Contact shadow, Prerefraction Color Pyramid, Final Color Pyramid
- Fixed volumetric rendering with stereo instancing
- Fixed shader warning
- Fixed missing resources in existing asset when updating package
- Fixed PBR master node preview in forward rendering or transparent surface
- Fixed deferred shading with stereo instancing
- Fixed "look at" edition mode of Rotation tool for DecalProjectorComponent
- Fixed issue when switching mode in ReflectionProbe and PlanarReflectionProbe
- Fixed issue where migratable component version where not always serialized when part of prefab's instance
- Fixed an issue where shadow would not be rendered properly when light layer are not enabled
- Fixed exposure weight on unlit materials
- Fixed Light intensity not played in the player when recorded with animation/timeline
- Fixed some issues when multi editing HDRenderPipelineAsset
- Fixed emission node breaking the main shader graph preview in certain conditions.
- Fixed checkout of baked probe asset when baking probes.
- Fixed invalid gizmo position for rotated ReflectionProbe
- Fixed multi-edition of material's SurfaceType and RenderingPath
- Fixed whole pipeline reconstruction on selecting for the first time or modifying other than the currently used HDRenderPipelineAsset
- Fixed single shadow debug mode
- Fixed global scale factor debug mode when scale > 1
- Fixed debug menu material overrides not getting applied to the Terrain Lit shader
- Fixed typo in computeLightVariants
- Fixed deferred pass with XR instancing by disabling ComputeLightEvaluation
- Fixed bloom resolution independence
- Fixed lens dirt intensity not behaving properly
- Fixed the Stop NaN feature
- Fixed some resources to handle more than 2 instanced views for XR
- Fixed issue with black screen (NaN) produced on old GPU hardware or intel GPU hardware with gaussian pyramid
- Fixed issue with disabled punctual light would still render when only directional light is present

### Changed
- DensityVolume scripting API will no longuer allow to change between advance and normal edition mode
- Disabled depth of field, lens distortion and panini projection in the scene view
- TerrainLit shaders and includes are reorganized and made simpler.
- TerrainLit shader GUI now allows custom properties to be displayed in the Terrain fold-out section.
- Optimize distortion pass with stencil
- Disable SceneSelectionPass in shader graph preview
- Control punctual light and area light shadow atlas separately
- Move SMAA anti-aliasing option to after Temporal Anti Aliasing one, to avoid problem with previously serialized project settings
- Optimize rendering with static only lighting and when no cullable lights/decals/density volumes are present.
- Updated handles for DecalProjectorComponent for enhanced spacial position readability and have edition mode for better SceneView management
- DecalProjectorComponent are now scale independent in order to have reliable metric unit (see new Size field for changing the size of the volume)
- Restructure code from HDCamera.Update() by adding UpdateAntialiasing() and UpdateViewConstants()
- Renamed velocity to motion vectors
- Objects rendered during the After Post Process pass while TAA is enabled will not benefit from existing depth buffer anymore. This is done to fix an issue where those object would wobble otherwise
- Removed usage of builtin unity matrix for shadow, shadow now use same constant than other view
- The default volume layer mask for cameras & probes is now `Default` instead of `Everything`

## [6.5.0-preview] - 2019-03-07

### Added
- Added depth-of-field support with stereo instancing
- Adding real time area light shadow support
- Added a new FrameSettings: Specular Lighting to toggle the specular during the rendering

### Fixed
- Fixed diffusion profile upgrade breaking package when upgrading to a new version
- Fixed decals cropped by gizmo not updating correctly if prefab
- Fixed an issue when enabling SSR on multiple view
- Fixed edition of the intensity's unit field while selecting multiple lights
- Fixed wrong calculation in soft voxelization for density volume
- Fixed gizmo not working correctly with pre-exposure
- Fixed issue with setting a not available RT when disabling motion vectors
- Fixed planar reflection when looking at mirror normal
- Fixed mutiselection issue with HDLight Inspector
- Fixed HDAdditionalCameraData data migration
- Fixed failing builds when light explorer window is open
- Fixed cascade shadows border sometime causing artefacts between cascades
- Restored shadows in the Cascade Shadow debug visualization
- `camera.RenderToCubemap` use proper face culling

### Changed
- When rendering reflection probe disable all specular lighting and for metals use fresnelF0 as diffuse color for bake lighting.

## [6.4.0-preview] - 2019-02-21

### Added
- VR: Added TextureXR system to selectively expand TEXTURE2D macros to texture array for single-pass stereo instancing + Convert textures call to these macros
- Added an unit selection dropdown next to shutter speed (camera)
- Added error helpbox when trying to use a sub volume component that require the current HDRenderPipelineAsset to support a feature that it is not supporting.
- Add mesh for tube light when display emissive mesh is enabled

### Fixed
- Fixed Light explorer. The volume explorer used `profile` instead of `sharedProfile` which instantiate a custom volume profile instead of editing the asset itself.
- Fixed UI issue where all is displayed using metric unit in shadow cascade and Percent is set in the unit field (happening when opening the inspector).
- Fixed inspector event error when double clicking on an asset (diffusion profile/material).
- Fixed nullref on layered material UI when the material is not an asset.
- Fixed nullref exception when undo/redo a light property.
- Fixed visual bug when area light handle size is 0.

### Changed
- Update UI for 32bit/16bit shadow precision settings in HDRP asset
- Object motion vectors have been disabled in all but the game view. Camera motion vectors are still enabled everywhere, allowing TAA and Motion Blur to work on static objects.
- Enable texture array by default for most rendering code on DX11 and unlock stereo instancing (DX11 only for now)

## [6.3.0-preview] - 2019-02-18

### Added
- Added emissive property for shader graph decals
- Added a diffusion profile override volume so the list of diffusion profile assets to use can be chanaged without affecting the HDRP asset
- Added a "Stop NaNs" option on cameras and in the Scene View preferences.
- Added metric display option in HDShadowSettings and improve clamping
- Added shader parameter mapping in DebugMenu
- Added scripting API to configure DebugData for DebugMenu

### Fixed
- Fixed decals in forward
- Fixed issue with stencil not correctly setup for various master node and shader for the depth pass, motion vector pass and GBuffer/Forward pass
- Fixed SRP batcher and metal
- Fixed culling and shadows for Pyramid, Box, Rectangle and Tube lights
- Fixed an issue where scissor render state leaking from the editor code caused partially black rendering

### Changed
- When a lit material has a clear coat mask that is not null, we now use the clear coat roughness to compute the screen space reflection.
- Diffusion profiles are now limited to one per asset and can be referenced in materials, shader graphs and vfx graphs. Materials will be upgraded automatically except if they are using a shader graph, in this case it will display an error message.

## [6.2.0-preview] - 2019-02-15

### Added
- Added help box listing feature supported in a given HDRenderPipelineAsset alongs with the drawbacks implied.
- Added cascade visualizer, supporting disabled handles when not overriding.

### Fixed
- Fixed post processing with stereo double-wide
- Fixed issue with Metal: Use sign bit to find the cache type instead of lowest bit.
- Fixed invalid state when creating a planar reflection for the first time
- Fix FrameSettings's LitShaderMode not restrained by supported LitShaderMode regression.

### Changed
- The default value roughness value for the clearcoat has been changed from 0.03 to 0.01
- Update default value of based color for master node
- Update Fabric Charlie Sheen lighting model - Remove Fresnel component that wasn't part of initial model + Remap smoothness to [0.0 - 0.6] range for more artist friendly parameter

### Changed
- Code refactor: all macros with ARGS have been swapped with macros with PARAM. This is because the ARGS macros were incorrectly named.

## [6.1.0-preview] - 2019-02-13

### Added
- Added support for post-processing anti-aliasing in the Scene View (FXAA and TAA). These can be set in Preferences.
- Added emissive property for decal material (non-shader graph)

### Fixed
- Fixed a few UI bugs with the color grading curves.
- Fixed "Post Processing" in the scene view not toggling post-processing effects
- Fixed bake only object with flag `ReflectionProbeStaticFlag` when baking a `ReflectionProbe`

### Changed
- Removed unsupported Clear Depth checkbox in Camera inspector
- Updated the toggle for advanced mode in inspectors.

## [6.0.0-preview] - 2019-02-23

### Added
- Added new API to perform a camera rendering
- Added support for hair master node (Double kajiya kay - Lambert)
- Added Reset behaviour in DebugMenu (ingame mapping is right joystick + B)
- Added Default HD scene at new scene creation while in HDRP
- Added Wizard helping to configure HDRP project
- Added new UI for decal material to allow remapping and scaling of some properties
- Added cascade shadow visualisation toggle in HD shadow settings
- Added icons for assets
- Added replace blending mode for distortion
- Added basic distance fade for density volumes
- Added decal master node for shader graph
- Added HD unlit master node (Cross Pipeline version is name Unlit)
- Added new Rendering Queue in materials
- Added post-processing V3 framework embed in HDRP, remove postprocess V2 framework
- Post-processing now uses the generic volume framework
-   New depth-of-field, bloom, panini projection effects, motion blur
-   Exposure is now done as a pre-exposition pass, the whole system has been revamped
-   Exposure now use EV100 everywhere in the UI (Sky, Emissive Light)
- Added emissive intensity (Luminance and EV100 control) control for Emissive
- Added pre-exposure weigth for Emissive
- Added an emissive color node and a slider to control the pre-exposure percentage of emission color
- Added physical camera support where applicable
- Added more color grading tools
- Added changelog level for Shader Variant stripping
- Added Debug mode for validation of material albedo and metalness/specularColor values
- Added a new dynamic mode for ambient probe and renamed BakingSky to StaticLightingSky
- Added command buffer parameter to all Bind() method of material
- Added Material validator in Render Pipeline Debug
- Added code to future support of DXR (not enabled)
- Added support of multiviewport
- Added HDRenderPipeline.RequestSkyEnvironmentUpdate function to force an update from script when sky is set to OnDemand
- Added a Lighting and BackLighting slots in Lit, StackLit, Fabric and Hair master nodes
- Added support for overriding terrain detail rendering shaders, via the render pipeline editor resources asset
- Added xrInstancing flag support to RTHandle
- Added support for cullmask for decal projectors
- Added software dynamic resolution support
- Added support for "After Post-Process" render pass for unlit shader
- Added support for textured rectangular area lights
- Added stereo instancing macros to MSAA shaders
- Added support for Quarter Res Raytraced Reflections (not enabled)
- Added fade factor for decal projectors.
- Added stereo instancing macros to most shaders used in VR
- Added multi edition support for HDRenderPipelineAsset

### Fixed
- Fixed logic to disable FPTL with stereo rendering
- Fixed stacklit transmission and sun highlight
- Fixed decals with stereo rendering
- Fixed sky with stereo rendering
- Fixed flip logic for postprocessing + VR
- Fixed copyStencilBuffer pass for Switch
- Fixed point light shadow map culling that wasn't taking into account far plane
- Fixed usage of SSR with transparent on all master node
- Fixed SSR and microshadowing on fabric material
- Fixed blit pass for stereo rendering
- Fixed lightlist bounds for stereo rendering
- Fixed windows and in-game DebugMenu sync.
- Fixed FrameSettings' LitShaderMode sync when opening DebugMenu.
- Fixed Metal specific issues with decals, hitting a sampler limit and compiling AxF shader
- Fixed an issue with flipped depth buffer during postprocessing
- Fixed normal map use for shadow bias with forward lit - now use geometric normal
- Fixed transparent depth prepass and postpass access so they can be use without alpha clipping for lit shader
- Fixed support of alpha clip shadow for lit master node
- Fixed unlit master node not compiling
- Fixed issue with debug display of reflection probe
- Fixed issue with phong tessellations not working with lit shader
- Fixed issue with vertex displacement being affected by heightmap setting even if not heightmap where assign
- Fixed issue with density mode on Lit terrain producing NaN
- Fixed issue when going back and forth from Lit to LitTesselation for displacement mode
- Fixed issue with ambient occlusion incorrectly applied to emissiveColor with light layers in deferred
- Fixed issue with fabric convolution not using the correct convolved texture when fabric convolution is enabled
- Fixed issue with Thick mode for Transmission that was disabling transmission with directional light
- Fixed shutdown edge cases with HDRP tests
- Fixed slowdow when enabling Fabric convolution in HDRP asset
- Fixed specularAA not compiling in StackLit Master node
- Fixed material debug view with stereo rendering
- Fixed material's RenderQueue edition in default view.
- Fixed banding issues within volumetric density buffer
- Fixed missing multicompile for MSAA for AxF
- Fixed camera-relative support for stereo rendering
- Fixed remove sync with render thread when updating decal texture atlas.
- Fixed max number of keyword reach [256] issue. Several shader feature are now local
- Fixed Scene Color and Depth nodes
- Fixed SSR in forward
- Fixed custom editor of Unlit, HD Unlit and PBR shader graph master node
- Fixed issue with NewFrame not correctly calculated in Editor when switching scene
- Fixed issue with TerrainLit not compiling with depth only pass and normal buffer
- Fixed geometric normal use for shadow bias with PBR master node in forward
- Fixed instancing macro usage for decals
- Fixed error message when having more than one directional light casting shadow
- Fixed error when trying to display preview of Camera or PlanarReflectionProbe
- Fixed LOAD_TEXTURE2D_ARRAY_MSAA macro
- Fixed min-max and amplitude clamping value in inspector of vertex displacement materials
- Fixed issue with alpha shadow clip (was incorrectly clipping object shadow)
- Fixed an issue where sky cubemap would not be cleared correctly when setting the current sky to None
- Fixed a typo in Static Lighting Sky component UI
- Fixed issue with incorrect reset of RenderQueue when switching shader in inspector GUI
- Fixed issue with variant stripper stripping incorrectly some variants
- Fixed a case of ambient lighting flickering because of previews
- Fixed Decals when rendering multiple camera in a single frame
- Fixed cascade shadow count in shader
- Fixed issue with Stacklit shader with Haze effect
- Fixed an issue with the max sample count for the TAA
- Fixed post-process guard band for XR
- Fixed exposure of emissive of Unlit
- Fixed depth only and motion vector pass for Unlit not working correctly with MSAA
- Fixed an issue with stencil buffer copy causing unnecessary compute dispatches for lighting
- Fixed multi edition issue in FrameSettings
- Fixed issue with SRP batcher and DebugDisplay variant of lit shader
- Fixed issue with debug material mode not doing alpha test
- Fixed "Attempting to draw with missing UAV bindings" errors on Vulkan
- Fixed pre-exposure incorrectly apply to preview
- Fixed issue with duplicate 3D texture in 3D texture altas of volumetric?
- Fixed Camera rendering order (base on the depth parameter)
- Fixed shader graph decals not being cropped by gizmo
- Fixed "Attempting to draw with missing UAV bindings" errors on Vulkan.


### Changed
- ColorPyramid compute shader passes is swapped to pixel shader passes on platforms where the later is faster (Nintendo Switch).
- Removing the simple lightloop used by the simple lit shader
- Whole refactor of reflection system: Planar and reflection probe
- Separated Passthrough from other RenderingPath
- Update several properties naming and caption based on feedback from documentation team
- Remove tile shader variant for transparent backface pass of lit shader
- Rename all HDRenderPipeline to HDRP folder for shaders
- Rename decal property label (based on doc team feedback)
- Lit shader mode now default to Deferred to reduce build time
- Update UI of Emission parameters in shaders
- Improve shader variant stripping including shader graph variant
- Refactored render loop to render realtime probes visible per camera
- Enable SRP batcher by default
- Shader code refactor: Rename LIGHTLOOP_SINGLE_PASS => LIGHTLOOP_DISABLE_TILE_AND_CLUSTER and clean all usage of LIGHTLOOP_TILE_PASS
- Shader code refactor: Move pragma definition of vertex and pixel shader inside pass + Move SURFACE_GRADIENT definition in XXXData.hlsl
- Micro-shadowing in Lit forward now use ambientOcclusion instead of SpecularOcclusion
- Upgraded FrameSettings workflow, DebugMenu and Inspector part relative to it
- Update build light list shader code to support 32 threads in wavefronts on Switch
- LayeredLit layers' foldout are now grouped in one main foldout per layer
- Shadow alpha clip can now be enabled on lit shader and haor shader enven for opaque
- Temporal Antialiasing optimization for Xbox One X
- Parameter depthSlice on SetRenderTarget functions now defaults to -1 to bind the entire resource
- Rename SampleCameraDepth() functions to LoadCameraDepth() and SampleCameraDepth(), same for SampleCameraColor() functions
- Improved Motion Blur quality.
- Update stereo frame settings values for single-pass instancing and double-wide
- Rearrange FetchDepth functions to prepare for stereo-instancing
- Remove unused _ComputeEyeIndex
- Updated HDRenderPipelineAsset inspector
- Re-enable SRP batcher for metal

## [5.2.0-preview] - 2018-11-27

### Added
- Added option to run Contact Shadows and Volumetrics Voxelization stage in Async Compute
- Added camera freeze debug mode - Allow to visually see culling result for a camera
- Added support of Gizmo rendering before and after postprocess in Editor
- Added support of LuxAtDistance for punctual lights

### Fixed
- Fixed Debug.DrawLine and Debug.Ray call to work in game view
- Fixed DebugMenu's enum resetted on change
- Fixed divide by 0 in refraction causing NaN
- Fixed disable rough refraction support
- Fixed refraction, SSS and atmospheric scattering for VR
- Fixed forward clustered lighting for VR (double-wide).
- Fixed Light's UX to not allow negative intensity
- Fixed HDRenderPipelineAsset inspector broken when displaying its FrameSettings from project windows.
- Fixed forward clustered lighting for VR (double-wide).
- Fixed HDRenderPipelineAsset inspector broken when displaying its FrameSettings from project windows.
- Fixed Decals and SSR diable flags for all shader graph master node (Lit, Fabric, StackLit, PBR)
- Fixed Distortion blend mode for shader graph master node (Lit, StackLit)
- Fixed bent Normal for Fabric master node in shader graph
- Fixed PBR master node lightlayers
- Fixed shader stripping for built-in lit shaders.

### Changed
- Rename "Regular" in Diffusion profile UI "Thick Object"
- Changed VBuffer depth parametrization for volumetric from distanceRange to depthExtent - Require update of volumetric settings - Fog start at near plan
- SpotLight with box shape use Lux unit only

## [5.1.0-preview] - 2018-11-19

### Added

- Added a separate Editor resources file for resources Unity does not take when it builds a Player.
- You can now disable SSR on Materials in Shader Graph.
- Added support for MSAA when the Supported Lit Shader Mode is set to Both. Previously HDRP only supported MSAA for Forward mode.
- You can now override the emissive color of a Material when in debug mode.
- Exposed max light for Light Loop Settings in HDRP asset UI.
- HDRP no longer performs a NormalDBuffer pass update if there are no decals in the Scene.
- Added distant (fall-back) volumetric fog and improved the fog evaluation precision.
- Added an option to reflect sky in SSR.
- Added a y-axis offset for the PlanarReflectionProbe and offset tool.
- Exposed the option to run SSR and SSAO on async compute.
- Added support for the _GlossMapScale parameter in the Legacy to HDRP Material converter.
- Added wave intrinsic instructions for use in Shaders (for AMD GCN).


### Fixed
- Fixed sphere shaped influence handles clamping in Reflection Probes.
- Fixed Reflection Probe data migration for projects created before using HDRP.
- Fixed UI of Layered Material where Unity previously rendered the scrollbar above the Copy button.
- Fixed Material tessellations parameters Start fade distance and End fade distance. Originally, Unity clamped these values when you modified them.
- Fixed various distortion and refraction issues - handle a better fall-back.
- Fixed SSR for multiple views.
- Fixed SSR issues related to self-intersections.
- Fixed shape density volume handle speed.
- Fixed density volume shape handle moving too fast.
- Fixed the Camera velocity pass that we removed by mistake.
- Fixed some null pointer exceptions when disabling motion vectors support.
- Fixed viewports for both the Subsurface Scattering combine pass and the transparent depth prepass.
- Fixed the blend mode pop-up in the UI. It previously did not appear when you enabled pre-refraction.
- Fixed some null pointer exceptions that previously occurred when you disabled motion vectors support.
- Fixed Layered Lit UI issue with scrollbar.
- Fixed cubemap assignation on custom ReflectionProbe.
- Fixed Reflection Probes’ capture settings' shadow distance.
- Fixed an issue with the SRP batcher and Shader variables declaration.
- Fixed thickness and subsurface slots for fabric Shader master node that wasn't appearing with the right combination of flags.
- Fixed d3d debug layer warning.
- Fixed PCSS sampling quality.
- Fixed the Subsurface and transmission Material feature enabling for fabric Shader.
- Fixed the Shader Graph UV node’s dimensions when using it in a vertex Shader.
- Fixed the planar reflection mirror gizmo's rotation.
- Fixed HDRenderPipelineAsset's FrameSettings not showing the selected enum in the Inspector drop-down.
- Fixed an error with async compute.
- MSAA now supports transparency.
- The HDRP Material upgrader tool now converts metallic values correctly.
- Volumetrics now render in Reflection Probes.
- Fixed a crash that occurred whenever you set a viewport size to 0.
- Fixed the Camera physic parameter that the UI previously did not display.
- Fixed issue in pyramid shaped spotlight handles manipulation

### Changed

- Renamed Line shaped Lights to Tube Lights.
- HDRP now uses mean height fog parametrization.
- Shadow quality settings are set to All when you use HDRP (This setting is not visible in the UI when using SRP). This avoids Legacy Graphics Quality Settings disabling the shadows and give SRP full control over the Shadows instead.
- HDRP now internally uses premultiplied alpha for all fog.
- Updated default FrameSettings used for realtime Reflection Probes when you create a new HDRenderPipelineAsset.
- Remove multi-camera support. LWRP and HDRP will not support multi-camera layered rendering.
- Updated Shader Graph subshaders to use the new instancing define.
- Changed fog distance calculation from distance to plane to distance to sphere.
- Optimized forward rendering using AMD GCN by scalarizing the light loop.
- Changed the UI of the Light Editor.
- Change ordering of includes in HDRP Materials in order to reduce iteration time for faster compilation.
- Added a StackLit master node replacing the InspectorUI version. IMPORTANT: All previously authored StackLit Materials will be lost. You need to recreate them with the master node.

## [5.0.0-preview] - 2018-09-28

### Added
- Added occlusion mesh to depth prepass for VR (VR still disabled for now)
- Added a debug mode to display only one shadow at once
- Added controls for the highlight created by directional lights
- Added a light radius setting to punctual lights to soften light attenuation and simulate fill lighting
- Added a 'minRoughness' parameter to all non-area lights (was previously only available for certain light types)
- Added separate volumetric light/shadow dimmers
- Added per-pixel jitter to volumetrics to reduce aliasing artifacts
- Added a SurfaceShading.hlsl file, which implements material-agnostic shading functionality in an efficient manner
- Added support for shadow bias for thin object transmission
- Added FrameSettings to control realtime planar reflection
- Added control for SRPBatcher on HDRP Asset
- Added an option to clear the shadow atlases in the debug menu
- Added a color visualization of the shadow atlas rescale in debug mode
- Added support for disabling SSR on materials
- Added intrinsic for XBone
- Added new light volume debugging tool
- Added a new SSR debug view mode
- Added translaction's scale invariance on DensityVolume
- Added multiple supported LitShadermode and per renderer choice in case of both Forward and Deferred supported
- Added custom specular occlusion mode to Lit Shader Graph Master node

### Fixed
- Fixed a normal bias issue with Stacklit (Was causing light leaking)
- Fixed camera preview outputing an error when both scene and game view where display and play and exit was call
- Fixed override debug mode not apply correctly on static GI
- Fixed issue where XRGraphicsConfig values set in the asset inspector GUI weren't propagating correctly (VR still disabled for now)
- Fixed issue with tangent that was using SurfaceGradient instead of regular normal decoding
- Fixed wrong error message display when switching to unsupported target like IOS
- Fixed an issue with ambient occlusion texture sometimes not being created properly causing broken rendering
- Shadow near plane is no longer limited at 0.1
- Fixed decal draw order on transparent material
- Fixed an issue where sometime the lookup texture used for GGX convolution was broken, causing broken rendering
- Fixed an issue where you wouldn't see any fog for certain pipeline/scene configurations
- Fixed an issue with volumetric lighting where the anisotropy value of 0 would not result in perfectly isotropic lighting
- Fixed shadow bias when the atlas is rescaled
- Fixed shadow cascade sampling outside of the atlas when cascade count is inferior to 4
- Fixed shadow filter width in deferred rendering not matching shader config
- Fixed stereo sampling of depth texture in MSAA DepthValues.shader
- Fixed box light UI which allowed negative and zero sizes, thus causing NaNs
- Fixed stereo rendering in HDRISky.shader (VR)
- Fixed normal blend and blend sphere influence for reflection probe
- Fixed distortion filtering (was point filtering, now trilinear)
- Fixed contact shadow for large distance
- Fixed depth pyramid debug view mode
- Fixed sphere shaped influence handles clamping in reflection probes
- Fixed reflection probes data migration for project created before using hdrp
- Fixed ambient occlusion for Lit Master Node when slot is connected

### Changed
- Use samplerunity_ShadowMask instead of samplerunity_samplerLightmap for shadow mask
- Allow to resize reflection probe gizmo's size
- Improve quality of screen space shadow
- Remove support of projection model for ScreenSpaceLighting (SSR always use HiZ and refraction always Proxy)
- Remove all the debug mode from SSR that are obsolete now
- Expose frameSettings and Capture settings for reflection and planar probe
- Update UI for reflection probe, planar probe, camera and HDRP Asset
- Implement proper linear blending for volumetric lighting via deep compositing as described in the paper "Deep Compositing Using Lie Algebras"
- Changed  planar mapping to match terrain convention (XZ instead of ZX)
- XRGraphicsConfig is no longer Read/Write. Instead, it's read-only. This improves consistency of XR behavior between the legacy render pipeline and SRP
- Change reflection probe data migration code (to update old reflection probe to new one)
- Updated gizmo for ReflectionProbes
- Updated UI and Gizmo of DensityVolume

## [4.0.0-preview] - 2018-09-28

### Added
- Added a new TerrainLit shader that supports rendering of Unity terrains.
- Added controls for linear fade at the boundary of density volumes
- Added new API to control decals without monobehaviour object
- Improve Decal Gizmo
- Implement Screen Space Reflections (SSR) (alpha version, highly experimental)
- Add an option to invert the fade parameter on a Density Volume
- Added a Fabric shader (experimental) handling cotton and silk
- Added support for MSAA in forward only for opaque only
- Implement smoothness fade for SSR
- Added support for AxF shader (X-rite format - require special AxF importer from Unity not part of HDRP)
- Added control for sundisc on directional light (hack)
- Added a new HD Lit Master node that implements Lit shader support for Shader Graph
- Added Micro shadowing support (hack)
- Added an event on HDAdditionalCameraData for custom rendering
- HDRP Shader Graph shaders now support 4-channel UVs.

### Fixed
- Fixed an issue where sometimes the deferred shadow texture would not be valid, causing wrong rendering.
- Stencil test during decals normal buffer update is now properly applied
- Decals corectly update normal buffer in forward
- Fixed a normalization problem in reflection probe face fading causing artefacts in some cases
- Fix multi-selection behavior of Density Volumes overwriting the albedo value
- Fixed support of depth texture for RenderTexture. HDRP now correctly output depth to user depth buffer if RenderTexture request it.
- Fixed multi-selection behavior of Density Volumes overwriting the albedo value
- Fixed support of depth for RenderTexture. HDRP now correctly output depth to user depth buffer if RenderTexture request it.
- Fixed support of Gizmo in game view in the editor
- Fixed gizmo for spot light type
- Fixed issue with TileViewDebug mode being inversed in gameview
- Fixed an issue with SAMPLE_TEXTURECUBE_SHADOW macro
- Fixed issue with color picker not display correctly when game and scene view are visible at the same time
- Fixed an issue with reflection probe face fading
- Fixed camera motion vectors shader and associated matrices to update correctly for single-pass double-wide stereo rendering
- Fixed light attenuation functions when range attenuation is disabled
- Fixed shadow component algorithm fixup not dirtying the scene, so changes can be saved to disk.
- Fixed some GC leaks for HDRP
- Fixed contact shadow not affected by shadow dimmer
- Fixed GGX that works correctly for the roughness value of 0 (mean specular highlgiht will disappeard for perfect mirror, we rely on maxSmoothness instead to always have a highlight even on mirror surface)
- Add stereo support to ShaderPassForward.hlsl. Forward rendering now seems passable in limited test scenes with camera-relative rendering disabled.
- Add stereo support to ProceduralSky.shader and OpaqueAtmosphericScattering.shader.
- Added CullingGroupManager to fix more GC.Alloc's in HDRP
- Fixed rendering when multiple cameras render into the same render texture

### Changed
- Changed the way depth & color pyramids are built to be faster and better quality, thus improving the look of distortion and refraction.
- Stabilize the dithered LOD transition mask with respect to the camera rotation.
- Avoid multiple depth buffer copies when decals are present
- Refactor code related to the RT handle system (No more normal buffer manager)
- Remove deferred directional shadow and move evaluation before lightloop
- Add a function GetNormalForShadowBias() that material need to implement to return the normal used for normal shadow biasing
- Remove Jimenez Subsurface scattering code (This code was disabled by default, now remove to ease maintenance)
- Change Decal API, decal contribution is now done in Material. Require update of material using decal
- Move a lot of files from CoreRP to HDRP/CoreRP. All moved files weren't used by Ligthweight pipeline. Long term they could move back to CoreRP after CoreRP become out of preview
- Updated camera inspector UI
- Updated decal gizmo
- Optimization: The objects that are rendered in the Motion Vector Pass are not rendered in the prepass anymore
- Removed setting shader inclue path via old API, use package shader include paths
- The default value of 'maxSmoothness' for punctual lights has been changed to 0.99
- Modified deferred compute and vert/frag shaders for first steps towards stereo support
- Moved material specific Shader Graph files into corresponding material folders.
- Hide environment lighting settings when enabling HDRP (Settings are control from sceneSettings)
- Update all shader includes to use absolute path (allow users to create material in their Asset folder)
- Done a reorganization of the files (Move ShaderPass to RenderPipeline folder, Move all shadow related files to Lighting/Shadow and others)
- Improved performance and quality of Screen Space Shadows

## [3.3.0-preview] - 2018-01-01

### Added
- Added an error message to say to use Metal or Vulkan when trying to use OpenGL API
- Added a new Fabric shader model that supports Silk and Cotton/Wool
- Added a new HDRP Lighting Debug mode to visualize Light Volumes for Point, Spot, Line, Rectangular and Reflection Probes
- Add support for reflection probe light layers
- Improve quality of anisotropic on IBL

### Fixed
- Fix an issue where the screen where darken when rendering camera preview
- Fix display correct target platform when showing message to inform user that a platform is not supported
- Remove workaround for metal and vulkan in normal buffer encoding/decoding
- Fixed an issue with color picker not working in forward
- Fixed an issue where reseting HDLight do not reset all of its parameters
- Fixed shader compile warning in DebugLightVolumes.shader

### Changed
- Changed default reflection probe to be 256x256x6 and array size to be 64
- Removed dependence on the NdotL for thickness evaluation for translucency (based on artist's input)
- Increased the precision when comparing Planar or HD reflection probe volumes
- Remove various GC alloc in C#. Slightly better performance

## [3.2.0-preview] - 2018-01-01

### Added
- Added a luminance meter in the debug menu
- Added support of Light, reflection probe, emissive material, volume settings related to lighting to Lighting explorer
- Added support for 16bit shadows

### Fixed
- Fix issue with package upgrading (HDRP resources asset is now versionned to worarkound package manager limitation)
- Fix HDReflectionProbe offset displayed in gizmo different than what is affected.
- Fix decals getting into a state where they could not be removed or disabled.
- Fix lux meter mode - The lux meter isn't affected by the sky anymore
- Fix area light size reset when multi-selected
- Fix filter pass number in HDUtils.BlitQuad
- Fix Lux meter mode that was applying SSS
- Fix planar reflections that were not working with tile/cluster (olbique matrix)
- Fix debug menu at runtime not working after nested prefab PR come to trunk
- Fix scrolling issue in density volume

### Changed
- Shader code refactor: Split MaterialUtilities file in two parts BuiltinUtilities (independent of FragInputs) and MaterialUtilities (Dependent of FragInputs)
- Change screen space shadow rendertarget format from ARGB32 to RG16

## [3.1.0-preview] - 2018-01-01

### Added
- Decal now support per channel selection mask. There is now two mode. One with BaseColor, Normal and Smoothness and another one more expensive with BaseColor, Normal, Smoothness, Metal and AO. Control is on HDRP Asset. This may require to launch an update script for old scene: 'Edit/Render Pipeline/Single step upgrade script/Upgrade all DecalMaterial MaskBlendMode'.
- Decal now supports depth bias for decal mesh, to prevent z-fighting
- Decal material now supports draw order for decal projectors
- Added LightLayers support (Base on mask from renderers name RenderingLayers and mask from light name LightLayers - if they match, the light apply) - cost an extra GBuffer in deferred (more bandwidth)
- When LightLayers is enabled, the AmbientOclusion is store in the GBuffer in deferred path allowing to avoid double occlusion with SSAO. In forward the double occlusion is now always avoided.
- Added the possibility to add an override transform on the camera for volume interpolation
- Added desired lux intensity and auto multiplier for HDRI sky
- Added an option to disable light by type in the debug menu
- Added gradient sky
- Split EmissiveColor and bakeDiffuseLighting in forward avoiding the emissiveColor to be affect by SSAO
- Added a volume to control indirect light intensity
- Added EV 100 intensity unit for area lights
- Added support for RendererPriority on Renderer. This allow to control order of transparent rendering manually. HDRP have now two stage of sorting for transparent in addition to bact to front. Material have a priority then Renderer have a priority.
- Add Coupling of (HD)Camera and HDAdditionalCameraData for reset and remove in inspector contextual menu of Camera
- Add Coupling of (HD)ReflectionProbe and HDAdditionalReflectionData for reset and remove in inspector contextual menu of ReflectoinProbe
- Add macro to forbid unity_ObjectToWorld/unity_WorldToObject to be use as it doesn't handle camera relative rendering
- Add opacity control on contact shadow

### Fixed
- Fixed an issue with PreIntegratedFGD texture being sometimes destroyed and not regenerated causing rendering to break
- PostProcess input buffers are not copied anymore on PC if the viewport size matches the final render target size
- Fixed an issue when manipulating a lot of decals, it was displaying a lot of errors in the inspector
- Fixed capture material with reflection probe
- Refactored Constant Buffers to avoid hitting the maximum number of bound CBs in some cases.
- Fixed the light range affecting the transform scale when changed.
- Snap to grid now works for Decal projector resizing.
- Added a warning for 128x128 cookie texture without mipmaps
- Replace the sampler used for density volumes for correct wrap mode handling

### Changed
- Move Render Pipeline Debug "Windows from Windows->General-> Render Pipeline debug windows" to "Windows from Windows->Analysis-> Render Pipeline debug windows"
- Update detail map formula for smoothness and albedo, goal it to bright and dark perceptually and scale factor is use to control gradient speed
- Refactor the Upgrade material system. Now a material can be update from older version at any time. Call Edit/Render Pipeline/Upgrade all Materials to newer version
- Change name EnableDBuffer to EnableDecals at several place (shader, hdrp asset...), this require a call to Edit/Render Pipeline/Upgrade all Materials to newer version to have up to date material.
- Refactor shader code: BakeLightingData structure have been replace by BuiltinData. Lot of shader code have been remove/change.
- Refactor shader code: All GBuffer are now handled by the deferred material. Mean ShadowMask and LightLayers are control by lit material in lit.hlsl and not outside anymore. Lot of shader code have been remove/change.
- Refactor shader code: Rename GetBakedDiffuseLighting to ModifyBakedDiffuseLighting. This function now handle lighting model for transmission too. Lux meter debug mode is factor outisde.
- Refactor shader code: GetBakedDiffuseLighting is not call anymore in GBuffer or forward pass, including the ConvertSurfaceDataToBSDFData and GetPreLightData, this is done in ModifyBakedDiffuseLighting now
- Refactor shader code: Added a backBakeDiffuseLighting to BuiltinData to handle lighting for transmission
- Refactor shader code: Material must now call InitBuiltinData (Init all to zero + init bakeDiffuseLighting and backBakeDiffuseLighting ) and PostInitBuiltinData

## [3.0.0-preview] - 2018-01-01

### Fixed
- Fixed an issue with distortion that was using previous frame instead of current frame
- Fixed an issue where disabled light where not upgrade correctly to the new physical light unit system introduce in 2.0.5-preview

### Changed
- Update assembly definitions to output assemblies that match Unity naming convention (Unity.*).

## [2.0.5-preview] - 2018-01-01

### Added
- Add option supportDitheringCrossFade on HDRP Asset to allow to remove shader variant during player build if needed
- Add contact shadows for punctual lights (in additional shadow settings), only one light is allowed to cast contact shadows at the same time and so at each frame a dominant light is choosed among all light with contact shadows enabled.
- Add PCSS shadow filter support (from SRP Core)
- Exposed shadow budget parameters in HDRP asset
- Add an option to generate an emissive mesh for area lights (currently rectangle light only). The mesh fits the size, intensity and color of the light.
- Add an option to the HDRP asset to increase the resolution of volumetric lighting.
- Add additional ligth unit support for punctual light (Lumens, Candela) and area lights (Lumens, Luminance)
- Add dedicated Gizmo for the box Influence volume of HDReflectionProbe / PlanarReflectionProbe

### Changed
- Re-enable shadow mask mode in debug view
- SSS and Transmission code have been refactored to be able to share it between various material. Guidelines are in SubsurfaceScattering.hlsl
- Change code in area light with LTC for Lit shader. Magnitude is now take from FGD texture instead of a separate texture
- Improve camera relative rendering: We now apply camera translation on the model matrix, so before the TransformObjectToWorld(). Note: unity_WorldToObject and unity_ObjectToWorld must never be used directly.
- Rename positionWS to positionRWS (Camera relative world position) at a lot of places (mainly in interpolator and FragInputs). In case of custom shader user will be required to update their code.
- Rename positionWS, capturePositionWS, proxyPositionWS, influencePositionWS to positionRWS, capturePositionRWS, proxyPositionRWS, influencePositionRWS (Camera relative world position) in LightDefinition struct.
- Improve the quality of trilinear filtering of density volume textures.
- Improve UI for HDReflectionProbe / PlanarReflectionProbe

### Fixed
- Fixed a shader preprocessor issue when compiling DebugViewMaterialGBuffer.shader against Metal target
- Added a temporary workaround to Lit.hlsl to avoid broken lighting code with Metal/AMD
- Fixed issue when using more than one volume texture mask with density volumes.
- Fixed an error which prevented volumetric lighting from working if no density volumes with 3D textures were present.
- Fix contact shadows applied on transmission
- Fix issue with forward opaque lit shader variant being removed by the shader preprocessor
- Fixed compilation errors on Nintendo Switch (limited XRSetting support).
- Fixed apply range attenuation option on punctual light
- Fixed issue with color temperature not take correctly into account with static lighting
- Don't display fog when diffuse lighting, specular lighting, or lux meter debug mode are enabled.

## [2.0.4-preview] - 2018-01-01

### Fixed
- Fix issue when disabling rough refraction and building a player. Was causing a crash.

## [2.0.3-preview] - 2018-01-01

### Added
- Increased debug color picker limit up to 260k lux

## [2.0.2-preview] - 2018-01-01

### Added
- Add Light -> Planar Reflection Probe command
- Added a false color mode in rendering debug
- Add support for mesh decals
- Add flag to disable projector decals on transparent geometry to save performance and decal texture atlas space
- Add ability to use decal diffuse map as mask only
- Add visualize all shadow masks in lighting debug
- Add export of normal and roughness buffer for forwardOnly and when in supportOnlyForward mode for forward
- Provide a define in lit.hlsl (FORWARD_MATERIAL_READ_FROM_WRITTEN_NORMAL_BUFFER) when output buffer normal is used to read the normal and roughness instead of caclulating it (can save performance, but lower quality due to compression)
- Add color swatch to decal material

### Changed
- Change Render -> Planar Reflection creation to 3D Object -> Mirror
- Change "Enable Reflector" name on SpotLight to "Angle Affect Intensity"
- Change prototype of BSDFData ConvertSurfaceDataToBSDFData(SurfaceData surfaceData) to BSDFData ConvertSurfaceDataToBSDFData(uint2 positionSS, SurfaceData surfaceData)

### Fixed
- Fix issue with StackLit in deferred mode with deferredDirectionalShadow due to GBuffer not being cleared. Gbuffer is still not clear and issue was fix with the new Output of normal buffer.
- Fixed an issue where interpolation volumes were not updated correctly for reflection captures.
- Fixed an exception in Light Loop settings UI

## [2.0.1-preview] - 2018-01-01

### Added
- Add stripper of shader variant when building a player. Save shader compile time.
- Disable per-object culling that was executed in C++ in HD whereas it was not used (Optimization)
- Enable texture streaming debugging (was not working before 2018.2)
- Added Screen Space Reflection with Proxy Projection Model
- Support correctly scene selection for alpha tested object
- Add per light shadow mask mode control (i.e shadow mask distance and shadow mask). It use the option NonLightmappedOnly
- Add geometric filtering to Lit shader (allow to reduce specular aliasing)
- Add shortcut to create DensityVolume and PlanarReflection in hierarchy
- Add a DefaultHDMirrorMaterial material for PlanarReflection
- Added a script to be able to upgrade material to newer version of HDRP
- Removed useless duplication of ForwardError passes.
- Add option to not compile any DEBUG_DISPLAY shader in the player (Faster build) call Support Runtime Debug display

### Changed
- Changed SupportForwardOnly to SupportOnlyForward in render pipeline settings
- Changed versioning variable name in HDAdditionalXXXData from m_version to version
- Create unique name when creating a game object in the rendering menu (i.e Density Volume(2))
- Re-organize various files and folder location to clean the repository
- Change Debug windows name and location. Now located at:  Windows -> General -> Render Pipeline Debug

### Removed
- Removed GlobalLightLoopSettings.maxPlanarReflectionProbes and instead use value of GlobalLightLoopSettings.planarReflectionProbeCacheSize
- Remove EmissiveIntensity parameter and change EmissiveColor to be HDR (Matching Builtin Unity behavior) - Data need to be updated - Launch Edit -> Single Step Upgrade Script -> Upgrade all Materials emissionColor

### Fixed
- Fix issue with LOD transition and instancing
- Fix discrepency between object motion vector and camera motion vector
- Fix issue with spot and dir light gizmo axis not highlighted correctly
- Fix potential crash while register debug windows inputs at startup
- Fix warning when creating Planar reflection
- Fix specular lighting debug mode (was rendering black)
- Allow projector decal with null material to allow to configure decal when HDRP is not set
- Decal atlas texture offset/scale is updated after allocations (used to be before so it was using date from previous frame)

## [0.0.0-preview] - 2018-01-01

### Added
- Configure the VolumetricLightingSystem code path to be on by default
- Trigger a build exception when trying to build an unsupported platform
- Introduce the VolumetricLightingController component, which can (and should) be placed on the camera, and allows one to control the near and the far plane of the V-Buffer (volumetric "froxel" buffer) along with the depth distribution (from logarithmic to linear)
- Add 3D texture support for DensityVolumes
- Add a better mapping of roughness to mipmap for planar reflection
- The VolumetricLightingSystem now uses RTHandles, which allows to save memory by sharing buffers between different cameras (history buffers are not shared), and reduce reallocation frequency by reallocating buffers only if the rendering resolution increases (and suballocating within existing buffers if the rendering resolution decreases)
- Add a Volumetric Dimmer slider to lights to control the intensity of the scattered volumetric lighting
- Add UV tiling and offset support for decals.
- Add mipmapping support for volume 3D mask textures

### Changed
- Default number of planar reflection change from 4 to 2
- Rename _MainDepthTexture to _CameraDepthTexture
- The VolumetricLightingController has been moved to the Interpolation Volume framework and now functions similarly to the VolumetricFog settings
- Update of UI of cookie, CubeCookie, Reflection probe and planar reflection probe to combo box
- Allow enabling/disabling shadows for area lights when they are set to baked.
- Hide applyRangeAttenuation and FadeDistance for directional shadow as they are not used

### Removed
- Remove Resource folder of PreIntegratedFGD and add the resource to RenderPipeline Asset

### Fixed
- Fix ConvertPhysicalLightIntensityToLightIntensity() function used when creating light from script to match HDLightEditor behavior
- Fix numerical issues with the default value of mean free path of volumetric fog
- Fix the bug preventing decals from coexisting with density volumes
- Fix issue with alpha tested geometry using planar/triplanar mapping not render correctly or flickering (due to being wrongly alpha tested in depth prepass)
- Fix meta pass with triplanar (was not handling correctly the normal)
- Fix preview when a planar reflection is present
- Fix Camera preview, it is now a Preview cameraType (was a SceneView)
- Fix handling unknown GPUShadowTypes in the shadow manager.
- Fix area light shapes sent as point lights to the baking backends when they are set to baked.
- Fix unnecessary division by PI for baked area lights.
- Fix line lights sent to the lightmappers. The backends don't support this light type.
- Fix issue with shadow mask framesettings not correctly taken into account when shadow mask is enabled for lighting.
- Fix directional light and shadow mask transition, they are now matching making smooth transition
- Fix banding issues caused by high intensity volumetric lighting
- Fix the debug window being emptied on SRP asset reload
- Fix issue with debug mode not correctly clearing the GBuffer in editor after a resize
- Fix issue with ResetMaterialKeyword not resetting correctly ToggleOff/Roggle Keyword
- Fix issue with motion vector not render correctly if there is no depth prepass in deferred

## [0.0.0-preview] - 2018-01-01

### Added
- Screen Space Refraction projection model (Proxy raycasting, HiZ raymarching)
- Screen Space Refraction settings as volume component
- Added buffered frame history per camera
- Port Global Density Volumes to the Interpolation Volume System.
- Optimize ImportanceSampleLambert() to not require the tangent frame.
- Generalize SampleVBuffer() to handle different sampling and reconstruction methods.
- Improve the quality of volumetric lighting reprojection.
- Optimize Morton Order code in the Subsurface Scattering pass.
- Planar Reflection Probe support roughness (gaussian convolution of captured probe)
- Use an atlas instead of a texture array for cluster transparent decals
- Add a debug view to visualize the decal atlas
- Only store decal textures to atlas if decal is visible, debounce out of memory decal atlas warning.
- Add manipulator gizmo on decal to improve authoring workflow
- Add a minimal StackLit material (work in progress, this version can be used as template to add new material)

### Changed
- EnableShadowMask in FrameSettings (But shadowMaskSupport still disable by default)
- Forced Planar Probe update modes to (Realtime, Every Update, Mirror Camera)
- Screen Space Refraction proxy model uses the proxy of the first environment light (Reflection probe/Planar probe) or the sky
- Moved RTHandle static methods to RTHandles
- Renamed RTHandle to RTHandleSystem.RTHandle
- Move code for PreIntegratedFDG (Lit.shader) into its dedicated folder to be share with other material
- Move code for LTCArea (Lit.shader) into its dedicated folder to be share with other material

### Removed
- Removed Planar Probe mirror plane position and normal fields in inspector, always display mirror plane and normal gizmos

### Fixed
- Fix fog flags in scene view is now taken into account
- Fix sky in preview windows that were disappearing after a load of a new level
- Fix numerical issues in IntersectRayAABB().
- Fix alpha blending of volumetric lighting with transparent objects.
- Fix the near plane of the V-Buffer causing out-of-bounds look-ups in the clustered data structure.
- Depth and color pyramid are properly computed and sampled when the camera renders inside a viewport of a RTHandle.
- Fix decal atlas debug view to work correctly when shadow atlas view is also enabled
- Fix TransparentSSR with non-rendergraph.
- Fix shader compilation warning on SSR compute shader.<|MERGE_RESOLUTION|>--- conflicted
+++ resolved
@@ -68,9 +68,6 @@
 - Fixed timing issues with accumulation motion blur
 - Fixed an issue with the frame count management for the volumetric fog (case 1299251).
 - Fixed an issue with material using distortion from ShaderGraph init after Material creation (case 1294026)
-<<<<<<< HEAD
-- VFX : Debug material view incorrect depth test. (case 1293291)
-=======
 - Fixed issues with path-traced volumetric scattering (cases 1295222, 1295234).
 - Fixed issue with shadow mask and area lights.
 - Fixed an issue with the capture callback (now includes post processing results).
@@ -83,7 +80,7 @@
 - Fixed compilation issues on platforms that don't support XR.
 - Fixed issue with compute shader stripping for probe volumes variants.
 - Fixed issue with an empty index buffer not being released.
->>>>>>> eaf4683f
+- VFX : Debug material view incorrect depth test. (case 1293291)
 
 ### Changed
 - Removed the material pass probe volumes evaluation mode.
