# Changelog
All notable changes to this package will be documented in this file.

The format is based on [Keep a Changelog](http://keepachangelog.com/en/1.0.0/)
and this project adheres to [Semantic Versioning](http://semver.org/spec/v2.0.0.html).

## [10.1.0] - 2019-08-04

### Added
- Added an option to have only the metering mask displayed in the debug mode.
- Added a new mode to cluster visualization debug where users can see a slice instead of the cluster on opaque objects.
- Added ray traced reflection support for the render graph version of the pipeline.
- Added render graph support of RTAO and required denoisers.
- Added render graph support of RTGI.
- Added support of RTSSS and Recursive Rendering in the render graph mode.
- Added support of RT and screen space shadow for render graph.
- Added tooltips with the full name of the (graphics) compositor properties to properly show large names that otherwise are clipped by the UI (case 1263590)
- Added error message if a callback AOV allocation fail
- Added marker for all AOV request operation on GPU
- Added remapping options for Depth Pyramid debug view mode
- Added an option to support AOV shader at runtime in HDRP settings (case 1265070)
- Added support of SSGI in the render graph mode.
- Added option for 11-11-10 format for cube reflection probes.
- Added an optional check in the HDRP DXR Wizard to verify 64 bits target architecture
- Added option to display timing stats in the debug menu as an average over 1 second. 

### Fixed
- Fixed several issues with physically-based DoF (TAA ghosting of the CoC buffer, smooth layer transitions, etc)
- Fixed GPU hang on D3D12 on xbox. 
- Fixed game view artifacts on resizing when hardware dynamic resolution was enabled
- Fixed black line artifacts occurring when Lanczos upsampling was set for dynamic resolution
- Fixed Amplitude -> Min/Max parametrization conversion
- Fixed CoatMask block appearing when creating lit master node (case 1264632)
- Fixed issue with SceneEV100 debug mode indicator when rescaling the window.
- Fixed issue with PCSS filter being wrong on first frame. 
- Fixed issue with emissive mesh for area light not appearing in playmode if Reload Scene option is disabled in Enter Playmode Settings.
- Fixed issue when Reflection Probes are set to OnEnable and are never rendered if the probe is enabled when the camera is farther than the probe fade distance. 
- Fixed issue with sun icon being clipped in the look dev window. 
- Fixed error about layers when disabling emissive mesh for area lights.
- Fixed issue when the user deletes the composition graph or .asset in runtime (case 1263319)
- Fixed assertion failure when changing resolution to compositor layers after using AOVs (case 1265023) 
- Fixed flickering layers in graphics compositor (case 1264552)
- Fixed issue causing the editor field not updating the disc area light radius.
- Fixed issues that lead to cookie atlas to be updated every frame even if cached data was valid.
- Fixed an issue where world space UI was not emitted for reflection cameras in HDRP
- Fixed an issue with cookie texture atlas that would cause realtime textures to always update in the atlas even when the content did not change.
- Fixed an issue where only one of the two lookdev views would update when changing the default lookdev volume profile.
- Fixed a bug related to light cluster invalidation.
- Fixed shader warning in DofGather (case 1272931)
- Fixed AOV export of depth buffer which now correctly export linear depth (case 1265001)
- Fixed issue that caused the decal atlas to not be updated upon changing of the decal textures content.
- Fixed "Screen position out of view frustum" error when camera is at exactly the planar reflection probe location.
- Fixed Amplitude -> Min/Max parametrization conversion
- Fixed issue that allocated a small cookie for normal spot lights.
- Fixed issue when undoing a change in diffuse profile list after deleting the volume profile.
- Fixed custom pass re-ordering and removing.
- Fixed TAA issue and hardware dynamic resolution.
- Fixed a static lighting flickering issue caused by having an active planar probe in the scene while rendering inspector preview.
- Fixed an issue where even when set to OnDemand, the sky lighting would still be updated when changing sky parameters.
- Fixed an error message trigerred when a mesh has more than 32 sub-meshes (case 1274508).
- Fixed RTGI getting noisy for grazying angle geometry (case 1266462).
- Fixed an issue with TAA history management on pssl.
- Fixed the global illumination volume override having an unwanted advanced mode (case 1270459).
- Fixed screen space shadow option displayed on directional shadows while they shouldn't (case 1270537).
- Fixed the handling of undo and redo actions in the graphics compositor (cases 1268149, 1266212, 1265028)
- Fixed issue with composition graphs that include virtual textures, cubemaps and other non-2D textures (cases 1263347, 1265638).
- Fixed issues when selecting a new composition graph or setting it to None (cases 1263350, 1266202)
- Fixed ArgumentNullException when saving shader graphs after removing the compositor from the scene (case 1268658)
- Fixed issue with updating the compositor output when not in play mode (case 1266216)
- Fixed warning with area mesh (case 1268379)
- Fixed issue with diffusion profile not being updated upon reset of the editor. 
- Fixed an issue that lead to corrupted refraction in some scenarios on xbox.
- Fixed for light loop scalarization not happening. 
- Fixed issue with stencil not being set in rendergraph mode.
- Fixed for post process being overridable in reflection probes even though it is not supported.
- Fixed RTGI in performance mode when light layers are enabled on the asset.
- Fixed SSS materials appearing black in matcap mode.
- Fixed a collision in the interaction of RTR and RTGI.
- Fix for lookdev toggling renderers that are set to non editable or are hidden in the inspector.
- Fixed issue with mipmap debug mode not properly resetting full screen mode (and viceversa). 
- Added unsupported message when using tile debug mode with MSAA.
- Fixed SSGI compilation issues on PS4.

### Changed
- Preparation pass for RTSSShadows to be supported by render graph.
- Add tooltips with the full name of the (graphics) compositor properties to properly show large names that otherwise are clipped by the UI (case 1263590)
- Composition profile .asset files cannot be manually edited/reset by users (to avoid breaking things - case 1265631)
- Preparation pass for RTSSShadows to be supported by render graph.
- Changed the way the ray tracing property is displayed on the material (QOL 1265297).
- Exposed lens attenuation mode in default settings and remove it as a debug mode.
- Composition layers without any sub layers are now cleared to black to avoid confusion (case 1265061).
- Slight reduction of VGPR used by area light code.
- Changed thread group size for contact shadows (save 1.1ms on PS4)
- Make sure distortion stencil test happens before pixel shader is run.
- Small optimization that allows to skip motion vector prepping when the whole wave as velocity of 0.
- Improved performance to avoid generating coarse stencil buffer when not needed.
- Remove HTile generation for decals (faster without).
- Improving SSGI Filtering and fixing a blend issue with RTGI.
- Changed the Trackball UI so that it allows explicit numeric values.
- Reduce the G-buffer footprint of anisotropic materials
- Moved SSGI out of preview.
- Skip an unneeded depth buffer copy on consoles. 
- Replaced the Density Volume Texture Tool with the new 3D Texture Importer.
<<<<<<< HEAD
- Various improvements for the Volumetric Fog.
=======
- Rename Raytracing Node to Raytracing Quality Keyword and rename high and low inputs as default and raytraced. All raytracing effects now use the raytraced mode but path tracing.
>>>>>>> 32ecbf50

## [10.0.0] - 2019-06-10

### Added
- Ray tracing support for VR single-pass
- Added sharpen filter shader parameter and UI for TemporalAA to control image quality instead of hardcoded value
- Added frame settings option for custom post process and custom passes as well as custom color buffer format option.
- Add check in wizard on SRP Batcher enabled.
- Added default implementations of OnPreprocessMaterialDescription for FBX, Obj, Sketchup and 3DS file formats.
- Added custom pass fade radius
- Added after post process injection point for custom passes
- Added basic alpha compositing support - Alpha is available afterpostprocess when using FP16 buffer format.
- Added falloff distance on Reflection Probe and Planar Reflection Probe
- Added Backplate projection from the HDRISky
- Added Shadow Matte in UnlitMasterNode, which only received shadow without lighting
- Added hability to name LightLayers in HDRenderPipelineAsset
- Added a range compression factor for Reflection Probe and Planar Reflection Probe to avoid saturation of colors.
- Added path tracing support for directional, point and spot lights, as well as emission from Lit and Unlit.
- Added non temporal version of SSAO.
- Added more detailed ray tracing stats in the debug window
- Added Disc area light (bake only)
- Added a warning in the material UI to prevent transparent + subsurface-scattering combination.
- Added XR single-pass setting into HDRP asset
- Added a penumbra tint option for lights
- Added support for depth copy with XR SDK
- Added debug setting to Render Pipeline Debug Window to list the active XR views
- Added an option to filter the result of the volumetric lighting (off by default).
- Added a transmission multiplier for directional lights
- Added XR single-pass test mode to Render Pipeline Debug Window
- Added debug setting to Render Pipeline Window to list the active XR views
- Added a new refraction mode for the Lit shader (thin). Which is a box refraction with small thickness values
- Added the code to support Barn Doors for Area Lights based on a shaderconfig option.
- Added HDRPCameraBinder property binder for Visual Effect Graph
- Added "Celestial Body" controls to the Directional Light
- Added new parameters to the Physically Based Sky
- Added Reflections to the DXR Wizard
- Added the possibility to have ray traced colored and semi-transparent shadows on directional lights.
- Added a check in the custom post process template to throw an error if the default shader is not found.
- Exposed the debug overlay ratio in the debug menu.
- Added a separate frame settings for tonemapping alongside color grading.
- Added the receive fog option in the material UI for ShaderGraphs.
- Added a public virtual bool in the custom post processes API to specify if a post processes should be executed in the scene view.
- Added a menu option that checks scene issues with ray tracing. Also removed the previously existing warning at runtime.
- Added Contrast Adaptive Sharpen (CAS) Upscaling effect.
- Added APIs to update probe settings at runtime.
- Added documentation for the rayTracingSupported method in HDRP
- Added user-selectable format for the post processing passes.
- Added support for alpha channel in some post-processing passes (DoF, TAA, Uber).
- Added warnings in FrameSettings inspector when using DXR and atempting to use Asynchronous Execution.
- Exposed Stencil bits that can be used by the user.
- Added history rejection based on velocity of intersected objects for directional, point and spot lights.
- Added a affectsVolumetric field to the HDAdditionalLightData API to know if light affects volumetric fog.
- Add OS and Hardware check in the Wizard fixes for DXR.
- Added option to exclude camera motion from motion blur.
- Added semi-transparent shadows for point and spot lights.
- Added support for semi-transparent shadow for unlit shader and unlit shader graph.
- Added the alpha clip enabled toggle to the material UI for all HDRP shader graphs.
- Added Material Samples to explain how to use the lit shader features
- Added an initial implementation of ray traced sub surface scattering
- Added AssetPostprocessors and Shadergraphs to handle Arnold Standard Surface and 3DsMax Physical material import from FBX.
- Added support for Smoothness Fade start work when enabling ray traced reflections.
- Added Contact shadow, Micro shadows and Screen space refraction API documentation.
- Added script documentation for SSR, SSAO (ray tracing), GI, Light Cluster, RayTracingSettings, Ray Counters, etc.
- Added path tracing support for refraction and internal reflections.
- Added support for Thin Refraction Model and Lit's Clear Coat in Path Tracing.
- Added the Tint parameter to Sky Colored Fog.
- Added of Screen Space Reflections for Transparent materials
- Added a fallback for ray traced area light shadows in case the material is forward or the lit mode is forward.
- Added a new debug mode for light layers.
- Added an "enable" toggle to the SSR volume component.
- Added support for anisotropic specular lobes in path tracing.
- Added support for alpha clipping in path tracing.
- Added support for light cookies in path tracing.
- Added support for transparent shadows in path tracing.
- Added support for iridescence in path tracing.
- Added support for background color in path tracing.
- Added a path tracing test to the test suite.
- Added a warning and workaround instructions that appear when you enable XR single-pass after the first frame with the XR SDK.
- Added the exposure sliders to the planar reflection probe preview
- Added support for subsurface scattering in path tracing.
- Added a new mode that improves the filtering of ray traced shadows (directional, point and spot) based on the distance to the occluder.
- Added support of cookie baking and add support on Disc light.
- Added support for fog attenuation in path tracing.
- Added a new debug panel for volumes
- Added XR setting to control camera jitter for temporal effects
- Added an error message in the DrawRenderers custom pass when rendering opaque objects with an HDRP asset in DeferredOnly mode.
- Added API to enable proper recording of path traced scenes (with the Unity recorder or other tools).
- Added support for fog in Recursive rendering, ray traced reflections and ray traced indirect diffuse.
- Added an alpha blend option for recursive rendering
- Added support for stack lit for ray tracing effects.
- Added support for hair for ray tracing effects.
- Added support for alpha to coverage for HDRP shaders and shader graph
- Added support for Quality Levels to Subsurface Scattering.
- Added option to disable XR rendering on the camera settings.
- Added support for specular AA from geometric curvature in AxF
- Added support for baked AO (no input for now) in AxF
- Added an info box to warn about depth test artifacts when rendering object twice in custom passes with MSAA.
- Added a frame setting for alpha to mask.
- Added support for custom passes in the AOV API
- Added Light decomposition lighting debugging modes and support in AOV
- Added exposure compensation to Fixed exposure mode
- Added support for rasterized area light shadows in StackLit
- Added support for texture-weighted automatic exposure
- Added support for POM for emissive map
- Added alpha channel support in motion blur pass.
- Added the HDRP Compositor Tool (in Preview).
- Added a ray tracing mode option in the HDRP asset that allows to override and shader stripping.
- Added support for arbitrary resolution scaling of Volumetric Lighting to the Fog volume component.
- Added range attenuation for box-shaped spotlights.
- Added scenes for hair and fabric and decals with material samples
- Added fabric materials and textures
- Added information for fabric materials in fabric scene
- Added a DisplayInfo attribute to specify a name override and a display order for Volume Component fields (used only in default inspector for now).
- Added Min distance to contact shadows.
- Added support for Depth of Field in path tracing (by sampling the lens aperture).
- Added an API in HDRP to override the camera within the rendering of a frame (mainly for custom pass).
- Added a function (HDRenderPipeline.ResetRTHandleReferenceSize) to reset the reference size of RTHandle systems.
- Added support for AxF measurements importing into texture resources tilings.
- Added Layer parameter on Area Light to modify Layer of generated Emissive Mesh
- Added a flow map parameter to HDRI Sky
- Implemented ray traced reflections for transparent objects.
- Add a new parameter to control reflections in recursive rendering.
- Added an initial version of SSGI.
- Added Virtual Texturing cache settings to control the size of the Streaming Virtual Texturing caches.
- Added back-compatibility with builtin stereo matrices.
- Added CustomPassUtils API to simplify Blur, Copy and DrawRenderers custom passes.
- Added Histogram guided automatic exposure.
- Added few exposure debug modes.
- Added support for multiple path-traced views at once (e.g., scene and game views).
- Added support for 3DsMax's 2021 Simplified Physical Material from FBX files in the Model Importer.
- Added custom target mid grey for auto exposure.
- Added CustomPassUtils API to simplify Blur, Copy and DrawRenderers custom passes.
- Added an API in HDRP to override the camera within the rendering of a frame (mainly for custom pass).
- Added more custom pass API functions, mainly to render objects from another camera.
- Added support for transparent Unlit in path tracing.
- Added a minimal lit used for RTGI in peformance mode.
- Added procedural metering mask that can follow an object
- Added presets quality settings for RTAO and RTGI.
- Added an override for the shadow culling that allows better directional shadow maps in ray tracing effects (RTR, RTGI, RTSSS and RR).
- Added a Cloud Layer volume override.
- Added Fast Memory support for platform that support it.
- Added CPU and GPU timings for ray tracing effects.
- Added support to combine RTSSS and RTGI (1248733).
- Added IES Profile support for Point, Spot and Rectangular-Area lights
- Added support for multiple mapping modes in AxF.
- Add support of lightlayers on indirect lighting controller
- Added compute shader stripping.
- Added Cull Mode option for opaque materials and ShaderGraphs. 
- Added scene view exposure override.
- Added support for exposure curve remapping for min/max limits.
- Added presets for ray traced reflections.
- Added final image histogram debug view (both luminance and RGB).
- Added an example texture and rotation to the Cloud Layer volume override.
- Added an option to extend the camera culling for skinned mesh animation in ray tracing effects (1258547).
- Added decal layer system similar to light layer. Mesh will receive a decal when both decal layer mask matches.
- Added shader graph nodes for rendering a complex eye shader.
- Added more controls to contact shadows and increased quality in some parts. 
- Added a physically based option in DoF volume.
- Added API to check if a Camera, Light or ReflectionProbe is compatible with HDRP.
- Added path tracing test scene for normal mapping.
- Added missing API documentation.
- Remove CloudLayer
- Added quad overdraw and vertex density debug modes.

### Fixed
- fix when saved HDWizard window tab index out of range (1260273)
- Fix when rescale probe all direction below zero (1219246)
- Update documentation of HDRISky-Backplate, precise how to have Ambient Occlusion on the Backplate
- Sorting, undo, labels, layout in the Lighting Explorer.
- Fixed sky settings and materials in Shader Graph Samples package
- Fix/workaround a probable graphics driver bug in the GTAO shader.
- Fixed Hair and PBR shader graphs double sided modes
- Fixed an issue where updating an HDRP asset in the Quality setting panel would not recreate the pipeline.
- Fixed issue with point lights being considered even when occupying less than a pixel on screen (case 1183196)
- Fix a potential NaN source with iridescence (case 1183216)
- Fixed issue of spotlight breaking when minimizing the cone angle via the gizmo (case 1178279)
- Fixed issue that caused decals not to modify the roughness in the normal buffer, causing SSR to not behave correctly (case 1178336)
- Fixed lit transparent refraction with XR single-pass rendering
- Removed extra jitter for TemporalAA in VR
- Fixed ShaderGraph time in main preview
- Fixed issue on some UI elements in HDRP asset not expanding when clicking the arrow (case 1178369)
- Fixed alpha blending in custom post process
- Fixed the modification of the _AlphaCutoff property in the material UI when exposed with a ShaderGraph parameter.
- Fixed HDRP test `1218_Lit_DiffusionProfiles` on Vulkan.
- Fixed an issue where building a player in non-dev mode would generate render target error logs every frame
- Fixed crash when upgrading version of HDRP
- Fixed rendering issues with material previews
- Fixed NPE when using light module in Shuriken particle systems (1173348).
- Refresh cached shadow on editor changes
- Fixed light supported units caching (1182266)
- Fixed an issue where SSAO (that needs temporal reprojection) was still being rendered when Motion Vectors were not available (case 1184998)
- Fixed a nullref when modifying the height parameters inside the layered lit shader UI.
- Fixed Decal gizmo that become white after exiting play mode
- Fixed Decal pivot position to behave like a spotlight
- Fixed an issue where using the LightingOverrideMask would break sky reflection for regular cameras
- Fix DebugMenu FrameSettingsHistory persistency on close
- Fix DensityVolume, ReflectionProbe aned PlanarReflectionProbe advancedControl display
- Fix DXR scene serialization in wizard
- Fixed an issue where Previews would reallocate History Buffers every frame
- Fixed the SetLightLayer function in HDAdditionalLightData setting the wrong light layer
- Fix error first time a preview is created for planar
- Fixed an issue where SSR would use an incorrect roughness value on ForwardOnly (StackLit, AxF, Fabric, etc.) materials when the pipeline is configured to also allow deferred Lit.
- Fixed issues with light explorer (cases 1183468, 1183269)
- Fix dot colors in LayeredLit material inspector
- Fix undo not resetting all value when undoing the material affectation in LayerLit material
- Fix for issue that caused gizmos to render in render textures (case 1174395)
- Fixed the light emissive mesh not updated when the light was disabled/enabled
- Fixed light and shadow layer sync when setting the HDAdditionalLightData.lightlayersMask property
- Fixed a nullref when a custom post process component that was in the HDRP PP list is removed from the project
- Fixed issue that prevented decals from modifying specular occlusion (case 1178272).
- Fixed exposure of volumetric reprojection
- Fixed multi selection support for Scalable Settings in lights
- Fixed font shaders in test projects for VR by using a Shader Graph version
- Fixed refresh of baked cubemap by incrementing updateCount at the end of the bake (case 1158677).
- Fixed issue with rectangular area light when seen from the back
- Fixed decals not affecting lightmap/lightprobe
- Fixed zBufferParams with XR single-pass rendering
- Fixed moving objects not rendered in custom passes
- Fixed abstract classes listed in the + menu of the custom pass list
- Fixed custom pass that was rendered in previews
- Fixed precision error in zero value normals when applying decals (case 1181639)
- Fixed issue that triggered No Scene Lighting view in game view as well (case 1156102)
- Assign default volume profile when creating a new HDRP Asset
- Fixed fov to 0 in planar probe breaking the projection matrix (case 1182014)
- Fixed bugs with shadow caching
- Reassign the same camera for a realtime probe face render request to have appropriate history buffer during realtime probe rendering.
- Fixed issue causing wrong shading when normal map mode is Object space, no normal map is set, but a detail map is present (case 1143352)
- Fixed issue with decal and htile optimization
- Fixed TerrainLit shader compilation error regarding `_Control0_TexelSize` redefinition (case 1178480).
- Fixed warning about duplicate HDRuntimeReflectionSystem when configuring play mode without domain reload.
- Fixed an editor crash when multiple decal projectors were selected and some had null material
- Added all relevant fix actions to FixAll button in Wizard
- Moved FixAll button on top of the Wizard
- Fixed an issue where fog color was not pre-exposed correctly
- Fix priority order when custom passes are overlapping
- Fix cleanup not called when the custom pass GameObject is destroyed
- Replaced most instances of GraphicsSettings.renderPipelineAsset by GraphicsSettings.currentRenderPipeline. This should fix some parameters not working on Quality Settings overrides.
- Fixed an issue with Realtime GI not working on upgraded projects.
- Fixed issue with screen space shadows fallback texture was not set as a texture array.
- Fixed Pyramid Lights bounding box
- Fixed terrain heightmap default/null values and epsilons
- Fixed custom post-processing effects breaking when an abstract class inherited from `CustomPostProcessVolumeComponent`
- Fixed XR single-pass rendering in Editor by using ShaderConfig.s_XrMaxViews to allocate matrix array
- Multiple different skies rendered at the same time by different cameras are now handled correctly without flickering
- Fixed flickering issue happening when different volumes have shadow settings and multiple cameras are present.
- Fixed issue causing planar probes to disappear if there is no light in the scene.
- Fixed a number of issues with the prefab isolation mode (Volumes leaking from the main scene and reflection not working properly)
- Fixed an issue with fog volume component upgrade not working properly
- Fixed Spot light Pyramid Shape has shadow artifacts on aspect ratio values lower than 1
- Fixed issue with AO upsampling in XR
- Fixed camera without HDAdditionalCameraData component not rendering
- Removed the macro ENABLE_RAYTRACING for most of the ray tracing code
- Fixed prefab containing camera reloading in loop while selected in the Project view
- Fixed issue causing NaN wheh the Z scale of an object is set to 0.
- Fixed DXR shader passes attempting to render before pipeline loaded
- Fixed black ambient sky issue when importing a project after deleting Library.
- Fixed issue when upgrading a Standard transparent material (case 1186874)
- Fixed area light cookies not working properly with stack lit
- Fixed material render queue not updated when the shader is changed in the material inspector.
- Fixed a number of issues with full screen debug modes not reseting correctly when setting another mutually exclusive mode
- Fixed compile errors for platforms with no VR support
- Fixed an issue with volumetrics and RTHandle scaling (case 1155236)
- Fixed an issue where sky lighting might be updated uselessly
- Fixed issue preventing to allow setting decal material to none (case 1196129)
- Fixed XR multi-pass decals rendering
- Fixed several fields on Light Inspector that not supported Prefab overrides
- Fixed EOL for some files
- Fixed scene view rendering with volumetrics and XR enabled
- Fixed decals to work with multiple cameras
- Fixed optional clear of GBuffer (Was always on)
- Fixed render target clears with XR single-pass rendering
- Fixed HDRP samples file hierarchy
- Fixed Light units not matching light type
- Fixed QualitySettings panel not displaying HDRP Asset
- Fixed black reflection probes the first time loading a project
- Fixed y-flip in scene view with XR SDK
- Fixed Decal projectors do not immediately respond when parent object layer mask is changed in editor.
- Fixed y-flip in scene view with XR SDK
- Fixed a number of issues with Material Quality setting
- Fixed the transparent Cull Mode option in HD unlit master node settings only visible if double sided is ticked.
- Fixed an issue causing shadowed areas by contact shadows at the edge of far clip plane if contact shadow length is very close to far clip plane.
- Fixed editing a scalable settings will edit all loaded asset in memory instead of targetted asset.
- Fixed Planar reflection default viewer FOV
- Fixed flickering issues when moving the mouse in the editor with ray tracing on.
- Fixed the ShaderGraph main preview being black after switching to SSS in the master node settings
- Fixed custom fullscreen passes in VR
- Fixed camera culling masks not taken in account in custom pass volumes
- Fixed object not drawn in custom pass when using a DrawRenderers with an HDRP shader in a build.
- Fixed injection points for Custom Passes (AfterDepthAndNormal and BeforePreRefraction were missing)
- Fixed a enum to choose shader tags used for drawing objects (DepthPrepass or Forward) when there is no override material.
- Fixed lit objects in the BeforePreRefraction, BeforeTransparent and BeforePostProcess.
- Fixed the None option when binding custom pass render targets to allow binding only depth or color.
- Fixed custom pass buffers allocation so they are not allocated if they're not used.
- Fixed the Custom Pass entry in the volume create asset menu items.
- Fixed Prefab Overrides workflow on Camera.
- Fixed alignment issue in Preset for Camera.
- Fixed alignment issue in Physical part for Camera.
- Fixed FrameSettings multi-edition.
- Fixed a bug happening when denoising multiple ray traced light shadows
- Fixed minor naming issues in ShaderGraph settings
- VFX: Removed z-fight glitches that could appear when using deferred depth prepass and lit quad primitives
- VFX: Preserve specular option for lit outputs (matches HDRP lit shader)
- Fixed an issue with Metal Shader Compiler and GTAO shader for metal
- Fixed resources load issue while upgrading HDRP package.
- Fix LOD fade mask by accounting for field of view
- Fixed spot light missing from ray tracing indirect effects.
- Fixed a UI bug in the diffusion profile list after fixing them from the wizard.
- Fixed the hash collision when creating new diffusion profile assets.
- Fixed a light leaking issue with box light casting shadows (case 1184475)
- Fixed Cookie texture type in the cookie slot of lights (Now displays a warning because it is not supported).
- Fixed a nullref that happens when using the Shuriken particle light module
- Fixed alignment in Wizard
- Fixed text overflow in Wizard's helpbox
- Fixed Wizard button fix all that was not automatically grab all required fixes
- Fixed VR tab for MacOS in Wizard
- Fixed local config package workflow in Wizard
- Fixed issue with contact shadows shifting when MSAA is enabled.
- Fixed EV100 in the PBR sky
- Fixed an issue In URP where sometime the camera is not passed to the volume system and causes a null ref exception (case 1199388)
- Fixed nullref when releasing HDRP with custom pass disabled
- Fixed performance issue derived from copying stencil buffer.
- Fixed an editor freeze when importing a diffusion profile asset from a unity package.
- Fixed an exception when trying to reload a builtin resource.
- Fixed the light type intensity unit reset when switching the light type.
- Fixed compilation error related to define guards and CreateLayoutFromXrSdk()
- Fixed documentation link on CustomPassVolume.
- Fixed player build when HDRP is in the project but not assigned in the graphic settings.
- Fixed an issue where ambient probe would be black for the first face of a baked reflection probe
- VFX: Fixed Missing Reference to Visual Effect Graph Runtime Assembly
- Fixed an issue where rendering done by users in EndCameraRendering would be executed before the main render loop.
- Fixed Prefab Override in main scope of Volume.
- Fixed alignment issue in Presset of main scope of Volume.
- Fixed persistence of ShowChromeGizmo and moved it to toolbar for coherency in ReflectionProbe and PlanarReflectionProbe.
- Fixed Alignement issue in ReflectionProbe and PlanarReflectionProbe.
- Fixed Prefab override workflow issue in ReflectionProbe and PlanarReflectionProbe.
- Fixed empty MoreOptions and moved AdvancedManipulation in a dedicated location for coherency in ReflectionProbe and PlanarReflectionProbe.
- Fixed Prefab override workflow issue in DensityVolume.
- Fixed empty MoreOptions and moved AdvancedManipulation in a dedicated location for coherency in DensityVolume.
- Fix light limit counts specified on the HDRP asset
- Fixed Quality Settings for SSR, Contact Shadows and Ambient Occlusion volume components
- Fixed decalui deriving from hdshaderui instead of just shaderui
- Use DelayedIntField instead of IntField for scalable settings
- Fixed init of debug for FrameSettingsHistory on SceneView camera
- Added a fix script to handle the warning 'referenced script in (GameObject 'SceneIDMap') is missing'
- Fix Wizard load when none selected for RenderPipelineAsset
- Fixed TerrainLitGUI when per-pixel normal property is not present.
- Fixed rendering errors when enabling debug modes with custom passes
- Fix an issue that made PCSS dependent on Atlas resolution (not shadow map res)
- Fixing a bug whith histories when n>4 for ray traced shadows
- Fixing wrong behavior in ray traced shadows for mesh renderers if their cast shadow is shadow only or double sided
- Only tracing rays for shadow if the point is inside the code for spotlight shadows
- Only tracing rays if the point is inside the range for point lights
- Fixing ghosting issues when the screen space shadow  indexes change for a light with ray traced shadows
- Fixed an issue with stencil management and Xbox One build that caused corrupted output in deferred mode.
- Fixed a mismatch in behavior between the culling of shadow maps and ray traced point and spot light shadows
- Fixed recursive ray tracing not working anymore after intermediate buffer refactor.
- Fixed ray traced shadow denoising not working (history rejected all the time).
- Fixed shader warning on xbox one
- Fixed cookies not working for spot lights in ray traced reflections, ray traced GI and recursive rendering
- Fixed an inverted handling of CoatSmoothness for SSR in StackLit.
- Fixed missing distortion inputs in Lit and Unlit material UI.
- Fixed issue that propagated NaNs across multiple frames through the exposure texture.
- Fixed issue with Exclude from TAA stencil ignored.
- Fixed ray traced reflection exposure issue.
- Fixed issue with TAA history not initialising corretly scale factor for first frame
- Fixed issue with stencil test of material classification not using the correct Mask (causing false positive and bad performance with forward material in deferred)
- Fixed issue with History not reset when chaning antialiasing mode on camera
- Fixed issue with volumetric data not being initialized if default settings have volumetric and reprojection off.
- Fixed ray tracing reflection denoiser not applied in tier 1
- Fixed the vibility of ray tracing related methods.
- Fixed the diffusion profile list not saved when clicking the fix button in the material UI.
- Fixed crash when pushing bounce count higher than 1 for ray traced GI or reflections
- Fixed PCSS softness scale so that it better match ray traced reference for punctual lights.
- Fixed exposure management for the path tracer
- Fixed AxF material UI containing two advanced options settings.
- Fixed an issue where cached sky contexts were being destroyed wrongly, breaking lighting in the LookDev
- Fixed issue that clamped PCSS softness too early and not after distance scale.
- Fixed fog affect transparent on HD unlit master node
- Fixed custom post processes re-ordering not saved.
- Fixed NPE when using scalable settings
- Fixed an issue where PBR sky precomputation was reset incorrectly in some cases causing bad performance.
- Fixed a bug due to depth history begin overriden too soon
- Fixed CustomPassSampleCameraColor scale issue when called from Before Transparent injection point.
- Fixed corruption of AO in baked probes.
- Fixed issue with upgrade of projects that still had Very High as shadow filtering quality.
- Fixed issue that caused Distortion UI to appear in Lit.
- Fixed several issues with decal duplicating when editing them.
- Fixed initialization of volumetric buffer params (1204159)
- Fixed an issue where frame count was incorrectly reset for the game view, causing temporal processes to fail.
- Fixed Culling group was not disposed error.
- Fixed issues on some GPU that do not support gathers on integer textures.
- Fixed an issue with ambient probe not being initialized for the first frame after a domain reload for volumetric fog.
- Fixed the scene visibility of decal projectors and density volumes
- Fixed a leak in sky manager.
- Fixed an issue where entering playmode while the light editor is opened would produce null reference exceptions.
- Fixed the debug overlay overlapping the debug menu at runtime.
- Fixed an issue with the framecount when changing scene.
- Fixed errors that occurred when using invalid near and far clip plane values for planar reflections.
- Fixed issue with motion blur sample weighting function.
- Fixed motion vectors in MSAA.
- Fixed sun flare blending (case 1205862).
- Fixed a lot of issues related to ray traced screen space shadows.
- Fixed memory leak caused by apply distortion material not being disposed.
- Fixed Reflection probe incorrectly culled when moving its parent (case 1207660)
- Fixed a nullref when upgrading the Fog volume components while the volume is opened in the inspector.
- Fix issues where decals on PS4 would not correctly write out the tile mask causing bits of the decal to go missing.
- Use appropriate label width and text content so the label is completely visible
- Fixed an issue where final post process pass would not output the default alpha value of 1.0 when using 11_11_10 color buffer format.
- Fixed SSR issue after the MSAA Motion Vector fix.
- Fixed an issue with PCSS on directional light if punctual shadow atlas was not allocated.
- Fixed an issue where shadow resolution would be wrong on the first face of a baked reflection probe.
- Fixed issue with PCSS softness being incorrect for cascades different than the first one.
- Fixed custom post process not rendering when using multiple HDRP asset in quality settings
- Fixed probe gizmo missing id (case 1208975)
- Fixed a warning in raytracingshadowfilter.compute
- Fixed issue with AO breaking with small near plane values.
- Fixed custom post process Cleanup function not called in some cases.
- Fixed shader warning in AO code.
- Fixed a warning in simpledenoiser.compute
- Fixed tube and rectangle light culling to use their shape instead of their range as a bounding box.
- Fixed caused by using gather on a UINT texture in motion blur.
- Fix issue with ambient occlusion breaking when dynamic resolution is active.
- Fixed some possible NaN causes in Depth of Field.
- Fixed Custom Pass nullref due to the new Profiling Sample API changes
- Fixed the black/grey screen issue on after post process Custom Passes in non dev builds.
- Fixed particle lights.
- Improved behavior of lights and probe going over the HDRP asset limits.
- Fixed issue triggered when last punctual light is disabled and more than one camera is used.
- Fixed Custom Pass nullref due to the new Profiling Sample API changes
- Fixed the black/grey screen issue on after post process Custom Passes in non dev builds.
- Fixed XR rendering locked to vsync of main display with Standalone Player.
- Fixed custom pass cleanup not called at the right time when using multiple volumes.
- Fixed an issue on metal with edge of decal having artifact by delaying discard of fragments during decal projection
- Fixed various shader warning
- Fixing unnecessary memory allocations in the ray tracing cluster build
- Fixed duplicate column labels in LightEditor's light tab
- Fixed white and dark flashes on scenes with very high or very low exposure when Automatic Exposure is being used.
- Fixed an issue where passing a null ProfilingSampler would cause a null ref exception.
- Fixed memory leak in Sky when in matcap mode.
- Fixed compilation issues on platform that don't support VR.
- Fixed migration code called when we create a new HDRP asset.
- Fixed RemoveComponent on Camera contextual menu to not remove Camera while a component depend on it.
- Fixed an issue where ambient occlusion and screen space reflections editors would generate null ref exceptions when HDRP was not set as the current pipeline.
- Fixed a null reference exception in the probe UI when no HDRP asset is present.
- Fixed the outline example in the doc (sampling range was dependent on screen resolution)
- Fixed a null reference exception in the HDRI Sky editor when no HDRP asset is present.
- Fixed an issue where Decal Projectors created from script where rotated around the X axis by 90°.
- Fixed frustum used to compute Density Volumes visibility when projection matrix is oblique.
- Fixed a null reference exception in Path Tracing, Recursive Rendering and raytraced Global Illumination editors when no HDRP asset is present.
- Fix for NaNs on certain geometry with Lit shader -- [case 1210058](https://fogbugz.unity3d.com/f/cases/1210058/)
- Fixed an issue where ambient occlusion and screen space reflections editors would generate null ref exceptions when HDRP was not set as the current pipeline.
- Fixed a null reference exception in the probe UI when no HDRP asset is present.
- Fixed the outline example in the doc (sampling range was dependent on screen resolution)
- Fixed a null reference exception in the HDRI Sky editor when no HDRP asset is present.
- Fixed an issue where materials newly created from the contextual menu would have an invalid state, causing various problems until it was edited.
- Fixed transparent material created with ZWrite enabled (now it is disabled by default for new transparent materials)
- Fixed mouseover on Move and Rotate tool while DecalProjector is selected.
- Fixed wrong stencil state on some of the pixel shader versions of deferred shader.
- Fixed an issue where creating decals at runtime could cause a null reference exception.
- Fixed issue that displayed material migration dialog on the creation of new project.
- Fixed various issues with time and animated materials (cases 1210068, 1210064).
- Updated light explorer with latest changes to the Fog and fixed issues when no visual environment was present.
- Fixed not handleling properly the recieve SSR feature with ray traced reflections
- Shadow Atlas is no longer allocated for area lights when they are disabled in the shader config file.
- Avoid MRT Clear on PS4 as it is not implemented yet.
- Fixed runtime debug menu BitField control.
- Fixed the radius value used for ray traced directional light.
- Fixed compilation issues with the layered lit in ray tracing shaders.
- Fixed XR autotests viewport size rounding
- Fixed mip map slider knob displayed when cubemap have no mipmap
- Remove unnecessary skip of material upgrade dialog box.
- Fixed the profiling sample mismatch errors when enabling the profiler in play mode
- Fixed issue that caused NaNs in reflection probes on consoles.
- Fixed adjusting positive axis of Blend Distance slides the negative axis in the density volume component.
- Fixed the blend of reflections based on the weight.
- Fixed fallback for ray traced reflections when denoising is enabled.
- Fixed error spam issue with terrain detail terrainDetailUnsupported (cases 1211848)
- Fixed hardware dynamic resolution causing cropping/scaling issues in scene view (case 1158661)
- Fixed Wizard check order for `Hardware and OS` and `Direct3D12`
- Fix AO issue turning black when Far/Near plane distance is big.
- Fixed issue when opening lookdev and the lookdev volume have not been assigned yet.
- Improved memory usage of the sky system.
- Updated label in HDRP quality preference settings (case 1215100)
- Fixed Decal Projector gizmo not undoing properly (case 1216629)
- Fix a leak in the denoising of ray traced reflections.
- Fixed Alignment issue in Light Preset
- Fixed Environment Header in LightingWindow
- Fixed an issue where hair shader could write garbage in the diffuse lighting buffer, causing NaNs.
- Fixed an exposure issue with ray traced sub-surface scattering.
- Fixed runtime debug menu light hierarchy None not doing anything.
- Fixed the broken ShaderGraph preview when creating a new Lit graph.
- Fix indentation issue in preset of LayeredLit material.
- Fixed minor issues with cubemap preview in the inspector.
- Fixed wrong build error message when building for android on mac.
- Fixed an issue related to denoising ray trace area shadows.
- Fixed wrong build error message when building for android on mac.
- Fixed Wizard persistency of Direct3D12 change on domain reload.
- Fixed Wizard persistency of FixAll on domain reload.
- Fixed Wizard behaviour on domain reload.
- Fixed a potential source of NaN in planar reflection probe atlas.
- Fixed an issue with MipRatio debug mode showing _DebugMatCapTexture not being set.
- Fixed missing initialization of input params in Blit for VR.
- Fix Inf source in LTC for area lights.
- Fix issue with AO being misaligned when multiple view are visible.
- Fix issue that caused the clamp of camera rotation motion for motion blur to be ineffective.
- Fixed issue with AssetPostprocessors dependencies causing models to be imported twice when upgrading the package version.
- Fixed culling of lights with XR SDK
- Fixed memory stomp in shadow caching code, leading to overflow of Shadow request array and runtime errors.
- Fixed an issue related to transparent objects reading the ray traced indirect diffuse buffer
- Fixed an issue with filtering ray traced area lights when the intensity is high or there is an exposure.
- Fixed ill-formed include path in Depth Of Field shader.
- Fixed shader graph and ray tracing after the shader target PR.
- Fixed a bug in semi-transparent shadows (object further than the light casting shadows)
- Fix state enabled of default volume profile when in package.
- Fixed removal of MeshRenderer and MeshFilter on adding Light component.
- Fixed Ray Traced SubSurface Scattering not working with ray traced area lights
- Fixed Ray Traced SubSurface Scattering not working in forward mode.
- Fixed a bug in debug light volumes.
- Fixed a bug related to ray traced area light shadow history.
- Fixed an issue where fog sky color mode could sample NaNs in the sky cubemap.
- Fixed a leak in the PBR sky renderer.
- Added a tooltip to the Ambient Mode parameter in the Visual Envionment volume component.
- Static lighting sky now takes the default volume into account (this fixes discrepancies between baked and realtime lighting).
- Fixed a leak in the sky system.
- Removed MSAA Buffers allocation when lit shader mode is set to "deferred only".
- Fixed invalid cast for realtime reflection probes (case 1220504)
- Fixed invalid game view rendering when disabling all cameras in the scene (case 1105163)
- Hide reflection probes in the renderer components.
- Fixed infinite reload loop while displaying Light's Shadow's Link Light Layer in Inspector of Prefab Asset.
- Fixed the culling was not disposed error in build log.
- Fixed the cookie atlas size and planar atlas size being too big after an upgrade of the HDRP asset.
- Fixed transparent SSR for shader graph.
- Fixed an issue with emissive light meshes not being in the RAS.
- Fixed DXR player build
- Fixed the HDRP asset migration code not being called after an upgrade of the package
- Fixed draw renderers custom pass out of bound exception
- Fixed the PBR shader rendering in deferred
- Fixed some typos in debug menu (case 1224594)
- Fixed ray traced point and spot lights shadows not rejecting istory when semi-transparent or colored.
- Fixed a warning due to StaticLightingSky when reloading domain in some cases.
- Fixed the MaxLightCount being displayed when the light volume debug menu is on ColorAndEdge.
- Fixed issue with unclear naming of debug menu for decals.
- Fixed z-fighting in scene view when scene lighting is off (case 1203927)
- Fixed issue that prevented cubemap thumbnails from rendering (only on D3D11 and Metal).
- Fixed ray tracing with VR single-pass
- Fix an exception in ray tracing that happens if two LOD levels are using the same mesh renderer.
- Fixed error in the console when switching shader to decal in the material UI.
- Fixed an issue with refraction model and ray traced recursive rendering (case 1198578).
- Fixed an issue where a dynamic sky changing any frame may not update the ambient probe.
- Fixed cubemap thumbnail generation at project load time.
- Fixed cubemap thumbnail generation at project load time. 
- Fixed XR culling with multiple cameras
- Fixed XR single-pass with Mock HMD plugin
- Fixed sRGB mismatch with XR SDK
- Fixed an issue where default volume would not update when switching profile.
- Fixed issue with uncached reflection probe cameras reseting the debug mode (case 1224601) 
- Fixed an issue where AO override would not override specular occlusion.
- Fixed an issue where Volume inspector might not refresh correctly in some cases.
- Fixed render texture with XR
- Fixed issue with resources being accessed before initialization process has been performed completely. 
- Half fixed shuriken particle light that cast shadows (only the first one will be correct)
- Fixed issue with atmospheric fog turning black if a planar reflection probe is placed below ground level. (case 1226588)
- Fixed custom pass GC alloc issue in CustomPassVolume.GetActiveVolumes().
- Fixed a bug where instanced shadergraph shaders wouldn't compile on PS4.
- Fixed an issue related to the envlightdatasrt not being bound in recursive rendering.
- Fixed shadow cascade tooltip when using the metric mode (case 1229232)
- Fixed how the area light influence volume is computed to match rasterization.
- Focus on Decal uses the extends of the projectors
- Fixed usage of light size data that are not available at runtime.
- Fixed the depth buffer copy made before custom pass after opaque and normal injection point.
- Fix for issue that prevented scene from being completely saved when baked reflection probes are present and lighting is set to auto generate.
- Fixed drag area width at left of Light's intensity field in Inspector.
- Fixed light type resolution when performing a reset on HDAdditionalLightData (case 1220931)
- Fixed reliance on atan2 undefined behavior in motion vector debug shader.
- Fixed an usage of a a compute buffer not bound (1229964)
- Fixed an issue where changing the default volume profile from another inspector would not update the default volume editor.
- Fix issues in the post process system with RenderTexture being invalid in some cases, causing rendering problems.
- Fixed an issue where unncessarily serialized members in StaticLightingSky component would change each time the scene is changed.
- Fixed a weird behavior in the scalable settings drawing when the space becomes tiny (1212045).
- Fixed a regression in the ray traced indirect diffuse due to the new probe system.
- Fix for range compression factor for probes going negative (now clamped to positive values).
- Fixed path validation when creating new volume profile (case 1229933)
- Fixed a bug where Decal Shader Graphs would not recieve reprojected Position, Normal, or Bitangent data. (1239921)
- Fix reflection hierarchy for CARPAINT in AxF.
- Fix precise fresnel for delta lights for SVBRDF in AxF.
- Fixed the debug exposure mode for display sky reflection and debug view baked lighting
- Fixed MSAA depth resolve when there is no motion vectors
- Fixed various object leaks in HDRP.
- Fixed compile error with XR SubsystemManager.
- Fix for assertion triggering sometimes when saving a newly created lit shader graph (case 1230996)
- Fixed culling of planar reflection probes that change position (case 1218651)
- Fixed null reference when processing lightprobe (case 1235285)
- Fix issue causing wrong planar reflection rendering when more than one camera is present.
- Fix black screen in XR when HDRP package is present but not used.
- Fixed an issue with the specularFGD term being used when the material has a clear coat (lit shader).
- Fixed white flash happening with auto-exposure in some cases (case 1223774)
- Fixed NaN which can appear with real time reflection and inf value
- Fixed an issue that was collapsing the volume components in the HDRP default settings
- Fixed warning about missing bound decal buffer
- Fixed shader warning on Xbox for ResolveStencilBuffer.compute. 
- Fixed PBR shader ZTest rendering in deferred.
- Replaced commands incompatible with async compute in light list build process.
- Diffusion Profile and Material references in HDRP materials are now correctly exported to unity packages. Note that the diffusion profile or the material references need to be edited once before this can work properly.
- Fix MaterialBalls having same guid issue
- Fix spelling and grammatical errors in material samples
- Fixed unneeded cookie texture allocation for cone stop lights.
- Fixed scalarization code for contact shadows.
- Fixed volume debug in playmode
- Fixed issue when toggling anything in HDRP asset that will produce an error (case 1238155)
- Fixed shader warning in PCSS code when using Vulkan.
- Fixed decal that aren't working without Metal and Ambient Occlusion option enabled.
- Fixed an error about procedural sky being logged by mistake.
- Fixed shadowmask UI now correctly showing shadowmask disable
- Made more explicit the warning about raytracing and asynchronous compute. Also fixed the condition in which it appears.
- Fixed a null ref exception in static sky when the default volume profile is invalid.
- DXR: Fixed shader compilation error with shader graph and pathtracer
- Fixed SceneView Draw Modes not being properly updated after opening new scene view panels or changing the editor layout.
- VFX: Removed irrelevant queues in render queue selection from HDRP outputs
- VFX: Motion Vector are correctly renderered with MSAA [Case 1240754](https://issuetracker.unity3d.com/product/unity/issues/guid/1240754/)
- Fixed a cause of NaN when a normal of 0-length is generated (usually via shadergraph). 
- Fixed issue with screen-space shadows not enabled properly when RT is disabled (case 1235821)
- Fixed a performance issue with stochastic ray traced area shadows.
- Fixed cookie texture not updated when changing an import settings (srgb for example).
- Fixed flickering of the game/scene view when lookdev is running.
- Fixed issue with reflection probes in realtime time mode with OnEnable baking having wrong lighting with sky set to dynamic (case 1238047).
- Fixed transparent motion vectors not working when in MSAA.
- Fix error when removing DecalProjector from component contextual menu (case 1243960)
- Fixed issue with post process when running in RGBA16 and an object with additive blending is in the scene.
- Fixed corrupted values on LayeredLit when using Vertex Color multiply mode to multiply and MSAA is activated. 
- Fix conflicts with Handles manipulation when performing a Reset in DecalComponent (case 1238833)
- Fixed depth prepass and postpass being disabled after changing the shader in the material UI.
- Fixed issue with sceneview camera settings not being saved after Editor restart.
- Fixed issue when switching back to custom sensor type in physical camera settings (case 1244350).
- Fixed a null ref exception when running playmode tests with the render pipeline debug window opened.
- Fixed some GCAlloc in the debug window.
- Fixed shader graphs not casting semi-transparent and color shadows (case 1242617)
- Fixed thin refraction mode not working properly.
- Fixed assert on tests caused by probe culling results being requested when culling did not happen. (case 1246169) 
- Fixed over consumption of GPU memory by the Physically Based Sky.
- Fixed an invalid rotation in Planar Reflection Probe editor display, that was causing an error message (case 1182022)
- Put more information in Camera background type tooltip and fixed inconsistent exposure behavior when changing bg type.
- Fixed issue that caused not all baked reflection to be deleted upon clicking "Clear Baked Data" in the lighting menu (case 1136080)
- Fixed an issue where asset preview could be rendered white because of static lighting sky.
- Fixed an issue where static lighting was not updated when removing the static lighting sky profile.
- Fixed the show cookie atlas debug mode not displaying correctly when enabling the clear cookie atlas option.
- Fixed various multi-editing issues when changing Emission parameters.
- Fixed error when undo a Reflection Probe removal in a prefab instance. (case 1244047)
- Fixed Microshadow not working correctly in deferred with LightLayers
- Tentative fix for missing include in depth of field shaders.
- Fixed the light overlap scene view draw mode (wasn't working at all).
- Fixed taaFrameIndex and XR tests 4052 and 4053
- Fixed the prefab integration of custom passes (Prefab Override Highlight not working as expected).
- Cloned volume profile from read only assets are created in the root of the project. (case 1154961)
- Fixed Wizard check on default volume profile to also check it is not the default one in package.
- Fix erroneous central depth sampling in TAA.
- Fixed light layers not correctly disabled when the lightlayers is set to Nothing and Lightlayers isn't enabled in HDRP Asset
- Fixed issue with Model Importer materials falling back to the Legacy default material instead of HDRP's default material when import happens at Editor startup.
- Fixed a wrong condition in CameraSwitcher, potentially causing out of bound exceptions.
- Fixed an issue where editing the Look Dev default profile would not reflect directly in the Look Dev window.
- Fixed a bug where the light list is not cleared but still used when resizing the RT.
- Fixed exposure debug shader with XR single-pass rendering.
- Fixed issues with scene view and transparent motion vectors.
- Fixed black screens for linux/HDRP (1246407)
- Fixed a vulkan and metal warning in the SSGI compute shader.
- Fixed an exception due to the color pyramid not allocated when SSGI is enabled.
- Fixed an issue with the first Depth history was incorrectly copied.
- Fixed path traced DoF focusing issue
- Fix an issue with the half resolution Mode (performance)
- Fix an issue with the color intensity of emissive for performance rtgi
- Fixed issue with rendering being mostly broken when target platform disables VR. 
- Workaround an issue caused by GetKernelThreadGroupSizes  failing to retrieve correct group size. 
- Fix issue with fast memory and rendergraph. 
- Fixed transparent motion vector framesetting not sanitized.
- Fixed wrong order of post process frame settings.
- Fixed white flash when enabling SSR or SSGI.
- The ray traced indrect diffuse and RTGI were combined wrongly with the rest of the lighting (1254318).
- Fixed an exception happening when using RTSSS without using RTShadows.
- Fix inconsistencies with transparent motion vectors and opaque by allowing camera only transparent motion vectors.
- Fix reflection probe frame settings override
- Fixed certain shadow bias artifacts present in volumetric lighting (case 1231885).
- Fixed area light cookie not updated when switch the light type from a spot that had a cookie.
- Fixed issue with dynamic resolution updating when not in play mode.
- Fixed issue with Contrast Adaptive Sharpening upsample mode and preview camera.
- Fix issue causing blocky artifacts when decals affect metallic and are applied on material with specular color workflow.
- Fixed issue with depth pyramid generation and dynamic resolution.
- Fixed an issue where decals were duplicated in prefab isolation mode.
- Fixed an issue where rendering preview with MSAA might generate render graph errors.
- Fixed compile error in PS4 for planar reflection filtering.
- Fixed issue with blue line in prefabs for volume mode.
- Fixing the internsity being applied to RTAO too early leading to unexpected results (1254626).
- Fix issue that caused sky to incorrectly render when using a custom projection matrix.
- Fixed null reference exception when using depth pre/post pass in shadergraph with alpha clip in the material.
- Appropriately constraint blend distance of reflection probe while editing with the inspector (case 1248931)
- Fixed AxF handling of roughness for Blinn-Phong type materials
- Fixed AxF UI errors when surface type is switched to transparent
- Fixed a serialization issue, preventing quality level parameters to undo/redo and update scene view on change.
- Fixed an exception occuring when a camera doesn't have an HDAdditionalCameraData (1254383).
- Fixed ray tracing with XR single-pass.
- Fixed warning in HDAdditionalLightData OnValidate (cases 1250864, 1244578)
- Fixed a bug related to denoising ray traced reflections.
- Fixed nullref in the layered lit material inspector.
- Fixed an issue where manipulating the color wheels in a volume component would reset the cursor every time.
- Fixed an issue where static sky lighting would not be updated for a new scene until it's reloaded at least once.
- Fixed culling for decals when used in prefabs and edited in context.
- Force to rebake probe with missing baked texture. (1253367)
- Fix supported Mac platform detection to handle new major version (11.0) properly
- Fixed typo in the Render Pipeline Wizard under HDRP+VR
- Change transparent SSR name in frame settings to avoid clipping. 
- Fixed missing include guards in shadow hlsl files.
- Repaint the scene view whenever the scene exposure override is changed.
- Fixed an error when clearing the SSGI history texture at creation time (1259930).
- Fixed alpha to mask reset when toggling alpha test in the material UI.
- Fixed an issue where opening the look dev window with the light theme would make the window blink and eventually crash unity.
- Fixed fallback for ray tracing and light layers (1258837).
- Fixed Sorting Priority not displayed correctly in the DrawRenderers custom pass UI.
- Fixed glitch in Project settings window when selecting diffusion profiles in material section (case 1253090)
- Fixed issue with light layers bigger than 8 (and above the supported range). 
- Fixed issue with culling layer mask of area light's emissive mesh 
- Fixed overused the atlas for Animated/Render Target Cookies (1259930).
- Fixed errors when switching area light to disk shape while an area emissive mesh was displayed.
- Fixed default frame settings MSAA toggle for reflection probes (case 1247631)
- Fixed the transparent SSR dependency not being properly disabled according to the asset dependencies (1260271).
- Fixed issue with completely black AO on double sided materials when normal mode is set to None.
- Fixed UI drawing of the quaternion (1251235)
- Fix an issue with the quality mode and perf mode on RTR and RTGI and getting rid of unwanted nans (1256923).
- Fixed unitialized ray tracing resources when using non-default HDRP asset (case 1259467).
- Fixed overused the atlas for Animated/Render Target Cookies (1259930).
- Fixed sky asserts with XR multipass
- Fixed for area light not updating baked light result when modifying with gizmo.
- Fixed robustness issue with GetOddNegativeScale() in ray tracing, which was impacting normal mapping (1261160).
- Fixed regression where moving face of the probe gizmo was not moving its position anymore.
- Fixed XR single-pass macros in tessellation shaders.
- Fixed path-traced subsurface scattering mixing with diffuse and specular BRDFs (1250601).
- Fixed custom pass re-ordering issues.
- Improved robustness of normal mapping when scale is 0, and mapping is extreme (normals in or below the tangent plane).
- Fixed XR Display providers not getting zNear and zFar plane distances passed to them when in HDRP.
- Fixed rendering breaking when disabling tonemapping in the frame settings.
- Fixed issue with serialization of exposure modes in volume profiles not being consistent between HDRP versions (case 1261385).
- Fixed issue with duplicate names in newly created sub-layers in the graphics compositor (case 1263093).
- Remove MSAA debug mode when renderpipeline asset has no MSAA
- Fixed some post processing using motion vectors when they are disabled
- Fixed the multiplier of the environement lights being overriden with a wrong value for ray tracing (1260311).
- Fixed a series of exceptions happening when trying to load an asset during wizard execution (1262171).
- Fixed an issue with Stacklit shader not compiling correctly in player with debug display on (1260579)
- Fixed couple issues in the dependence of building the ray tracing acceleration structure.
- Fix sun disk intensity
- Fixed unwanted ghosting for smooth surfaces.
- Fixing an issue in the recursive rendering flag texture usage.
- Fixed a missing dependecy for choosing to evaluate transparent SSR.
- Fixed issue that failed compilation when XR is disabled.
- Fixed a compilation error in the IES code.
- Fixed issue with dynamic resolution handler when no OnResolutionChange callback is specified. 
- Fixed multiple volumes, planar reflection, and decal projector position when creating them from the menu.
- Reduced the number of global keyword used in deferredTile.shader
- Fixed incorrect processing of Ambient occlusion probe (9% error was introduced)
- Fixed multiedition of framesettings drop down (case 1270044)

### Changed
- Improve MIP selection for decals on Transparents
- Color buffer pyramid is not allocated anymore if neither refraction nor distortion are enabled
- Rename Emission Radius to Radius in UI in Point, Spot
- Angular Diameter parameter for directional light is no longuer an advanced property
- DXR: Remove Light Radius and Angular Diamater of Raytrace shadow. Angular Diameter and Radius are used instead.
- Remove MaxSmoothness parameters from UI for point, spot and directional light. The MaxSmoothness is now deduce from Radius Parameters
- DXR: Remove the Ray Tracing Environement Component. Add a Layer Mask to the ray Tracing volume components to define which objects are taken into account for each effect.
- Removed second cubemaps used for shadowing in lookdev
- Disable Physically Based Sky below ground
- Increase max limit of area light and reflection probe to 128
- Change default texture for detailmap to grey
- Optimize Shadow RT load on Tile based architecture platforms.
- Improved quality of SSAO.
- Moved RequestShadowMapRendering() back to public API.
- Update HDRP DXR Wizard with an option to automatically clone the hdrp config package and setup raytracing to 1 in shaders file.
- Added SceneSelection pass for TerrainLit shader.
- Simplified Light's type API regrouping the logic in one place (Check type in HDAdditionalLightData)
- The support of LOD CrossFade (Dithering transition) in master nodes now required to enable it in the master node settings (Save variant)
- Improved shadow bias, by removing constant depth bias and substituting it with slope-scale bias.
- Fix the default stencil values when a material is created from a SSS ShaderGraph.
- Tweak test asset to be compatible with XR: unlit SG material for canvas and double-side font material
- Slightly tweaked the behaviour of bloom when resolution is low to reduce artifacts.
- Hidden fields in Light Inspector that is not relevant while in BakingOnly mode.
- Changed parametrization of PCSS, now softness is derived from angular diameter (for directional lights) or shape radius (for point/spot lights) and min filter size is now in the [0..1] range.
- Moved the copy of the geometry history buffers to right after the depth mip chain generation.
- Rename "Luminance" to "Nits" in UX for physical light unit
- Rename FrameSettings "SkyLighting" to "SkyReflection"
- Reworked XR automated tests
- The ray traced screen space shadow history for directional, spot and point lights is discarded if the light transform has changed.
- Changed the behavior for ray tracing in case a mesh renderer has both transparent and opaque submeshes.
- Improve history buffer management
- Replaced PlayerSettings.virtualRealitySupported with XRGraphics.tryEnable.
- Remove redundant FrameSettings RealTimePlanarReflection
- Improved a bit the GC calls generated during the rendering.
- Material update is now only triggered when the relevant settings are touched in the shader graph master nodes
- Changed the way Sky Intensity (on Sky volume components) is handled. It's now a combo box where users can choose between Exposure, Multiplier or Lux (for HDRI sky only) instead of both multiplier and exposure being applied all the time. Added a new menu item to convert old profiles.
- Change how method for specular occlusions is decided on inspector shader (Lit, LitTesselation, LayeredLit, LayeredLitTessellation)
- Unlocked SSS, SSR, Motion Vectors and Distortion frame settings for reflections probes.
- Hide unused LOD settings in Quality Settings legacy window.
- Reduced the constrained distance for temporal reprojection of ray tracing denoising
- Removed shadow near plane from the Directional Light Shadow UI.
- Improved the performances of custom pass culling.
- The scene view camera now replicates the physical parameters from the camera tagged as "MainCamera".
- Reduced the number of GC.Alloc calls, one simple scene without plarnar / probes, it should be 0B.
- Renamed ProfilingSample to ProfilingScope and unified API. Added GPU Timings.
- Updated macros to be compatible with the new shader preprocessor.
- Ray tracing reflection temporal filtering is now done in pre-exposed space
- Search field selects the appropriate fields in both project settings panels 'HDRP Default Settings' and 'Quality/HDRP'
- Disabled the refraction and transmission map keywords if the material is opaque.
- Keep celestial bodies outside the atmosphere.
- Updated the MSAA documentation to specify what features HDRP supports MSAA for and what features it does not.
- Shader use for Runtime Debug Display are now correctly stripper when doing a release build
- Now each camera has its own Volume Stack. This allows Volume Parameters to be updated as early as possible and be ready for the whole frame without conflicts between cameras.
- Disable Async for SSR, SSAO and Contact shadow when aggregated ray tracing frame setting is on.
- Improved performance when entering play mode without domain reload by a factor of ~25
- Renamed the camera profiling sample to include the camera name
- Discarding the ray tracing history for AO, reflection, diffuse shadows and GI when the viewport size changes.
- Renamed the camera profiling sample to include the camera name
- Renamed the post processing graphic formats to match the new convention.
- The restart in Wizard for DXR will always be last fix from now on
- Refactoring pre-existing materials to share more shader code between rasterization and ray tracing.
- Setting a material's Refraction Model to Thin does not overwrite the Thickness and Transmission Absorption Distance anymore.
- Removed Wind textures from runtime as wind is no longer built into the pipeline
- Changed Shader Graph titles of master nodes to be more easily searchable ("HDRP/x" -> "x (HDRP)")
- Expose StartSinglePass() and StopSinglePass() as public interface for XRPass
- Replaced the Texture array for 2D cookies (spot, area and directional lights) and for planar reflections by an atlas.
- Moved the tier defining from the asset to the concerned volume components.
- Changing from a tier management to a "mode" management for reflection and GI and removing the ability to enable/disable deferred and ray bining (they are now implied by performance mode)
- The default FrameSettings for ScreenSpaceShadows is set to true for Camera in order to give a better workflow for DXR.
- Refactor internal usage of Stencil bits.
- Changed how the material upgrader works and added documentation for it.
- Custom passes now disable the stencil when overwriting the depth and not writing into it.
- Renamed the camera profiling sample to include the camera name
- Changed the way the shadow casting property of transparent and tranmissive materials is handeled for ray tracing.
- Changed inspector materials stencil setting code to have more sharing.
- Updated the default scene and default DXR scene and DefaultVolumeProfile.
- Changed the way the length parameter is used for ray traced contact shadows.
- Improved the coherency of PCSS blur between cascades.
- Updated VR checks in Wizard to reflect new XR System.
- Removing unused alpha threshold depth prepass and post pass for fabric shader graph.
- Transform result from CIE XYZ to sRGB color space in EvalSensitivity for iridescence.
- Moved BeginCameraRendering callback right before culling.
- Changed the visibility of the Indirect Lighting Controller component to public.
- Renamed the cubemap used for diffuse convolution to a more explicit name for the memory profiler.
- Improved behaviour of transmission color on transparent surfaces in path tracing.
- Light dimmer can now get values higher than one and was renamed to multiplier in the UI.
- Removed info box requesting volume component for Visual Environment and updated the documentation with the relevant information.
- Improved light selection oracle for light sampling in path tracing.
- Stripped ray tracing subsurface passes with ray tracing is not enabled.
- Remove LOD cross fade code for ray tracing shaders
- Removed legacy VR code
- Add range-based clipping to box lights (case 1178780)
- Improve area light culling (case 1085873)
- Light Hierarchy debug mode can now adjust Debug Exposure for visualizing high exposure scenes.
- Rejecting history for ray traced reflections based on a threshold evaluated on the neighborhood of the sampled history.
- Renamed "Environment" to "Reflection Probes" in tile/cluster debug menu.
- Utilities namespace is obsolete, moved its content to UnityEngine.Rendering (case 1204677)
- Obsolete Utilities namespace was removed, instead use UnityEngine.Rendering (case 1204677)
- Moved most of the compute shaders to the multi_compile API instead of multiple kernels.
- Use multi_compile API for deferred compute shader with shadow mask.
- Remove the raytracing rendering queue system to make recursive raytraced material work when raytracing is disabled
- Changed a few resources used by ray tracing shaders to be global resources (using register space1) for improved CPU performance.
- All custom pass volumes are now executed for one injection point instead of the first one.
- Hidden unsupported choice in emission in Materials
- Temporal Anti aliasing improvements.
- Optimized PrepareLightsForGPU (cost reduced by over 25%) and PrepareGPULightData (around twice as fast now).
- Moved scene view camera settings for HDRP from the preferences window to the scene view camera settings window.
- Updated shaders to be compatible with Microsoft's DXC.
- Debug exposure in debug menu have been replace to debug exposure compensation in EV100 space and is always visible.
- Further optimized PrepareLightsForGPU (3x faster with few shadows, 1.4x faster with a lot of shadows or equivalently cost reduced by 68% to 37%).
- Raytracing: Replaced the DIFFUSE_LIGHTING_ONLY multicompile by a uniform.
- Raytracing: Removed the dynamic lightmap multicompile.
- Raytracing: Remove the LOD cross fade multi compile for ray tracing.
- Cookie are now supported in lightmaper. All lights casting cookie and baked will now include cookie influence.
- Avoid building the mip chain a second time for SSR for transparent objects.
- Replaced "High Quality" Subsurface Scattering with a set of Quality Levels.
- Replaced "High Quality" Volumetric Lighting with "Screen Resolution Percentage" and "Volume Slice Count" on the Fog volume component.
- Merged material samples and shader samples
- Update material samples scene visuals
- Use multi_compile API for deferred compute shader with shadow mask.
- Made the StaticLightingSky class public so that users can change it by script for baking purpose.
- Shadowmask and realtime reflectoin probe property are hide in Quality settings
- Improved performance of reflection probe management when using a lot of probes.
- Ignoring the disable SSR flags for recursive rendering.
- Removed logic in the UI to disable parameters for contact shadows and fog volume components as it was going against the concept of the volume system.
- Fixed the sub surface mask not being taken into account when computing ray traced sub surface scattering.
- MSAA Within Forward Frame Setting is now enabled by default on Cameras when new Render Pipeline Asset is created
- Slightly changed the TAA anti-flicker mechanism so that it is more aggressive on almost static images (only on High preset for now).
- Changed default exposure compensation to 0.
- Refactored shadow caching system.
- Removed experimental namespace for ray tracing code.
- Increase limit for max numbers of lights in UX
- Removed direct use of BSDFData in the path tracing pass, delegated to the material instead.
- Pre-warm the RTHandle system to reduce the amount of memory allocations and the total memory needed at all points. 
- DXR: Only read the geometric attributes that are required using the share pass info and shader graph defines.
- DXR: Dispatch binned rays in 1D instead of 2D.
- Lit and LayeredLit tessellation cross lod fade don't used dithering anymore between LOD but fade the tessellation height instead. Allow a smoother transition
- Changed the way planar reflections are filtered in order to be a bit more "physically based".
- Increased path tracing BSDFs roughness range from [0.001, 0.999] to [0.00001, 0.99999].
- Changing the default SSGI radius for the all configurations.
- Changed the default parameters for quality RTGI to match expected behavior.
- Add color clear pass while rendering XR occlusion mesh to avoid leaks.
- Only use one texture for ray traced reflection upscaling.
- Adjust the upscale radius based on the roughness value.
- DXR: Changed the way the filter size is decided for directional, point and spot shadows.
- Changed the default exposure mode to "Automatic (Histogram)", along with "Limit Min" to -4 and "Limit Max" to 16.
- Replaced the default scene system with the builtin Scene Template feature.
- Changed extensions of shader CAS include files.
- Making the planar probe atlas's format match the color buffer's format.
- Removing the planarReflectionCacheCompressed setting from asset.
- SHADERPASS for TransparentDepthPrepass and TransparentDepthPostpass identification is using respectively SHADERPASS_TRANSPARENT_DEPTH_PREPASS and SHADERPASS_TRANSPARENT_DEPTH_POSTPASS
- Moved the Parallax Occlusion Mapping node into Shader Graph.
- Renamed the debug name from SSAO to ScreenSpaceAmbientOcclusion (1254974).
- Added missing tooltips and improved the UI of the aperture control (case 1254916).
- Fixed wrong tooltips in the Dof Volume (case 1256641).
- The `CustomPassLoadCameraColor` and `CustomPassSampleCameraColor` functions now returns the correct color buffer when used in after post process instead of the color pyramid (which didn't had post processes).
- PBR Sky now doesn't go black when going below sea level, but it instead freezes calculation as if on the horizon. 
- Fixed an issue with quality setting foldouts not opening when clicking on them (1253088).
- Shutter speed can now be changed by dragging the mouse over the UI label (case 1245007).
- Remove the 'Point Cube Size' for cookie, use the Cubemap size directly.
- VFXTarget with Unlit now allows EmissiveColor output to be consistent with HDRP unlit.
- Only building the RTAS if there is an effect that will require it (1262217).
- Fixed the first ray tracing frame not having the light cluster being set up properly (1260311).
- Render graph pre-setup for ray traced ambient occlusion.
- Avoid casting multiple rays and denoising for hard directional, point and spot ray traced shadows (1261040).
- Making sure the preview cameras do not use ray tracing effects due to a by design issue to build ray tracing acceleration structures (1262166).
- Preparing ray traced reflections for the render graph support (performance and quality).
- Preparing recursive rendering for the render graph port.
- Preparation pass for RTGI, temporal filter and diffuse denoiser for render graph.
- Updated the documentation for the DXR implementation.
- Changed the DXR wizard to support optional checks.
- Changed the DXR wizard steps.
- Preparation pass for RTSSS to be supported by render graph.
- Changed the color space of EmissiveColorLDR property on all shader. Was linear but should have been sRGB. Auto upgrade script handle the conversion.

## [7.1.1] - 2019-09-05

### Added
- Transparency Overdraw debug mode. Allows to visualize transparent objects draw calls as an "heat map".
- Enabled single-pass instancing support for XR SDK with new API cmd.SetInstanceMultiplier()
- XR settings are now available in the HDRP asset
- Support for Material Quality in Shader Graph
- Material Quality support selection in HDRP Asset
- Renamed XR shader macro from UNITY_STEREO_ASSIGN_COMPUTE_EYE_INDEX to UNITY_XR_ASSIGN_VIEW_INDEX
- Raytracing ShaderGraph node for HDRP shaders
- Custom passes volume component with 3 injection points: Before Rendering, Before Transparent and Before Post Process
- Alpha channel is now properly exported to camera render textures when using FP16 color buffer format
- Support for XR SDK mirror view modes
- HD Master nodes in Shader Graph now support Normal and Tangent modification in vertex stage.
- DepthOfFieldCoC option in the fullscreen debug modes.
- Added override Ambient Occlusion option on debug windows
- Added Custom Post Processes with 3 injection points: Before Transparent, Before Post Process and After Post Process
- Added draft of minimal interactive path tracing (experimental) based on DXR API - Support only 4 area light, lit and unlit shader (non-shadergraph)
- Small adjustments to TAA anti flicker (more aggressive on high values).

### Fixed
- Fixed wizard infinite loop on cancellation
- Fixed with compute shader error about too many threads in threadgroup on low GPU
- Fixed invalid contact shadow shaders being created on metal
- Fixed a bug where if Assembly.GetTypes throws an exception due to mis-versioned dlls, then no preprocessors are used in the shader stripper
- Fixed typo in AXF decal property preventing to compile
- Fixed reflection probe with XR single-pass and FPTL
- Fixed force gizmo shown when selecting camera in hierarchy
- Fixed issue with XR occlusion mesh and dynamic resolution
- Fixed an issue where lighting compute buffers were re-created with the wrong size when resizing the window, causing tile artefacts at the top of the screen.
- Fix FrameSettings names and tooltips
- Fixed error with XR SDK when the Editor is not in focus
- Fixed errors with RenderGraph, XR SDK and occlusion mesh
- Fixed shadow routines compilation errors when "real" type is a typedef on "half".
- Fixed toggle volumetric lighting in the light UI
- Fixed post-processing history reset handling rt-scale incorrectly
- Fixed crash with terrain and XR multi-pass
- Fixed ShaderGraph material synchronization issues
- Fixed a null reference exception when using an Emissive texture with Unlit shader (case 1181335)
- Fixed an issue where area lights and point lights where not counted separately with regards to max lights on screen (case 1183196)
- Fixed an SSR and Subsurface Scattering issue (appearing black) when using XR.

### Changed
- Update Wizard layout.
- Remove almost all Garbage collection call within a frame.
- Rename property AdditionalVeclocityChange to AddPrecomputeVelocity
- Call the End/Begin camera rendering callbacks for camera with customRender enabled
- Changeg framesettings migration order of postprocess flags as a pr for reflection settings flags have been backported to 2019.2
- Replaced usage of ENABLE_VR in XRSystem.cs by version defines based on the presence of the built-in VR and XR modules
- Added an update virtual function to the SkyRenderer class. This is called once per frame. This allows a given renderer to amortize heavy computation at the rate it chooses. Currently only the physically based sky implements this.
- Removed mandatory XRPass argument in HDCamera.GetOrCreate()
- Restored the HDCamera parameter to the sky rendering builtin parameters.
- Removed usage of StructuredBuffer for XR View Constants
- Expose Direct Specular Lighting control in FrameSettings
- Deprecated ExponentialFog and VolumetricFog volume components. Now there is only one exponential fog component (Fog) which can add Volumetric Fog as an option. Added a script in Edit -> Render Pipeline -> Upgrade Fog Volume Components.

## [7.0.1] - 2019-07-25

### Added
- Added option in the config package to disable globally Area Lights and to select shadow quality settings for the deferred pipeline.
- When shader log stripping is enabled, shader stripper statistics will be written at `Temp/shader-strip.json`
- Occlusion mesh support from XR SDK

### Fixed
- Fixed XR SDK mirror view blit, cleanup some XRTODO and removed XRDebug.cs
- Fixed culling for volumetrics with XR single-pass rendering
- Fix shadergraph material pass setup not called
- Fixed documentation links in component's Inspector header bar
- Cookies using the render texture output from a camera are now properly updated
- Allow in ShaderGraph to enable pre/post pass when the alpha clip is disabled

### Changed
- RenderQueue for Opaque now start at Background instead of Geometry.
- Clamp the area light size for scripting API when we change the light type
- Added a warning in the material UI when the diffusion profile assigned is not in the HDRP asset


## [7.0.0] - 2019-07-17

### Added
- `Fixed`, `Viewer`, and `Automatic` modes to compute the FOV used when rendering a `PlanarReflectionProbe`
- A checkbox to toggle the chrome gizmo of `ReflectionProbe`and `PlanarReflectionProbe`
- Added a Light layer in shadows that allow for objects to cast shadows without being affected by light (and vice versa).
- You can now access ShaderGraph blend states from the Material UI (for example, **Surface Type**, **Sorting Priority**, and **Blending Mode**). This change may break Materials that use a ShaderGraph, to fix them, select **Edit > Render Pipeline > Reset all ShaderGraph Scene Materials BlendStates**. This syncs the blendstates of you ShaderGraph master nodes with the Material properties.
- You can now control ZTest, ZWrite, and CullMode for transparent Materials.
- Materials that use Unlit Shaders or Unlit Master Node Shaders now cast shadows.
- Added an option to enable the ztest on **After Post Process** materials when TAA is disabled.
- Added a new SSAO (based on Ground Truth Ambient Occlusion algorithm) to replace the previous one.
- Added support for shadow tint on light
- BeginCameraRendering and EndCameraRendering callbacks are now called with probes
- Adding option to update shadow maps only On Enable and On Demand.
- Shader Graphs that use time-dependent vertex modification now generate correct motion vectors.
- Added option to allow a custom spot angle for spot light shadow maps.
- Added frame settings for individual post-processing effects
- Added dither transition between cascades for Low and Medium quality settings
- Added single-pass instancing support with XR SDK
- Added occlusion mesh support with XR SDK
- Added support of Alembic velocity to various shaders
- Added support for more than 2 views for single-pass instancing
- Added support for per punctual/directional light min roughness in StackLit
- Added mirror view support with XR SDK
- Added VR verification in HDRPWizard
- Added DXR verification in HDRPWizard
- Added feedbacks in UI of Volume regarding skies
- Cube LUT support in Tonemapping. Cube LUT helpers for external grading are available in the Post-processing Sample package.

### Fixed
- Fixed an issue with history buffers causing effects like TAA or auto exposure to flicker when more than one camera was visible in the editor
- The correct preview is displayed when selecting multiple `PlanarReflectionProbe`s
- Fixed volumetric rendering with camera-relative code and XR stereo instancing
- Fixed issue with flashing cyan due to async compilation of shader when selecting a mesh
- Fix texture type mismatch when the contact shadow are disabled (causing errors on IOS devices)
- Fixed Generate Shader Includes while in package
- Fixed issue when texture where deleted in ShadowCascadeGUI
- Fixed issue in FrameSettingsHistory when disabling a camera several time without enabling it in between.
- Fixed volumetric reprojection with camera-relative code and XR stereo instancing
- Added custom BaseShaderPreprocessor in HDEditorUtils.GetBaseShaderPreprocessorList()
- Fixed compile issue when USE_XR_SDK is not defined
- Fixed procedural sky sun disk intensity for high directional light intensities
- Fixed Decal mip level when using texture mip map streaming to avoid dropping to lowest permitted mip (now loading all mips)
- Fixed deferred shading for XR single-pass instancing after lightloop refactor
- Fixed cluster and material classification debug (material classification now works with compute as pixel shader lighting)
- Fixed IOS Nan by adding a maximun epsilon definition REAL_EPS that uses HALF_EPS when fp16 are used
- Removed unnecessary GC allocation in motion blur code
- Fixed locked UI with advanded influence volume inspector for probes
- Fixed invalid capture direction when rendering planar reflection probes
- Fixed Decal HTILE optimization with platform not supporting texture atomatic (Disable it)
- Fixed a crash in the build when the contact shadows are disabled
- Fixed camera rendering callbacks order (endCameraRendering was being called before the actual rendering)
- Fixed issue with wrong opaque blending settings for After Postprocess
- Fixed issue with Low resolution transparency on PS4
- Fixed a memory leak on volume profiles
- Fixed The Parallax Occlusion Mappping node in shader graph and it's UV input slot
- Fixed lighting with XR single-pass instancing by disabling deferred tiles
- Fixed the Bloom prefiltering pass
- Fixed post-processing effect relying on Unity's random number generator
- Fixed camera flickering when using TAA and selecting the camera in the editor
- Fixed issue with single shadow debug view and volumetrics
- Fixed most of the problems with light animation and timeline
- Fixed indirect deferred compute with XR single-pass instancing
- Fixed a slight omission in anisotropy calculations derived from HazeMapping in StackLit
- Improved stack computation numerical stability in StackLit
- Fix PBR master node always opaque (wrong blend modes for forward pass)
- Fixed TAA with XR single-pass instancing (missing macros)
- Fixed an issue causing Scene View selection wire gizmo to not appear when using HDRP Shader Graphs.
- Fixed wireframe rendering mode (case 1083989)
- Fixed the renderqueue not updated when the alpha clip is modified in the material UI.
- Fixed the PBR master node preview
- Remove the ReadOnly flag on Reflection Probe's cubemap assets during bake when there are no VCS active.
- Fixed an issue where setting a material debug view would not reset the other exclusive modes
- Spot light shapes are now correctly taken into account when baking
- Now the static lighting sky will correctly take the default values for non-overridden properties
- Fixed material albedo affecting the lux meter
- Extra test in deferred compute shading to avoid shading pixels that were not rendered by the current camera (for camera stacking)

### Changed
- Optimization: Reduce the group size of the deferred lighting pass from 16x16 to 8x8
- Replaced HDCamera.computePassCount by viewCount
- Removed xrInstancing flag in RTHandles (replaced by TextureXR.slices and TextureXR.dimensions)
- Refactor the HDRenderPipeline and lightloop code to preprare for high level rendergraph
- Removed the **Back Then Front Rendering** option in the fabric Master Node settings. Enabling this option previously did nothing.
- Shader type Real translates to FP16 precision on Nintendo Switch.
- Shader framework refactor: Introduce CBSDF, EvaluateBSDF, IsNonZeroBSDF to replace BSDF functions
- Shader framework refactor:  GetBSDFAngles, LightEvaluation and SurfaceShading functions
- Replace ComputeMicroShadowing by GetAmbientOcclusionForMicroShadowing
- Rename WorldToTangent to TangentToWorld as it was incorrectly named
- Remove SunDisk and Sun Halo size from directional light
- Remove all obsolete wind code from shader
- Renamed DecalProjectorComponent into DecalProjector for API alignment.
- Improved the Volume UI and made them Global by default
- Remove very high quality shadow option
- Change default for shadow quality in Deferred to Medium
- Enlighten now use inverse squared falloff (before was using builtin falloff)
- Enlighten is now deprecated. Please use CPU or GPU lightmaper instead.
- Remove the name in the diffusion profile UI
- Changed how shadow map resolution scaling with distance is computed. Now it uses screen space area rather than light range.
- Updated MoreOptions display in UI
- Moved Display Area Light Emissive Mesh script API functions in the editor namespace
- direct strenght properties in ambient occlusion now affect direct specular as well
- Removed advanced Specular Occlusion control in StackLit: SSAO based SO control is hidden and fixed to behave like Lit, SPTD is the only HQ technique shown for baked SO.
- Shader framework refactor: Changed ClampRoughness signature to include PreLightData access.
- HDRPWizard window is now in Window > General > HD Render Pipeline Wizard
- Moved StaticLightingSky to LightingWindow
- Removes the current "Scene Settings" and replace them with "Sky & Fog Settings" (with Physically Based Sky and Volumetric Fog).
- Changed how cached shadow maps are placed inside the atlas to minimize re-rendering of them.

## [6.7.0-preview] - 2019-05-16

### Added
- Added ViewConstants StructuredBuffer to simplify XR rendering
- Added API to render specific settings during a frame
- Added stadia to the supported platforms (2019.3)
- Enabled cascade blends settings in the HD Shadow component
- Added Hardware Dynamic Resolution support.
- Added MatCap debug view to replace the no scene lighting debug view.
- Added clear GBuffer option in FrameSettings (default to false)
- Added preview for decal shader graph (Only albedo, normal and emission)
- Added exposure weight control for decal
- Screen Space Directional Shadow under a define option. Activated for ray tracing
- Added a new abstraction for RendererList that will help transition to Render Graph and future RendererList API
- Added multipass support for VR
- Added XR SDK integration (multipass only)
- Added Shader Graph samples for Hair, Fabric and Decal master nodes.
- Add fade distance, shadow fade distance and light layers to light explorer
- Add method to draw light layer drawer in a rect to HDEditorUtils

### Fixed
- Fixed deserialization crash at runtime
- Fixed for ShaderGraph Unlit masternode not writing velocity
- Fixed a crash when assiging a new HDRP asset with the 'Verify Saving Assets' option enabled
- Fixed exposure to properly support TEXTURE2D_X
- Fixed TerrainLit basemap texture generation
- Fixed a bug that caused nans when material classification was enabled and a tile contained one standard material + a material with transmission.
- Fixed gradient sky hash that was not using the exposure hash
- Fixed displayed default FrameSettings in HDRenderPipelineAsset wrongly updated on scripts reload.
- Fixed gradient sky hash that was not using the exposure hash.
- Fixed visualize cascade mode with exposure.
- Fixed (enabled) exposure on override lighting debug modes.
- Fixed issue with LightExplorer when volume have no profile
- Fixed issue with SSR for negative, infinite and NaN history values
- Fixed LightLayer in HDReflectionProbe and PlanarReflectionProbe inspector that was not displayed as a mask.
- Fixed NaN in transmission when the thickness and a color component of the scattering distance was to 0
- Fixed Light's ShadowMask multi-edition.
- Fixed motion blur and SMAA with VR single-pass instancing
- Fixed NaNs generated by phase functionsin volumetric lighting
- Fixed NaN issue with refraction effect and IOR of 1 at extreme grazing angle
- Fixed nan tracker not using the exposure
- Fixed sorting priority on lit and unlit materials
- Fixed null pointer exception when there are no AOVRequests defined on a camera
- Fixed dirty state of prefab using disabled ReflectionProbes
- Fixed an issue where gizmos and editor grid were not correctly depth tested
- Fixed created default scene prefab non editable due to wrong file extension.
- Fixed an issue where sky convolution was recomputed for nothing when a preview was visible (causing extreme slowness when fabric convolution is enabled)
- Fixed issue with decal that wheren't working currently in player
- Fixed missing stereo rendering macros in some fragment shaders
- Fixed exposure for ReflectionProbe and PlanarReflectionProbe gizmos
- Fixed single-pass instancing on PSVR
- Fixed Vulkan shader issue with Texture2DArray in ScreenSpaceShadow.compute by re-arranging code (workaround)
- Fixed camera-relative issue with lights and XR single-pass instancing
- Fixed single-pass instancing on Vulkan
- Fixed htile synchronization issue with shader graph decal
- Fixed Gizmos are not drawn in Camera preview
- Fixed pre-exposure for emissive decal
- Fixed wrong values computed in PreIntegrateFGD and in the generation of volumetric lighting data by forcing the use of fp32.
- Fixed NaNs arising during the hair lighting pass
- Fixed synchronization issue in decal HTile that occasionally caused rendering artifacts around decal borders
- Fixed QualitySettings getting marked as modified by HDRP (and thus checked out in Perforce)
- Fixed a bug with uninitialized values in light explorer
- Fixed issue with LOD transition
- Fixed shader warnings related to raytracing and TEXTURE2D_X

### Changed
- Refactor PixelCoordToViewDirWS to be VR compatible and to compute it only once per frame
- Modified the variants stripper to take in account multiple HDRP assets used in the build.
- Improve the ray biasing code to avoid self-intersections during the SSR traversal
- Update Pyramid Spot Light to better match emitted light volume.
- Moved _XRViewConstants out of UnityPerPassStereo constant buffer to fix issues with PSSL
- Removed GetPositionInput_Stereo() and single-pass (double-wide) rendering mode
- Changed label width of the frame settings to accommodate better existing options.
- SSR's Default FrameSettings for camera is now enable.
- Re-enabled the sharpening filter on Temporal Anti-aliasing
- Exposed HDEditorUtils.LightLayerMaskDrawer for integration in other packages and user scripting.
- Rename atmospheric scattering in FrameSettings to Fog
- The size modifier in the override for the culling sphere in Shadow Cascades now defaults to 0.6, which is the same as the formerly hardcoded value.
- Moved LOD Bias and Maximum LOD Level from Frame Setting section `Other` to `Rendering`
- ShaderGraph Decal that affect only emissive, only draw in emissive pass (was drawing in dbuffer pass too)
- Apply decal projector fade factor correctly on all attribut and for shader graph decal
- Move RenderTransparentDepthPostpass after all transparent
- Update exposure prepass to interleave XR single-pass instancing views in a checkerboard pattern
- Removed ScriptRuntimeVersion check in wizard.

## [6.6.0-preview] - 2019-04-01

### Added
- Added preliminary changes for XR deferred shading
- Added support of 111110 color buffer
- Added proper support for Recorder in HDRP
- Added depth offset input in shader graph master nodes
- Added a Parallax Occlusion Mapping node
- Added SMAA support
- Added Homothety and Symetry quick edition modifier on volume used in ReflectionProbe, PlanarReflectionProbe and DensityVolume
- Added multi-edition support for DecalProjectorComponent
- Improve hair shader
- Added the _ScreenToTargetScaleHistory uniform variable to be used when sampling HDRP RTHandle history buffers.
- Added settings in `FrameSettings` to change `QualitySettings.lodBias` and `QualitySettings.maximumLODLevel` during a rendering
- Added an exposure node to retrieve the current, inverse and previous frame exposure value.
- Added an HD scene color node which allow to sample the scene color with mips and a toggle to remove the exposure.
- Added safeguard on HD scene creation if default scene not set in the wizard
- Added Low res transparency rendering pass.

### Fixed
- Fixed HDRI sky intensity lux mode
- Fixed dynamic resolution for XR
- Fixed instance identifier semantic string used by Shader Graph
- Fixed null culling result occuring when changing scene that was causing crashes
- Fixed multi-edition light handles and inspector shapes
- Fixed light's LightLayer field when multi-editing
- Fixed normal blend edition handles on DensityVolume
- Fixed an issue with layered lit shader and height based blend where inactive layers would still have influence over the result
- Fixed multi-selection handles color for DensityVolume
- Fixed multi-edition inspector's blend distances for HDReflectionProbe, PlanarReflectionProbe and DensityVolume
- Fixed metric distance that changed along size in DensityVolume
- Fixed DensityVolume shape handles that have not same behaviour in advance and normal edition mode
- Fixed normal map blending in TerrainLit by only blending the derivatives
- Fixed Xbox One rendering just a grey screen instead of the scene
- Fixed probe handles for multiselection
- Fixed baked cubemap import settings for convolution
- Fixed regression causing crash when attempting to open HDRenderPipelineWizard without an HDRenderPipelineAsset setted
- Fixed FullScreenDebug modes: SSAO, SSR, Contact shadow, Prerefraction Color Pyramid, Final Color Pyramid
- Fixed volumetric rendering with stereo instancing
- Fixed shader warning
- Fixed missing resources in existing asset when updating package
- Fixed PBR master node preview in forward rendering or transparent surface
- Fixed deferred shading with stereo instancing
- Fixed "look at" edition mode of Rotation tool for DecalProjectorComponent
- Fixed issue when switching mode in ReflectionProbe and PlanarReflectionProbe
- Fixed issue where migratable component version where not always serialized when part of prefab's instance
- Fixed an issue where shadow would not be rendered properly when light layer are not enabled
- Fixed exposure weight on unlit materials
- Fixed Light intensity not played in the player when recorded with animation/timeline
- Fixed some issues when multi editing HDRenderPipelineAsset
- Fixed emission node breaking the main shader graph preview in certain conditions.
- Fixed checkout of baked probe asset when baking probes.
- Fixed invalid gizmo position for rotated ReflectionProbe
- Fixed multi-edition of material's SurfaceType and RenderingPath
- Fixed whole pipeline reconstruction on selecting for the first time or modifying other than the currently used HDRenderPipelineAsset
- Fixed single shadow debug mode
- Fixed global scale factor debug mode when scale > 1
- Fixed debug menu material overrides not getting applied to the Terrain Lit shader
- Fixed typo in computeLightVariants
- Fixed deferred pass with XR instancing by disabling ComputeLightEvaluation
- Fixed bloom resolution independence
- Fixed lens dirt intensity not behaving properly
- Fixed the Stop NaN feature
- Fixed some resources to handle more than 2 instanced views for XR
- Fixed issue with black screen (NaN) produced on old GPU hardware or intel GPU hardware with gaussian pyramid
- Fixed issue with disabled punctual light would still render when only directional light is present

### Changed
- DensityVolume scripting API will no longuer allow to change between advance and normal edition mode
- Disabled depth of field, lens distortion and panini projection in the scene view
- TerrainLit shaders and includes are reorganized and made simpler.
- TerrainLit shader GUI now allows custom properties to be displayed in the Terrain fold-out section.
- Optimize distortion pass with stencil
- Disable SceneSelectionPass in shader graph preview
- Control punctual light and area light shadow atlas separately
- Move SMAA anti-aliasing option to after Temporal Anti Aliasing one, to avoid problem with previously serialized project settings
- Optimize rendering with static only lighting and when no cullable lights/decals/density volumes are present.
- Updated handles for DecalProjectorComponent for enhanced spacial position readability and have edition mode for better SceneView management
- DecalProjectorComponent are now scale independent in order to have reliable metric unit (see new Size field for changing the size of the volume)
- Restructure code from HDCamera.Update() by adding UpdateAntialiasing() and UpdateViewConstants()
- Renamed velocity to motion vectors
- Objects rendered during the After Post Process pass while TAA is enabled will not benefit from existing depth buffer anymore. This is done to fix an issue where those object would wobble otherwise
- Removed usage of builtin unity matrix for shadow, shadow now use same constant than other view
- The default volume layer mask for cameras & probes is now `Default` instead of `Everything`

## [6.5.0-preview] - 2019-03-07

### Added
- Added depth-of-field support with stereo instancing
- Adding real time area light shadow support
- Added a new FrameSettings: Specular Lighting to toggle the specular during the rendering

### Fixed
- Fixed diffusion profile upgrade breaking package when upgrading to a new version
- Fixed decals cropped by gizmo not updating correctly if prefab
- Fixed an issue when enabling SSR on multiple view
- Fixed edition of the intensity's unit field while selecting multiple lights
- Fixed wrong calculation in soft voxelization for density volume
- Fixed gizmo not working correctly with pre-exposure
- Fixed issue with setting a not available RT when disabling motion vectors
- Fixed planar reflection when looking at mirror normal
- Fixed mutiselection issue with HDLight Inspector
- Fixed HDAdditionalCameraData data migration
- Fixed failing builds when light explorer window is open
- Fixed cascade shadows border sometime causing artefacts between cascades
- Restored shadows in the Cascade Shadow debug visualization
- `camera.RenderToCubemap` use proper face culling

### Changed
- When rendering reflection probe disable all specular lighting and for metals use fresnelF0 as diffuse color for bake lighting.

## [6.4.0-preview] - 2019-02-21

### Added
- VR: Added TextureXR system to selectively expand TEXTURE2D macros to texture array for single-pass stereo instancing + Convert textures call to these macros
- Added an unit selection dropdown next to shutter speed (camera)
- Added error helpbox when trying to use a sub volume component that require the current HDRenderPipelineAsset to support a feature that it is not supporting.
- Add mesh for tube light when display emissive mesh is enabled

### Fixed
- Fixed Light explorer. The volume explorer used `profile` instead of `sharedProfile` which instantiate a custom volume profile instead of editing the asset itself.
- Fixed UI issue where all is displayed using metric unit in shadow cascade and Percent is set in the unit field (happening when opening the inspector).
- Fixed inspector event error when double clicking on an asset (diffusion profile/material).
- Fixed nullref on layered material UI when the material is not an asset.
- Fixed nullref exception when undo/redo a light property.
- Fixed visual bug when area light handle size is 0.

### Changed
- Update UI for 32bit/16bit shadow precision settings in HDRP asset
- Object motion vectors have been disabled in all but the game view. Camera motion vectors are still enabled everywhere, allowing TAA and Motion Blur to work on static objects.
- Enable texture array by default for most rendering code on DX11 and unlock stereo instancing (DX11 only for now)

## [6.3.0-preview] - 2019-02-18

### Added
- Added emissive property for shader graph decals
- Added a diffusion profile override volume so the list of diffusion profile assets to use can be chanaged without affecting the HDRP asset
- Added a "Stop NaNs" option on cameras and in the Scene View preferences.
- Added metric display option in HDShadowSettings and improve clamping
- Added shader parameter mapping in DebugMenu
- Added scripting API to configure DebugData for DebugMenu

### Fixed
- Fixed decals in forward
- Fixed issue with stencil not correctly setup for various master node and shader for the depth pass, motion vector pass and GBuffer/Forward pass
- Fixed SRP batcher and metal
- Fixed culling and shadows for Pyramid, Box, Rectangle and Tube lights
- Fixed an issue where scissor render state leaking from the editor code caused partially black rendering

### Changed
- When a lit material has a clear coat mask that is not null, we now use the clear coat roughness to compute the screen space reflection.
- Diffusion profiles are now limited to one per asset and can be referenced in materials, shader graphs and vfx graphs. Materials will be upgraded automatically except if they are using a shader graph, in this case it will display an error message.

## [6.2.0-preview] - 2019-02-15

### Added
- Added help box listing feature supported in a given HDRenderPipelineAsset alongs with the drawbacks implied.
- Added cascade visualizer, supporting disabled handles when not overriding.

### Fixed
- Fixed post processing with stereo double-wide
- Fixed issue with Metal: Use sign bit to find the cache type instead of lowest bit.
- Fixed invalid state when creating a planar reflection for the first time
- Fix FrameSettings's LitShaderMode not restrained by supported LitShaderMode regression.

### Changed
- The default value roughness value for the clearcoat has been changed from 0.03 to 0.01
- Update default value of based color for master node
- Update Fabric Charlie Sheen lighting model - Remove Fresnel component that wasn't part of initial model + Remap smoothness to [0.0 - 0.6] range for more artist friendly parameter

### Changed
- Code refactor: all macros with ARGS have been swapped with macros with PARAM. This is because the ARGS macros were incorrectly named.

## [6.1.0-preview] - 2019-02-13

### Added
- Added support for post-processing anti-aliasing in the Scene View (FXAA and TAA). These can be set in Preferences.
- Added emissive property for decal material (non-shader graph)

### Fixed
- Fixed a few UI bugs with the color grading curves.
- Fixed "Post Processing" in the scene view not toggling post-processing effects
- Fixed bake only object with flag `ReflectionProbeStaticFlag` when baking a `ReflectionProbe`

### Changed
- Removed unsupported Clear Depth checkbox in Camera inspector
- Updated the toggle for advanced mode in inspectors.

## [6.0.0-preview] - 2019-02-23

### Added
- Added new API to perform a camera rendering
- Added support for hair master node (Double kajiya kay - Lambert)
- Added Reset behaviour in DebugMenu (ingame mapping is right joystick + B)
- Added Default HD scene at new scene creation while in HDRP
- Added Wizard helping to configure HDRP project
- Added new UI for decal material to allow remapping and scaling of some properties
- Added cascade shadow visualisation toggle in HD shadow settings
- Added icons for assets
- Added replace blending mode for distortion
- Added basic distance fade for density volumes
- Added decal master node for shader graph
- Added HD unlit master node (Cross Pipeline version is name Unlit)
- Added new Rendering Queue in materials
- Added post-processing V3 framework embed in HDRP, remove postprocess V2 framework
- Post-processing now uses the generic volume framework
-   New depth-of-field, bloom, panini projection effects, motion blur
-   Exposure is now done as a pre-exposition pass, the whole system has been revamped
-   Exposure now use EV100 everywhere in the UI (Sky, Emissive Light)
- Added emissive intensity (Luminance and EV100 control) control for Emissive
- Added pre-exposure weigth for Emissive
- Added an emissive color node and a slider to control the pre-exposure percentage of emission color
- Added physical camera support where applicable
- Added more color grading tools
- Added changelog level for Shader Variant stripping
- Added Debug mode for validation of material albedo and metalness/specularColor values
- Added a new dynamic mode for ambient probe and renamed BakingSky to StaticLightingSky
- Added command buffer parameter to all Bind() method of material
- Added Material validator in Render Pipeline Debug
- Added code to future support of DXR (not enabled)
- Added support of multiviewport
- Added HDRenderPipeline.RequestSkyEnvironmentUpdate function to force an update from script when sky is set to OnDemand
- Added a Lighting and BackLighting slots in Lit, StackLit, Fabric and Hair master nodes
- Added support for overriding terrain detail rendering shaders, via the render pipeline editor resources asset
- Added xrInstancing flag support to RTHandle
- Added support for cullmask for decal projectors
- Added software dynamic resolution support
- Added support for "After Post-Process" render pass for unlit shader
- Added support for textured rectangular area lights
- Added stereo instancing macros to MSAA shaders
- Added support for Quarter Res Raytraced Reflections (not enabled)
- Added fade factor for decal projectors.
- Added stereo instancing macros to most shaders used in VR
- Added multi edition support for HDRenderPipelineAsset

### Fixed
- Fixed logic to disable FPTL with stereo rendering
- Fixed stacklit transmission and sun highlight
- Fixed decals with stereo rendering
- Fixed sky with stereo rendering
- Fixed flip logic for postprocessing + VR
- Fixed copyStencilBuffer pass for Switch
- Fixed point light shadow map culling that wasn't taking into account far plane
- Fixed usage of SSR with transparent on all master node
- Fixed SSR and microshadowing on fabric material
- Fixed blit pass for stereo rendering
- Fixed lightlist bounds for stereo rendering
- Fixed windows and in-game DebugMenu sync.
- Fixed FrameSettings' LitShaderMode sync when opening DebugMenu.
- Fixed Metal specific issues with decals, hitting a sampler limit and compiling AxF shader
- Fixed an issue with flipped depth buffer during postprocessing
- Fixed normal map use for shadow bias with forward lit - now use geometric normal
- Fixed transparent depth prepass and postpass access so they can be use without alpha clipping for lit shader
- Fixed support of alpha clip shadow for lit master node
- Fixed unlit master node not compiling
- Fixed issue with debug display of reflection probe
- Fixed issue with phong tessellations not working with lit shader
- Fixed issue with vertex displacement being affected by heightmap setting even if not heightmap where assign
- Fixed issue with density mode on Lit terrain producing NaN
- Fixed issue when going back and forth from Lit to LitTesselation for displacement mode
- Fixed issue with ambient occlusion incorrectly applied to emissiveColor with light layers in deferred
- Fixed issue with fabric convolution not using the correct convolved texture when fabric convolution is enabled
- Fixed issue with Thick mode for Transmission that was disabling transmission with directional light
- Fixed shutdown edge cases with HDRP tests
- Fixed slowdow when enabling Fabric convolution in HDRP asset
- Fixed specularAA not compiling in StackLit Master node
- Fixed material debug view with stereo rendering
- Fixed material's RenderQueue edition in default view.
- Fixed banding issues within volumetric density buffer
- Fixed missing multicompile for MSAA for AxF
- Fixed camera-relative support for stereo rendering
- Fixed remove sync with render thread when updating decal texture atlas.
- Fixed max number of keyword reach [256] issue. Several shader feature are now local
- Fixed Scene Color and Depth nodes
- Fixed SSR in forward
- Fixed custom editor of Unlit, HD Unlit and PBR shader graph master node
- Fixed issue with NewFrame not correctly calculated in Editor when switching scene
- Fixed issue with TerrainLit not compiling with depth only pass and normal buffer
- Fixed geometric normal use for shadow bias with PBR master node in forward
- Fixed instancing macro usage for decals
- Fixed error message when having more than one directional light casting shadow
- Fixed error when trying to display preview of Camera or PlanarReflectionProbe
- Fixed LOAD_TEXTURE2D_ARRAY_MSAA macro
- Fixed min-max and amplitude clamping value in inspector of vertex displacement materials
- Fixed issue with alpha shadow clip (was incorrectly clipping object shadow)
- Fixed an issue where sky cubemap would not be cleared correctly when setting the current sky to None
- Fixed a typo in Static Lighting Sky component UI
- Fixed issue with incorrect reset of RenderQueue when switching shader in inspector GUI
- Fixed issue with variant stripper stripping incorrectly some variants
- Fixed a case of ambient lighting flickering because of previews
- Fixed Decals when rendering multiple camera in a single frame
- Fixed cascade shadow count in shader
- Fixed issue with Stacklit shader with Haze effect
- Fixed an issue with the max sample count for the TAA
- Fixed post-process guard band for XR
- Fixed exposure of emissive of Unlit
- Fixed depth only and motion vector pass for Unlit not working correctly with MSAA
- Fixed an issue with stencil buffer copy causing unnecessary compute dispatches for lighting
- Fixed multi edition issue in FrameSettings
- Fixed issue with SRP batcher and DebugDisplay variant of lit shader
- Fixed issue with debug material mode not doing alpha test
- Fixed "Attempting to draw with missing UAV bindings" errors on Vulkan
- Fixed pre-exposure incorrectly apply to preview
- Fixed issue with duplicate 3D texture in 3D texture altas of volumetric?
- Fixed Camera rendering order (base on the depth parameter)
- Fixed shader graph decals not being cropped by gizmo
- Fixed "Attempting to draw with missing UAV bindings" errors on Vulkan.


### Changed
- ColorPyramid compute shader passes is swapped to pixel shader passes on platforms where the later is faster (Nintendo Switch).
- Removing the simple lightloop used by the simple lit shader
- Whole refactor of reflection system: Planar and reflection probe
- Separated Passthrough from other RenderingPath
- Update several properties naming and caption based on feedback from documentation team
- Remove tile shader variant for transparent backface pass of lit shader
- Rename all HDRenderPipeline to HDRP folder for shaders
- Rename decal property label (based on doc team feedback)
- Lit shader mode now default to Deferred to reduce build time
- Update UI of Emission parameters in shaders
- Improve shader variant stripping including shader graph variant
- Refactored render loop to render realtime probes visible per camera
- Enable SRP batcher by default
- Shader code refactor: Rename LIGHTLOOP_SINGLE_PASS => LIGHTLOOP_DISABLE_TILE_AND_CLUSTER and clean all usage of LIGHTLOOP_TILE_PASS
- Shader code refactor: Move pragma definition of vertex and pixel shader inside pass + Move SURFACE_GRADIENT definition in XXXData.hlsl
- Micro-shadowing in Lit forward now use ambientOcclusion instead of SpecularOcclusion
- Upgraded FrameSettings workflow, DebugMenu and Inspector part relative to it
- Update build light list shader code to support 32 threads in wavefronts on Switch
- LayeredLit layers' foldout are now grouped in one main foldout per layer
- Shadow alpha clip can now be enabled on lit shader and haor shader enven for opaque
- Temporal Antialiasing optimization for Xbox One X
- Parameter depthSlice on SetRenderTarget functions now defaults to -1 to bind the entire resource
- Rename SampleCameraDepth() functions to LoadCameraDepth() and SampleCameraDepth(), same for SampleCameraColor() functions
- Improved Motion Blur quality.
- Update stereo frame settings values for single-pass instancing and double-wide
- Rearrange FetchDepth functions to prepare for stereo-instancing
- Remove unused _ComputeEyeIndex
- Updated HDRenderPipelineAsset inspector
- Re-enable SRP batcher for metal

## [5.2.0-preview] - 2018-11-27

### Added
- Added option to run Contact Shadows and Volumetrics Voxelization stage in Async Compute
- Added camera freeze debug mode - Allow to visually see culling result for a camera
- Added support of Gizmo rendering before and after postprocess in Editor
- Added support of LuxAtDistance for punctual lights

### Fixed
- Fixed Debug.DrawLine and Debug.Ray call to work in game view
- Fixed DebugMenu's enum resetted on change
- Fixed divide by 0 in refraction causing NaN
- Fixed disable rough refraction support
- Fixed refraction, SSS and atmospheric scattering for VR
- Fixed forward clustered lighting for VR (double-wide).
- Fixed Light's UX to not allow negative intensity
- Fixed HDRenderPipelineAsset inspector broken when displaying its FrameSettings from project windows.
- Fixed forward clustered lighting for VR (double-wide).
- Fixed HDRenderPipelineAsset inspector broken when displaying its FrameSettings from project windows.
- Fixed Decals and SSR diable flags for all shader graph master node (Lit, Fabric, StackLit, PBR)
- Fixed Distortion blend mode for shader graph master node (Lit, StackLit)
- Fixed bent Normal for Fabric master node in shader graph
- Fixed PBR master node lightlayers
- Fixed shader stripping for built-in lit shaders.

### Changed
- Rename "Regular" in Diffusion profile UI "Thick Object"
- Changed VBuffer depth parametrization for volumetric from distanceRange to depthExtent - Require update of volumetric settings - Fog start at near plan
- SpotLight with box shape use Lux unit only

## [5.1.0-preview] - 2018-11-19

### Added

- Added a separate Editor resources file for resources Unity does not take when it builds a Player.
- You can now disable SSR on Materials in Shader Graph.
- Added support for MSAA when the Supported Lit Shader Mode is set to Both. Previously HDRP only supported MSAA for Forward mode.
- You can now override the emissive color of a Material when in debug mode.
- Exposed max light for Light Loop Settings in HDRP asset UI.
- HDRP no longer performs a NormalDBuffer pass update if there are no decals in the Scene.
- Added distant (fall-back) volumetric fog and improved the fog evaluation precision.
- Added an option to reflect sky in SSR.
- Added a y-axis offset for the PlanarReflectionProbe and offset tool.
- Exposed the option to run SSR and SSAO on async compute.
- Added support for the _GlossMapScale parameter in the Legacy to HDRP Material converter.
- Added wave intrinsic instructions for use in Shaders (for AMD GCN).


### Fixed
- Fixed sphere shaped influence handles clamping in Reflection Probes.
- Fixed Reflection Probe data migration for projects created before using HDRP.
- Fixed UI of Layered Material where Unity previously rendered the scrollbar above the Copy button.
- Fixed Material tessellations parameters Start fade distance and End fade distance. Originally, Unity clamped these values when you modified them.
- Fixed various distortion and refraction issues - handle a better fall-back.
- Fixed SSR for multiple views.
- Fixed SSR issues related to self-intersections.
- Fixed shape density volume handle speed.
- Fixed density volume shape handle moving too fast.
- Fixed the Camera velocity pass that we removed by mistake.
- Fixed some null pointer exceptions when disabling motion vectors support.
- Fixed viewports for both the Subsurface Scattering combine pass and the transparent depth prepass.
- Fixed the blend mode pop-up in the UI. It previously did not appear when you enabled pre-refraction.
- Fixed some null pointer exceptions that previously occurred when you disabled motion vectors support.
- Fixed Layered Lit UI issue with scrollbar.
- Fixed cubemap assignation on custom ReflectionProbe.
- Fixed Reflection Probes’ capture settings' shadow distance.
- Fixed an issue with the SRP batcher and Shader variables declaration.
- Fixed thickness and subsurface slots for fabric Shader master node that wasn't appearing with the right combination of flags.
- Fixed d3d debug layer warning.
- Fixed PCSS sampling quality.
- Fixed the Subsurface and transmission Material feature enabling for fabric Shader.
- Fixed the Shader Graph UV node’s dimensions when using it in a vertex Shader.
- Fixed the planar reflection mirror gizmo's rotation.
- Fixed HDRenderPipelineAsset's FrameSettings not showing the selected enum in the Inspector drop-down.
- Fixed an error with async compute.
- MSAA now supports transparency.
- The HDRP Material upgrader tool now converts metallic values correctly.
- Volumetrics now render in Reflection Probes.
- Fixed a crash that occurred whenever you set a viewport size to 0.
- Fixed the Camera physic parameter that the UI previously did not display.
- Fixed issue in pyramid shaped spotlight handles manipulation

### Changed

- Renamed Line shaped Lights to Tube Lights.
- HDRP now uses mean height fog parametrization.
- Shadow quality settings are set to All when you use HDRP (This setting is not visible in the UI when using SRP). This avoids Legacy Graphics Quality Settings disabling the shadows and give SRP full control over the Shadows instead.
- HDRP now internally uses premultiplied alpha for all fog.
- Updated default FrameSettings used for realtime Reflection Probes when you create a new HDRenderPipelineAsset.
- Remove multi-camera support. LWRP and HDRP will not support multi-camera layered rendering.
- Updated Shader Graph subshaders to use the new instancing define.
- Changed fog distance calculation from distance to plane to distance to sphere.
- Optimized forward rendering using AMD GCN by scalarizing the light loop.
- Changed the UI of the Light Editor.
- Change ordering of includes in HDRP Materials in order to reduce iteration time for faster compilation.
- Added a StackLit master node replacing the InspectorUI version. IMPORTANT: All previously authored StackLit Materials will be lost. You need to recreate them with the master node.

## [5.0.0-preview] - 2018-09-28

### Added
- Added occlusion mesh to depth prepass for VR (VR still disabled for now)
- Added a debug mode to display only one shadow at once
- Added controls for the highlight created by directional lights
- Added a light radius setting to punctual lights to soften light attenuation and simulate fill lighting
- Added a 'minRoughness' parameter to all non-area lights (was previously only available for certain light types)
- Added separate volumetric light/shadow dimmers
- Added per-pixel jitter to volumetrics to reduce aliasing artifacts
- Added a SurfaceShading.hlsl file, which implements material-agnostic shading functionality in an efficient manner
- Added support for shadow bias for thin object transmission
- Added FrameSettings to control realtime planar reflection
- Added control for SRPBatcher on HDRP Asset
- Added an option to clear the shadow atlases in the debug menu
- Added a color visualization of the shadow atlas rescale in debug mode
- Added support for disabling SSR on materials
- Added intrinsic for XBone
- Added new light volume debugging tool
- Added a new SSR debug view mode
- Added translaction's scale invariance on DensityVolume
- Added multiple supported LitShadermode and per renderer choice in case of both Forward and Deferred supported
- Added custom specular occlusion mode to Lit Shader Graph Master node

### Fixed
- Fixed a normal bias issue with Stacklit (Was causing light leaking)
- Fixed camera preview outputing an error when both scene and game view where display and play and exit was call
- Fixed override debug mode not apply correctly on static GI
- Fixed issue where XRGraphicsConfig values set in the asset inspector GUI weren't propagating correctly (VR still disabled for now)
- Fixed issue with tangent that was using SurfaceGradient instead of regular normal decoding
- Fixed wrong error message display when switching to unsupported target like IOS
- Fixed an issue with ambient occlusion texture sometimes not being created properly causing broken rendering
- Shadow near plane is no longer limited at 0.1
- Fixed decal draw order on transparent material
- Fixed an issue where sometime the lookup texture used for GGX convolution was broken, causing broken rendering
- Fixed an issue where you wouldn't see any fog for certain pipeline/scene configurations
- Fixed an issue with volumetric lighting where the anisotropy value of 0 would not result in perfectly isotropic lighting
- Fixed shadow bias when the atlas is rescaled
- Fixed shadow cascade sampling outside of the atlas when cascade count is inferior to 4
- Fixed shadow filter width in deferred rendering not matching shader config
- Fixed stereo sampling of depth texture in MSAA DepthValues.shader
- Fixed box light UI which allowed negative and zero sizes, thus causing NaNs
- Fixed stereo rendering in HDRISky.shader (VR)
- Fixed normal blend and blend sphere influence for reflection probe
- Fixed distortion filtering (was point filtering, now trilinear)
- Fixed contact shadow for large distance
- Fixed depth pyramid debug view mode
- Fixed sphere shaped influence handles clamping in reflection probes
- Fixed reflection probes data migration for project created before using hdrp
- Fixed ambient occlusion for Lit Master Node when slot is connected

### Changed
- Use samplerunity_ShadowMask instead of samplerunity_samplerLightmap for shadow mask
- Allow to resize reflection probe gizmo's size
- Improve quality of screen space shadow
- Remove support of projection model for ScreenSpaceLighting (SSR always use HiZ and refraction always Proxy)
- Remove all the debug mode from SSR that are obsolete now
- Expose frameSettings and Capture settings for reflection and planar probe
- Update UI for reflection probe, planar probe, camera and HDRP Asset
- Implement proper linear blending for volumetric lighting via deep compositing as described in the paper "Deep Compositing Using Lie Algebras"
- Changed  planar mapping to match terrain convention (XZ instead of ZX)
- XRGraphicsConfig is no longer Read/Write. Instead, it's read-only. This improves consistency of XR behavior between the legacy render pipeline and SRP
- Change reflection probe data migration code (to update old reflection probe to new one)
- Updated gizmo for ReflectionProbes
- Updated UI and Gizmo of DensityVolume

## [4.0.0-preview] - 2018-09-28

### Added
- Added a new TerrainLit shader that supports rendering of Unity terrains.
- Added controls for linear fade at the boundary of density volumes
- Added new API to control decals without monobehaviour object
- Improve Decal Gizmo
- Implement Screen Space Reflections (SSR) (alpha version, highly experimental)
- Add an option to invert the fade parameter on a Density Volume
- Added a Fabric shader (experimental) handling cotton and silk
- Added support for MSAA in forward only for opaque only
- Implement smoothness fade for SSR
- Added support for AxF shader (X-rite format - require special AxF importer from Unity not part of HDRP)
- Added control for sundisc on directional light (hack)
- Added a new HD Lit Master node that implements Lit shader support for Shader Graph
- Added Micro shadowing support (hack)
- Added an event on HDAdditionalCameraData for custom rendering
- HDRP Shader Graph shaders now support 4-channel UVs.

### Fixed
- Fixed an issue where sometimes the deferred shadow texture would not be valid, causing wrong rendering.
- Stencil test during decals normal buffer update is now properly applied
- Decals corectly update normal buffer in forward
- Fixed a normalization problem in reflection probe face fading causing artefacts in some cases
- Fix multi-selection behavior of Density Volumes overwriting the albedo value
- Fixed support of depth texture for RenderTexture. HDRP now correctly output depth to user depth buffer if RenderTexture request it.
- Fixed multi-selection behavior of Density Volumes overwriting the albedo value
- Fixed support of depth for RenderTexture. HDRP now correctly output depth to user depth buffer if RenderTexture request it.
- Fixed support of Gizmo in game view in the editor
- Fixed gizmo for spot light type
- Fixed issue with TileViewDebug mode being inversed in gameview
- Fixed an issue with SAMPLE_TEXTURECUBE_SHADOW macro
- Fixed issue with color picker not display correctly when game and scene view are visible at the same time
- Fixed an issue with reflection probe face fading
- Fixed camera motion vectors shader and associated matrices to update correctly for single-pass double-wide stereo rendering
- Fixed light attenuation functions when range attenuation is disabled
- Fixed shadow component algorithm fixup not dirtying the scene, so changes can be saved to disk.
- Fixed some GC leaks for HDRP
- Fixed contact shadow not affected by shadow dimmer
- Fixed GGX that works correctly for the roughness value of 0 (mean specular highlgiht will disappeard for perfect mirror, we rely on maxSmoothness instead to always have a highlight even on mirror surface)
- Add stereo support to ShaderPassForward.hlsl. Forward rendering now seems passable in limited test scenes with camera-relative rendering disabled.
- Add stereo support to ProceduralSky.shader and OpaqueAtmosphericScattering.shader.
- Added CullingGroupManager to fix more GC.Alloc's in HDRP
- Fixed rendering when multiple cameras render into the same render texture

### Changed
- Changed the way depth & color pyramids are built to be faster and better quality, thus improving the look of distortion and refraction.
- Stabilize the dithered LOD transition mask with respect to the camera rotation.
- Avoid multiple depth buffer copies when decals are present
- Refactor code related to the RT handle system (No more normal buffer manager)
- Remove deferred directional shadow and move evaluation before lightloop
- Add a function GetNormalForShadowBias() that material need to implement to return the normal used for normal shadow biasing
- Remove Jimenez Subsurface scattering code (This code was disabled by default, now remove to ease maintenance)
- Change Decal API, decal contribution is now done in Material. Require update of material using decal
- Move a lot of files from CoreRP to HDRP/CoreRP. All moved files weren't used by Ligthweight pipeline. Long term they could move back to CoreRP after CoreRP become out of preview
- Updated camera inspector UI
- Updated decal gizmo
- Optimization: The objects that are rendered in the Motion Vector Pass are not rendered in the prepass anymore
- Removed setting shader inclue path via old API, use package shader include paths
- The default value of 'maxSmoothness' for punctual lights has been changed to 0.99
- Modified deferred compute and vert/frag shaders for first steps towards stereo support
- Moved material specific Shader Graph files into corresponding material folders.
- Hide environment lighting settings when enabling HDRP (Settings are control from sceneSettings)
- Update all shader includes to use absolute path (allow users to create material in their Asset folder)
- Done a reorganization of the files (Move ShaderPass to RenderPipeline folder, Move all shadow related files to Lighting/Shadow and others)
- Improved performance and quality of Screen Space Shadows

## [3.3.0-preview] - 2018-01-01

### Added
- Added an error message to say to use Metal or Vulkan when trying to use OpenGL API
- Added a new Fabric shader model that supports Silk and Cotton/Wool
- Added a new HDRP Lighting Debug mode to visualize Light Volumes for Point, Spot, Line, Rectangular and Reflection Probes
- Add support for reflection probe light layers
- Improve quality of anisotropic on IBL

### Fixed
- Fix an issue where the screen where darken when rendering camera preview
- Fix display correct target platform when showing message to inform user that a platform is not supported
- Remove workaround for metal and vulkan in normal buffer encoding/decoding
- Fixed an issue with color picker not working in forward
- Fixed an issue where reseting HDLight do not reset all of its parameters
- Fixed shader compile warning in DebugLightVolumes.shader

### Changed
- Changed default reflection probe to be 256x256x6 and array size to be 64
- Removed dependence on the NdotL for thickness evaluation for translucency (based on artist's input)
- Increased the precision when comparing Planar or HD reflection probe volumes
- Remove various GC alloc in C#. Slightly better performance

## [3.2.0-preview] - 2018-01-01

### Added
- Added a luminance meter in the debug menu
- Added support of Light, reflection probe, emissive material, volume settings related to lighting to Lighting explorer
- Added support for 16bit shadows

### Fixed
- Fix issue with package upgrading (HDRP resources asset is now versionned to worarkound package manager limitation)
- Fix HDReflectionProbe offset displayed in gizmo different than what is affected.
- Fix decals getting into a state where they could not be removed or disabled.
- Fix lux meter mode - The lux meter isn't affected by the sky anymore
- Fix area light size reset when multi-selected
- Fix filter pass number in HDUtils.BlitQuad
- Fix Lux meter mode that was applying SSS
- Fix planar reflections that were not working with tile/cluster (olbique matrix)
- Fix debug menu at runtime not working after nested prefab PR come to trunk
- Fix scrolling issue in density volume

### Changed
- Shader code refactor: Split MaterialUtilities file in two parts BuiltinUtilities (independent of FragInputs) and MaterialUtilities (Dependent of FragInputs)
- Change screen space shadow rendertarget format from ARGB32 to RG16

## [3.1.0-preview] - 2018-01-01

### Added
- Decal now support per channel selection mask. There is now two mode. One with BaseColor, Normal and Smoothness and another one more expensive with BaseColor, Normal, Smoothness, Metal and AO. Control is on HDRP Asset. This may require to launch an update script for old scene: 'Edit/Render Pipeline/Single step upgrade script/Upgrade all DecalMaterial MaskBlendMode'.
- Decal now supports depth bias for decal mesh, to prevent z-fighting
- Decal material now supports draw order for decal projectors
- Added LightLayers support (Base on mask from renderers name RenderingLayers and mask from light name LightLayers - if they match, the light apply) - cost an extra GBuffer in deferred (more bandwidth)
- When LightLayers is enabled, the AmbientOclusion is store in the GBuffer in deferred path allowing to avoid double occlusion with SSAO. In forward the double occlusion is now always avoided.
- Added the possibility to add an override transform on the camera for volume interpolation
- Added desired lux intensity and auto multiplier for HDRI sky
- Added an option to disable light by type in the debug menu
- Added gradient sky
- Split EmissiveColor and bakeDiffuseLighting in forward avoiding the emissiveColor to be affect by SSAO
- Added a volume to control indirect light intensity
- Added EV 100 intensity unit for area lights
- Added support for RendererPriority on Renderer. This allow to control order of transparent rendering manually. HDRP have now two stage of sorting for transparent in addition to bact to front. Material have a priority then Renderer have a priority.
- Add Coupling of (HD)Camera and HDAdditionalCameraData for reset and remove in inspector contextual menu of Camera
- Add Coupling of (HD)ReflectionProbe and HDAdditionalReflectionData for reset and remove in inspector contextual menu of ReflectoinProbe
- Add macro to forbid unity_ObjectToWorld/unity_WorldToObject to be use as it doesn't handle camera relative rendering
- Add opacity control on contact shadow

### Fixed
- Fixed an issue with PreIntegratedFGD texture being sometimes destroyed and not regenerated causing rendering to break
- PostProcess input buffers are not copied anymore on PC if the viewport size matches the final render target size
- Fixed an issue when manipulating a lot of decals, it was displaying a lot of errors in the inspector
- Fixed capture material with reflection probe
- Refactored Constant Buffers to avoid hitting the maximum number of bound CBs in some cases.
- Fixed the light range affecting the transform scale when changed.
- Snap to grid now works for Decal projector resizing.
- Added a warning for 128x128 cookie texture without mipmaps
- Replace the sampler used for density volumes for correct wrap mode handling

### Changed
- Move Render Pipeline Debug "Windows from Windows->General-> Render Pipeline debug windows" to "Windows from Windows->Analysis-> Render Pipeline debug windows"
- Update detail map formula for smoothness and albedo, goal it to bright and dark perceptually and scale factor is use to control gradient speed
- Refactor the Upgrade material system. Now a material can be update from older version at any time. Call Edit/Render Pipeline/Upgrade all Materials to newer version
- Change name EnableDBuffer to EnableDecals at several place (shader, hdrp asset...), this require a call to Edit/Render Pipeline/Upgrade all Materials to newer version to have up to date material.
- Refactor shader code: BakeLightingData structure have been replace by BuiltinData. Lot of shader code have been remove/change.
- Refactor shader code: All GBuffer are now handled by the deferred material. Mean ShadowMask and LightLayers are control by lit material in lit.hlsl and not outside anymore. Lot of shader code have been remove/change.
- Refactor shader code: Rename GetBakedDiffuseLighting to ModifyBakedDiffuseLighting. This function now handle lighting model for transmission too. Lux meter debug mode is factor outisde.
- Refactor shader code: GetBakedDiffuseLighting is not call anymore in GBuffer or forward pass, including the ConvertSurfaceDataToBSDFData and GetPreLightData, this is done in ModifyBakedDiffuseLighting now
- Refactor shader code: Added a backBakeDiffuseLighting to BuiltinData to handle lighting for transmission
- Refactor shader code: Material must now call InitBuiltinData (Init all to zero + init bakeDiffuseLighting and backBakeDiffuseLighting ) and PostInitBuiltinData

## [3.0.0-preview] - 2018-01-01

### Fixed
- Fixed an issue with distortion that was using previous frame instead of current frame
- Fixed an issue where disabled light where not upgrade correctly to the new physical light unit system introduce in 2.0.5-preview

### Changed
- Update assembly definitions to output assemblies that match Unity naming convention (Unity.*).

## [2.0.5-preview] - 2018-01-01

### Added
- Add option supportDitheringCrossFade on HDRP Asset to allow to remove shader variant during player build if needed
- Add contact shadows for punctual lights (in additional shadow settings), only one light is allowed to cast contact shadows at the same time and so at each frame a dominant light is choosed among all light with contact shadows enabled.
- Add PCSS shadow filter support (from SRP Core)
- Exposed shadow budget parameters in HDRP asset
- Add an option to generate an emissive mesh for area lights (currently rectangle light only). The mesh fits the size, intensity and color of the light.
- Add an option to the HDRP asset to increase the resolution of volumetric lighting.
- Add additional ligth unit support for punctual light (Lumens, Candela) and area lights (Lumens, Luminance)
- Add dedicated Gizmo for the box Influence volume of HDReflectionProbe / PlanarReflectionProbe

### Changed
- Re-enable shadow mask mode in debug view
- SSS and Transmission code have been refactored to be able to share it between various material. Guidelines are in SubsurfaceScattering.hlsl
- Change code in area light with LTC for Lit shader. Magnitude is now take from FGD texture instead of a separate texture
- Improve camera relative rendering: We now apply camera translation on the model matrix, so before the TransformObjectToWorld(). Note: unity_WorldToObject and unity_ObjectToWorld must never be used directly.
- Rename positionWS to positionRWS (Camera relative world position) at a lot of places (mainly in interpolator and FragInputs). In case of custom shader user will be required to update their code.
- Rename positionWS, capturePositionWS, proxyPositionWS, influencePositionWS to positionRWS, capturePositionRWS, proxyPositionRWS, influencePositionRWS (Camera relative world position) in LightDefinition struct.
- Improve the quality of trilinear filtering of density volume textures.
- Improve UI for HDReflectionProbe / PlanarReflectionProbe

### Fixed
- Fixed a shader preprocessor issue when compiling DebugViewMaterialGBuffer.shader against Metal target
- Added a temporary workaround to Lit.hlsl to avoid broken lighting code with Metal/AMD
- Fixed issue when using more than one volume texture mask with density volumes.
- Fixed an error which prevented volumetric lighting from working if no density volumes with 3D textures were present.
- Fix contact shadows applied on transmission
- Fix issue with forward opaque lit shader variant being removed by the shader preprocessor
- Fixed compilation errors on Nintendo Switch (limited XRSetting support).
- Fixed apply range attenuation option on punctual light
- Fixed issue with color temperature not take correctly into account with static lighting
- Don't display fog when diffuse lighting, specular lighting, or lux meter debug mode are enabled.

## [2.0.4-preview] - 2018-01-01

### Fixed
- Fix issue when disabling rough refraction and building a player. Was causing a crash.

## [2.0.3-preview] - 2018-01-01

### Added
- Increased debug color picker limit up to 260k lux

## [2.0.2-preview] - 2018-01-01

### Added
- Add Light -> Planar Reflection Probe command
- Added a false color mode in rendering debug
- Add support for mesh decals
- Add flag to disable projector decals on transparent geometry to save performance and decal texture atlas space
- Add ability to use decal diffuse map as mask only
- Add visualize all shadow masks in lighting debug
- Add export of normal and roughness buffer for forwardOnly and when in supportOnlyForward mode for forward
- Provide a define in lit.hlsl (FORWARD_MATERIAL_READ_FROM_WRITTEN_NORMAL_BUFFER) when output buffer normal is used to read the normal and roughness instead of caclulating it (can save performance, but lower quality due to compression)
- Add color swatch to decal material

### Changed
- Change Render -> Planar Reflection creation to 3D Object -> Mirror
- Change "Enable Reflector" name on SpotLight to "Angle Affect Intensity"
- Change prototype of BSDFData ConvertSurfaceDataToBSDFData(SurfaceData surfaceData) to BSDFData ConvertSurfaceDataToBSDFData(uint2 positionSS, SurfaceData surfaceData)

### Fixed
- Fix issue with StackLit in deferred mode with deferredDirectionalShadow due to GBuffer not being cleared. Gbuffer is still not clear and issue was fix with the new Output of normal buffer.
- Fixed an issue where interpolation volumes were not updated correctly for reflection captures.
- Fixed an exception in Light Loop settings UI

## [2.0.1-preview] - 2018-01-01

### Added
- Add stripper of shader variant when building a player. Save shader compile time.
- Disable per-object culling that was executed in C++ in HD whereas it was not used (Optimization)
- Enable texture streaming debugging (was not working before 2018.2)
- Added Screen Space Reflection with Proxy Projection Model
- Support correctly scene selection for alpha tested object
- Add per light shadow mask mode control (i.e shadow mask distance and shadow mask). It use the option NonLightmappedOnly
- Add geometric filtering to Lit shader (allow to reduce specular aliasing)
- Add shortcut to create DensityVolume and PlanarReflection in hierarchy
- Add a DefaultHDMirrorMaterial material for PlanarReflection
- Added a script to be able to upgrade material to newer version of HDRP
- Removed useless duplication of ForwardError passes.
- Add option to not compile any DEBUG_DISPLAY shader in the player (Faster build) call Support Runtime Debug display

### Changed
- Changed SupportForwardOnly to SupportOnlyForward in render pipeline settings
- Changed versioning variable name in HDAdditionalXXXData from m_version to version
- Create unique name when creating a game object in the rendering menu (i.e Density Volume(2))
- Re-organize various files and folder location to clean the repository
- Change Debug windows name and location. Now located at:  Windows -> General -> Render Pipeline Debug

### Removed
- Removed GlobalLightLoopSettings.maxPlanarReflectionProbes and instead use value of GlobalLightLoopSettings.planarReflectionProbeCacheSize
- Remove EmissiveIntensity parameter and change EmissiveColor to be HDR (Matching Builtin Unity behavior) - Data need to be updated - Launch Edit -> Single Step Upgrade Script -> Upgrade all Materials emissionColor

### Fixed
- Fix issue with LOD transition and instancing
- Fix discrepency between object motion vector and camera motion vector
- Fix issue with spot and dir light gizmo axis not highlighted correctly
- Fix potential crash while register debug windows inputs at startup
- Fix warning when creating Planar reflection
- Fix specular lighting debug mode (was rendering black)
- Allow projector decal with null material to allow to configure decal when HDRP is not set
- Decal atlas texture offset/scale is updated after allocations (used to be before so it was using date from previous frame)

## [0.0.0-preview] - 2018-01-01

### Added
- Configure the VolumetricLightingSystem code path to be on by default
- Trigger a build exception when trying to build an unsupported platform
- Introduce the VolumetricLightingController component, which can (and should) be placed on the camera, and allows one to control the near and the far plane of the V-Buffer (volumetric "froxel" buffer) along with the depth distribution (from logarithmic to linear)
- Add 3D texture support for DensityVolumes
- Add a better mapping of roughness to mipmap for planar reflection
- The VolumetricLightingSystem now uses RTHandles, which allows to save memory by sharing buffers between different cameras (history buffers are not shared), and reduce reallocation frequency by reallocating buffers only if the rendering resolution increases (and suballocating within existing buffers if the rendering resolution decreases)
- Add a Volumetric Dimmer slider to lights to control the intensity of the scattered volumetric lighting
- Add UV tiling and offset support for decals.
- Add mipmapping support for volume 3D mask textures

### Changed
- Default number of planar reflection change from 4 to 2
- Rename _MainDepthTexture to _CameraDepthTexture
- The VolumetricLightingController has been moved to the Interpolation Volume framework and now functions similarly to the VolumetricFog settings
- Update of UI of cookie, CubeCookie, Reflection probe and planar reflection probe to combo box
- Allow enabling/disabling shadows for area lights when they are set to baked.
- Hide applyRangeAttenuation and FadeDistance for directional shadow as they are not used

### Removed
- Remove Resource folder of PreIntegratedFGD and add the resource to RenderPipeline Asset

### Fixed
- Fix ConvertPhysicalLightIntensityToLightIntensity() function used when creating light from script to match HDLightEditor behavior
- Fix numerical issues with the default value of mean free path of volumetric fog
- Fix the bug preventing decals from coexisting with density volumes
- Fix issue with alpha tested geometry using planar/triplanar mapping not render correctly or flickering (due to being wrongly alpha tested in depth prepass)
- Fix meta pass with triplanar (was not handling correctly the normal)
- Fix preview when a planar reflection is present
- Fix Camera preview, it is now a Preview cameraType (was a SceneView)
- Fix handling unknown GPUShadowTypes in the shadow manager.
- Fix area light shapes sent as point lights to the baking backends when they are set to baked.
- Fix unnecessary division by PI for baked area lights.
- Fix line lights sent to the lightmappers. The backends don't support this light type.
- Fix issue with shadow mask framesettings not correctly taken into account when shadow mask is enabled for lighting.
- Fix directional light and shadow mask transition, they are now matching making smooth transition
- Fix banding issues caused by high intensity volumetric lighting
- Fix the debug window being emptied on SRP asset reload
- Fix issue with debug mode not correctly clearing the GBuffer in editor after a resize
- Fix issue with ResetMaterialKeyword not resetting correctly ToggleOff/Roggle Keyword
- Fix issue with motion vector not render correctly if there is no depth prepass in deferred

## [0.0.0-preview] - 2018-01-01

### Added
- Screen Space Refraction projection model (Proxy raycasting, HiZ raymarching)
- Screen Space Refraction settings as volume component
- Added buffered frame history per camera
- Port Global Density Volumes to the Interpolation Volume System.
- Optimize ImportanceSampleLambert() to not require the tangent frame.
- Generalize SampleVBuffer() to handle different sampling and reconstruction methods.
- Improve the quality of volumetric lighting reprojection.
- Optimize Morton Order code in the Subsurface Scattering pass.
- Planar Reflection Probe support roughness (gaussian convolution of captured probe)
- Use an atlas instead of a texture array for cluster transparent decals
- Add a debug view to visualize the decal atlas
- Only store decal textures to atlas if decal is visible, debounce out of memory decal atlas warning.
- Add manipulator gizmo on decal to improve authoring workflow
- Add a minimal StackLit material (work in progress, this version can be used as template to add new material)

### Changed
- EnableShadowMask in FrameSettings (But shadowMaskSupport still disable by default)
- Forced Planar Probe update modes to (Realtime, Every Update, Mirror Camera)
- Screen Space Refraction proxy model uses the proxy of the first environment light (Reflection probe/Planar probe) or the sky
- Moved RTHandle static methods to RTHandles
- Renamed RTHandle to RTHandleSystem.RTHandle
- Move code for PreIntegratedFDG (Lit.shader) into its dedicated folder to be share with other material
- Move code for LTCArea (Lit.shader) into its dedicated folder to be share with other material

### Removed
- Removed Planar Probe mirror plane position and normal fields in inspector, always display mirror plane and normal gizmos

### Fixed
- Fix fog flags in scene view is now taken into account
- Fix sky in preview windows that were disappearing after a load of a new level
- Fix numerical issues in IntersectRayAABB().
- Fix alpha blending of volumetric lighting with transparent objects.
- Fix the near plane of the V-Buffer causing out-of-bounds look-ups in the clustered data structure.
- Depth and color pyramid are properly computed and sampled when the camera renders inside a viewport of a RTHandle.
- Fix decal atlas debug view to work correctly when shadow atlas view is also enabled<|MERGE_RESOLUTION|>--- conflicted
+++ resolved
@@ -101,11 +101,8 @@
 - Moved SSGI out of preview.
 - Skip an unneeded depth buffer copy on consoles. 
 - Replaced the Density Volume Texture Tool with the new 3D Texture Importer.
-<<<<<<< HEAD
+- Rename Raytracing Node to Raytracing Quality Keyword and rename high and low inputs as default and raytraced. All raytracing effects now use the raytraced mode but path tracing.
 - Various improvements for the Volumetric Fog.
-=======
-- Rename Raytracing Node to Raytracing Quality Keyword and rename high and low inputs as default and raytraced. All raytracing effects now use the raytraced mode but path tracing.
->>>>>>> 32ecbf50
 
 ## [10.0.0] - 2019-06-10
 
