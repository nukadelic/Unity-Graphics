# Changelog
All notable changes to this package will be documented in this file.

The format is based on [Keep a Changelog](http://keepachangelog.com/en/1.0.0/)
and this project adheres to [Semantic Versioning](http://semver.org/spec/v2.0.0.html).

## [Unreleased]

### Added
- Add XR setting to control camera jitter for temporal effects #6259

### Fixed
- Fixed an issue where a dynamic sky changing any frame may not update the ambient probe.
<<<<<<< HEAD
- Fixed an issue where default volume would not update when switching profile.
- Fixed an issue where AO override would not override specular occlusion.
- Fixed an issue where Volume inspector might not refresh correctly in some cases.
- Fixed an issue related to the envlightdatasrt not being bound in recursive rendering.
=======
>>>>>>> 7b7412c8

### Changed
- Rejecting history for ray traced reflections based on a threshold evaluated on the neighborhood of the sampled history.
- Renamed "Environment" to "Reflection Probes" in tile/cluster debug menu.
<<<<<<< HEAD
- Utilities namespace is obsolete, moved its content to UnityEngine.Rendering (case 1204677)
- All custom pass volumes are now executed for one injection point instead of the first one.
- Optimized PrepareLightsForGPU (cost reduced by over 25%) and PrepareGPULightData (around twice as fast now).
=======
>>>>>>> 7b7412c8

## [7.3.0] - 2020-03-11

### Added
- Added the exposure sliders to the planar reflection probe preview
- Added a warning and workaround instructions that appear when you enable XR single-pass after the first frame with the XR SDK.
- Added an "enable" toggle to the SSR volume component.

### Fixed
- Fixed issue with AssetPostprocessors dependencies causing models to be imported twice when upgrading the package version.
- Fix player build DX12
- Fix issue with AO being misaligned when multiple view are visible.
- Fix issue that caused the clamp of camera rotation motion for motion blur to be ineffective.
- Fixed culling of lights with XR SDK
- Fixed memory stomp in shadow caching code, leading to overflow of Shadow request array and runtime errors.
- Fixed an issue related to transparent objects reading the ray traced indirect diffuse buffer
- Fixed an issue with filtering ray traced area lights when the intensity is high or there is an exposure.
- Fixed ill-formed include path in Depth Of Field shader.
- Fixed a bug in semi-transparent shadows (object further than the light casting shadows)
- Fix state enabled of default volume profile when in package.
- Fixed removal of MeshRenderer and MeshFilter on adding Light component. 
- Fixed a bug in debug light volumes.
- Fixed the culling was not disposed error in build log.
- Fixed an issue where fog sky color mode could sample NaNs in the sky cubemap.
- Fixed a leak in the PBR sky renderer.
- Added a tooltip to the Ambient Mode parameter in the Visual Envionment volume component.
- Static lighting sky now takes the default volume into account (this fixes discrepancies between baked and realtime lighting).
- Fixed a leak in the sky system.
- Hide reflection probes in the renderer components.
- Removed MSAA Buffers allocation when lit shader mode is set to "deferred only".
- Fixed invalid cast for realtime reflection probes (case 1220504)
- Fixed invalid game view rendering when disabling all cameras in the scene (case 1105163)
- Fixed infinite reload loop while displaying Light's Shadow's Link Light Layer in Inspector of Prefab Asset.
- Fixed the cookie atlas size and planar atlas size being too big after an upgrade of the HDRP asset.
- Fixed alpha clipping test (comparison was '>', now '>=')
- Fixed preview camera (eg. shader graph preview) when path tracing is on
- Fixed DXR player build
- Fixed compilation issue with linux vulkan and raytrace shader
- Fixed the HDRP asset migration code not being called after an upgrade of the package
- Fixed draw renderers custom pass out of bound exception
- Fixed an issue with emissive light meshes not being in the RAS.
- Fixed a warning due to StaticLightingSky when reloading domain in some cases.
- Fixed the MaxLightCount being displayed when the light volume debug menu is on ColorAndEdge.
- Fix an exception in case two LOD levels are using the same mesh renderer.
- Fixed error in the console when switching shader to decal in the material UI.
- Fixed z-fighting in scene view when scene lighting is off (case 1203927)
- Fixed some typos in debug menu (case 1224594)
- Fixed an issue with refraction model and ray traced recursive rendering (case 1198578).
- Fixed cubemap thumbnail generation at project load time. 

### Changed
- Renamed the cubemap used for diffuse convolution to a more explicit name for the memory profiler.
- Light dimmer can now get values higher than one and was renamed to multiplier in the UI. 
- Removed info box requesting volume component for Visual Environment and updated the documentation with the relevant information.
- Add range-based clipping to box lights (case 1178780)
- Improve area light culling (case 1085873)
- Light Hierarchy debug mode can now adjust Debug Exposure for visualizing high exposure scenes.

## [7.2.0] - 2020-02-10

### Added
- Added the possibility to have ray traced colored and semi-transparent shadows on directional lights.
- Exposed the debug overlay ratio in the debug menu.
- Added a separate frame settings for tonemapping alongside color grading.
- Added the receive fog option in the material UI for ShaderGraphs.
- Added a public virtual bool in the custom post processes API to specify if a post processes should be executed in the scene view.
- Added a menu option that checks scene issues with ray tracing. Also removed the previously existing warning at runtime.
- Added Contrast Adaptive Sharpen (CAS) Upscaling effect.
- Added APIs to update probe settings at runtime.
- Added documentation for the rayTracingSupported method in HDRP
- Added user-selectable format for the post processing passes. 
- Added support for alpha channel in some post-processing passes (DoF, TAA, Uber).
- Added warnings in FrameSettings inspector when using DXR and atempting to use Asynchronous Execution.
- Exposed Stencil bits that can be used by the user.
- Added history rejection based on velocity of intersected objects for directional, point and spot lights.
- Added a affectsVolumetric field to the HDAdditionalLightData API to know if light affects volumetric fog.
- Add OS and Hardware check in the Wizard fixes for DXR.
- Added option to exclude camera motion from motion blur.
- Added semi-transparent shadows for point and spot lights.
- Added support for semi-transparent shadow for unlit shader and unlit shader graph.
- Added the alpha clip enabled toggle to the material UI for all HDRP shader graphs.
- Added Material Samples to explain how to use the lit shader features
- Added an initial implementation of ray traced sub surface scattering
- Added AssetPostprocessors and Shadergraphs to handle Arnold Standard Surface and 3DsMax Physical material import from FBX. 
- Added support for Smoothness Fade start work when enabling ray traced reflections.
- Added Contact shadow, Micro shadows and Screen space refraction API documentation.
- Added script documentation for SSR, SSAO (ray tracing), GI, Light Cluster, RayTracingSettings, Ray Counters, etc.
- Added path tracing support for refraction and internal reflections.
- Added support for Thin Refraction Model and Lit's Clear Coat in Path Tracing.
- Added the Tint parameter to Sky Colored Fog.

### Fixed
- Update documentation of HDRISky-Backplate, precise how to have Ambient Occlusion on the Backplate
- Fixed TerrainLitGUI when per-pixel normal property is not present.
- Fixed a bug due to depth history begin overriden too soon
- Fixed issue that caused Distortion UI to appear in Lit.
- Fixed several issues with decal duplicating when editing them.
- Fixed initialization of volumetric buffer params (1204159)
- Fixed an issue where frame count was incorrectly reset for the game view, causing temporal processes to fail.
- Fixed Culling group was not disposed error.
- Fixed issues on some GPU that do not support gathers on integer textures.
- Fixed an issue with ambient probe not being initialized for the first frame after a domain reload for volumetric fog.
- Fixed the scene visibility of decal projectors and density volumes
- Fixed a leak in sky manager.
- Fixed an issue where entering playmode while the light editor is opened would produce null reference exceptions.
- Fixed the debug overlay overlapping the debug menu at runtime.
- Fixed an issue with the framecount when changing scene.
- Fixed errors that occurred when using invalid near and far clip plane values for planar reflections.
- Fixed issue with motion blur sample weighting function.
- Fixed motion vectors in MSAA.
- Fixed sun flare blending (case 1205862).
- Fixed a lot of issues related to ray traced screen space shadows.
- Fixed memory leak caused by apply distortion material not being disposed.
- Fixed Reflection probe incorrectly culled when moving its parent (case 1207660)
- Fixed a nullref when upgrading the Fog volume components while the volume is opened in the inspector.
- Fix issues where decals on PS4 would not correctly write out the tile mask causing bits of the decal to go missing.
- Use appropriate label width and text content so the label is completely visible
- Fixed an issue where final post process pass would not output the default alpha value of 1.0 when using 11_11_10 color buffer format.
- Fixed SSR issue after the MSAA Motion Vector fix.
- Fixed an issue with PCSS on directional light if punctual shadow atlas was not allocated.
- Fixed an issue where shadow resolution would be wrong on the first face of a baked reflection probe.
- Fixed issue with PCSS softness being incorrect for cascades different than the first one.
- Fixed custom post process not rendering when using multiple HDRP asset in quality settings
- Fixed probe gizmo missing id (case 1208975)
- Fixed a warning in raytracingshadowfilter.compute
- Fixed issue with AO breaking with small near plane values.
- Fixed custom post process Cleanup function not called in some cases.
- Fixed shader warning in AO code.
- Fixed a warning in simpledenoiser.compute
- Fixed tube and rectangle light culling to use their shape instead of their range as a bounding box.
- Fixed caused by using gather on a UINT texture in motion blur. 
- Fix issue with ambient occlusion breaking when dynamic resolution is active.
- Fixed some possible NaN causes in Depth of Field.
- Fixed Custom Pass nullref due to the new Profiling Sample API changes
- Fixed the black/grey screen issue on after post process Custom Passes in non dev builds.
- Fixed particle lights.
- Improved behavior of lights and probe going over the HDRP asset limits.
- Fixed issue triggered when last punctual light is disabled and more than one camera is used.
- Fixed Custom Pass nullref due to the new Profiling Sample API changes
- Fixed the black/grey screen issue on after post process Custom Passes in non dev builds.
- Fixed XR rendering locked to vsync of main display with Standalone Player.
- Fixed custom pass cleanup not called at the right time when using multiple volumes.
- Fixed an issue on metal with edge of decal having artifact by delaying discard of fragments during decal projection
- Fixed various shader warning
- Fixing unnecessary memory allocations in the ray tracing cluster build
- Fixed duplicate column labels in LightEditor's light tab
- Fixed white and dark flashes on scenes with very high or very low exposure when Automatic Exposure is being used.
- Fixed an issue where passing a null ProfilingSampler would cause a null ref exception.
- Fixed memory leak in Sky when in matcap mode.
- Fixed compilation issues on platform that don't support VR.
- Fixed migration code called when we create a new HDRP asset.
- Fixed RemoveComponent on Camera contextual menu to not remove Camera while a component depend on it.
- Fixed an issue where ambient occlusion and screen space reflections editors would generate null ref exceptions when HDRP was not set as the current pipeline.
- Fixed a null reference exception in the probe UI when no HDRP asset is present.
- Fixed the outline example in the doc (sampling range was dependent on screen resolution)
- Fixed a null reference exception in the HDRI Sky editor when no HDRP asset is present.
- Fixed an issue where Decal Projectors created from script where rotated around the X axis by 90°.
- Fixed frustum used to compute Density Volumes visibility when projection matrix is oblique.
- Fixed a null reference exception in Path Tracing, Recursive Rendering and raytraced Global Illumination editors when no HDRP asset is present.
- Fix for NaNs on certain geometry with Lit shader -- [case 1210058](https://fogbugz.unity3d.com/f/cases/1210058/)
- Fixed an issue where ambient occlusion and screen space reflections editors would generate null ref exceptions when HDRP was not set as the current pipeline.
- Fixed a null reference exception in the probe UI when no HDRP asset is present.
- Fixed the outline example in the doc (sampling range was dependent on screen resolution)
- Fixed a null reference exception in the HDRI Sky editor when no HDRP asset is present.
- Fixed an issue where materials newly created from the contextual menu would have an invalid state, causing various problems until it was edited.
- Fixed transparent material created with ZWrite enabled (now it is disabled by default for new transparent materials)
- Fixed mouseover on Move and Rotate tool while DecalProjector is selected.
- Fixed wrong stencil state on some of the pixel shader versions of deferred shader.
- Fixed an issue where creating decals at runtime could cause a null reference exception.
- Fixed issue that displayed material migration dialog on the creation of new project.
- Fixed various issues with time and animated materials (cases 1210068, 1210064).
- Updated light explorer with latest changes to the Fog and fixed issues when no visual environment was present.
- Fixed not handleling properly the recieve SSR feature with ray traced reflections
- Shadow Atlas is no longer allocated for area lights when they are disabled in the shader config file.
- Avoid MRT Clear on PS4 as it is not implemented yet.
- Fixed runtime debug menu BitField control.
- Fixed the radius value used for ray traced directional light.
- Fixed compilation issues with the layered lit in ray tracing shaders.
- Fixed XR autotests viewport size rounding
- Fixed mip map slider knob displayed when cubemap have no mipmap
- Remove unnecessary skip of material upgrade dialog box.
- Fixed the profiling sample mismatch errors when enabling the profiler in play mode
- Fixed issue that caused NaNs in reflection probes on consoles.
- Fixed adjusting positive axis of Blend Distance slides the negative axis in the density volume component.
- Fixed the blend of reflections based on the weight.
- Fixed fallback for ray traced reflections when denoising is enabled.
- Fixed error spam issue with terrain detail terrainDetailUnsupported (cases 1211848)
- Fixed hardware dynamic resolution causing cropping/scaling issues in scene view (case 1158661)
- Fixed Wizard check order for `Hardware and OS` and `Direct3D12`
- Fix AO issue turning black when Far/Near plane distance is big.
- Fixed issue when opening lookdev and the lookdev volume have not been assigned yet.
- Improved memory usage of the sky system.
- Updated label in HDRP quality preference settings (case 1215100)
- Fixed Decal Projector gizmo not undoing properly (case 1216629)
- Fix a leak in the denoising of ray traced reflections.
- Fixed Alignment issue in Light Preset
- Fixed Environment Header in LightingWindow
- Fixed an issue where hair shader could write garbage in the diffuse lighting buffer, causing NaNs.
- Fixed an exposure issue with ray traced sub-surface scattering.
- Fixed runtime debug menu light hierarchy None not doing anything.
- Fixed the broken ShaderGraph preview when creating a new Lit graph.
- Fix indentation issue in preset of LayeredLit material.
- Fixed minor issues with cubemap preview in the inspector.
- Fixed wrong build error message when building for android on mac.
- Fixed an issue related to denoising ray trace area shadows.
- Fixed wrong build error message when building for android on mac.
- Fixed Wizard persistency of Direct3D12 change on domain reload.
- Fixed Wizard persistency of FixAll on domain reload.
- Fixed Wizard behaviour on domain reload.
- Fixed a potential source of NaN in planar reflection probe atlas.
- Fixed an issue with MipRatio debug mode showing _DebugMatCapTexture not being set.
- Fixed missing initialization of input params in Blit for VR.
- Fix Inf source in LTC for area lights.

### Changed
- Hide unused LOD settings in Quality Settings legacy window.
- Reduced the constrained distance for temporal reprojection of ray tracing denoising
- Removed shadow near plane from the Directional Light Shadow UI.
- Improved the performances of custom pass culling.
- The scene view camera now replicates the physical parameters from the camera tagged as "MainCamera".
- Reduced the number of GC.Alloc calls, one simple scene without plarnar / probes, it should be 0B.
- Renamed ProfilingSample to ProfilingScope and unified API. Added GPU Timings.
- Updated macros to be compatible with the new shader preprocessor.
- Ray tracing reflection temporal filtering is now done in pre-exposed space
- Search field selects the appropriate fields in both project settings panels 'HDRP Default Settings' and 'Quality/HDRP'
- Disabled the refraction and transmission map keywords if the material is opaque.
- Keep celestial bodies outside the atmosphere.
- Updated the MSAA documentation to specify what features HDRP supports MSAA for and what features it does not.
- Shader use for Runtime Debug Display are now correctly stripper when doing a release build
- Now each camera has its own Volume Stack. This allows Volume Parameters to be updated as early as possible and be ready for the whole frame without conflicts between cameras.
- Disable Async for SSR, SSAO and Contact shadow when aggregated ray tracing frame setting is on.
- Improved performance when entering play mode without domain reload by a factor of ~25
- Renamed the camera profiling sample to include the camera name
- Discarding the ray tracing history for AO, reflection, diffuse shadows and GI when the viewport size changes.
- Renamed the camera profiling sample to include the camera name
- Renamed the post processing graphic formats to match the new convention.
- The restart in Wizard for DXR will always be last fix from now on
- Refactoring pre-existing materials to share more shader code between rasterization and ray tracing.
- Setting a material's Refraction Model to Thin does not overwrite the Thickness and Transmission Absorption Distance anymore.
- Removed Wind textures from runtime as wind is no longer built into the pipeline
- Changed Shader Graph titles of master nodes to be more easily searchable ("HDRP/x" -> "x (HDRP)")
- Expose StartSinglePass() and StopSinglePass() as public interface for XRPass
- Replaced the Texture array for 2D cookies (spot, area and directional lights) and for planar reflections by an atlas.
- Moved the tier defining from the asset to the concerned volume components.
- Changing from a tier management to a "mode" management for reflection and GI and removing the ability to enable/disable deferred and ray bining (they are now implied by performance mode)
- The default FrameSettings for ScreenSpaceShadows is set to true for Camera in order to give a better workflow for DXR.
- Refactor internal usage of Stencil bits.
- Changed how the material upgrader works and added documentation for it.
- Custom passes now disable the stencil when overwriting the depth and not writing into it.
- Renamed the camera profiling sample to include the camera name
- Changed the way the shadow casting property of transparent and tranmissive materials is handeled for ray tracing.
- Changed inspector materials stencil setting code to have more sharing.
- Updated the default scene and default DXR scene and DefaultVolumeProfile.
- Changed the way the length parameter is used for ray traced contact shadows.
- Improved the coherency of PCSS blur between cascades.
- Updated VR checks in Wizard to reflect new XR System.
- Removing unused alpha threshold depth prepass and post pass for fabric shader graph.
- Transform result from CIE XYZ to sRGB color space in EvalSensitivity for iridescence.
- Hide the Probes section in the Renderer editos because it was unused.
- Moved BeginCameraRendering callback right before culling.
- Changed the visibility of the Indirect Lighting Controller component to public.

## [7.1.8] - 2020-01-20

### Fixed
- Fixed white and dark flashes on scenes with very high or very low exposure when Automatic Exposure is being used.
- Fixed memory leak in Sky when in matcap mode.
	
### Changed
- On Xbox and PS4 you will also need to download the com.unity.render-pipeline.platform (ps4 or xboxone) package from the appropriate platform developer forum

## [7.1.7] - 2019-12-11

### Added
- Added a check in the custom post process template to throw an error if the default shader is not found.

### Fixed
- Fixed rendering errors when enabling debug modes with custom passes
- Fix an issue that made PCSS dependent on Atlas resolution (not shadow map res)
- Fixing a bug whith histories when n>4 for ray traced shadows
- Fixing wrong behavior in ray traced shadows for mesh renderers if their cast shadow is shadow only or double sided
- Only tracing rays for shadow if the point is inside the code for spotlight shadows
- Only tracing rays if the point is inside the range for point lights
- Fixing ghosting issues when the screen space shadow  indexes change for a light with ray traced shadows
- Fixed an issue with stencil management and Xbox One build that caused corrupted output in deferred mode.
- Fixed a mismatch in behavior between the culling of shadow maps and ray traced point and spot light shadows
- Fixed recursive ray tracing not working anymore after intermediate buffer refactor.
- Fixed ray traced shadow denoising not working (history rejected all the time).
- Fixed shader warning on xbox one
- Fixed cookies not working for spot lights in ray traced reflections, ray traced GI and recursive rendering
- Fixed an inverted handling of CoatSmoothness for SSR in StackLit.
- Fixed missing distortion inputs in Lit and Unlit material UI.
- Fixed issue that propagated NaNs across multiple frames through the exposure texture. 
- Fixed issue with Exclude from TAA stencil ignored. 
- Fixed ray traced reflection exposure issue.
- Fixed issue with TAA history not initialising corretly scale factor for first frame
- Fixed issue with stencil test of material classification not using the correct Mask (causing false positive and bad performance with forward material in deferred)
- Fixed issue with History not reset when chaning antialiasing mode on camera
- Fixed issue with volumetric data not being initialized if default settings have volumetric and reprojection off. 
- Fixed ray tracing reflection denoiser not applied in tier 1
- Fixed the vibility of ray tracing related methods.
- Fixed the diffusion profile list not saved when clicking the fix button in the material UI.
- Fixed crash when pushing bounce count higher than 1 for ray traced GI or reflections
- Fixed PCSS softness scale so that it better match ray traced reference for punctual lights. 
- Fixed exposure management for the path tracer
- Fixed AxF material UI containing two advanced options settings.
- Fixed an issue where cached sky contexts were being destroyed wrongly, breaking lighting in the LookDev
- Fixed issue that clamped PCSS softness too early and not after distance scale.
- Fixed fog affect transparent on HD unlit master node
- Fixed custom post processes re-ordering not saved.
- Fixed NPE when using scalable settings
- Fixed an issue where PBR sky precomputation was reset incorrectly in some cases causing bad performance.
- Fixed a bug in dxr due to depth history begin overriden too soon
- Fixed CustomPassSampleCameraColor scale issue when called from Before Transparent injection point.
- Fixed corruption of AO in baked probes.
- Fixed issue with upgrade of projects that still had Very High as shadow filtering quality.
- Removed shadow near plane from the Directional Light Shadow UI.
- Fixed performance issue with performances of custom pass culling.

## [7.1.6] - 2019-11-22

### Added
- Added Backplate projection from the HDRISky
- Added Shadow Matte in UnlitMasterNode, which only received shadow without lighting
- Added support for depth copy with XR SDK
- Added debug setting to Render Pipeline Debug Window to list the active XR views
- Added an option to filter the result of the volumetric lighting (off by default).
- Added a transmission multiplier for directional lights
- Added XR single-pass test mode to Render Pipeline Debug Window
- Added debug setting to Render Pipeline Window to list the active XR views
- Added a new refraction mode for the Lit shader (thin). Which is a box refraction with small thickness values
- Added the code to support Barn Doors for Area Lights based on a shaderconfig option.
- Added HDRPCameraBinder property binder for Visual Effect Graph
- Added "Celestial Body" controls to the Directional Light
- Added new parameters to the Physically Based Sky
- Added Reflections to the DXR Wizard

### Fixed
- Fixed y-flip in scene view with XR SDK
- Fixed Decal projectors do not immediately respond when parent object layer mask is changed in editor.
- Fixed y-flip in scene view with XR SDK
- Fixed a number of issues with Material Quality setting
- Fixed the transparent Cull Mode option in HD unlit master node settings only visible if double sided is ticked.
- Fixed an issue causing shadowed areas by contact shadows at the edge of far clip plane if contact shadow length is very close to far clip plane.
- Fixed editing a scalable settings will edit all loaded asset in memory instead of targetted asset.
- Fixed Planar reflection default viewer FOV
- Fixed flickering issues when moving the mouse in the editor with ray tracing on.
- Fixed the ShaderGraph main preview being black after switching to SSS in the master node settings
- Fixed custom fullscreen passes in VR
- Fixed camera culling masks not taken in account in custom pass volumes
- Fixed object not drawn in custom pass when using a DrawRenderers with an HDRP shader in a build.
- Fixed injection points for Custom Passes (AfterDepthAndNormal and BeforePreRefraction were missing)
- Fixed a enum to choose shader tags used for drawing objects (DepthPrepass or Forward) when there is no override material.
- Fixed lit objects in the BeforePreRefraction, BeforeTransparent and BeforePostProcess.
- Fixed the None option when binding custom pass render targets to allow binding only depth or color.
- Fixed custom pass buffers allocation so they are not allocated if they're not used.
- Fixed the Custom Pass entry in the volume create asset menu items.
- Fixed Prefab Overrides workflow on Camera.
- Fixed alignment issue in Preset for Camera.
- Fixed alignment issue in Physical part for Camera.
- Fixed FrameSettings multi-edition.
- Fixed a bug happening when denoising multiple ray traced light shadows
- Fixed minor naming issues in ShaderGraph settings
- Fixed an issue with Metal Shader Compiler and GTAO shader for metal
- Fixed resources load issue while upgrading HDRP package.
- Fixed LOD fade mask by accounting for field of view
- Fixed spot light missing from ray tracing indirect effects.
- Fixed a UI bug in the diffusion profile list after fixing them from the wizard.
- Fixed the hash collision when creating new diffusion profile assets.
- Fixed a light leaking issue with box light casting shadows (case 1184475)
- Fixed Cookie texture type in the cookie slot of lights (Now displays a warning because it is not supported).
- Fixed a nullref that happens when using the Shuriken particle light module
- Fixed alignment in Wizard
- Fixed text overflow in Wizard's helpbox
- Fixed Wizard button fix all that was not automatically grab all required fixes
- Fixed VR tab for MacOS in Wizard
- Fixed local config package workflow in Wizard
- Fixed issue with contact shadows shifting when MSAA is enabled.
- Fixed EV100 in the PBR sky
- Fixed an issue In URP where sometime the camera is not passed to the volume system and causes a null ref exception (case 1199388)
- Fixed nullref when releasing HDRP with custom pass disabled
- Fixed performance issue derived from copying stencil buffer.
- Fixed an editor freeze when importing a diffusion profile asset from a unity package.
- Fixed an exception when trying to reload a builtin resource.
- Fixed the light type intensity unit reset when switching the light type.
- Fixed compilation error related to define guards and CreateLayoutFromXrSdk()
- Fixed documentation link on CustomPassVolume.
- Fixed player build when HDRP is in the project but not assigned in the graphic settings.
- Fixed an issue where ambient probe would be black for the first face of a baked reflection probe
- VFX: Fixed Missing Reference to Visual Effect Graph Runtime Assembly
- Fixed an issue where rendering done by users in EndCameraRendering would be executed before the main render loop.
- Fixed Prefab Override in main scope of Volume.
- Fixed alignment issue in Presset of main scope of Volume.
- Fixed persistence of ShowChromeGizmo and moved it to toolbar for coherency in ReflectionProbe and PlanarReflectionProbe.
- Fixed Alignement issue in ReflectionProbe and PlanarReflectionProbe.
- Fixed Prefab override workflow issue in ReflectionProbe and PlanarReflectionProbe.
- Fixed empty MoreOptions and moved AdvancedManipulation in a dedicated location for coherency in ReflectionProbe and PlanarReflectionProbe.
- Fixed Prefab override workflow issue in DensityVolume.
- Fixed empty MoreOptions and moved AdvancedManipulation in a dedicated location for coherency in DensityVolume.
- Fix light limit counts specified on the HDRP asset
- Fixed Quality Settings for SSR, Contact Shadows and Ambient Occlusion volume components
- Fixed decalui deriving from hdshaderui instead of just shaderui
- Use DelayedIntField instead of IntField for scalable settings

### Changed
- Reworked XR automated tests
- The ray traced screen space shadow history for directional, spot and point lights is discarded if the light transform has changed.
- Changed the behavior for ray tracing in case a mesh renderer has both transparent and opaque submeshes.
- Improve history buffer management
- Replaced PlayerSettings.virtualRealitySupported with XRGraphics.tryEnable.
- Remove redundant FrameSettings RealTimePlanarReflection
- Improved a bit the GC calls generated during the rendering.
- Material update is now only triggered when the relevant settings are touched in the shader graph master nodes
- Changed the way Sky Intensity (on Sky volume components) is handled. It's now a combo box where users can choose between Exposure, Multiplier or Lux (for HDRI sky only) instead of both multiplier and exposure being applied all the time. Added a new menu item to convert old profiles.
- Change how method for specular occlusions is decided on inspector shader (Lit, LitTesselation, LayeredLit, LayeredLitTessellation)
- Unlocked SSS, SSR, Motion Vectors and Distortion frame settings for reflections probes.

## [7.1.5] - 2019-11-15

### Fixed
- Fixed black reflection probes the first time loading a project

## [7.1.4] - 2019-11-13

### Added
- Added XR single-pass setting into HDRP asset
- Added a penumbra tint option for lights

### Fixed
- Fixed EOL for some files
- Fixed scene view rendering with volumetrics and XR enabled
- Fixed decals to work with multiple cameras
- Fixed optional clear of GBuffer (Was always on)
- Fixed render target clears with XR single-pass rendering
- Fixed HDRP samples file hierarchy
- Fixed Light units not matching light type
- Fixed QualitySettings panel not displaying HDRP Asset

### Changed
- Changed parametrization of PCSS, now softness is derived from angular diameter (for directional lights) or shape radius (for point/spot lights) and min filter size is now in the [0..1] range.
- Moved the copy of the geometry history buffers to right after the depth mip chain generation.
- Rename "Luminance" to "Nits" in UX for physical light unit
- Rename FrameSettings "SkyLighting" to "SkyReflection"

## [7.1.3] - 2019-11-04

### Added
- Ray tracing support for VR single-pass
- Added sharpen filter shader parameter and UI for TemporalAA to control image quality instead of hardcoded value
- Added frame settings option for custom post process and custom passes as well as custom color buffer format option.
- Add check in wizard on SRP Batcher enabled.
- Added default implementations of OnPreprocessMaterialDescription for FBX, Obj, Sketchup and 3DS file formats.
- Added custom pass fade radius
- Added after post process injection point for custom passes
- Added basic alpha compositing support - Alpha is available afterpostprocess when using FP16 buffer format.
- Added falloff distance on Reflection Probe and Planar Reflection Probe
- Added hability to name LightLayers in HDRenderPipelineAsset
- Added a range compression factor for Reflection Probe and Planar Reflection Probe to avoid saturation of colors.
- Added path tracing support for directional, point and spot lights, as well as emission from Lit and Unlit.
- Added non temporal version of SSAO.
- Added more detailed ray tracing stats in the debug window
- Added Disc area light (bake only)
- Added a warning in the material UI to prevent transparent + subsurface-scattering combination.

### Fixed
- Sorting, undo, labels, layout in the Lighting Explorer.
- Fixed sky settings and materials in Shader Graph Samples package
- Fixed light supported units caching (1182266)
- Fixed an issue where SSAO (that needs temporal reprojection) was still being rendered when Motion Vectors were not available (case 1184998)
- Fixed a nullref when modifying the height parameters inside the layered lit shader UI.
- Fixed Decal gizmo that become white after exiting play mode
- Fixed Decal pivot position to behave like a spotlight
- Fixed an issue where using the LightingOverrideMask would break sky reflection for regular cameras
- Fix DebugMenu FrameSettingsHistory persistency on close
- Fix DensityVolume, ReflectionProbe aned PlanarReflectionProbe advancedControl display
- Fix DXR scene serialization in wizard
- Fixed an issue where Previews would reallocate History Buffers every frame
- Fixed the SetLightLayer function in HDAdditionalLightData setting the wrong light layer
- Fix error first time a preview is created for planar
- Fixed an issue where SSR would use an incorrect roughness value on ForwardOnly (StackLit, AxF, Fabric, etc.) materials when the pipeline is configured to also allow deferred Lit.
- Fixed issues with light explorer (cases 1183468, 1183269)
- Fix dot colors in LayeredLit material inspector
- Fix undo not resetting all value when undoing the material affectation in LayerLit material
- Fix for issue that caused gizmos to render in render textures (case 1174395)
- Fixed the light emissive mesh not updated when the light was disabled/enabled
- Fixed light and shadow layer sync when setting the HDAdditionalLightData.lightlayersMask property
- Fixed a nullref when a custom post process component that was in the HDRP PP list is removed from the project
- Fixed issue that prevented decals from modifying specular occlusion (case 1178272).
- Fixed exposure of volumetric reprojection
- Fixed multi selection support for Scalable Settings in lights
- Fixed font shaders in test projects for VR by using a Shader Graph version
- Fixed refresh of baked cubemap by incrementing updateCount at the end of the bake (case 1158677).
- Fixed issue with rectangular area light when seen from the back
- Fixed decals not affecting lightmap/lightprobe
- Fixed zBufferParams with XR single-pass rendering
- Fixed moving objects not rendered in custom passes
- Fixed abstract classes listed in the + menu of the custom pass list
- Fixed custom pass that was rendered in previews
- Fixed precision error in zero value normals when applying decals (case 1181639)
- Fixed issue that triggered No Scene Lighting view in game view as well (case 1156102)
- Assign default volume profile when creating a new HDRP Asset
- Fixed fov to 0 in planar probe breaking the projection matrix (case 1182014)
- Fixed bugs with shadow caching
- Reassign the same camera for a realtime probe face render request to have appropriate history buffer during realtime probe rendering.
- Fixed issue causing wrong shading when normal map mode is Object space, no normal map is set, but a detail map is present (case 1143352)
- Fixed issue with decal and htile optimization
- Fixed TerrainLit shader compilation error regarding `_Control0_TexelSize` redefinition (case 1178480).
- Fixed warning about duplicate HDRuntimeReflectionSystem when configuring play mode without domain reload.
- Fixed an editor crash when multiple decal projectors were selected and some had null material
- Added all relevant fix actions to FixAll button in Wizard
- Moved FixAll button on top of the Wizard
- Fixed an issue where fog color was not pre-exposed correctly
- Fix priority order when custom passes are overlapping
- Fix cleanup not called when the custom pass GameObject is destroyed
- Replaced most instances of GraphicsSettings.renderPipelineAsset by GraphicsSettings.currentRenderPipeline. This should fix some parameters not working on Quality Settings overrides.
- Fixed an issue with Realtime GI not working on upgraded projects.
- Fixed issue with screen space shadows fallback texture was not set as a texture array.
- Fixed Pyramid Lights bounding box
- Fixed terrain heightmap default/null values and epsilons
- Fixed custom post-processing effects breaking when an abstract class inherited from `CustomPostProcessVolumeComponent`
- Fixed XR single-pass rendering in Editor by using ShaderConfig.s_XrMaxViews to allocate matrix array
- Multiple different skies rendered at the same time by different cameras are now handled correctly without flickering
- Fixed flickering issue happening when different volumes have shadow settings and multiple cameras are present. 
- Fixed issue causing planar probes to disappear if there is no light in the scene.
- Fixed a number of issues with the prefab isolation mode (Volumes leaking from the main scene and reflection not working properly)
- Fixed an issue with fog volume component upgrade not working properly
- Fixed Spot light Pyramid Shape has shadow artifacts on aspect ratio values lower than 1
- Fixed issue with AO upsampling in XR
- Fixed camera without HDAdditionalCameraData component not rendering
- Removed the macro ENABLE_RAYTRACING for most of the ray tracing code
- Fixed prefab containing camera reloading in loop while selected in the Project view
- Fixed issue causing NaN wheh the Z scale of an object is set to 0.
- Fixed DXR shader passes attempting to render before pipeline loaded
- Fixed black ambient sky issue when importing a project after deleting Library.
- Fixed issue when upgrading a Standard transparent material (case 1186874)
- Fixed area light cookies not working properly with stack lit
- Fixed material render queue not updated when the shader is changed in the material inspector.
- Fixed a number of issues with full screen debug modes not reseting correctly when setting another mutually exclusive mode
- Fixed compile errors for platforms with no VR support
- Fixed an issue with volumetrics and RTHandle scaling (case 1155236)
- Fixed an issue where sky lighting might be updated uselessly
- Fixed issue preventing to allow setting decal material to none (case 1196129)
- Fixed XR multi-pass decals rendering
- Fixed several fields on Light Inspector that not supported Prefab overrides
- VFX: Removed z-fight glitches that could appear when using deferred depth prepass and lit quad primitives
- VFX: Preserve specular option for lit outputs (matches HDRP lit shader)
- Fixed init of debug for FrameSettingsHistory on SceneView camera
- Added a fix script to handle the warning 'referenced script in (GameObject 'SceneIDMap') is missing'
- Fix Wizard load when none selected for RenderPipelineAsset
- Fixed issue with unclear naming of debug menu for decals.

### Changed
- Color buffer pyramid is not allocated anymore if neither refraction nor distortion are enabled
- Rename Emission Radius to Radius in UI in Point, Spot
- Angular Diameter parameter for directional light is no longuer an advanced property
- DXR: Remove Light Radius and Angular Diamater of Raytrace shadow. Angular Diameter and Radius are used instead.
- Remove MaxSmoothness parameters from UI for point, spot and directional light. The MaxSmoothness is now deduce from Radius Parameters
- DXR: Remove the Ray Tracing Environement Component. Add a Layer Mask to the ray Tracing volume components to define which objects are taken into account for each effect.
- Removed second cubemaps used for shadowing in lookdev
- Disable Physically Based Sky below ground
- Increase max limit of area light and reflection probe to 128
- Change default texture for detailmap to grey
- Optimize Shadow RT load on Tile based architecture platforms. 
- Improved quality of SSAO.
- Moved RequestShadowMapRendering() back to public API.
- Update HDRP DXR Wizard with an option to automatically clone the hdrp config package and setup raytracing to 1 in shaders file.
- Added SceneSelection pass for TerrainLit shader.
- Simplified Light's type API regrouping the logic in one place (Check type in HDAdditionalLightData)
- The support of LOD CrossFade (Dithering transition) in master nodes now required to enable it in the master node settings (Save variant)
- Improved shadow bias, by removing constant depth bias and substituting it with slope-scale bias. 
- Fix the default stencil values when a material is created from a SSS ShaderGraph.
- Tweak test asset to be compatible with XR: unlit SG material for canvas and double-side font material
- Slightly tweaked the behaviour of bloom when resolution is low to reduce artifacts.
- Hidden fields in Light Inspector that is not relevant while in BakingOnly mode.

## [7.1.2] - 2019-09-19

### Fixed
- Fix/workaround a probable graphics driver bug in the GTAO shader.
- Fixed Hair and PBR shader graphs double sided modes
- Fixed an issue where updating an HDRP asset in the Quality setting panel would not recreate the pipeline.
- Fixed issue with point lights being considered even when occupying less than a pixel on screen (case 1183196)
- Fix a potential NaN source with iridescence (case 1183216)
- Fixed issue of spotlight breaking when minimizing the cone angle via the gizmo (case 1178279)
- Fixed issue that caused decals not to modify the roughness in the normal buffer, causing SSR to not behave correctly (case 1178336)
- Fixed lit transparent refraction with XR single-pass rendering
- Removed extra jitter for TemporalAA in VR
- Fixed ShaderGraph time in main preview
- Fixed issue on some UI elements in HDRP asset not expanding when clicking the arrow (case 1178369)
- Fixed alpha blending in custom post process
- Fixed the modification of the _AlphaCutoff property in the material UI when exposed with a ShaderGraph parameter.
- Fixed HDRP test `1218_Lit_DiffusionProfiles` on Vulkan.
- Fixed an issue where building a player in non-dev mode would generate render target error logs every frame
- Fixed crash when upgrading version of HDRP
- Fixed rendering issues with material previews
- Fixed NPE when using light module in Shuriken particle systems (1173348).
- Refresh cached shadow on editor changes

## [7.1.1] - 2019-09-05

### Added
- Transparency Overdraw debug mode. Allows to visualize transparent objects draw calls as an "heat map".
- Enabled single-pass instancing support for XR SDK with new API cmd.SetInstanceMultiplier()
- XR settings are now available in the HDRP asset
- Support for Material Quality in Shader Graph
- Material Quality support selection in HDRP Asset
- Renamed XR shader macro from UNITY_STEREO_ASSIGN_COMPUTE_EYE_INDEX to UNITY_XR_ASSIGN_VIEW_INDEX
- Raytracing ShaderGraph node for HDRP shaders
- Custom passes volume component with 3 injection points: Before Rendering, Before Transparent and Before Post Process
- Alpha channel is now properly exported to camera render textures when using FP16 color buffer format
- Support for XR SDK mirror view modes
- HD Master nodes in Shader Graph now support Normal and Tangent modification in vertex stage.
- DepthOfFieldCoC option in the fullscreen debug modes.
- Added override Ambient Occlusion option on debug windows
- Added Custom Post Processes with 3 injection points: Before Transparent, Before Post Process and After Post Process
- Added draft of minimal interactive path tracing (experimental) based on DXR API - Support only 4 area light, lit and unlit shader (non-shadergraph)

### Fixed
- Fixed wizard infinite loop on cancellation
- Fixed with compute shader error about too many threads in threadgroup on low GPU
- Fixed invalid contact shadow shaders being created on metal
- Fixed a bug where if Assembly.GetTypes throws an exception due to mis-versioned dlls, then no preprocessors are used in the shader stripper
- Fixed typo in AXF decal property preventing to compile
- Fixed reflection probe with XR single-pass and FPTL
- Fixed force gizmo shown when selecting camera in hierarchy
- Fixed issue with XR occlusion mesh and dynamic resolution
- Fixed an issue where lighting compute buffers were re-created with the wrong size when resizing the window, causing tile artefacts at the top of the screen.
- Fix FrameSettings names and tooltips
- Fixed error with XR SDK when the Editor is not in focus
- Fixed errors with RenderGraph, XR SDK and occlusion mesh
- Fixed shadow routines compilation errors when "real" type is a typedef on "half".
- Fixed toggle volumetric lighting in the light UI
- Fixed post-processing history reset handling rt-scale incorrectly
- Fixed crash with terrain and XR multi-pass
- Fixed ShaderGraph material synchronization issues
- Fixed a null reference exception when using an Emissive texture with Unlit shader (case 1181335)
- Fixed an issue where area lights and point lights where not counted separately with regards to max lights on screen (case 1183196)
- Fixed an SSR and Subsurface Scattering issue (appearing black) when using XR.

### Changed
- Update Wizard layout.
- Remove almost all Garbage collection call within a frame.
- Rename property AdditionalVeclocityChange to AddPrecomputeVelocity
- Call the End/Begin camera rendering callbacks for camera with customRender enabled
- Changeg framesettings migration order of postprocess flags as a pr for reflection settings flags have been backported to 2019.2
- Replaced usage of ENABLE_VR in XRSystem.cs by version defines based on the presence of the built-in VR and XR modules
- Added an update virtual function to the SkyRenderer class. This is called once per frame. This allows a given renderer to amortize heavy computation at the rate it chooses. Currently only the physically based sky implements this.
- Removed mandatory XRPass argument in HDCamera.GetOrCreate()
- Restored the HDCamera parameter to the sky rendering builtin parameters.
- Removed usage of StructuredBuffer for XR View Constants
- Expose Direct Specular Lighting control in FrameSettings
- Deprecated ExponentialFog and VolumetricFog volume components. Now there is only one exponential fog component (Fog) which can add Volumetric Fog as an option. Added a script in Edit -> Render Pipeline -> Upgrade Fog Volume Components.

## [7.0.1] - 2019-07-25

### Added
- Added option in the config package to disable globally Area Lights and to select shadow quality settings for the deferred pipeline.
- When shader log stripping is enabled, shader stripper statistics will be written at `Temp/shader-strip.json`
- Occlusion mesh support from XR SDK

### Fixed
- Fixed XR SDK mirror view blit, cleanup some XRTODO and removed XRDebug.cs
- Fixed culling for volumetrics with XR single-pass rendering
- Fix shadergraph material pass setup not called
- Fixed documentation links in component's Inspector header bar
- Cookies using the render texture output from a camera are now properly updated
- Allow in ShaderGraph to enable pre/post pass when the alpha clip is disabled

### Changed
- RenderQueue for Opaque now start at Background instead of Geometry.
- Clamp the area light size for scripting API when we change the light type
- Added a warning in the material UI when the diffusion profile assigned is not in the HDRP asset


## [7.0.0] - 2019-07-17

### Added
- `Fixed`, `Viewer`, and `Automatic` modes to compute the FOV used when rendering a `PlanarReflectionProbe`
- A checkbox to toggle the chrome gizmo of `ReflectionProbe`and `PlanarReflectionProbe`
- Added a Light layer in shadows that allow for objects to cast shadows without being affected by light (and vice versa).
- You can now access ShaderGraph blend states from the Material UI (for example, **Surface Type**, **Sorting Priority**, and **Blending Mode**). This change may break Materials that use a ShaderGraph, to fix them, select **Edit > Render Pipeline > Reset all ShaderGraph Scene Materials BlendStates**. This syncs the blendstates of you ShaderGraph master nodes with the Material properties.
- You can now control ZTest, ZWrite, and CullMode for transparent Materials.
- Materials that use Unlit Shaders or Unlit Master Node Shaders now cast shadows.
- Added an option to enable the ztest on **After Post Process** materials when TAA is disabled.
- Added a new SSAO (based on Ground Truth Ambient Occlusion algorithm) to replace the previous one.
- Added support for shadow tint on light
- BeginCameraRendering and EndCameraRendering callbacks are now called with probes
- Adding option to update shadow maps only On Enable and On Demand.
- Shader Graphs that use time-dependent vertex modification now generate correct motion vectors.
- Added option to allow a custom spot angle for spot light shadow maps.
- Added frame settings for individual post-processing effects
- Added dither transition between cascades for Low and Medium quality settings
- Added single-pass instancing support with XR SDK
- Added occlusion mesh support with XR SDK
- Added support of Alembic velocity to various shaders
- Added support for more than 2 views for single-pass instancing
- Added support for per punctual/directional light min roughness in StackLit
- Added mirror view support with XR SDK
- Added VR verification in HDRPWizard
- Added DXR verification in HDRPWizard
- Added feedbacks in UI of Volume regarding skies
- Cube LUT support in Tonemapping. Cube LUT helpers for external grading are available in the Post-processing Sample package.

### Fixed
- Fixed an issue with history buffers causing effects like TAA or auto exposure to flicker when more than one camera was visible in the editor
- The correct preview is displayed when selecting multiple `PlanarReflectionProbe`s
- Fixed volumetric rendering with camera-relative code and XR stereo instancing
- Fixed issue with flashing cyan due to async compilation of shader when selecting a mesh
- Fix texture type mismatch when the contact shadow are disabled (causing errors on IOS devices)
- Fixed Generate Shader Includes while in package
- Fixed issue when texture where deleted in ShadowCascadeGUI
- Fixed issue in FrameSettingsHistory when disabling a camera several time without enabling it in between.
- Fixed volumetric reprojection with camera-relative code and XR stereo instancing
- Added custom BaseShaderPreprocessor in HDEditorUtils.GetBaseShaderPreprocessorList()
- Fixed compile issue when USE_XR_SDK is not defined
- Fixed procedural sky sun disk intensity for high directional light intensities
- Fixed Decal mip level when using texture mip map streaming to avoid dropping to lowest permitted mip (now loading all mips)
- Fixed deferred shading for XR single-pass instancing after lightloop refactor
- Fixed cluster and material classification debug (material classification now works with compute as pixel shader lighting)
- Fixed IOS Nan by adding a maximun epsilon definition REAL_EPS that uses HALF_EPS when fp16 are used
- Removed unnecessary GC allocation in motion blur code
- Fixed locked UI with advanded influence volume inspector for probes
- Fixed invalid capture direction when rendering planar reflection probes
- Fixed Decal HTILE optimization with platform not supporting texture atomatic (Disable it)
- Fixed a crash in the build when the contact shadows are disabled
- Fixed camera rendering callbacks order (endCameraRendering was being called before the actual rendering)
- Fixed issue with wrong opaque blending settings for After Postprocess
- Fixed issue with Low resolution transparency on PS4
- Fixed a memory leak on volume profiles
- Fixed The Parallax Occlusion Mappping node in shader graph and it's UV input slot
- Fixed lighting with XR single-pass instancing by disabling deferred tiles
- Fixed the Bloom prefiltering pass
- Fixed post-processing effect relying on Unity's random number generator
- Fixed camera flickering when using TAA and selecting the camera in the editor
- Fixed issue with single shadow debug view and volumetrics
- Fixed most of the problems with light animation and timeline
- Fixed indirect deferred compute with XR single-pass instancing
- Fixed a slight omission in anisotropy calculations derived from HazeMapping in StackLit
- Improved stack computation numerical stability in StackLit
- Fix PBR master node always opaque (wrong blend modes for forward pass)
- Fixed TAA with XR single-pass instancing (missing macros)
- Fixed an issue causing Scene View selection wire gizmo to not appear when using HDRP Shader Graphs.
- Fixed wireframe rendering mode (case 1083989)
- Fixed the renderqueue not updated when the alpha clip is modified in the material UI.
- Fixed the PBR master node preview
- Remove the ReadOnly flag on Reflection Probe's cubemap assets during bake when there are no VCS active.
- Fixed an issue where setting a material debug view would not reset the other exclusive modes
- Spot light shapes are now correctly taken into account when baking
- Now the static lighting sky will correctly take the default values for non-overridden properties
- Fixed material albedo affecting the lux meter
- Extra test in deferred compute shading to avoid shading pixels that were not rendered by the current camera (for camera stacking)

### Changed
- Optimization: Reduce the group size of the deferred lighting pass from 16x16 to 8x8
- Replaced HDCamera.computePassCount by viewCount
- Removed xrInstancing flag in RTHandles (replaced by TextureXR.slices and TextureXR.dimensions)
- Refactor the HDRenderPipeline and lightloop code to preprare for high level rendergraph
- Removed the **Back Then Front Rendering** option in the fabric Master Node settings. Enabling this option previously did nothing.
- Shader type Real translates to FP16 precision on Nintendo Switch.
- Shader framework refactor: Introduce CBSDF, EvaluateBSDF, IsNonZeroBSDF to replace BSDF functions
- Shader framework refactor:  GetBSDFAngles, LightEvaluation and SurfaceShading functions
- Replace ComputeMicroShadowing by GetAmbientOcclusionForMicroShadowing
- Rename WorldToTangent to TangentToWorld as it was incorrectly named
- Remove SunDisk and Sun Halo size from directional light
- Remove all obsolete wind code from shader
- Renamed DecalProjectorComponent into DecalProjector for API alignment.
- Improved the Volume UI and made them Global by default
- Remove very high quality shadow option
- Change default for shadow quality in Deferred to Medium
- Enlighten now use inverse squared falloff (before was using builtin falloff)
- Enlighten is now deprecated. Please use CPU or GPU lightmaper instead.
- Remove the name in the diffusion profile UI
- Changed how shadow map resolution scaling with distance is computed. Now it uses screen space area rather than light range.
- Updated MoreOptions display in UI
- Moved Display Area Light Emissive Mesh script API functions in the editor namespace
- direct strenght properties in ambient occlusion now affect direct specular as well
- Removed advanced Specular Occlusion control in StackLit: SSAO based SO control is hidden and fixed to behave like Lit, SPTD is the only HQ technique shown for baked SO.
- Shader framework refactor: Changed ClampRoughness signature to include PreLightData access.
- HDRPWizard window is now in Window > General > HD Render Pipeline Wizard
- Moved StaticLightingSky to LightingWindow
- Removes the current "Scene Settings" and replace them with "Sky & Fog Settings" (with Physically Based Sky and Volumetric Fog).
- Changed how cached shadow maps are placed inside the atlas to minimize re-rendering of them.

## [6.7.0-preview] - 2019-05-16

### Added
- Added ViewConstants StructuredBuffer to simplify XR rendering
- Added API to render specific settings during a frame
- Added stadia to the supported platforms (2019.3)
- Enabled cascade blends settings in the HD Shadow component
- Added Hardware Dynamic Resolution support.
- Added MatCap debug view to replace the no scene lighting debug view.
- Added clear GBuffer option in FrameSettings (default to false)
- Added preview for decal shader graph (Only albedo, normal and emission)
- Added exposure weight control for decal
- Screen Space Directional Shadow under a define option. Activated for ray tracing
- Added a new abstraction for RendererList that will help transition to Render Graph and future RendererList API
- Added multipass support for VR
- Added XR SDK integration (multipass only)
- Added Shader Graph samples for Hair, Fabric and Decal master nodes.
- Add fade distance, shadow fade distance and light layers to light explorer
- Add method to draw light layer drawer in a rect to HDEditorUtils

### Fixed
- Fixed deserialization crash at runtime
- Fixed for ShaderGraph Unlit masternode not writing velocity
- Fixed a crash when assiging a new HDRP asset with the 'Verify Saving Assets' option enabled
- Fixed exposure to properly support TEXTURE2D_X
- Fixed TerrainLit basemap texture generation
- Fixed a bug that caused nans when material classification was enabled and a tile contained one standard material + a material with transmission.
- Fixed gradient sky hash that was not using the exposure hash
- Fixed displayed default FrameSettings in HDRenderPipelineAsset wrongly updated on scripts reload.
- Fixed gradient sky hash that was not using the exposure hash.
- Fixed visualize cascade mode with exposure.
- Fixed (enabled) exposure on override lighting debug modes.
- Fixed issue with LightExplorer when volume have no profile
- Fixed issue with SSR for negative, infinite and NaN history values
- Fixed LightLayer in HDReflectionProbe and PlanarReflectionProbe inspector that was not displayed as a mask.
- Fixed NaN in transmission when the thickness and a color component of the scattering distance was to 0
- Fixed Light's ShadowMask multi-edition.
- Fixed motion blur and SMAA with VR single-pass instancing
- Fixed NaNs generated by phase functionsin volumetric lighting
- Fixed NaN issue with refraction effect and IOR of 1 at extreme grazing angle
- Fixed nan tracker not using the exposure
- Fixed sorting priority on lit and unlit materials
- Fixed null pointer exception when there are no AOVRequests defined on a camera
- Fixed dirty state of prefab using disabled ReflectionProbes
- Fixed an issue where gizmos and editor grid were not correctly depth tested
- Fixed created default scene prefab non editable due to wrong file extension.
- Fixed an issue where sky convolution was recomputed for nothing when a preview was visible (causing extreme slowness when fabric convolution is enabled)
- Fixed issue with decal that wheren't working currently in player
- Fixed missing stereo rendering macros in some fragment shaders
- Fixed exposure for ReflectionProbe and PlanarReflectionProbe gizmos
- Fixed single-pass instancing on PSVR
- Fixed Vulkan shader issue with Texture2DArray in ScreenSpaceShadow.compute by re-arranging code (workaround)
- Fixed camera-relative issue with lights and XR single-pass instancing
- Fixed single-pass instancing on Vulkan
- Fixed htile synchronization issue with shader graph decal
- Fixed Gizmos are not drawn in Camera preview
- Fixed pre-exposure for emissive decal
- Fixed wrong values computed in PreIntegrateFGD and in the generation of volumetric lighting data by forcing the use of fp32.
- Fixed NaNs arising during the hair lighting pass
- Fixed synchronization issue in decal HTile that occasionally caused rendering artifacts around decal borders
- Fixed QualitySettings getting marked as modified by HDRP (and thus checked out in Perforce)
- Fixed a bug with uninitialized values in light explorer
- Fixed issue with LOD transition
- Fixed shader warnings related to raytracing and TEXTURE2D_X

### Changed
- Refactor PixelCoordToViewDirWS to be VR compatible and to compute it only once per frame
- Modified the variants stripper to take in account multiple HDRP assets used in the build.
- Improve the ray biasing code to avoid self-intersections during the SSR traversal
- Update Pyramid Spot Light to better match emitted light volume.
- Moved _XRViewConstants out of UnityPerPassStereo constant buffer to fix issues with PSSL
- Removed GetPositionInput_Stereo() and single-pass (double-wide) rendering mode
- Changed label width of the frame settings to accommodate better existing options.
- SSR's Default FrameSettings for camera is now enable.
- Re-enabled the sharpening filter on Temporal Anti-aliasing
- Exposed HDEditorUtils.LightLayerMaskDrawer for integration in other packages and user scripting.
- Rename atmospheric scattering in FrameSettings to Fog
- The size modifier in the override for the culling sphere in Shadow Cascades now defaults to 0.6, which is the same as the formerly hardcoded value.
- Moved LOD Bias and Maximum LOD Level from Frame Setting section `Other` to `Rendering`
- ShaderGraph Decal that affect only emissive, only draw in emissive pass (was drawing in dbuffer pass too)
- Apply decal projector fade factor correctly on all attribut and for shader graph decal
- Move RenderTransparentDepthPostpass after all transparent
- Update exposure prepass to interleave XR single-pass instancing views in a checkerboard pattern
- Removed ScriptRuntimeVersion check in wizard.

## [6.6.0-preview] - 2019-04-01

### Added
- Added preliminary changes for XR deferred shading
- Added support of 111110 color buffer
- Added proper support for Recorder in HDRP
- Added depth offset input in shader graph master nodes
- Added a Parallax Occlusion Mapping node
- Added SMAA support
- Added Homothety and Symetry quick edition modifier on volume used in ReflectionProbe, PlanarReflectionProbe and DensityVolume
- Added multi-edition support for DecalProjectorComponent
- Improve hair shader
- Added the _ScreenToTargetScaleHistory uniform variable to be used when sampling HDRP RTHandle history buffers.
- Added settings in `FrameSettings` to change `QualitySettings.lodBias` and `QualitySettings.maximumLODLevel` during a rendering
- Added an exposure node to retrieve the current, inverse and previous frame exposure value.
- Added an HD scene color node which allow to sample the scene color with mips and a toggle to remove the exposure.
- Added safeguard on HD scene creation if default scene not set in the wizard
- Added Low res transparency rendering pass.

### Fixed
- Fixed HDRI sky intensity lux mode
- Fixed dynamic resolution for XR
- Fixed instance identifier semantic string used by Shader Graph
- Fixed null culling result occuring when changing scene that was causing crashes
- Fixed multi-edition light handles and inspector shapes
- Fixed light's LightLayer field when multi-editing
- Fixed normal blend edition handles on DensityVolume
- Fixed an issue with layered lit shader and height based blend where inactive layers would still have influence over the result
- Fixed multi-selection handles color for DensityVolume
- Fixed multi-edition inspector's blend distances for HDReflectionProbe, PlanarReflectionProbe and DensityVolume
- Fixed metric distance that changed along size in DensityVolume
- Fixed DensityVolume shape handles that have not same behaviour in advance and normal edition mode
- Fixed normal map blending in TerrainLit by only blending the derivatives
- Fixed Xbox One rendering just a grey screen instead of the scene
- Fixed probe handles for multiselection
- Fixed baked cubemap import settings for convolution
- Fixed regression causing crash when attempting to open HDRenderPipelineWizard without an HDRenderPipelineAsset setted
- Fixed FullScreenDebug modes: SSAO, SSR, Contact shadow, Prerefraction Color Pyramid, Final Color Pyramid
- Fixed volumetric rendering with stereo instancing
- Fixed shader warning
- Fixed missing resources in existing asset when updating package
- Fixed PBR master node preview in forward rendering or transparent surface
- Fixed deferred shading with stereo instancing
- Fixed "look at" edition mode of Rotation tool for DecalProjectorComponent
- Fixed issue when switching mode in ReflectionProbe and PlanarReflectionProbe
- Fixed issue where migratable component version where not always serialized when part of prefab's instance
- Fixed an issue where shadow would not be rendered properly when light layer are not enabled
- Fixed exposure weight on unlit materials
- Fixed Light intensity not played in the player when recorded with animation/timeline
- Fixed some issues when multi editing HDRenderPipelineAsset
- Fixed emission node breaking the main shader graph preview in certain conditions.
- Fixed checkout of baked probe asset when baking probes.
- Fixed invalid gizmo position for rotated ReflectionProbe
- Fixed multi-edition of material's SurfaceType and RenderingPath
- Fixed whole pipeline reconstruction on selecting for the first time or modifying other than the currently used HDRenderPipelineAsset
- Fixed single shadow debug mode
- Fixed global scale factor debug mode when scale > 1
- Fixed debug menu material overrides not getting applied to the Terrain Lit shader
- Fixed typo in computeLightVariants
- Fixed deferred pass with XR instancing by disabling ComputeLightEvaluation
- Fixed bloom resolution independence
- Fixed lens dirt intensity not behaving properly
- Fixed the Stop NaN feature
- Fixed some resources to handle more than 2 instanced views for XR
- Fixed issue with black screen (NaN) produced on old GPU hardware or intel GPU hardware with gaussian pyramid
- Fixed issue with disabled punctual light would still render when only directional light is present

### Changed
- DensityVolume scripting API will no longuer allow to change between advance and normal edition mode
- Disabled depth of field, lens distortion and panini projection in the scene view
- TerrainLit shaders and includes are reorganized and made simpler.
- TerrainLit shader GUI now allows custom properties to be displayed in the Terrain fold-out section.
- Optimize distortion pass with stencil
- Disable SceneSelectionPass in shader graph preview
- Control punctual light and area light shadow atlas separately
- Move SMAA anti-aliasing option to after Temporal Anti Aliasing one, to avoid problem with previously serialized project settings
- Optimize rendering with static only lighting and when no cullable lights/decals/density volumes are present.
- Updated handles for DecalProjectorComponent for enhanced spacial position readability and have edition mode for better SceneView management
- DecalProjectorComponent are now scale independent in order to have reliable metric unit (see new Size field for changing the size of the volume)
- Restructure code from HDCamera.Update() by adding UpdateAntialiasing() and UpdateViewConstants()
- Renamed velocity to motion vectors
- Objects rendered during the After Post Process pass while TAA is enabled will not benefit from existing depth buffer anymore. This is done to fix an issue where those object would wobble otherwise
- Removed usage of builtin unity matrix for shadow, shadow now use same constant than other view
- The default volume layer mask for cameras & probes is now `Default` instead of `Everything`

## [6.5.0-preview] - 2019-03-07

### Added
- Added depth-of-field support with stereo instancing
- Adding real time area light shadow support
- Added a new FrameSettings: Specular Lighting to toggle the specular during the rendering

### Fixed
- Fixed diffusion profile upgrade breaking package when upgrading to a new version
- Fixed decals cropped by gizmo not updating correctly if prefab
- Fixed an issue when enabling SSR on multiple view
- Fixed edition of the intensity's unit field while selecting multiple lights
- Fixed wrong calculation in soft voxelization for density volume
- Fixed gizmo not working correctly with pre-exposure
- Fixed issue with setting a not available RT when disabling motion vectors
- Fixed planar reflection when looking at mirror normal
- Fixed mutiselection issue with HDLight Inspector
- Fixed HDAdditionalCameraData data migration
- Fixed failing builds when light explorer window is open
- Fixed cascade shadows border sometime causing artefacts between cascades
- Restored shadows in the Cascade Shadow debug visualization
- `camera.RenderToCubemap` use proper face culling

### Changed
- When rendering reflection probe disable all specular lighting and for metals use fresnelF0 as diffuse color for bake lighting.

## [6.4.0-preview] - 2019-02-21

### Added
- VR: Added TextureXR system to selectively expand TEXTURE2D macros to texture array for single-pass stereo instancing + Convert textures call to these macros
- Added an unit selection dropdown next to shutter speed (camera)
- Added error helpbox when trying to use a sub volume component that require the current HDRenderPipelineAsset to support a feature that it is not supporting.
- Add mesh for tube light when display emissive mesh is enabled

### Fixed
- Fixed Light explorer. The volume explorer used `profile` instead of `sharedProfile` which instantiate a custom volume profile instead of editing the asset itself.
- Fixed UI issue where all is displayed using metric unit in shadow cascade and Percent is set in the unit field (happening when opening the inspector).
- Fixed inspector event error when double clicking on an asset (diffusion profile/material).
- Fixed nullref on layered material UI when the material is not an asset.
- Fixed nullref exception when undo/redo a light property.
- Fixed visual bug when area light handle size is 0.

### Changed
- Update UI for 32bit/16bit shadow precision settings in HDRP asset
- Object motion vectors have been disabled in all but the game view. Camera motion vectors are still enabled everywhere, allowing TAA and Motion Blur to work on static objects.
- Enable texture array by default for most rendering code on DX11 and unlock stereo instancing (DX11 only for now)

## [6.3.0-preview] - 2019-02-18

### Added
- Added emissive property for shader graph decals
- Added a diffusion profile override volume so the list of diffusion profile assets to use can be chanaged without affecting the HDRP asset
- Added a "Stop NaNs" option on cameras and in the Scene View preferences.
- Added metric display option in HDShadowSettings and improve clamping
- Added shader parameter mapping in DebugMenu
- Added scripting API to configure DebugData for DebugMenu

### Fixed
- Fixed decals in forward
- Fixed issue with stencil not correctly setup for various master node and shader for the depth pass, motion vector pass and GBuffer/Forward pass
- Fixed SRP batcher and metal
- Fixed culling and shadows for Pyramid, Box, Rectangle and Tube lights
- Fixed an issue where scissor render state leaking from the editor code caused partially black rendering

### Changed
- When a lit material has a clear coat mask that is not null, we now use the clear coat roughness to compute the screen space reflection.
- Diffusion profiles are now limited to one per asset and can be referenced in materials, shader graphs and vfx graphs. Materials will be upgraded automatically except if they are using a shader graph, in this case it will display an error message.

## [6.2.0-preview] - 2019-02-15

### Added
- Added help box listing feature supported in a given HDRenderPipelineAsset alongs with the drawbacks implied.
- Added cascade visualizer, supporting disabled handles when not overriding.

### Fixed
- Fixed post processing with stereo double-wide
- Fixed issue with Metal: Use sign bit to find the cache type instead of lowest bit.
- Fixed invalid state when creating a planar reflection for the first time
- Fix FrameSettings's LitShaderMode not restrained by supported LitShaderMode regression.

### Changed
- The default value roughness value for the clearcoat has been changed from 0.03 to 0.01
- Update default value of based color for master node
- Update Fabric Charlie Sheen lighting model - Remove Fresnel component that wasn't part of initial model + Remap smoothness to [0.0 - 0.6] range for more artist friendly parameter

### Changed
- Code refactor: all macros with ARGS have been swapped with macros with PARAM. This is because the ARGS macros were incorrectly named.

## [6.1.0-preview] - 2019-02-13

### Added
- Added support for post-processing anti-aliasing in the Scene View (FXAA and TAA). These can be set in Preferences.
- Added emissive property for decal material (non-shader graph)

### Fixed
- Fixed a few UI bugs with the color grading curves.
- Fixed "Post Processing" in the scene view not toggling post-processing effects
- Fixed bake only object with flag `ReflectionProbeStaticFlag` when baking a `ReflectionProbe`

### Changed
- Removed unsupported Clear Depth checkbox in Camera inspector
- Updated the toggle for advanced mode in inspectors.

## [6.0.0-preview] - 2019-02-23

### Added
- Added new API to perform a camera rendering
- Added support for hair master node (Double kajiya kay - Lambert)
- Added Reset behaviour in DebugMenu (ingame mapping is right joystick + B)
- Added Default HD scene at new scene creation while in HDRP
- Added Wizard helping to configure HDRP project
- Added new UI for decal material to allow remapping and scaling of some properties
- Added cascade shadow visualisation toggle in HD shadow settings
- Added icons for assets
- Added replace blending mode for distortion
- Added basic distance fade for density volumes
- Added decal master node for shader graph
- Added HD unlit master node (Cross Pipeline version is name Unlit)
- Added new Rendering Queue in materials
- Added post-processing V3 framework embed in HDRP, remove postprocess V2 framework
- Post-processing now uses the generic volume framework
-   New depth-of-field, bloom, panini projection effects, motion blur
-   Exposure is now done as a pre-exposition pass, the whole system has been revamped
-   Exposure now use EV100 everywhere in the UI (Sky, Emissive Light)
- Added emissive intensity (Luminance and EV100 control) control for Emissive
- Added pre-exposure weigth for Emissive
- Added an emissive color node and a slider to control the pre-exposure percentage of emission color
- Added physical camera support where applicable
- Added more color grading tools
- Added changelog level for Shader Variant stripping
- Added Debug mode for validation of material albedo and metalness/specularColor values
- Added a new dynamic mode for ambient probe and renamed BakingSky to StaticLightingSky
- Added command buffer parameter to all Bind() method of material
- Added Material validator in Render Pipeline Debug
- Added code to future support of DXR (not enabled)
- Added support of multiviewport
- Added HDRenderPipeline.RequestSkyEnvironmentUpdate function to force an update from script when sky is set to OnDemand
- Added a Lighting and BackLighting slots in Lit, StackLit, Fabric and Hair master nodes
- Added support for overriding terrain detail rendering shaders, via the render pipeline editor resources asset
- Added xrInstancing flag support to RTHandle
- Added support for cullmask for decal projectors
- Added software dynamic resolution support
- Added support for "After Post-Process" render pass for unlit shader
- Added support for textured rectangular area lights
- Added stereo instancing macros to MSAA shaders
- Added support for Quarter Res Raytraced Reflections (not enabled)
- Added fade factor for decal projectors.
- Added stereo instancing macros to most shaders used in VR
- Added multi edition support for HDRenderPipelineAsset

### Fixed
- Fixed logic to disable FPTL with stereo rendering
- Fixed stacklit transmission and sun highlight
- Fixed decals with stereo rendering
- Fixed sky with stereo rendering
- Fixed flip logic for postprocessing + VR
- Fixed copyStencilBuffer pass for Switch
- Fixed point light shadow map culling that wasn't taking into account far plane
- Fixed usage of SSR with transparent on all master node
- Fixed SSR and microshadowing on fabric material
- Fixed blit pass for stereo rendering
- Fixed lightlist bounds for stereo rendering
- Fixed windows and in-game DebugMenu sync.
- Fixed FrameSettings' LitShaderMode sync when opening DebugMenu.
- Fixed Metal specific issues with decals, hitting a sampler limit and compiling AxF shader
- Fixed an issue with flipped depth buffer during postprocessing
- Fixed normal map use for shadow bias with forward lit - now use geometric normal
- Fixed transparent depth prepass and postpass access so they can be use without alpha clipping for lit shader
- Fixed support of alpha clip shadow for lit master node
- Fixed unlit master node not compiling
- Fixed issue with debug display of reflection probe
- Fixed issue with phong tessellations not working with lit shader
- Fixed issue with vertex displacement being affected by heightmap setting even if not heightmap where assign
- Fixed issue with density mode on Lit terrain producing NaN
- Fixed issue when going back and forth from Lit to LitTesselation for displacement mode
- Fixed issue with ambient occlusion incorrectly applied to emissiveColor with light layers in deferred
- Fixed issue with fabric convolution not using the correct convolved texture when fabric convolution is enabled
- Fixed issue with Thick mode for Transmission that was disabling transmission with directional light
- Fixed shutdown edge cases with HDRP tests
- Fixed slowdow when enabling Fabric convolution in HDRP asset
- Fixed specularAA not compiling in StackLit Master node
- Fixed material debug view with stereo rendering
- Fixed material's RenderQueue edition in default view.
- Fixed banding issues within volumetric density buffer
- Fixed missing multicompile for MSAA for AxF
- Fixed camera-relative support for stereo rendering
- Fixed remove sync with render thread when updating decal texture atlas.
- Fixed max number of keyword reach [256] issue. Several shader feature are now local
- Fixed Scene Color and Depth nodes
- Fixed SSR in forward
- Fixed custom editor of Unlit, HD Unlit and PBR shader graph master node
- Fixed issue with NewFrame not correctly calculated in Editor when switching scene
- Fixed issue with TerrainLit not compiling with depth only pass and normal buffer
- Fixed geometric normal use for shadow bias with PBR master node in forward
- Fixed instancing macro usage for decals
- Fixed error message when having more than one directional light casting shadow
- Fixed error when trying to display preview of Camera or PlanarReflectionProbe
- Fixed LOAD_TEXTURE2D_ARRAY_MSAA macro
- Fixed min-max and amplitude clamping value in inspector of vertex displacement materials
- Fixed issue with alpha shadow clip (was incorrectly clipping object shadow)
- Fixed an issue where sky cubemap would not be cleared correctly when setting the current sky to None
- Fixed a typo in Static Lighting Sky component UI
- Fixed issue with incorrect reset of RenderQueue when switching shader in inspector GUI
- Fixed issue with variant stripper stripping incorrectly some variants
- Fixed a case of ambient lighting flickering because of previews
- Fixed Decals when rendering multiple camera in a single frame
- Fixed cascade shadow count in shader
- Fixed issue with Stacklit shader with Haze effect
- Fixed an issue with the max sample count for the TAA
- Fixed post-process guard band for XR
- Fixed exposure of emissive of Unlit
- Fixed depth only and motion vector pass for Unlit not working correctly with MSAA
- Fixed an issue with stencil buffer copy causing unnecessary compute dispatches for lighting
- Fixed multi edition issue in FrameSettings
- Fixed issue with SRP batcher and DebugDisplay variant of lit shader
- Fixed issue with debug material mode not doing alpha test
- Fixed "Attempting to draw with missing UAV bindings" errors on Vulkan
- Fixed pre-exposure incorrectly apply to preview
- Fixed issue with duplicate 3D texture in 3D texture altas of volumetric?
- Fixed Camera rendering order (base on the depth parameter)
- Fixed shader graph decals not being cropped by gizmo
- Fixed "Attempting to draw with missing UAV bindings" errors on Vulkan.


### Changed
- ColorPyramid compute shader passes is swapped to pixel shader passes on platforms where the later is faster (Nintendo Switch).
- Removing the simple lightloop used by the simple lit shader
- Whole refactor of reflection system: Planar and reflection probe
- Separated Passthrough from other RenderingPath
- Update several properties naming and caption based on feedback from documentation team
- Remove tile shader variant for transparent backface pass of lit shader
- Rename all HDRenderPipeline to HDRP folder for shaders
- Rename decal property label (based on doc team feedback)
- Lit shader mode now default to Deferred to reduce build time
- Update UI of Emission parameters in shaders
- Improve shader variant stripping including shader graph variant
- Refactored render loop to render realtime probes visible per camera
- Enable SRP batcher by default
- Shader code refactor: Rename LIGHTLOOP_SINGLE_PASS => LIGHTLOOP_DISABLE_TILE_AND_CLUSTER and clean all usage of LIGHTLOOP_TILE_PASS
- Shader code refactor: Move pragma definition of vertex and pixel shader inside pass + Move SURFACE_GRADIENT definition in XXXData.hlsl
- Micro-shadowing in Lit forward now use ambientOcclusion instead of SpecularOcclusion
- Upgraded FrameSettings workflow, DebugMenu and Inspector part relative to it
- Update build light list shader code to support 32 threads in wavefronts on Switch
- LayeredLit layers' foldout are now grouped in one main foldout per layer
- Shadow alpha clip can now be enabled on lit shader and haor shader enven for opaque
- Temporal Antialiasing optimization for Xbox One X
- Parameter depthSlice on SetRenderTarget functions now defaults to -1 to bind the entire resource
- Rename SampleCameraDepth() functions to LoadCameraDepth() and SampleCameraDepth(), same for SampleCameraColor() functions
- Improved Motion Blur quality.
- Update stereo frame settings values for single-pass instancing and double-wide
- Rearrange FetchDepth functions to prepare for stereo-instancing
- Remove unused _ComputeEyeIndex
- Updated HDRenderPipelineAsset inspector
- Re-enable SRP batcher for metal

## [5.2.0-preview] - 2018-11-27

### Added
- Added option to run Contact Shadows and Volumetrics Voxelization stage in Async Compute
- Added camera freeze debug mode - Allow to visually see culling result for a camera
- Added support of Gizmo rendering before and after postprocess in Editor
- Added support of LuxAtDistance for punctual lights

### Fixed
- Fixed Debug.DrawLine and Debug.Ray call to work in game view
- Fixed DebugMenu's enum resetted on change
- Fixed divide by 0 in refraction causing NaN
- Fixed disable rough refraction support
- Fixed refraction, SSS and atmospheric scattering for VR
- Fixed forward clustered lighting for VR (double-wide).
- Fixed Light's UX to not allow negative intensity
- Fixed HDRenderPipelineAsset inspector broken when displaying its FrameSettings from project windows.
- Fixed forward clustered lighting for VR (double-wide).
- Fixed HDRenderPipelineAsset inspector broken when displaying its FrameSettings from project windows.
- Fixed Decals and SSR diable flags for all shader graph master node (Lit, Fabric, StackLit, PBR)
- Fixed Distortion blend mode for shader graph master node (Lit, StackLit)
- Fixed bent Normal for Fabric master node in shader graph
- Fixed PBR master node lightlayers
- Fixed shader stripping for built-in lit shaders.

### Changed
- Rename "Regular" in Diffusion profile UI "Thick Object"
- Changed VBuffer depth parametrization for volumetric from distanceRange to depthExtent - Require update of volumetric settings - Fog start at near plan
- SpotLight with box shape use Lux unit only

## [5.1.0-preview] - 2018-11-19

### Added

- Added a separate Editor resources file for resources Unity does not take when it builds a Player.
- You can now disable SSR on Materials in Shader Graph.
- Added support for MSAA when the Supported Lit Shader Mode is set to Both. Previously HDRP only supported MSAA for Forward mode.
- You can now override the emissive color of a Material when in debug mode.
- Exposed max light for Light Loop Settings in HDRP asset UI.
- HDRP no longer performs a NormalDBuffer pass update if there are no decals in the Scene.
- Added distant (fall-back) volumetric fog and improved the fog evaluation precision.
- Added an option to reflect sky in SSR.
- Added a y-axis offset for the PlanarReflectionProbe and offset tool.
- Exposed the option to run SSR and SSAO on async compute.
- Added support for the _GlossMapScale parameter in the Legacy to HDRP Material converter.
- Added wave intrinsic instructions for use in Shaders (for AMD GCN).


### Fixed
- Fixed sphere shaped influence handles clamping in Reflection Probes.
- Fixed Reflection Probe data migration for projects created before using HDRP.
- Fixed UI of Layered Material where Unity previously rendered the scrollbar above the Copy button.
- Fixed Material tessellations parameters Start fade distance and End fade distance. Originally, Unity clamped these values when you modified them.
- Fixed various distortion and refraction issues - handle a better fall-back.
- Fixed SSR for multiple views.
- Fixed SSR issues related to self-intersections.
- Fixed shape density volume handle speed.
- Fixed density volume shape handle moving too fast.
- Fixed the Camera velocity pass that we removed by mistake.
- Fixed some null pointer exceptions when disabling motion vectors support.
- Fixed viewports for both the Subsurface Scattering combine pass and the transparent depth prepass.
- Fixed the blend mode pop-up in the UI. It previously did not appear when you enabled pre-refraction.
- Fixed some null pointer exceptions that previously occurred when you disabled motion vectors support.
- Fixed Layered Lit UI issue with scrollbar.
- Fixed cubemap assignation on custom ReflectionProbe.
- Fixed Reflection Probes’ capture settings' shadow distance.
- Fixed an issue with the SRP batcher and Shader variables declaration.
- Fixed thickness and subsurface slots for fabric Shader master node that wasn't appearing with the right combination of flags.
- Fixed d3d debug layer warning.
- Fixed PCSS sampling quality.
- Fixed the Subsurface and transmission Material feature enabling for fabric Shader.
- Fixed the Shader Graph UV node’s dimensions when using it in a vertex Shader.
- Fixed the planar reflection mirror gizmo's rotation.
- Fixed HDRenderPipelineAsset's FrameSettings not showing the selected enum in the Inspector drop-down.
- Fixed an error with async compute.
- MSAA now supports transparency.
- The HDRP Material upgrader tool now converts metallic values correctly.
- Volumetrics now render in Reflection Probes.
- Fixed a crash that occurred whenever you set a viewport size to 0.
- Fixed the Camera physic parameter that the UI previously did not display.
- Fixed issue in pyramid shaped spotlight handles manipulation

### Changed

- Renamed Line shaped Lights to Tube Lights.
- HDRP now uses mean height fog parametrization.
- Shadow quality settings are set to All when you use HDRP (This setting is not visible in the UI when using SRP). This avoids Legacy Graphics Quality Settings disabling the shadows and give SRP full control over the Shadows instead.
- HDRP now internally uses premultiplied alpha for all fog.
- Updated default FrameSettings used for realtime Reflection Probes when you create a new HDRenderPipelineAsset.
- Remove multi-camera support. LWRP and HDRP will not support multi-camera layered rendering.
- Updated Shader Graph subshaders to use the new instancing define.
- Changed fog distance calculation from distance to plane to distance to sphere.
- Optimized forward rendering using AMD GCN by scalarizing the light loop.
- Changed the UI of the Light Editor.
- Change ordering of includes in HDRP Materials in order to reduce iteration time for faster compilation.
- Added a StackLit master node replacing the InspectorUI version. IMPORTANT: All previously authored StackLit Materials will be lost. You need to recreate them with the master node.

## [5.0.0-preview] - 2018-09-28

### Added
- Added occlusion mesh to depth prepass for VR (VR still disabled for now)
- Added a debug mode to display only one shadow at once
- Added controls for the highlight created by directional lights
- Added a light radius setting to punctual lights to soften light attenuation and simulate fill lighting
- Added a 'minRoughness' parameter to all non-area lights (was previously only available for certain light types)
- Added separate volumetric light/shadow dimmers
- Added per-pixel jitter to volumetrics to reduce aliasing artifacts
- Added a SurfaceShading.hlsl file, which implements material-agnostic shading functionality in an efficient manner
- Added support for shadow bias for thin object transmission
- Added FrameSettings to control realtime planar reflection
- Added control for SRPBatcher on HDRP Asset
- Added an option to clear the shadow atlases in the debug menu
- Added a color visualization of the shadow atlas rescale in debug mode
- Added support for disabling SSR on materials
- Added intrinsic for XBone
- Added new light volume debugging tool
- Added a new SSR debug view mode
- Added translaction's scale invariance on DensityVolume
- Added multiple supported LitShadermode and per renderer choice in case of both Forward and Deferred supported
- Added custom specular occlusion mode to Lit Shader Graph Master node

### Fixed
- Fixed a normal bias issue with Stacklit (Was causing light leaking)
- Fixed camera preview outputing an error when both scene and game view where display and play and exit was call
- Fixed override debug mode not apply correctly on static GI
- Fixed issue where XRGraphicsConfig values set in the asset inspector GUI weren't propagating correctly (VR still disabled for now)
- Fixed issue with tangent that was using SurfaceGradient instead of regular normal decoding
- Fixed wrong error message display when switching to unsupported target like IOS
- Fixed an issue with ambient occlusion texture sometimes not being created properly causing broken rendering
- Shadow near plane is no longer limited at 0.1
- Fixed decal draw order on transparent material
- Fixed an issue where sometime the lookup texture used for GGX convolution was broken, causing broken rendering
- Fixed an issue where you wouldn't see any fog for certain pipeline/scene configurations
- Fixed an issue with volumetric lighting where the anisotropy value of 0 would not result in perfectly isotropic lighting
- Fixed shadow bias when the atlas is rescaled
- Fixed shadow cascade sampling outside of the atlas when cascade count is inferior to 4
- Fixed shadow filter width in deferred rendering not matching shader config
- Fixed stereo sampling of depth texture in MSAA DepthValues.shader
- Fixed box light UI which allowed negative and zero sizes, thus causing NaNs
- Fixed stereo rendering in HDRISky.shader (VR)
- Fixed normal blend and blend sphere influence for reflection probe
- Fixed distortion filtering (was point filtering, now trilinear)
- Fixed contact shadow for large distance
- Fixed depth pyramid debug view mode
- Fixed sphere shaped influence handles clamping in reflection probes
- Fixed reflection probes data migration for project created before using hdrp
- Fixed ambient occlusion for Lit Master Node when slot is connected

### Changed
- Use samplerunity_ShadowMask instead of samplerunity_samplerLightmap for shadow mask
- Allow to resize reflection probe gizmo's size
- Improve quality of screen space shadow
- Remove support of projection model for ScreenSpaceLighting (SSR always use HiZ and refraction always Proxy)
- Remove all the debug mode from SSR that are obsolete now
- Expose frameSettings and Capture settings for reflection and planar probe
- Update UI for reflection probe, planar probe, camera and HDRP Asset
- Implement proper linear blending for volumetric lighting via deep compositing as described in the paper "Deep Compositing Using Lie Algebras"
- Changed  planar mapping to match terrain convention (XZ instead of ZX)
- XRGraphicsConfig is no longer Read/Write. Instead, it's read-only. This improves consistency of XR behavior between the legacy render pipeline and SRP
- Change reflection probe data migration code (to update old reflection probe to new one)
- Updated gizmo for ReflectionProbes
- Updated UI and Gizmo of DensityVolume

## [4.0.0-preview] - 2018-09-28

### Added
- Added a new TerrainLit shader that supports rendering of Unity terrains.
- Added controls for linear fade at the boundary of density volumes
- Added new API to control decals without monobehaviour object
- Improve Decal Gizmo
- Implement Screen Space Reflections (SSR) (alpha version, highly experimental)
- Add an option to invert the fade parameter on a Density Volume
- Added a Fabric shader (experimental) handling cotton and silk
- Added support for MSAA in forward only for opaque only
- Implement smoothness fade for SSR
- Added support for AxF shader (X-rite format - require special AxF importer from Unity not part of HDRP)
- Added control for sundisc on directional light (hack)
- Added a new HD Lit Master node that implements Lit shader support for Shader Graph
- Added Micro shadowing support (hack)
- Added an event on HDAdditionalCameraData for custom rendering
- HDRP Shader Graph shaders now support 4-channel UVs.

### Fixed
- Fixed an issue where sometimes the deferred shadow texture would not be valid, causing wrong rendering.
- Stencil test during decals normal buffer update is now properly applied
- Decals corectly update normal buffer in forward
- Fixed a normalization problem in reflection probe face fading causing artefacts in some cases
- Fix multi-selection behavior of Density Volumes overwriting the albedo value
- Fixed support of depth texture for RenderTexture. HDRP now correctly output depth to user depth buffer if RenderTexture request it.
- Fixed multi-selection behavior of Density Volumes overwriting the albedo value
- Fixed support of depth for RenderTexture. HDRP now correctly output depth to user depth buffer if RenderTexture request it.
- Fixed support of Gizmo in game view in the editor
- Fixed gizmo for spot light type
- Fixed issue with TileViewDebug mode being inversed in gameview
- Fixed an issue with SAMPLE_TEXTURECUBE_SHADOW macro
- Fixed issue with color picker not display correctly when game and scene view are visible at the same time
- Fixed an issue with reflection probe face fading
- Fixed camera motion vectors shader and associated matrices to update correctly for single-pass double-wide stereo rendering
- Fixed light attenuation functions when range attenuation is disabled
- Fixed shadow component algorithm fixup not dirtying the scene, so changes can be saved to disk.
- Fixed some GC leaks for HDRP
- Fixed contact shadow not affected by shadow dimmer
- Fixed GGX that works correctly for the roughness value of 0 (mean specular highlgiht will disappeard for perfect mirror, we rely on maxSmoothness instead to always have a highlight even on mirror surface)
- Add stereo support to ShaderPassForward.hlsl. Forward rendering now seems passable in limited test scenes with camera-relative rendering disabled.
- Add stereo support to ProceduralSky.shader and OpaqueAtmosphericScattering.shader.
- Added CullingGroupManager to fix more GC.Alloc's in HDRP
- Fixed rendering when multiple cameras render into the same render texture

### Changed
- Changed the way depth & color pyramids are built to be faster and better quality, thus improving the look of distortion and refraction.
- Stabilize the dithered LOD transition mask with respect to the camera rotation.
- Avoid multiple depth buffer copies when decals are present
- Refactor code related to the RT handle system (No more normal buffer manager)
- Remove deferred directional shadow and move evaluation before lightloop
- Add a function GetNormalForShadowBias() that material need to implement to return the normal used for normal shadow biasing
- Remove Jimenez Subsurface scattering code (This code was disabled by default, now remove to ease maintenance)
- Change Decal API, decal contribution is now done in Material. Require update of material using decal
- Move a lot of files from CoreRP to HDRP/CoreRP. All moved files weren't used by Ligthweight pipeline. Long term they could move back to CoreRP after CoreRP become out of preview
- Updated camera inspector UI
- Updated decal gizmo
- Optimization: The objects that are rendered in the Motion Vector Pass are not rendered in the prepass anymore
- Removed setting shader inclue path via old API, use package shader include paths
- The default value of 'maxSmoothness' for punctual lights has been changed to 0.99
- Modified deferred compute and vert/frag shaders for first steps towards stereo support
- Moved material specific Shader Graph files into corresponding material folders.
- Hide environment lighting settings when enabling HDRP (Settings are control from sceneSettings)
- Update all shader includes to use absolute path (allow users to create material in their Asset folder)
- Done a reorganization of the files (Move ShaderPass to RenderPipeline folder, Move all shadow related files to Lighting/Shadow and others)
- Improved performance and quality of Screen Space Shadows

## [3.3.0-preview] - 2018-01-01

### Added
- Added an error message to say to use Metal or Vulkan when trying to use OpenGL API
- Added a new Fabric shader model that supports Silk and Cotton/Wool
- Added a new HDRP Lighting Debug mode to visualize Light Volumes for Point, Spot, Line, Rectangular and Reflection Probes
- Add support for reflection probe light layers
- Improve quality of anisotropic on IBL

### Fixed
- Fix an issue where the screen where darken when rendering camera preview
- Fix display correct target platform when showing message to inform user that a platform is not supported
- Remove workaround for metal and vulkan in normal buffer encoding/decoding
- Fixed an issue with color picker not working in forward
- Fixed an issue where reseting HDLight do not reset all of its parameters
- Fixed shader compile warning in DebugLightVolumes.shader

### Changed
- Changed default reflection probe to be 256x256x6 and array size to be 64
- Removed dependence on the NdotL for thickness evaluation for translucency (based on artist's input)
- Increased the precision when comparing Planar or HD reflection probe volumes
- Remove various GC alloc in C#. Slightly better performance

## [3.2.0-preview] - 2018-01-01

### Added
- Added a luminance meter in the debug menu
- Added support of Light, reflection probe, emissive material, volume settings related to lighting to Lighting explorer
- Added support for 16bit shadows

### Fixed
- Fix issue with package upgrading (HDRP resources asset is now versionned to worarkound package manager limitation)
- Fix HDReflectionProbe offset displayed in gizmo different than what is affected.
- Fix decals getting into a state where they could not be removed or disabled.
- Fix lux meter mode - The lux meter isn't affected by the sky anymore
- Fix area light size reset when multi-selected
- Fix filter pass number in HDUtils.BlitQuad
- Fix Lux meter mode that was applying SSS
- Fix planar reflections that were not working with tile/cluster (olbique matrix)
- Fix debug menu at runtime not working after nested prefab PR come to trunk
- Fix scrolling issue in density volume

### Changed
- Shader code refactor: Split MaterialUtilities file in two parts BuiltinUtilities (independent of FragInputs) and MaterialUtilities (Dependent of FragInputs)
- Change screen space shadow rendertarget format from ARGB32 to RG16

## [3.1.0-preview] - 2018-01-01

### Added
- Decal now support per channel selection mask. There is now two mode. One with BaseColor, Normal and Smoothness and another one more expensive with BaseColor, Normal, Smoothness, Metal and AO. Control is on HDRP Asset. This may require to launch an update script for old scene: 'Edit/Render Pipeline/Single step upgrade script/Upgrade all DecalMaterial MaskBlendMode'.
- Decal now supports depth bias for decal mesh, to prevent z-fighting
- Decal material now supports draw order for decal projectors
- Added LightLayers support (Base on mask from renderers name RenderingLayers and mask from light name LightLayers - if they match, the light apply) - cost an extra GBuffer in deferred (more bandwidth)
- When LightLayers is enabled, the AmbientOclusion is store in the GBuffer in deferred path allowing to avoid double occlusion with SSAO. In forward the double occlusion is now always avoided.
- Added the possibility to add an override transform on the camera for volume interpolation
- Added desired lux intensity and auto multiplier for HDRI sky
- Added an option to disable light by type in the debug menu
- Added gradient sky
- Split EmissiveColor and bakeDiffuseLighting in forward avoiding the emissiveColor to be affect by SSAO
- Added a volume to control indirect light intensity
- Added EV 100 intensity unit for area lights
- Added support for RendererPriority on Renderer. This allow to control order of transparent rendering manually. HDRP have now two stage of sorting for transparent in addition to bact to front. Material have a priority then Renderer have a priority.
- Add Coupling of (HD)Camera and HDAdditionalCameraData for reset and remove in inspector contextual menu of Camera
- Add Coupling of (HD)ReflectionProbe and HDAdditionalReflectionData for reset and remove in inspector contextual menu of ReflectoinProbe
- Add macro to forbid unity_ObjectToWorld/unity_WorldToObject to be use as it doesn't handle camera relative rendering
- Add opacity control on contact shadow

### Fixed
- Fixed an issue with PreIntegratedFGD texture being sometimes destroyed and not regenerated causing rendering to break
- PostProcess input buffers are not copied anymore on PC if the viewport size matches the final render target size
- Fixed an issue when manipulating a lot of decals, it was displaying a lot of errors in the inspector
- Fixed capture material with reflection probe
- Refactored Constant Buffers to avoid hitting the maximum number of bound CBs in some cases.
- Fixed the light range affecting the transform scale when changed.
- Snap to grid now works for Decal projector resizing.
- Added a warning for 128x128 cookie texture without mipmaps
- Replace the sampler used for density volumes for correct wrap mode handling

### Changed
- Move Render Pipeline Debug "Windows from Windows->General-> Render Pipeline debug windows" to "Windows from Windows->Analysis-> Render Pipeline debug windows"
- Update detail map formula for smoothness and albedo, goal it to bright and dark perceptually and scale factor is use to control gradient speed
- Refactor the Upgrade material system. Now a material can be update from older version at any time. Call Edit/Render Pipeline/Upgrade all Materials to newer version
- Change name EnableDBuffer to EnableDecals at several place (shader, hdrp asset...), this require a call to Edit/Render Pipeline/Upgrade all Materials to newer version to have up to date material.
- Refactor shader code: BakeLightingData structure have been replace by BuiltinData. Lot of shader code have been remove/change.
- Refactor shader code: All GBuffer are now handled by the deferred material. Mean ShadowMask and LightLayers are control by lit material in lit.hlsl and not outside anymore. Lot of shader code have been remove/change.
- Refactor shader code: Rename GetBakedDiffuseLighting to ModifyBakedDiffuseLighting. This function now handle lighting model for transmission too. Lux meter debug mode is factor outisde.
- Refactor shader code: GetBakedDiffuseLighting is not call anymore in GBuffer or forward pass, including the ConvertSurfaceDataToBSDFData and GetPreLightData, this is done in ModifyBakedDiffuseLighting now
- Refactor shader code: Added a backBakeDiffuseLighting to BuiltinData to handle lighting for transmission
- Refactor shader code: Material must now call InitBuiltinData (Init all to zero + init bakeDiffuseLighting and backBakeDiffuseLighting ) and PostInitBuiltinData

## [3.0.0-preview] - 2018-01-01

### Fixed
- Fixed an issue with distortion that was using previous frame instead of current frame
- Fixed an issue where disabled light where not upgrade correctly to the new physical light unit system introduce in 2.0.5-preview

### Changed
- Update assembly definitions to output assemblies that match Unity naming convention (Unity.*).

## [2.0.5-preview] - 2018-01-01

### Added
- Add option supportDitheringCrossFade on HDRP Asset to allow to remove shader variant during player build if needed
- Add contact shadows for punctual lights (in additional shadow settings), only one light is allowed to cast contact shadows at the same time and so at each frame a dominant light is choosed among all light with contact shadows enabled.
- Add PCSS shadow filter support (from SRP Core)
- Exposed shadow budget parameters in HDRP asset
- Add an option to generate an emissive mesh for area lights (currently rectangle light only). The mesh fits the size, intensity and color of the light.
- Add an option to the HDRP asset to increase the resolution of volumetric lighting.
- Add additional ligth unit support for punctual light (Lumens, Candela) and area lights (Lumens, Luminance)
- Add dedicated Gizmo for the box Influence volume of HDReflectionProbe / PlanarReflectionProbe

### Changed
- Re-enable shadow mask mode in debug view
- SSS and Transmission code have been refactored to be able to share it between various material. Guidelines are in SubsurfaceScattering.hlsl
- Change code in area light with LTC for Lit shader. Magnitude is now take from FGD texture instead of a separate texture
- Improve camera relative rendering: We now apply camera translation on the model matrix, so before the TransformObjectToWorld(). Note: unity_WorldToObject and unity_ObjectToWorld must never be used directly.
- Rename positionWS to positionRWS (Camera relative world position) at a lot of places (mainly in interpolator and FragInputs). In case of custom shader user will be required to update their code.
- Rename positionWS, capturePositionWS, proxyPositionWS, influencePositionWS to positionRWS, capturePositionRWS, proxyPositionRWS, influencePositionRWS (Camera relative world position) in LightDefinition struct.
- Improve the quality of trilinear filtering of density volume textures.
- Improve UI for HDReflectionProbe / PlanarReflectionProbe

### Fixed
- Fixed a shader preprocessor issue when compiling DebugViewMaterialGBuffer.shader against Metal target
- Added a temporary workaround to Lit.hlsl to avoid broken lighting code with Metal/AMD
- Fixed issue when using more than one volume texture mask with density volumes.
- Fixed an error which prevented volumetric lighting from working if no density volumes with 3D textures were present.
- Fix contact shadows applied on transmission
- Fix issue with forward opaque lit shader variant being removed by the shader preprocessor
- Fixed compilation errors on Nintendo Switch (limited XRSetting support).
- Fixed apply range attenuation option on punctual light
- Fixed issue with color temperature not take correctly into account with static lighting
- Don't display fog when diffuse lighting, specular lighting, or lux meter debug mode are enabled.

## [2.0.4-preview] - 2018-01-01

### Fixed
- Fix issue when disabling rough refraction and building a player. Was causing a crash.

## [2.0.3-preview] - 2018-01-01

### Added
- Increased debug color picker limit up to 260k lux

## [2.0.2-preview] - 2018-01-01

### Added
- Add Light -> Planar Reflection Probe command
- Added a false color mode in rendering debug
- Add support for mesh decals
- Add flag to disable projector decals on transparent geometry to save performance and decal texture atlas space
- Add ability to use decal diffuse map as mask only
- Add visualize all shadow masks in lighting debug
- Add export of normal and roughness buffer for forwardOnly and when in supportOnlyForward mode for forward
- Provide a define in lit.hlsl (FORWARD_MATERIAL_READ_FROM_WRITTEN_NORMAL_BUFFER) when output buffer normal is used to read the normal and roughness instead of caclulating it (can save performance, but lower quality due to compression)
- Add color swatch to decal material

### Changed
- Change Render -> Planar Reflection creation to 3D Object -> Mirror
- Change "Enable Reflector" name on SpotLight to "Angle Affect Intensity"
- Change prototype of BSDFData ConvertSurfaceDataToBSDFData(SurfaceData surfaceData) to BSDFData ConvertSurfaceDataToBSDFData(uint2 positionSS, SurfaceData surfaceData)

### Fixed
- Fix issue with StackLit in deferred mode with deferredDirectionalShadow due to GBuffer not being cleared. Gbuffer is still not clear and issue was fix with the new Output of normal buffer.
- Fixed an issue where interpolation volumes were not updated correctly for reflection captures.
- Fixed an exception in Light Loop settings UI

## [2.0.1-preview] - 2018-01-01

### Added
- Add stripper of shader variant when building a player. Save shader compile time.
- Disable per-object culling that was executed in C++ in HD whereas it was not used (Optimization)
- Enable texture streaming debugging (was not working before 2018.2)
- Added Screen Space Reflection with Proxy Projection Model
- Support correctly scene selection for alpha tested object
- Add per light shadow mask mode control (i.e shadow mask distance and shadow mask). It use the option NonLightmappedOnly
- Add geometric filtering to Lit shader (allow to reduce specular aliasing)
- Add shortcut to create DensityVolume and PlanarReflection in hierarchy
- Add a DefaultHDMirrorMaterial material for PlanarReflection
- Added a script to be able to upgrade material to newer version of HDRP
- Removed useless duplication of ForwardError passes.
- Add option to not compile any DEBUG_DISPLAY shader in the player (Faster build) call Support Runtime Debug display

### Changed
- Changed SupportForwardOnly to SupportOnlyForward in render pipeline settings
- Changed versioning variable name in HDAdditionalXXXData from m_version to version
- Create unique name when creating a game object in the rendering menu (i.e Density Volume(2))
- Re-organize various files and folder location to clean the repository
- Change Debug windows name and location. Now located at:  Windows -> General -> Render Pipeline Debug

### Removed
- Removed GlobalLightLoopSettings.maxPlanarReflectionProbes and instead use value of GlobalLightLoopSettings.planarReflectionProbeCacheSize
- Remove EmissiveIntensity parameter and change EmissiveColor to be HDR (Matching Builtin Unity behavior) - Data need to be updated - Launch Edit -> Single Step Upgrade Script -> Upgrade all Materials emissionColor

### Fixed
- Fix issue with LOD transition and instancing
- Fix discrepency between object motion vector and camera motion vector
- Fix issue with spot and dir light gizmo axis not highlighted correctly
- Fix potential crash while register debug windows inputs at startup
- Fix warning when creating Planar reflection
- Fix specular lighting debug mode (was rendering black)
- Allow projector decal with null material to allow to configure decal when HDRP is not set
- Decal atlas texture offset/scale is updated after allocations (used to be before so it was using date from previous frame)

## [0.0.0-preview] - 2018-01-01

### Added
- Configure the VolumetricLightingSystem code path to be on by default
- Trigger a build exception when trying to build an unsupported platform
- Introduce the VolumetricLightingController component, which can (and should) be placed on the camera, and allows one to control the near and the far plane of the V-Buffer (volumetric "froxel" buffer) along with the depth distribution (from logarithmic to linear)
- Add 3D texture support for DensityVolumes
- Add a better mapping of roughness to mipmap for planar reflection
- The VolumetricLightingSystem now uses RTHandles, which allows to save memory by sharing buffers between different cameras (history buffers are not shared), and reduce reallocation frequency by reallocating buffers only if the rendering resolution increases (and suballocating within existing buffers if the rendering resolution decreases)
- Add a Volumetric Dimmer slider to lights to control the intensity of the scattered volumetric lighting
- Add UV tiling and offset support for decals.
- Add mipmapping support for volume 3D mask textures

### Changed
- Default number of planar reflection change from 4 to 2
- Rename _MainDepthTexture to _CameraDepthTexture
- The VolumetricLightingController has been moved to the Interpolation Volume framework and now functions similarly to the VolumetricFog settings
- Update of UI of cookie, CubeCookie, Reflection probe and planar reflection probe to combo box
- Allow enabling/disabling shadows for area lights when they are set to baked.
- Hide applyRangeAttenuation and FadeDistance for directional shadow as they are not used

### Removed
- Remove Resource folder of PreIntegratedFGD and add the resource to RenderPipeline Asset

### Fixed
- Fix ConvertPhysicalLightIntensityToLightIntensity() function used when creating light from script to match HDLightEditor behavior
- Fix numerical issues with the default value of mean free path of volumetric fog
- Fix the bug preventing decals from coexisting with density volumes
- Fix issue with alpha tested geometry using planar/triplanar mapping not render correctly or flickering (due to being wrongly alpha tested in depth prepass)
- Fix meta pass with triplanar (was not handling correctly the normal)
- Fix preview when a planar reflection is present
- Fix Camera preview, it is now a Preview cameraType (was a SceneView)
- Fix handling unknown GPUShadowTypes in the shadow manager.
- Fix area light shapes sent as point lights to the baking backends when they are set to baked.
- Fix unnecessary division by PI for baked area lights.
- Fix line lights sent to the lightmappers. The backends don't support this light type.
- Fix issue with shadow mask framesettings not correctly taken into account when shadow mask is enabled for lighting.
- Fix directional light and shadow mask transition, they are now matching making smooth transition
- Fix banding issues caused by high intensity volumetric lighting
- Fix the debug window being emptied on SRP asset reload
- Fix issue with debug mode not correctly clearing the GBuffer in editor after a resize
- Fix issue with ResetMaterialKeyword not resetting correctly ToggleOff/Roggle Keyword
- Fix issue with motion vector not render correctly if there is no depth prepass in deferred

## [0.0.0-preview] - 2018-01-01

### Added
- Screen Space Refraction projection model (Proxy raycasting, HiZ raymarching)
- Screen Space Refraction settings as volume component
- Added buffered frame history per camera
- Port Global Density Volumes to the Interpolation Volume System.
- Optimize ImportanceSampleLambert() to not require the tangent frame.
- Generalize SampleVBuffer() to handle different sampling and reconstruction methods.
- Improve the quality of volumetric lighting reprojection.
- Optimize Morton Order code in the Subsurface Scattering pass.
- Planar Reflection Probe support roughness (gaussian convolution of captured probe)
- Use an atlas instead of a texture array for cluster transparent decals
- Add a debug view to visualize the decal atlas
- Only store decal textures to atlas if decal is visible, debounce out of memory decal atlas warning.
- Add manipulator gizmo on decal to improve authoring workflow
- Add a minimal StackLit material (work in progress, this version can be used as template to add new material)

### Changed
- EnableShadowMask in FrameSettings (But shadowMaskSupport still disable by default)
- Forced Planar Probe update modes to (Realtime, Every Update, Mirror Camera)
- Screen Space Refraction proxy model uses the proxy of the first environment light (Reflection probe/Planar probe) or the sky
- Moved RTHandle static methods to RTHandles
- Renamed RTHandle to RTHandleSystem.RTHandle
- Move code for PreIntegratedFDG (Lit.shader) into its dedicated folder to be share with other material
- Move code for LTCArea (Lit.shader) into its dedicated folder to be share with other material

### Removed
- Removed Planar Probe mirror plane position and normal fields in inspector, always display mirror plane and normal gizmos

### Fixed
- Fix fog flags in scene view is now taken into account
- Fix sky in preview windows that were disappearing after a load of a new level
- Fix numerical issues in IntersectRayAABB().
- Fix alpha blending of volumetric lighting with transparent objects.
- Fix the near plane of the V-Buffer causing out-of-bounds look-ups in the clustered data structure.
- Depth and color pyramid are properly computed and sampled when the camera renders inside a viewport of a RTHandle.
- Fix decal atlas debug view to work correctly when shadow atlas view is also enabled<|MERGE_RESOLUTION|>--- conflicted
+++ resolved
@@ -11,23 +11,19 @@
 
 ### Fixed
 - Fixed an issue where a dynamic sky changing any frame may not update the ambient probe.
-<<<<<<< HEAD
 - Fixed an issue where default volume would not update when switching profile.
 - Fixed an issue where AO override would not override specular occlusion.
 - Fixed an issue where Volume inspector might not refresh correctly in some cases.
 - Fixed an issue related to the envlightdatasrt not being bound in recursive rendering.
-=======
->>>>>>> 7b7412c8
 
 ### Changed
 - Rejecting history for ray traced reflections based on a threshold evaluated on the neighborhood of the sampled history.
 - Renamed "Environment" to "Reflection Probes" in tile/cluster debug menu.
-<<<<<<< HEAD
 - Utilities namespace is obsolete, moved its content to UnityEngine.Rendering (case 1204677)
 - All custom pass volumes are now executed for one injection point instead of the first one.
 - Optimized PrepareLightsForGPU (cost reduced by over 25%) and PrepareGPULightData (around twice as fast now).
-=======
->>>>>>> 7b7412c8
+- Rejecting history for ray traced reflections based on a threshold evaluated on the neighborhood of the sampled history.
+- Renamed "Environment" to "Reflection Probes" in tile/cluster debug menu.
 
 ## [7.3.0] - 2020-03-11
 
