--- conflicted
+++ resolved
@@ -18,7 +18,7 @@
 - Added replace blending mode for distortion
 - Added basic distance fade for density volumes
 - Added decal master node for shader graph
-<<<<<<< HEAD
+- Added HD unlit master node (Cross Pipeline one is name Unlit)
 - Added new Rendering Queue in materials.
 - Added post-processing features (work in progress)
 - Post-processing now uses the generic volume framework
@@ -27,9 +27,6 @@
 - Added physical camera support where applicable
 - Added more color grading tools
 - Added changelog level for Shader Variant stripping
-=======
-- Added HD unlit master node (Cross Pipeline one is name Unlit)
->>>>>>> 425f4bb3
 
 ### Fixed
 - Fixed logic to disable FPTL with stereo rendering
@@ -65,14 +62,10 @@
 - Fixed material debug view with stereo rendering
 - Fixed material's RenderQueue edition in default view.
 - Fixed banding issues within volumetric density buffer
-<<<<<<< HEAD
+- Fixed missing multicompile for MSAA for AxF
 - Fixed max number of keyword reach [256] issue. Several shader feature are now local
-=======
-- Fixed missing multicompile for MSAA for AxF
->>>>>>> 425f4bb3
-
-### Changed
-- Refactored render loop to render realtime probes visible per camera
+
+### Changed
 - ColorPyramid compute shader passes is swapped to pixel shader passes on platforms where the later is faster (Nintendo Switch).
 - Removing the simple lightloop used by the simple lit shader
 - Whole refactor of reflection system: Workflow and performance improvement.
@@ -84,11 +77,9 @@
 - Add command buffer parameter to all Bind() method of material
 - Lit shader mode now default to Deferred to reduce build time
 - Update UI of Emission parameters in shaders
-<<<<<<< HEAD
+- Improve shader variant stripping including shader graph variant
+- Refactored render loop to render realtime probes visible per camera
 - Enable SRP batcher by default
-=======
-- Improve shader variant stripping including shader graph variant
->>>>>>> 425f4bb3
 
 ## [5.2.0-preview] - 2018-11-27
 
