# Changelog
All notable changes to this package will be documented in this file.

The format is based on [Keep a Changelog](http://keepachangelog.com/en/1.0.0/)
and this project adheres to [Semantic Versioning](http://semver.org/spec/v2.0.0.html).

## [Unreleased]

### Added
- Ray tracing support for VR single-pass
- Added sharpen filter shader parameter and UI for TemporalAA to control image quality instead of hardcoded value
- Added frame settings option for custom post process and custom passes as well as custom color buffer format option.
- Add check in wizard on SRP Batcher enabled.
- Added default implementations of OnPreprocessMaterialDescription for FBX, Obj, Sketchup and 3DS file formats.
- Added custom pass fade radius
- Added after post process injection point for custom passes
- Added basic alpha compositing support - Alpha is available afterpostprocess when using FP16 buffer format.
- Added falloff distance on Reflection Probe and Planar Reflection Probe
- Added Backplate projection from the HDRISky
- Added Shadow Matte in UnlitMasterNode, which only received shadow without lighting
- Added hability to name LightLayers in HDRenderPipelineAsset
- Added a range compression factor for Reflection Probe and Planar Reflection Probe to avoid saturation of colors.
- Added path tracing support for directional, point and spot lights, as well as emission from Lit and Unlit.
- Added non temporal version of SSAO.
- Added more detailed ray tracing stats in the debug window
- Added Disc area light (bake only)
- Added a warning in the material UI to prevent transparent + subsurface-scattering combination.
- Added XR single-pass setting into HDRP asset
- Added a penumbra tint option for lights
- Added support for depth copy with XR SDK
- Added debug setting to Render Pipeline Debug Window to list the active XR views
- Added an option to filter the result of the volumetric lighting (off by default).
- Added a transmission multiplier for directional lights
- Added XR single-pass test mode to Render Pipeline Debug Window
- Added debug setting to Render Pipeline Window to list the active XR views
- Added a new refraction mode for the Lit shader (thin). Which is a box refraction with small thickness values
- Added the code to support Barn Doors for Area Lights based on a shaderconfig option.
- Added HDRPCameraBinder property binder for Visual Effect Graph
- Added "Celestial Body" controls to the Directional Light
- Added new parameters to the Physically Based Sky
- Added Reflections to the DXR Wizard
- Added the possibility to have ray traced colored and semi-transparent shadows on directional lights.
- Added a check in the custom post process template to throw an error if the default shader is not found.
- Exposed the debug overlay ratio in the debug menu.
- Added a separate frame settings for tonemapping alongside color grading.
- Added the receive fog option in the material UI for ShaderGraphs.
- Added a public virtual bool in the custom post processes API to specify if a post processes should be executed in the scene view.
- Added a menu option that checks scene issues with ray tracing. Also removed the previously existing warning at runtime.
- Added Contrast Adaptive Sharpen (CAS) Upscaling effect.
- Added APIs to update probe settings at runtime.
- Added documentation for the rayTracingSupported method in HDRP
- Added user-selectable format for the post processing passes. 
- Added support for alpha channel in some post-processing passes (DoF, TAA, Uber).
- Added warnings in FrameSettings inspector when using DXR and atempting to use Asynchronous Execution.
- Exposed Stencil bits that can be used by the user.
- Added history rejection based on velocity of intersected objects for directional, point and spot lights.
- Added a affectsVolumetric field to the HDAdditionalLightData API to know if light affects volumetric fog.
- Add OS and Hardware check in the Wizard fixes for DXR.
- Added option to exclude camera motion from motion blur.
- Added semi-transparent shadows for point and spot lights.
- Added support for semi-transparent shadow for unlit shader and unlit shader graph.
- Added the alpha clip enabled toggle to the material UI for all HDRP shader graphs.
- Added Material Samples to explain how to use the lit shader features
- Added an initial implementation of ray traced sub surface scattering
<<<<<<< HEAD
- Added decal layer masks on materials and decal layer on decal material.
=======
- Added AssetPostprocessors and Shadergraphs to handle Arnold Standard Surface and 3DsMax Physical material import from FBX. 
- Added support for Smoothness Fade start work when enabling ray traced reflections
>>>>>>> af24ad76

### Fixed
- Update documentation of HDRISky-Backplate, precise how to have Ambient Occlusion on the Backplate
- Sorting, undo, labels, layout in the Lighting Explorer.
- Fixed sky settings and materials in Shader Graph Samples package
- Fix/workaround a probable graphics driver bug in the GTAO shader.
- Fixed Hair and PBR shader graphs double sided modes
- Fixed an issue where updating an HDRP asset in the Quality setting panel would not recreate the pipeline.
- Fixed issue with point lights being considered even when occupying less than a pixel on screen (case 1183196)
- Fix a potential NaN source with iridescence (case 1183216)
- Fixed issue of spotlight breaking when minimizing the cone angle via the gizmo (case 1178279)
- Fixed issue that caused decals not to modify the roughness in the normal buffer, causing SSR to not behave correctly (case 1178336)
- Fixed lit transparent refraction with XR single-pass rendering
- Removed extra jitter for TemporalAA in VR
- Fixed ShaderGraph time in main preview
- Fixed issue on some UI elements in HDRP asset not expanding when clicking the arrow (case 1178369)
- Fixed alpha blending in custom post process
- Fixed the modification of the _AlphaCutoff property in the material UI when exposed with a ShaderGraph parameter.
- Fixed HDRP test `1218_Lit_DiffusionProfiles` on Vulkan.
- Fixed an issue where building a player in non-dev mode would generate render target error logs every frame
- Fixed crash when upgrading version of HDRP
- Fixed rendering issues with material previews
- Fixed NPE when using light module in Shuriken particle systems (1173348).
- Refresh cached shadow on editor changes
- Fixed light supported units caching (1182266)
- Fixed an issue where SSAO (that needs temporal reprojection) was still being rendered when Motion Vectors were not available (case 1184998)
- Fixed a nullref when modifying the height parameters inside the layered lit shader UI.
- Fixed Decal gizmo that become white after exiting play mode
- Fixed Decal pivot position to behave like a spotlight
- Fixed an issue where using the LightingOverrideMask would break sky reflection for regular cameras
- Fix DebugMenu FrameSettingsHistory persistency on close
- Fix DensityVolume, ReflectionProbe aned PlanarReflectionProbe advancedControl display
- Fix DXR scene serialization in wizard
- Fixed an issue where Previews would reallocate History Buffers every frame
- Fixed the SetLightLayer function in HDAdditionalLightData setting the wrong light layer
- Fix error first time a preview is created for planar
- Fixed an issue where SSR would use an incorrect roughness value on ForwardOnly (StackLit, AxF, Fabric, etc.) materials when the pipeline is configured to also allow deferred Lit.
- Fixed issues with light explorer (cases 1183468, 1183269)
- Fix dot colors in LayeredLit material inspector
- Fix undo not resetting all value when undoing the material affectation in LayerLit material
- Fix for issue that caused gizmos to render in render textures (case 1174395)
- Fixed the light emissive mesh not updated when the light was disabled/enabled
- Fixed light and shadow layer sync when setting the HDAdditionalLightData.lightlayersMask property
- Fixed a nullref when a custom post process component that was in the HDRP PP list is removed from the project
- Fixed issue that prevented decals from modifying specular occlusion (case 1178272).
- Fixed exposure of volumetric reprojection
- Fixed multi selection support for Scalable Settings in lights
- Fixed font shaders in test projects for VR by using a Shader Graph version
- Fixed refresh of baked cubemap by incrementing updateCount at the end of the bake (case 1158677).
- Fixed issue with rectangular area light when seen from the back
- Fixed decals not affecting lightmap/lightprobe
- Fixed zBufferParams with XR single-pass rendering
- Fixed moving objects not rendered in custom passes
- Fixed abstract classes listed in the + menu of the custom pass list
- Fixed custom pass that was rendered in previews
- Fixed precision error in zero value normals when applying decals (case 1181639)
- Fixed issue that triggered No Scene Lighting view in game view as well (case 1156102)
- Assign default volume profile when creating a new HDRP Asset
- Fixed fov to 0 in planar probe breaking the projection matrix (case 1182014)
- Fixed bugs with shadow caching
- Reassign the same camera for a realtime probe face render request to have appropriate history buffer during realtime probe rendering.
- Fixed issue causing wrong shading when normal map mode is Object space, no normal map is set, but a detail map is present (case 1143352)
- Fixed issue with decal and htile optimization
- Fixed TerrainLit shader compilation error regarding `_Control0_TexelSize` redefinition (case 1178480).
- Fixed warning about duplicate HDRuntimeReflectionSystem when configuring play mode without domain reload.
- Fixed an editor crash when multiple decal projectors were selected and some had null material
- Added all relevant fix actions to FixAll button in Wizard
- Moved FixAll button on top of the Wizard
- Fixed an issue where fog color was not pre-exposed correctly
- Fix priority order when custom passes are overlapping
- Fix cleanup not called when the custom pass GameObject is destroyed
- Replaced most instances of GraphicsSettings.renderPipelineAsset by GraphicsSettings.currentRenderPipeline. This should fix some parameters not working on Quality Settings overrides.
- Fixed an issue with Realtime GI not working on upgraded projects.
- Fixed issue with screen space shadows fallback texture was not set as a texture array.
- Fixed Pyramid Lights bounding box
- Fixed terrain heightmap default/null values and epsilons
- Fixed custom post-processing effects breaking when an abstract class inherited from `CustomPostProcessVolumeComponent`
- Fixed XR single-pass rendering in Editor by using ShaderConfig.s_XrMaxViews to allocate matrix array
- Multiple different skies rendered at the same time by different cameras are now handled correctly without flickering
- Fixed flickering issue happening when different volumes have shadow settings and multiple cameras are present. 
- Fixed issue causing planar probes to disappear if there is no light in the scene.
- Fixed a number of issues with the prefab isolation mode (Volumes leaking from the main scene and reflection not working properly)
- Fixed an issue with fog volume component upgrade not working properly
- Fixed Spot light Pyramid Shape has shadow artifacts on aspect ratio values lower than 1
- Fixed issue with AO upsampling in XR
- Fixed camera without HDAdditionalCameraData component not rendering
- Removed the macro ENABLE_RAYTRACING for most of the ray tracing code
- Fixed prefab containing camera reloading in loop while selected in the Project view
- Fixed issue causing NaN wheh the Z scale of an object is set to 0.
- Fixed DXR shader passes attempting to render before pipeline loaded
- Fixed black ambient sky issue when importing a project after deleting Library.
- Fixed issue when upgrading a Standard transparent material (case 1186874)
- Fixed area light cookies not working properly with stack lit
- Fixed material render queue not updated when the shader is changed in the material inspector.
- Fixed a number of issues with full screen debug modes not reseting correctly when setting another mutually exclusive mode
- Fixed compile errors for platforms with no VR support
- Fixed an issue with volumetrics and RTHandle scaling (case 1155236)
- Fixed an issue where sky lighting might be updated uselessly
- Fixed issue preventing to allow setting decal material to none (case 1196129)
- Fixed XR multi-pass decals rendering
- Fixed several fields on Light Inspector that not supported Prefab overrides
- Fixed EOL for some files
- Fixed scene view rendering with volumetrics and XR enabled
- Fixed decals to work with multiple cameras
- Fixed optional clear of GBuffer (Was always on)
- Fixed render target clears with XR single-pass rendering
- Fixed HDRP samples file hierarchy
- Fixed Light units not matching light type
- Fixed QualitySettings panel not displaying HDRP Asset
- Fixed black reflection probes the first time loading a project
- Fixed y-flip in scene view with XR SDK
- Fixed Decal projectors do not immediately respond when parent object layer mask is changed in editor.
- Fixed y-flip in scene view with XR SDK
- Fixed a number of issues with Material Quality setting
- Fixed the transparent Cull Mode option in HD unlit master node settings only visible if double sided is ticked.
- Fixed an issue causing shadowed areas by contact shadows at the edge of far clip plane if contact shadow length is very close to far clip plane.
- Fixed editing a scalable settings will edit all loaded asset in memory instead of targetted asset.
- Fixed Planar reflection default viewer FOV
- Fixed flickering issues when moving the mouse in the editor with ray tracing on.
- Fixed the ShaderGraph main preview being black after switching to SSS in the master node settings
- Fixed custom fullscreen passes in VR
- Fixed camera culling masks not taken in account in custom pass volumes
- Fixed object not drawn in custom pass when using a DrawRenderers with an HDRP shader in a build.
- Fixed injection points for Custom Passes (AfterDepthAndNormal and BeforePreRefraction were missing)
- Fixed a enum to choose shader tags used for drawing objects (DepthPrepass or Forward) when there is no override material.
- Fixed lit objects in the BeforePreRefraction, BeforeTransparent and BeforePostProcess.
- Fixed the None option when binding custom pass render targets to allow binding only depth or color.
- Fixed custom pass buffers allocation so they are not allocated if they're not used.
- Fixed the Custom Pass entry in the volume create asset menu items.
- Fixed Prefab Overrides workflow on Camera.
- Fixed alignment issue in Preset for Camera.
- Fixed alignment issue in Physical part for Camera.
- Fixed FrameSettings multi-edition.
- Fixed a bug happening when denoising multiple ray traced light shadows
- Fixed minor naming issues in ShaderGraph settings
- VFX: Removed z-fight glitches that could appear when using deferred depth prepass and lit quad primitives
- VFX: Preserve specular option for lit outputs (matches HDRP lit shader)
- Fixed an issue with Metal Shader Compiler and GTAO shader for metal
- Fixed resources load issue while upgrading HDRP package.
- Fix LOD fade mask by accounting for field of view
- Fixed spot light missing from ray tracing indirect effects.
- Fixed a UI bug in the diffusion profile list after fixing them from the wizard.
- Fixed the hash collision when creating new diffusion profile assets.
- Fixed a light leaking issue with box light casting shadows (case 1184475)
- Fixed Cookie texture type in the cookie slot of lights (Now displays a warning because it is not supported).
- Fixed a nullref that happens when using the Shuriken particle light module
- Fixed alignment in Wizard
- Fixed text overflow in Wizard's helpbox
- Fixed Wizard button fix all that was not automatically grab all required fixes
- Fixed VR tab for MacOS in Wizard
- Fixed local config package workflow in Wizard
- Fixed issue with contact shadows shifting when MSAA is enabled.
- Fixed EV100 in the PBR sky
- Fixed an issue In URP where sometime the camera is not passed to the volume system and causes a null ref exception (case 1199388)
- Fixed nullref when releasing HDRP with custom pass disabled
- Fixed performance issue derived from copying stencil buffer.
- Fixed an editor freeze when importing a diffusion profile asset from a unity package.
- Fixed an exception when trying to reload a builtin resource.
- Fixed the light type intensity unit reset when switching the light type.
- Fixed compilation error related to define guards and CreateLayoutFromXrSdk()
- Fixed documentation link on CustomPassVolume.
- Fixed player build when HDRP is in the project but not assigned in the graphic settings.
- Fixed an issue where ambient probe would be black for the first face of a baked reflection probe
- VFX: Fixed Missing Reference to Visual Effect Graph Runtime Assembly
- Fixed an issue where rendering done by users in EndCameraRendering would be executed before the main render loop.
- Fixed Prefab Override in main scope of Volume.
- Fixed alignment issue in Presset of main scope of Volume.
- Fixed persistence of ShowChromeGizmo and moved it to toolbar for coherency in ReflectionProbe and PlanarReflectionProbe.
- Fixed Alignement issue in ReflectionProbe and PlanarReflectionProbe.
- Fixed Prefab override workflow issue in ReflectionProbe and PlanarReflectionProbe.
- Fixed empty MoreOptions and moved AdvancedManipulation in a dedicated location for coherency in ReflectionProbe and PlanarReflectionProbe.
- Fixed Prefab override workflow issue in DensityVolume.
- Fixed empty MoreOptions and moved AdvancedManipulation in a dedicated location for coherency in DensityVolume.
- Fix light limit counts specified on the HDRP asset
- Fixed Quality Settings for SSR, Contact Shadows and Ambient Occlusion volume components
- Fixed decalui deriving from hdshaderui instead of just shaderui
- Use DelayedIntField instead of IntField for scalable settings
- Fixed init of debug for FrameSettingsHistory on SceneView camera
- Added a fix script to handle the warning 'referenced script in (GameObject 'SceneIDMap') is missing'
- Fix Wizard load when none selected for RenderPipelineAsset
- Fixed TerrainLitGUI when per-pixel normal property is not present.
- Fixed rendering errors when enabling debug modes with custom passes
- Fix an issue that made PCSS dependent on Atlas resolution (not shadow map res)
- Fixing a bug whith histories when n>4 for ray traced shadows
- Fixing wrong behavior in ray traced shadows for mesh renderers if their cast shadow is shadow only or double sided
- Only tracing rays for shadow if the point is inside the code for spotlight shadows
- Only tracing rays if the point is inside the range for point lights
- Fixing ghosting issues when the screen space shadow  indexes change for a light with ray traced shadows
- Fixed an issue with stencil management and Xbox One build that caused corrupted output in deferred mode.
- Fixed a mismatch in behavior between the culling of shadow maps and ray traced point and spot light shadows
- Fixed recursive ray tracing not working anymore after intermediate buffer refactor.
- Fixed ray traced shadow denoising not working (history rejected all the time).
- Fixed shader warning on xbox one
- Fixed cookies not working for spot lights in ray traced reflections, ray traced GI and recursive rendering
- Fixed an inverted handling of CoatSmoothness for SSR in StackLit.
- Fixed missing distortion inputs in Lit and Unlit material UI.
- Fixed issue that propagated NaNs across multiple frames through the exposure texture. 
- Fixed issue with Exclude from TAA stencil ignored. 
- Fixed ray traced reflection exposure issue.
- Fixed issue with TAA history not initialising corretly scale factor for first frame
- Fixed issue with stencil test of material classification not using the correct Mask (causing false positive and bad performance with forward material in deferred)
- Fixed issue with History not reset when chaning antialiasing mode on camera
- Fixed issue with volumetric data not being initialized if default settings have volumetric and reprojection off. 
- Fixed ray tracing reflection denoiser not applied in tier 1
- Fixed the vibility of ray tracing related methods.
- Fixed the diffusion profile list not saved when clicking the fix button in the material UI.
- Fixed crash when pushing bounce count higher than 1 for ray traced GI or reflections
- Fixed PCSS softness scale so that it better match ray traced reference for punctual lights. 
- Fixed exposure management for the path tracer
- Fixed AxF material UI containing two advanced options settings.
- Fixed an issue where cached sky contexts were being destroyed wrongly, breaking lighting in the LookDev
- Fixed issue that clamped PCSS softness too early and not after distance scale.
- Fixed fog affect transparent on HD unlit master node
- Fixed custom post processes re-ordering not saved.
- Fixed NPE when using scalable settings
- Fixed an issue where PBR sky precomputation was reset incorrectly in some cases causing bad performance.
- Fixed a bug due to depth history begin overriden too soon
- Fixed CustomPassSampleCameraColor scale issue when called from Before Transparent injection point.
- Fixed corruption of AO in baked probes.
- Fixed issue with upgrade of projects that still had Very High as shadow filtering quality.
- Fixed issue that caused Distortion UI to appear in Lit.
- Fixed several issues with decal duplicating when editing them.
- Fixed initialization of volumetric buffer params (1204159)
- Fixed an issue where frame count was incorrectly reset for the game view, causing temporal processes to fail.
- Fixed Culling group was not disposed error.
- Fixed issues on some GPU that do not support gathers on integer textures.
- Fixed an issue with ambient probe not being initialized for the first frame after a domain reload for volumetric fog.
- Fixed the scene visibility of decal projectors and density volumes
- Fixed a leak in sky manager.
- Fixed an issue where entering playmode while the light editor is opened would produce null reference exceptions.
- Fixed the debug overlay overlapping the debug menu at runtime.
- Fixed an issue with the framecount when changing scene.
- Fixed errors that occurred when using invalid near and far clip plane values for planar reflections.
- Fixed issue with motion blur sample weighting function.
- Fixed motion vectors in MSAA.
- Fixed sun flare blending (case 1205862).
- Fixed a lot of issues related to ray traced screen space shadows.
- Fixed memory leak caused by apply distortion material not being disposed.
- Fixed Reflection probe incorrectly culled when moving its parent (case 1207660)
- Fixed a nullref when upgrading the Fog volume components while the volume is opened in the inspector.
- Fix issues where decals on PS4 would not correctly write out the tile mask causing bits of the decal to go missing.
- Use appropriate label width and text content so the label is completely visible
- Fixed an issue where final post process pass would not output the default alpha value of 1.0 when using 11_11_10 color buffer format.
- Fixed SSR issue after the MSAA Motion Vector fix.
- Fixed an issue with PCSS on directional light if punctual shadow atlas was not allocated.
- Fixed an issue where shadow resolution would be wrong on the first face of a baked reflection probe.
- Fixed issue with PCSS softness being incorrect for cascades different than the first one.
- Fixed custom post process not rendering when using multiple HDRP asset in quality settings
- Fixed probe gizmo missing id (case 1208975)
- Fixed a warning in raytracingshadowfilter.compute
- Fixed issue with AO breaking with small near plane values.
- Fixed custom post process Cleanup function not called in some cases.
- Fixed shader warning in AO code.
- Fixed a warning in simpledenoiser.compute
- Fixed tube and rectangle light culling to use their shape instead of their range as a bounding box.
- Fixed caused by using gather on a UINT texture in motion blur. 
- Fix issue with ambient occlusion breaking when dynamic resolution is active.
- Fixed some possible NaN causes in Depth of Field.
- Fixed Custom Pass nullref due to the new Profiling Sample API changes
- Fixed the black/grey screen issue on after post process Custom Passes in non dev builds.
- Fixed particle lights.
- Improved behavior of lights and probe going over the HDRP asset limits.
- Fixed issue triggered when last punctual light is disabled and more than one camera is used.
- Fixed Custom Pass nullref due to the new Profiling Sample API changes
- Fixed the black/grey screen issue on after post process Custom Passes in non dev builds.
- Fixed XR rendering locked to vsync of main display with Standalone Player.
- Fixed custom pass cleanup not called at the right time when using multiple volumes.
- Fixed an issue on metal with edge of decal having artifact by delaying discard of fragments during decal projection
- Fixed various shader warning
- Fixing unnecessary memory allocations in the ray tracing cluster build
- Fixed duplicate column labels in LightEditor's light tab
- Fixed white and dark flashes on scenes with very high or very low exposure when Automatic Exposure is being used.
- Fixed an issue where passing a null ProfilingSampler would cause a null ref exception.
- Fixed memory leak in Sky when in matcap mode.
- Fixed compilation issues on platform that don't support VR.
- Fixed migration code called when we create a new HDRP asset.
- Fixed RemoveComponent on Camera contextual menu to not remove Camera while a component depend on it.
- Fixed an issue where ambient occlusion and screen space reflections editors would generate null ref exceptions when HDRP was not set as the current pipeline.
- Fixed a null reference exception in the probe UI when no HDRP asset is present.
- Fixed the outline example in the doc (sampling range was dependent on screen resolution)
- Fixed a null reference exception in the HDRI Sky editor when no HDRP asset is present.
- Fixed an issue where Decal Projectors created from script where rotated around the X axis by 90°.
- Fixed frustum used to compute Density Volumes visibility when projection matrix is oblique.
- Fixed a null reference exception in Path Tracing, Recursive Rendering and raytraced Global Illumination editors when no HDRP asset is present.
- Fixed an issue where ambient occlusion and screen space reflections editors would generate null ref exceptions when HDRP was not set as the current pipeline.
- Fixed a null reference exception in the probe UI when no HDRP asset is present.
- Fixed the outline example in the doc (sampling range was dependent on screen resolution)
- Fixed a null reference exception in the HDRI Sky editor when no HDRP asset is present.
- Fixed an issue where materials newly created from the contextual menu would have an invalid state, causing various problems until it was edited.
- Fixed transparent material created with ZWrite enabled (now it is disabled by default for new transparent materials)
- Fixed mouseover on Move and Rotate tool while DecalProjector is selected.
- Fixed wrong stencil state on some of the pixel shader versions of deferred shader.
- Fixed an issue where creating decals at runtime could cause a null reference exception.
- Fixed issue that displayed material migration dialog on the creation of new project.
- Fixed various issues with time and animated materials (cases 1210068, 1210064).
- Updated light explorer with latest changes to the Fog and fixed issues when no visual environment was present.
- Fixed not handleling properly the recieve SSR feature with ray traced reflections
- Shadow Atlas is no longer allocated for area lights when they are disabled in the shader config file.
- Avoid MRT Clear on PS4 as it is not implemented yet.
- Fixed runtime debug menu BitField control.
- Fixed the radius value used for ray traced directional light.
- Fixed compilation issues with the layered lit in ray tracing shaders.
- Fixed XR autotests viewport size rounding
- Fixed mip map slider knob displayed when cubemap have no mipmap
- Remove unnecessary skip of material upgrade dialog box.
- Fixed the profiling sample mismatch errors when enabling the profiler in play mode
- Fixed issue that caused NaNs in reflection probes on consoles.
- Fixed adjusting positive axis of Blend Distance slides the negative axis in the density volume component.
- Fixed the blend of reflections based on the weight.
- Fixed fallback for ray traced reflections when denoising is enabled.

### Changed
- Color buffer pyramid is not allocated anymore if neither refraction nor distortion are enabled
- Rename Emission Radius to Radius in UI in Point, Spot
- Angular Diameter parameter for directional light is no longuer an advanced property
- DXR: Remove Light Radius and Angular Diamater of Raytrace shadow. Angular Diameter and Radius are used instead.
- Remove MaxSmoothness parameters from UI for point, spot and directional light. The MaxSmoothness is now deduce from Radius Parameters
- DXR: Remove the Ray Tracing Environement Component. Add a Layer Mask to the ray Tracing volume components to define which objects are taken into account for each effect.
- Removed second cubemaps used for shadowing in lookdev
- Disable Physically Based Sky below ground
- Increase max limit of area light and reflection probe to 128
- Change default texture for detailmap to grey
- Optimize Shadow RT load on Tile based architecture platforms. 
- Improved quality of SSAO.
- Moved RequestShadowMapRendering() back to public API.
- Update HDRP DXR Wizard with an option to automatically clone the hdrp config package and setup raytracing to 1 in shaders file.
- Added SceneSelection pass for TerrainLit shader.
- Simplified Light's type API regrouping the logic in one place (Check type in HDAdditionalLightData)
- The support of LOD CrossFade (Dithering transition) in master nodes now required to enable it in the master node settings (Save variant)
- Improved shadow bias, by removing constant depth bias and substituting it with slope-scale bias. 
- Fix the default stencil values when a material is created from a SSS ShaderGraph.
- Tweak test asset to be compatible with XR: unlit SG material for canvas and double-side font material
- Slightly tweaked the behaviour of bloom when resolution is low to reduce artifacts.
- Hidden fields in Light Inspector that is not relevant while in BakingOnly mode.
- Changed parametrization of PCSS, now softness is derived from angular diameter (for directional lights) or shape radius (for point/spot lights) and min filter size is now in the [0..1] range.
- Moved the copy of the geometry history buffers to right after the depth mip chain generation.
- Rename "Luminance" to "Nits" in UX for physical light unit
- Rename FrameSettings "SkyLighting" to "SkyReflection"
- Reworked XR automated tests
- The ray traced screen space shadow history for directional, spot and point lights is discarded if the light transform has changed.
- Changed the behavior for ray tracing in case a mesh renderer has both transparent and opaque submeshes.
- Improve history buffer management
- Replaced PlayerSettings.virtualRealitySupported with XRGraphics.tryEnable.
- Remove redundant FrameSettings RealTimePlanarReflection
- Improved a bit the GC calls generated during the rendering.
- Material update is now only triggered when the relevant settings are touched in the shader graph master nodes
- Changed the way Sky Intensity (on Sky volume components) is handled. It's now a combo box where users can choose between Exposure, Multiplier or Lux (for HDRI sky only) instead of both multiplier and exposure being applied all the time. Added a new menu item to convert old profiles.
- Change how method for specular occlusions is decided on inspector shader (Lit, LitTesselation, LayeredLit, LayeredLitTessellation)
- Unlocked SSS, SSR, Motion Vectors and Distortion frame settings for reflections probes.
- Hide unused LOD settings in Quality Settings legacy window.
- Reduced the constrained distance for temporal reprojection of ray tracing denoising
- Removed shadow near plane from the Directional Light Shadow UI.
- Improved the performances of custom pass culling.
- The scene view camera now replicates the physical parameters from the camera tagged as "MainCamera".
- Reduced the number of GC.Alloc calls, one simple scene without plarnar / probes, it should be 0B.
- Renamed ProfilingSample to ProfilingScope and unified API. Added GPU Timings.
- Updated macros to be compatible with the new shader preprocessor.
- Ray tracing reflection temporal filtering is now done in pre-exposed space
- Search field selects the appropriate fields in both project settings panels 'HDRP Default Settings' and 'Quality/HDRP'
- Disabled the refraction and transmission map keywords if the material is opaque.
- Keep celestial bodies outside the atmosphere.
- Updated the MSAA documentation to specify what features HDRP supports MSAA for and what features it does not.
- Shader use for Runtime Debug Display are now correctly stripper when doing a release build
- Now each camera has its own Volume Stack. This allows Volume Parameters to be updated as early as possible and be ready for the whole frame without conflicts between cameras.
- Disable Async for SSR, SSAO and Contact shadow when aggregated ray tracing frame setting is on.
- Improved performance when entering play mode without domain reload by a factor of ~25
- Renamed the camera profiling sample to include the camera name
- Discarding the ray tracing history for AO, reflection, diffuse shadows and GI when the viewport size changes.
- Renamed the camera profiling sample to include the camera name
- Renamed the post processing graphic formats to match the new convention.
- The restart in Wizard for DXR will always be last fix from now on
- Refactoring pre-existing materials to share more shader code between rasterization and ray tracing.
- Setting a material's Refraction Model to Thin does not overwrite the Thickness and Transmission Absorption Distance anymore.
- Removed Wind textures from runtime as wind is no longer built into the pipeline
- Changed Shader Graph titles of master nodes to be more easily searchable ("HDRP/x" -> "x (HDRP)")
- Expose StartSinglePass() and StopSinglePass() as public interface for XRPass
- Replaced the Texture array for 2D cookies (spot, area and directional lights) and for planar reflections by an atlas.
- Moved the tier defining from the asset to the concerned volume components.
- Changing from a tier management to a "mode" management for reflection and GI and removing the ability to enable/disable deferred and ray bining (they are now implied by performance mode)
- The default FrameSettings for ScreenSpaceShadows is set to true for Camera in order to give a better workflow for DXR.
- Refactor internal usage of Stencil bits.
- Changed how the material upgrader works and added documentation for it.
- Custom passes now disable the stencil when overwriting the depth and not writing into it.
- Renamed the camera profiling sample to include the camera name
- Changed the way the shadow casting property of transparent and tranmissive materials is handeled for ray tracing.
- Changed inspector materials stencil setting code to have more sharing.
- Updated the default scene and default DXR scene and DefaultVolumeProfile.
- Changed the way the length parameter is used for ray traced contact shadows.
- Improved the coherency of PCSS blur between cascades.
- Updated VR checks in Wizard to reflect new XR System.
- Removing unused alpha threshold depth prepass and post pass for fabric shader graph.
- Transform result from CIE XYZ to sRGB color space in EvalSensitivity for iridescence.

## [7.1.1] - 2019-09-05

### Added
- Transparency Overdraw debug mode. Allows to visualize transparent objects draw calls as an "heat map".
- Enabled single-pass instancing support for XR SDK with new API cmd.SetInstanceMultiplier()
- XR settings are now available in the HDRP asset
- Support for Material Quality in Shader Graph
- Material Quality support selection in HDRP Asset
- Renamed XR shader macro from UNITY_STEREO_ASSIGN_COMPUTE_EYE_INDEX to UNITY_XR_ASSIGN_VIEW_INDEX
- Raytracing ShaderGraph node for HDRP shaders
- Custom passes volume component with 3 injection points: Before Rendering, Before Transparent and Before Post Process
- Alpha channel is now properly exported to camera render textures when using FP16 color buffer format
- Support for XR SDK mirror view modes
- HD Master nodes in Shader Graph now support Normal and Tangent modification in vertex stage.
- DepthOfFieldCoC option in the fullscreen debug modes.
- Added override Ambient Occlusion option on debug windows
- Added Custom Post Processes with 3 injection points: Before Transparent, Before Post Process and After Post Process
- Added draft of minimal interactive path tracing (experimental) based on DXR API - Support only 4 area light, lit and unlit shader (non-shadergraph)

### Fixed
- Fixed wizard infinite loop on cancellation
- Fixed with compute shader error about too many threads in threadgroup on low GPU
- Fixed invalid contact shadow shaders being created on metal
- Fixed a bug where if Assembly.GetTypes throws an exception due to mis-versioned dlls, then no preprocessors are used in the shader stripper
- Fixed typo in AXF decal property preventing to compile
- Fixed reflection probe with XR single-pass and FPTL
- Fixed force gizmo shown when selecting camera in hierarchy
- Fixed issue with XR occlusion mesh and dynamic resolution
- Fixed an issue where lighting compute buffers were re-created with the wrong size when resizing the window, causing tile artefacts at the top of the screen.
- Fix FrameSettings names and tooltips
- Fixed error with XR SDK when the Editor is not in focus
- Fixed errors with RenderGraph, XR SDK and occlusion mesh
- Fixed shadow routines compilation errors when "real" type is a typedef on "half".
- Fixed toggle volumetric lighting in the light UI
- Fixed post-processing history reset handling rt-scale incorrectly
- Fixed crash with terrain and XR multi-pass
- Fixed ShaderGraph material synchronization issues
- Fixed a null reference exception when using an Emissive texture with Unlit shader (case 1181335)
- Fixed an issue where area lights and point lights where not counted separately with regards to max lights on screen (case 1183196)
- Fixed an SSR and Subsurface Scattering issue (appearing black) when using XR.

### Changed
- Update Wizard layout.
- Remove almost all Garbage collection call within a frame.
- Rename property AdditionalVeclocityChange to AddPrecomputeVelocity
- Call the End/Begin camera rendering callbacks for camera with customRender enabled
- Changeg framesettings migration order of postprocess flags as a pr for reflection settings flags have been backported to 2019.2
- Replaced usage of ENABLE_VR in XRSystem.cs by version defines based on the presence of the built-in VR and XR modules
- Added an update virtual function to the SkyRenderer class. This is called once per frame. This allows a given renderer to amortize heavy computation at the rate it chooses. Currently only the physically based sky implements this.
- Removed mandatory XRPass argument in HDCamera.GetOrCreate()
- Restored the HDCamera parameter to the sky rendering builtin parameters.
- Removed usage of StructuredBuffer for XR View Constants
- Expose Direct Specular Lighting control in FrameSettings
- Deprecated ExponentialFog and VolumetricFog volume components. Now there is only one exponential fog component (Fog) which can add Volumetric Fog as an option. Added a script in Edit -> Render Pipeline -> Upgrade Fog Volume Components.

## [7.0.1] - 2019-07-25

### Added
- Added option in the config package to disable globally Area Lights and to select shadow quality settings for the deferred pipeline.
- When shader log stripping is enabled, shader stripper statistics will be written at `Temp/shader-strip.json`
- Occlusion mesh support from XR SDK

### Fixed
- Fixed XR SDK mirror view blit, cleanup some XRTODO and removed XRDebug.cs
- Fixed culling for volumetrics with XR single-pass rendering
- Fix shadergraph material pass setup not called
- Fixed documentation links in component's Inspector header bar
- Cookies using the render texture output from a camera are now properly updated
- Allow in ShaderGraph to enable pre/post pass when the alpha clip is disabled

### Changed
- RenderQueue for Opaque now start at Background instead of Geometry.
- Clamp the area light size for scripting API when we change the light type
- Added a warning in the material UI when the diffusion profile assigned is not in the HDRP asset


## [7.0.0] - 2019-07-17

### Added
- `Fixed`, `Viewer`, and `Automatic` modes to compute the FOV used when rendering a `PlanarReflectionProbe`
- A checkbox to toggle the chrome gizmo of `ReflectionProbe`and `PlanarReflectionProbe`
- Added a Light layer in shadows that allow for objects to cast shadows without being affected by light (and vice versa).
- You can now access ShaderGraph blend states from the Material UI (for example, **Surface Type**, **Sorting Priority**, and **Blending Mode**). This change may break Materials that use a ShaderGraph, to fix them, select **Edit > Render Pipeline > Reset all ShaderGraph Scene Materials BlendStates**. This syncs the blendstates of you ShaderGraph master nodes with the Material properties.
- You can now control ZTest, ZWrite, and CullMode for transparent Materials.
- Materials that use Unlit Shaders or Unlit Master Node Shaders now cast shadows.
- Added an option to enable the ztest on **After Post Process** materials when TAA is disabled.
- Added a new SSAO (based on Ground Truth Ambient Occlusion algorithm) to replace the previous one.
- Added support for shadow tint on light
- BeginCameraRendering and EndCameraRendering callbacks are now called with probes
- Adding option to update shadow maps only On Enable and On Demand.
- Shader Graphs that use time-dependent vertex modification now generate correct motion vectors.
- Added option to allow a custom spot angle for spot light shadow maps.
- Added frame settings for individual post-processing effects
- Added dither transition between cascades for Low and Medium quality settings
- Added single-pass instancing support with XR SDK
- Added occlusion mesh support with XR SDK
- Added support of Alembic velocity to various shaders
- Added support for more than 2 views for single-pass instancing
- Added support for per punctual/directional light min roughness in StackLit
- Added mirror view support with XR SDK
- Added VR verification in HDRPWizard
- Added DXR verification in HDRPWizard
- Added feedbacks in UI of Volume regarding skies
- Cube LUT support in Tonemapping. Cube LUT helpers for external grading are available in the Post-processing Sample package.

### Fixed
- Fixed an issue with history buffers causing effects like TAA or auto exposure to flicker when more than one camera was visible in the editor
- The correct preview is displayed when selecting multiple `PlanarReflectionProbe`s
- Fixed volumetric rendering with camera-relative code and XR stereo instancing
- Fixed issue with flashing cyan due to async compilation of shader when selecting a mesh
- Fix texture type mismatch when the contact shadow are disabled (causing errors on IOS devices)
- Fixed Generate Shader Includes while in package
- Fixed issue when texture where deleted in ShadowCascadeGUI
- Fixed issue in FrameSettingsHistory when disabling a camera several time without enabling it in between.
- Fixed volumetric reprojection with camera-relative code and XR stereo instancing
- Added custom BaseShaderPreprocessor in HDEditorUtils.GetBaseShaderPreprocessorList()
- Fixed compile issue when USE_XR_SDK is not defined
- Fixed procedural sky sun disk intensity for high directional light intensities
- Fixed Decal mip level when using texture mip map streaming to avoid dropping to lowest permitted mip (now loading all mips)
- Fixed deferred shading for XR single-pass instancing after lightloop refactor
- Fixed cluster and material classification debug (material classification now works with compute as pixel shader lighting)
- Fixed IOS Nan by adding a maximun epsilon definition REAL_EPS that uses HALF_EPS when fp16 are used
- Removed unnecessary GC allocation in motion blur code
- Fixed locked UI with advanded influence volume inspector for probes
- Fixed invalid capture direction when rendering planar reflection probes
- Fixed Decal HTILE optimization with platform not supporting texture atomatic (Disable it)
- Fixed a crash in the build when the contact shadows are disabled
- Fixed camera rendering callbacks order (endCameraRendering was being called before the actual rendering)
- Fixed issue with wrong opaque blending settings for After Postprocess
- Fixed issue with Low resolution transparency on PS4
- Fixed a memory leak on volume profiles
- Fixed The Parallax Occlusion Mappping node in shader graph and it's UV input slot
- Fixed lighting with XR single-pass instancing by disabling deferred tiles
- Fixed the Bloom prefiltering pass
- Fixed post-processing effect relying on Unity's random number generator
- Fixed camera flickering when using TAA and selecting the camera in the editor
- Fixed issue with single shadow debug view and volumetrics
- Fixed most of the problems with light animation and timeline
- Fixed indirect deferred compute with XR single-pass instancing
- Fixed a slight omission in anisotropy calculations derived from HazeMapping in StackLit
- Improved stack computation numerical stability in StackLit
- Fix PBR master node always opaque (wrong blend modes for forward pass)
- Fixed TAA with XR single-pass instancing (missing macros)
- Fixed an issue causing Scene View selection wire gizmo to not appear when using HDRP Shader Graphs.
- Fixed wireframe rendering mode (case 1083989)
- Fixed the renderqueue not updated when the alpha clip is modified in the material UI.
- Fixed the PBR master node preview
- Remove the ReadOnly flag on Reflection Probe's cubemap assets during bake when there are no VCS active.
- Fixed an issue where setting a material debug view would not reset the other exclusive modes
- Spot light shapes are now correctly taken into account when baking
- Now the static lighting sky will correctly take the default values for non-overridden properties
- Fixed material albedo affecting the lux meter
- Extra test in deferred compute shading to avoid shading pixels that were not rendered by the current camera (for camera stacking)

### Changed
- Optimization: Reduce the group size of the deferred lighting pass from 16x16 to 8x8
- Replaced HDCamera.computePassCount by viewCount
- Removed xrInstancing flag in RTHandles (replaced by TextureXR.slices and TextureXR.dimensions)
- Refactor the HDRenderPipeline and lightloop code to preprare for high level rendergraph
- Removed the **Back Then Front Rendering** option in the fabric Master Node settings. Enabling this option previously did nothing.
- Shader type Real translates to FP16 precision on Nintendo Switch.
- Shader framework refactor: Introduce CBSDF, EvaluateBSDF, IsNonZeroBSDF to replace BSDF functions
- Shader framework refactor:  GetBSDFAngles, LightEvaluation and SurfaceShading functions
- Replace ComputeMicroShadowing by GetAmbientOcclusionForMicroShadowing
- Rename WorldToTangent to TangentToWorld as it was incorrectly named
- Remove SunDisk and Sun Halo size from directional light
- Remove all obsolete wind code from shader
- Renamed DecalProjectorComponent into DecalProjector for API alignment.
- Improved the Volume UI and made them Global by default
- Remove very high quality shadow option
- Change default for shadow quality in Deferred to Medium
- Enlighten now use inverse squared falloff (before was using builtin falloff)
- Enlighten is now deprecated. Please use CPU or GPU lightmaper instead.
- Remove the name in the diffusion profile UI
- Changed how shadow map resolution scaling with distance is computed. Now it uses screen space area rather than light range.
- Updated MoreOptions display in UI
- Moved Display Area Light Emissive Mesh script API functions in the editor namespace
- direct strenght properties in ambient occlusion now affect direct specular as well
- Removed advanced Specular Occlusion control in StackLit: SSAO based SO control is hidden and fixed to behave like Lit, SPTD is the only HQ technique shown for baked SO.
- Shader framework refactor: Changed ClampRoughness signature to include PreLightData access.
- HDRPWizard window is now in Window > General > HD Render Pipeline Wizard
- Moved StaticLightingSky to LightingWindow
- Removes the current "Scene Settings" and replace them with "Sky & Fog Settings" (with Physically Based Sky and Volumetric Fog).
- Changed how cached shadow maps are placed inside the atlas to minimize re-rendering of them.

## [6.7.0-preview] - 2019-05-16

### Added
- Added ViewConstants StructuredBuffer to simplify XR rendering
- Added API to render specific settings during a frame
- Added stadia to the supported platforms (2019.3)
- Enabled cascade blends settings in the HD Shadow component
- Added Hardware Dynamic Resolution support.
- Added MatCap debug view to replace the no scene lighting debug view.
- Added clear GBuffer option in FrameSettings (default to false)
- Added preview for decal shader graph (Only albedo, normal and emission)
- Added exposure weight control for decal
- Screen Space Directional Shadow under a define option. Activated for ray tracing
- Added a new abstraction for RendererList that will help transition to Render Graph and future RendererList API
- Added multipass support for VR
- Added XR SDK integration (multipass only)
- Added Shader Graph samples for Hair, Fabric and Decal master nodes.
- Add fade distance, shadow fade distance and light layers to light explorer
- Add method to draw light layer drawer in a rect to HDEditorUtils

### Fixed
- Fixed deserialization crash at runtime
- Fixed for ShaderGraph Unlit masternode not writing velocity
- Fixed a crash when assiging a new HDRP asset with the 'Verify Saving Assets' option enabled
- Fixed exposure to properly support TEXTURE2D_X
- Fixed TerrainLit basemap texture generation
- Fixed a bug that caused nans when material classification was enabled and a tile contained one standard material + a material with transmission.
- Fixed gradient sky hash that was not using the exposure hash
- Fixed displayed default FrameSettings in HDRenderPipelineAsset wrongly updated on scripts reload.
- Fixed gradient sky hash that was not using the exposure hash.
- Fixed visualize cascade mode with exposure.
- Fixed (enabled) exposure on override lighting debug modes.
- Fixed issue with LightExplorer when volume have no profile
- Fixed issue with SSR for negative, infinite and NaN history values
- Fixed LightLayer in HDReflectionProbe and PlanarReflectionProbe inspector that was not displayed as a mask.
- Fixed NaN in transmission when the thickness and a color component of the scattering distance was to 0
- Fixed Light's ShadowMask multi-edition.
- Fixed motion blur and SMAA with VR single-pass instancing
- Fixed NaNs generated by phase functionsin volumetric lighting
- Fixed NaN issue with refraction effect and IOR of 1 at extreme grazing angle
- Fixed nan tracker not using the exposure
- Fixed sorting priority on lit and unlit materials
- Fixed null pointer exception when there are no AOVRequests defined on a camera
- Fixed dirty state of prefab using disabled ReflectionProbes
- Fixed an issue where gizmos and editor grid were not correctly depth tested
- Fixed created default scene prefab non editable due to wrong file extension.
- Fixed an issue where sky convolution was recomputed for nothing when a preview was visible (causing extreme slowness when fabric convolution is enabled)
- Fixed issue with decal that wheren't working currently in player
- Fixed missing stereo rendering macros in some fragment shaders
- Fixed exposure for ReflectionProbe and PlanarReflectionProbe gizmos
- Fixed single-pass instancing on PSVR
- Fixed Vulkan shader issue with Texture2DArray in ScreenSpaceShadow.compute by re-arranging code (workaround)
- Fixed camera-relative issue with lights and XR single-pass instancing
- Fixed single-pass instancing on Vulkan
- Fixed htile synchronization issue with shader graph decal
- Fixed Gizmos are not drawn in Camera preview
- Fixed pre-exposure for emissive decal
- Fixed wrong values computed in PreIntegrateFGD and in the generation of volumetric lighting data by forcing the use of fp32.
- Fixed NaNs arising during the hair lighting pass
- Fixed synchronization issue in decal HTile that occasionally caused rendering artifacts around decal borders
- Fixed QualitySettings getting marked as modified by HDRP (and thus checked out in Perforce)
- Fixed a bug with uninitialized values in light explorer
- Fixed issue with LOD transition
- Fixed shader warnings related to raytracing and TEXTURE2D_X

### Changed
- Refactor PixelCoordToViewDirWS to be VR compatible and to compute it only once per frame
- Modified the variants stripper to take in account multiple HDRP assets used in the build.
- Improve the ray biasing code to avoid self-intersections during the SSR traversal
- Update Pyramid Spot Light to better match emitted light volume.
- Moved _XRViewConstants out of UnityPerPassStereo constant buffer to fix issues with PSSL
- Removed GetPositionInput_Stereo() and single-pass (double-wide) rendering mode
- Changed label width of the frame settings to accommodate better existing options.
- SSR's Default FrameSettings for camera is now enable.
- Re-enabled the sharpening filter on Temporal Anti-aliasing
- Exposed HDEditorUtils.LightLayerMaskDrawer for integration in other packages and user scripting.
- Rename atmospheric scattering in FrameSettings to Fog
- The size modifier in the override for the culling sphere in Shadow Cascades now defaults to 0.6, which is the same as the formerly hardcoded value.
- Moved LOD Bias and Maximum LOD Level from Frame Setting section `Other` to `Rendering`
- ShaderGraph Decal that affect only emissive, only draw in emissive pass (was drawing in dbuffer pass too)
- Apply decal projector fade factor correctly on all attribut and for shader graph decal
- Move RenderTransparentDepthPostpass after all transparent
- Update exposure prepass to interleave XR single-pass instancing views in a checkerboard pattern
- Removed ScriptRuntimeVersion check in wizard.

## [6.6.0-preview] - 2019-04-01

### Added
- Added preliminary changes for XR deferred shading
- Added support of 111110 color buffer
- Added proper support for Recorder in HDRP
- Added depth offset input in shader graph master nodes
- Added a Parallax Occlusion Mapping node
- Added SMAA support
- Added Homothety and Symetry quick edition modifier on volume used in ReflectionProbe, PlanarReflectionProbe and DensityVolume
- Added multi-edition support for DecalProjectorComponent
- Improve hair shader
- Added the _ScreenToTargetScaleHistory uniform variable to be used when sampling HDRP RTHandle history buffers.
- Added settings in `FrameSettings` to change `QualitySettings.lodBias` and `QualitySettings.maximumLODLevel` during a rendering
- Added an exposure node to retrieve the current, inverse and previous frame exposure value.
- Added an HD scene color node which allow to sample the scene color with mips and a toggle to remove the exposure.
- Added safeguard on HD scene creation if default scene not set in the wizard
- Added Low res transparency rendering pass.

### Fixed
- Fixed HDRI sky intensity lux mode
- Fixed dynamic resolution for XR
- Fixed instance identifier semantic string used by Shader Graph
- Fixed null culling result occuring when changing scene that was causing crashes
- Fixed multi-edition light handles and inspector shapes
- Fixed light's LightLayer field when multi-editing
- Fixed normal blend edition handles on DensityVolume
- Fixed an issue with layered lit shader and height based blend where inactive layers would still have influence over the result
- Fixed multi-selection handles color for DensityVolume
- Fixed multi-edition inspector's blend distances for HDReflectionProbe, PlanarReflectionProbe and DensityVolume
- Fixed metric distance that changed along size in DensityVolume
- Fixed DensityVolume shape handles that have not same behaviour in advance and normal edition mode
- Fixed normal map blending in TerrainLit by only blending the derivatives
- Fixed Xbox One rendering just a grey screen instead of the scene
- Fixed probe handles for multiselection
- Fixed baked cubemap import settings for convolution
- Fixed regression causing crash when attempting to open HDRenderPipelineWizard without an HDRenderPipelineAsset setted
- Fixed FullScreenDebug modes: SSAO, SSR, Contact shadow, Prerefraction Color Pyramid, Final Color Pyramid
- Fixed volumetric rendering with stereo instancing
- Fixed shader warning
- Fixed missing resources in existing asset when updating package
- Fixed PBR master node preview in forward rendering or transparent surface
- Fixed deferred shading with stereo instancing
- Fixed "look at" edition mode of Rotation tool for DecalProjectorComponent
- Fixed issue when switching mode in ReflectionProbe and PlanarReflectionProbe
- Fixed issue where migratable component version where not always serialized when part of prefab's instance
- Fixed an issue where shadow would not be rendered properly when light layer are not enabled
- Fixed exposure weight on unlit materials
- Fixed Light intensity not played in the player when recorded with animation/timeline
- Fixed some issues when multi editing HDRenderPipelineAsset
- Fixed emission node breaking the main shader graph preview in certain conditions.
- Fixed checkout of baked probe asset when baking probes.
- Fixed invalid gizmo position for rotated ReflectionProbe
- Fixed multi-edition of material's SurfaceType and RenderingPath
- Fixed whole pipeline reconstruction on selecting for the first time or modifying other than the currently used HDRenderPipelineAsset
- Fixed single shadow debug mode
- Fixed global scale factor debug mode when scale > 1
- Fixed debug menu material overrides not getting applied to the Terrain Lit shader
- Fixed typo in computeLightVariants
- Fixed deferred pass with XR instancing by disabling ComputeLightEvaluation
- Fixed bloom resolution independence
- Fixed lens dirt intensity not behaving properly
- Fixed the Stop NaN feature
- Fixed some resources to handle more than 2 instanced views for XR
- Fixed issue with black screen (NaN) produced on old GPU hardware or intel GPU hardware with gaussian pyramid
- Fixed issue with disabled punctual light would still render when only directional light is present

### Changed
- DensityVolume scripting API will no longuer allow to change between advance and normal edition mode
- Disabled depth of field, lens distortion and panini projection in the scene view
- TerrainLit shaders and includes are reorganized and made simpler.
- TerrainLit shader GUI now allows custom properties to be displayed in the Terrain fold-out section.
- Optimize distortion pass with stencil
- Disable SceneSelectionPass in shader graph preview
- Control punctual light and area light shadow atlas separately
- Move SMAA anti-aliasing option to after Temporal Anti Aliasing one, to avoid problem with previously serialized project settings
- Optimize rendering with static only lighting and when no cullable lights/decals/density volumes are present.
- Updated handles for DecalProjectorComponent for enhanced spacial position readability and have edition mode for better SceneView management
- DecalProjectorComponent are now scale independent in order to have reliable metric unit (see new Size field for changing the size of the volume)
- Restructure code from HDCamera.Update() by adding UpdateAntialiasing() and UpdateViewConstants()
- Renamed velocity to motion vectors
- Objects rendered during the After Post Process pass while TAA is enabled will not benefit from existing depth buffer anymore. This is done to fix an issue where those object would wobble otherwise
- Removed usage of builtin unity matrix for shadow, shadow now use same constant than other view
- The default volume layer mask for cameras & probes is now `Default` instead of `Everything`

## [6.5.0-preview] - 2019-03-07

### Added
- Added depth-of-field support with stereo instancing
- Adding real time area light shadow support
- Added a new FrameSettings: Specular Lighting to toggle the specular during the rendering

### Fixed
- Fixed diffusion profile upgrade breaking package when upgrading to a new version
- Fixed decals cropped by gizmo not updating correctly if prefab
- Fixed an issue when enabling SSR on multiple view
- Fixed edition of the intensity's unit field while selecting multiple lights
- Fixed wrong calculation in soft voxelization for density volume
- Fixed gizmo not working correctly with pre-exposure
- Fixed issue with setting a not available RT when disabling motion vectors
- Fixed planar reflection when looking at mirror normal
- Fixed mutiselection issue with HDLight Inspector
- Fixed HDAdditionalCameraData data migration
- Fixed failing builds when light explorer window is open
- Fixed cascade shadows border sometime causing artefacts between cascades
- Restored shadows in the Cascade Shadow debug visualization
- `camera.RenderToCubemap` use proper face culling

### Changed
- When rendering reflection probe disable all specular lighting and for metals use fresnelF0 as diffuse color for bake lighting.

## [6.4.0-preview] - 2019-02-21

### Added
- VR: Added TextureXR system to selectively expand TEXTURE2D macros to texture array for single-pass stereo instancing + Convert textures call to these macros
- Added an unit selection dropdown next to shutter speed (camera)
- Added error helpbox when trying to use a sub volume component that require the current HDRenderPipelineAsset to support a feature that it is not supporting.
- Add mesh for tube light when display emissive mesh is enabled

### Fixed
- Fixed Light explorer. The volume explorer used `profile` instead of `sharedProfile` which instantiate a custom volume profile instead of editing the asset itself.
- Fixed UI issue where all is displayed using metric unit in shadow cascade and Percent is set in the unit field (happening when opening the inspector).
- Fixed inspector event error when double clicking on an asset (diffusion profile/material).
- Fixed nullref on layered material UI when the material is not an asset.
- Fixed nullref exception when undo/redo a light property.
- Fixed visual bug when area light handle size is 0.

### Changed
- Update UI for 32bit/16bit shadow precision settings in HDRP asset
- Object motion vectors have been disabled in all but the game view. Camera motion vectors are still enabled everywhere, allowing TAA and Motion Blur to work on static objects.
- Enable texture array by default for most rendering code on DX11 and unlock stereo instancing (DX11 only for now)

## [6.3.0-preview] - 2019-02-18

### Added
- Added emissive property for shader graph decals
- Added a diffusion profile override volume so the list of diffusion profile assets to use can be chanaged without affecting the HDRP asset
- Added a "Stop NaNs" option on cameras and in the Scene View preferences.
- Added metric display option in HDShadowSettings and improve clamping
- Added shader parameter mapping in DebugMenu
- Added scripting API to configure DebugData for DebugMenu

### Fixed
- Fixed decals in forward
- Fixed issue with stencil not correctly setup for various master node and shader for the depth pass, motion vector pass and GBuffer/Forward pass
- Fixed SRP batcher and metal
- Fixed culling and shadows for Pyramid, Box, Rectangle and Tube lights
- Fixed an issue where scissor render state leaking from the editor code caused partially black rendering

### Changed
- When a lit material has a clear coat mask that is not null, we now use the clear coat roughness to compute the screen space reflection.
- Diffusion profiles are now limited to one per asset and can be referenced in materials, shader graphs and vfx graphs. Materials will be upgraded automatically except if they are using a shader graph, in this case it will display an error message.

## [6.2.0-preview] - 2019-02-15

### Added
- Added help box listing feature supported in a given HDRenderPipelineAsset alongs with the drawbacks implied.
- Added cascade visualizer, supporting disabled handles when not overriding.

### Fixed
- Fixed post processing with stereo double-wide
- Fixed issue with Metal: Use sign bit to find the cache type instead of lowest bit.
- Fixed invalid state when creating a planar reflection for the first time
- Fix FrameSettings's LitShaderMode not restrained by supported LitShaderMode regression.

### Changed
- The default value roughness value for the clearcoat has been changed from 0.03 to 0.01
- Update default value of based color for master node
- Update Fabric Charlie Sheen lighting model - Remove Fresnel component that wasn't part of initial model + Remap smoothness to [0.0 - 0.6] range for more artist friendly parameter

### Changed
- Code refactor: all macros with ARGS have been swapped with macros with PARAM. This is because the ARGS macros were incorrectly named.

## [6.1.0-preview] - 2019-02-13

### Added
- Added support for post-processing anti-aliasing in the Scene View (FXAA and TAA). These can be set in Preferences.
- Added emissive property for decal material (non-shader graph)

### Fixed
- Fixed a few UI bugs with the color grading curves.
- Fixed "Post Processing" in the scene view not toggling post-processing effects
- Fixed bake only object with flag `ReflectionProbeStaticFlag` when baking a `ReflectionProbe`

### Changed
- Removed unsupported Clear Depth checkbox in Camera inspector
- Updated the toggle for advanced mode in inspectors.

## [6.0.0-preview] - 2019-02-23

### Added
- Added new API to perform a camera rendering
- Added support for hair master node (Double kajiya kay - Lambert)
- Added Reset behaviour in DebugMenu (ingame mapping is right joystick + B)
- Added Default HD scene at new scene creation while in HDRP
- Added Wizard helping to configure HDRP project
- Added new UI for decal material to allow remapping and scaling of some properties
- Added cascade shadow visualisation toggle in HD shadow settings
- Added icons for assets
- Added replace blending mode for distortion
- Added basic distance fade for density volumes
- Added decal master node for shader graph
- Added HD unlit master node (Cross Pipeline version is name Unlit)
- Added new Rendering Queue in materials
- Added post-processing V3 framework embed in HDRP, remove postprocess V2 framework
- Post-processing now uses the generic volume framework
-   New depth-of-field, bloom, panini projection effects, motion blur
-   Exposure is now done as a pre-exposition pass, the whole system has been revamped
-   Exposure now use EV100 everywhere in the UI (Sky, Emissive Light)
- Added emissive intensity (Luminance and EV100 control) control for Emissive
- Added pre-exposure weigth for Emissive
- Added an emissive color node and a slider to control the pre-exposure percentage of emission color
- Added physical camera support where applicable
- Added more color grading tools
- Added changelog level for Shader Variant stripping
- Added Debug mode for validation of material albedo and metalness/specularColor values
- Added a new dynamic mode for ambient probe and renamed BakingSky to StaticLightingSky
- Added command buffer parameter to all Bind() method of material
- Added Material validator in Render Pipeline Debug
- Added code to future support of DXR (not enabled)
- Added support of multiviewport
- Added HDRenderPipeline.RequestSkyEnvironmentUpdate function to force an update from script when sky is set to OnDemand
- Added a Lighting and BackLighting slots in Lit, StackLit, Fabric and Hair master nodes
- Added support for overriding terrain detail rendering shaders, via the render pipeline editor resources asset
- Added xrInstancing flag support to RTHandle
- Added support for cullmask for decal projectors
- Added software dynamic resolution support
- Added support for "After Post-Process" render pass for unlit shader
- Added support for textured rectangular area lights
- Added stereo instancing macros to MSAA shaders
- Added support for Quarter Res Raytraced Reflections (not enabled)
- Added fade factor for decal projectors.
- Added stereo instancing macros to most shaders used in VR
- Added multi edition support for HDRenderPipelineAsset

### Fixed
- Fixed logic to disable FPTL with stereo rendering
- Fixed stacklit transmission and sun highlight
- Fixed decals with stereo rendering
- Fixed sky with stereo rendering
- Fixed flip logic for postprocessing + VR
- Fixed copyStencilBuffer pass for Switch
- Fixed point light shadow map culling that wasn't taking into account far plane
- Fixed usage of SSR with transparent on all master node
- Fixed SSR and microshadowing on fabric material
- Fixed blit pass for stereo rendering
- Fixed lightlist bounds for stereo rendering
- Fixed windows and in-game DebugMenu sync.
- Fixed FrameSettings' LitShaderMode sync when opening DebugMenu.
- Fixed Metal specific issues with decals, hitting a sampler limit and compiling AxF shader
- Fixed an issue with flipped depth buffer during postprocessing
- Fixed normal map use for shadow bias with forward lit - now use geometric normal
- Fixed transparent depth prepass and postpass access so they can be use without alpha clipping for lit shader
- Fixed support of alpha clip shadow for lit master node
- Fixed unlit master node not compiling
- Fixed issue with debug display of reflection probe
- Fixed issue with phong tessellations not working with lit shader
- Fixed issue with vertex displacement being affected by heightmap setting even if not heightmap where assign
- Fixed issue with density mode on Lit terrain producing NaN
- Fixed issue when going back and forth from Lit to LitTesselation for displacement mode
- Fixed issue with ambient occlusion incorrectly applied to emissiveColor with light layers in deferred
- Fixed issue with fabric convolution not using the correct convolved texture when fabric convolution is enabled
- Fixed issue with Thick mode for Transmission that was disabling transmission with directional light
- Fixed shutdown edge cases with HDRP tests
- Fixed slowdow when enabling Fabric convolution in HDRP asset
- Fixed specularAA not compiling in StackLit Master node
- Fixed material debug view with stereo rendering
- Fixed material's RenderQueue edition in default view.
- Fixed banding issues within volumetric density buffer
- Fixed missing multicompile for MSAA for AxF
- Fixed camera-relative support for stereo rendering
- Fixed remove sync with render thread when updating decal texture atlas.
- Fixed max number of keyword reach [256] issue. Several shader feature are now local
- Fixed Scene Color and Depth nodes
- Fixed SSR in forward
- Fixed custom editor of Unlit, HD Unlit and PBR shader graph master node
- Fixed issue with NewFrame not correctly calculated in Editor when switching scene
- Fixed issue with TerrainLit not compiling with depth only pass and normal buffer
- Fixed geometric normal use for shadow bias with PBR master node in forward
- Fixed instancing macro usage for decals
- Fixed error message when having more than one directional light casting shadow
- Fixed error when trying to display preview of Camera or PlanarReflectionProbe
- Fixed LOAD_TEXTURE2D_ARRAY_MSAA macro
- Fixed min-max and amplitude clamping value in inspector of vertex displacement materials
- Fixed issue with alpha shadow clip (was incorrectly clipping object shadow)
- Fixed an issue where sky cubemap would not be cleared correctly when setting the current sky to None
- Fixed a typo in Static Lighting Sky component UI
- Fixed issue with incorrect reset of RenderQueue when switching shader in inspector GUI
- Fixed issue with variant stripper stripping incorrectly some variants
- Fixed a case of ambient lighting flickering because of previews
- Fixed Decals when rendering multiple camera in a single frame
- Fixed cascade shadow count in shader
- Fixed issue with Stacklit shader with Haze effect
- Fixed an issue with the max sample count for the TAA
- Fixed post-process guard band for XR
- Fixed exposure of emissive of Unlit
- Fixed depth only and motion vector pass for Unlit not working correctly with MSAA
- Fixed an issue with stencil buffer copy causing unnecessary compute dispatches for lighting
- Fixed multi edition issue in FrameSettings
- Fixed issue with SRP batcher and DebugDisplay variant of lit shader
- Fixed issue with debug material mode not doing alpha test
- Fixed "Attempting to draw with missing UAV bindings" errors on Vulkan
- Fixed pre-exposure incorrectly apply to preview
- Fixed issue with duplicate 3D texture in 3D texture altas of volumetric?
- Fixed Camera rendering order (base on the depth parameter)
- Fixed shader graph decals not being cropped by gizmo
- Fixed "Attempting to draw with missing UAV bindings" errors on Vulkan.


### Changed
- ColorPyramid compute shader passes is swapped to pixel shader passes on platforms where the later is faster (Nintendo Switch).
- Removing the simple lightloop used by the simple lit shader
- Whole refactor of reflection system: Planar and reflection probe
- Separated Passthrough from other RenderingPath
- Update several properties naming and caption based on feedback from documentation team
- Remove tile shader variant for transparent backface pass of lit shader
- Rename all HDRenderPipeline to HDRP folder for shaders
- Rename decal property label (based on doc team feedback)
- Lit shader mode now default to Deferred to reduce build time
- Update UI of Emission parameters in shaders
- Improve shader variant stripping including shader graph variant
- Refactored render loop to render realtime probes visible per camera
- Enable SRP batcher by default
- Shader code refactor: Rename LIGHTLOOP_SINGLE_PASS => LIGHTLOOP_DISABLE_TILE_AND_CLUSTER and clean all usage of LIGHTLOOP_TILE_PASS
- Shader code refactor: Move pragma definition of vertex and pixel shader inside pass + Move SURFACE_GRADIENT definition in XXXData.hlsl
- Micro-shadowing in Lit forward now use ambientOcclusion instead of SpecularOcclusion
- Upgraded FrameSettings workflow, DebugMenu and Inspector part relative to it
- Update build light list shader code to support 32 threads in wavefronts on Switch
- LayeredLit layers' foldout are now grouped in one main foldout per layer
- Shadow alpha clip can now be enabled on lit shader and haor shader enven for opaque
- Temporal Antialiasing optimization for Xbox One X
- Parameter depthSlice on SetRenderTarget functions now defaults to -1 to bind the entire resource
- Rename SampleCameraDepth() functions to LoadCameraDepth() and SampleCameraDepth(), same for SampleCameraColor() functions
- Improved Motion Blur quality.
- Update stereo frame settings values for single-pass instancing and double-wide
- Rearrange FetchDepth functions to prepare for stereo-instancing
- Remove unused _ComputeEyeIndex
- Updated HDRenderPipelineAsset inspector
- Re-enable SRP batcher for metal

## [5.2.0-preview] - 2018-11-27

### Added
- Added option to run Contact Shadows and Volumetrics Voxelization stage in Async Compute
- Added camera freeze debug mode - Allow to visually see culling result for a camera
- Added support of Gizmo rendering before and after postprocess in Editor
- Added support of LuxAtDistance for punctual lights

### Fixed
- Fixed Debug.DrawLine and Debug.Ray call to work in game view
- Fixed DebugMenu's enum resetted on change
- Fixed divide by 0 in refraction causing NaN
- Fixed disable rough refraction support
- Fixed refraction, SSS and atmospheric scattering for VR
- Fixed forward clustered lighting for VR (double-wide).
- Fixed Light's UX to not allow negative intensity
- Fixed HDRenderPipelineAsset inspector broken when displaying its FrameSettings from project windows.
- Fixed forward clustered lighting for VR (double-wide).
- Fixed HDRenderPipelineAsset inspector broken when displaying its FrameSettings from project windows.
- Fixed Decals and SSR diable flags for all shader graph master node (Lit, Fabric, StackLit, PBR)
- Fixed Distortion blend mode for shader graph master node (Lit, StackLit)
- Fixed bent Normal for Fabric master node in shader graph
- Fixed PBR master node lightlayers
- Fixed shader stripping for built-in lit shaders.

### Changed
- Rename "Regular" in Diffusion profile UI "Thick Object"
- Changed VBuffer depth parametrization for volumetric from distanceRange to depthExtent - Require update of volumetric settings - Fog start at near plan
- SpotLight with box shape use Lux unit only

## [5.1.0-preview] - 2018-11-19

### Added

- Added a separate Editor resources file for resources Unity does not take when it builds a Player.
- You can now disable SSR on Materials in Shader Graph.
- Added support for MSAA when the Supported Lit Shader Mode is set to Both. Previously HDRP only supported MSAA for Forward mode.
- You can now override the emissive color of a Material when in debug mode.
- Exposed max light for Light Loop Settings in HDRP asset UI.
- HDRP no longer performs a NormalDBuffer pass update if there are no decals in the Scene.
- Added distant (fall-back) volumetric fog and improved the fog evaluation precision.
- Added an option to reflect sky in SSR.
- Added a y-axis offset for the PlanarReflectionProbe and offset tool.
- Exposed the option to run SSR and SSAO on async compute.
- Added support for the _GlossMapScale parameter in the Legacy to HDRP Material converter.
- Added wave intrinsic instructions for use in Shaders (for AMD GCN).


### Fixed
- Fixed sphere shaped influence handles clamping in Reflection Probes.
- Fixed Reflection Probe data migration for projects created before using HDRP.
- Fixed UI of Layered Material where Unity previously rendered the scrollbar above the Copy button.
- Fixed Material tessellations parameters Start fade distance and End fade distance. Originally, Unity clamped these values when you modified them.
- Fixed various distortion and refraction issues - handle a better fall-back.
- Fixed SSR for multiple views.
- Fixed SSR issues related to self-intersections.
- Fixed shape density volume handle speed.
- Fixed density volume shape handle moving too fast.
- Fixed the Camera velocity pass that we removed by mistake.
- Fixed some null pointer exceptions when disabling motion vectors support.
- Fixed viewports for both the Subsurface Scattering combine pass and the transparent depth prepass.
- Fixed the blend mode pop-up in the UI. It previously did not appear when you enabled pre-refraction.
- Fixed some null pointer exceptions that previously occurred when you disabled motion vectors support.
- Fixed Layered Lit UI issue with scrollbar.
- Fixed cubemap assignation on custom ReflectionProbe.
- Fixed Reflection Probes’ capture settings' shadow distance.
- Fixed an issue with the SRP batcher and Shader variables declaration.
- Fixed thickness and subsurface slots for fabric Shader master node that wasn't appearing with the right combination of flags.
- Fixed d3d debug layer warning.
- Fixed PCSS sampling quality.
- Fixed the Subsurface and transmission Material feature enabling for fabric Shader.
- Fixed the Shader Graph UV node’s dimensions when using it in a vertex Shader.
- Fixed the planar reflection mirror gizmo's rotation.
- Fixed HDRenderPipelineAsset's FrameSettings not showing the selected enum in the Inspector drop-down.
- Fixed an error with async compute.
- MSAA now supports transparency.
- The HDRP Material upgrader tool now converts metallic values correctly.
- Volumetrics now render in Reflection Probes.
- Fixed a crash that occurred whenever you set a viewport size to 0.
- Fixed the Camera physic parameter that the UI previously did not display.
- Fixed issue in pyramid shaped spotlight handles manipulation

### Changed

- Renamed Line shaped Lights to Tube Lights.
- HDRP now uses mean height fog parametrization.
- Shadow quality settings are set to All when you use HDRP (This setting is not visible in the UI when using SRP). This avoids Legacy Graphics Quality Settings disabling the shadows and give SRP full control over the Shadows instead.
- HDRP now internally uses premultiplied alpha for all fog.
- Updated default FrameSettings used for realtime Reflection Probes when you create a new HDRenderPipelineAsset.
- Remove multi-camera support. LWRP and HDRP will not support multi-camera layered rendering.
- Updated Shader Graph subshaders to use the new instancing define.
- Changed fog distance calculation from distance to plane to distance to sphere.
- Optimized forward rendering using AMD GCN by scalarizing the light loop.
- Changed the UI of the Light Editor.
- Change ordering of includes in HDRP Materials in order to reduce iteration time for faster compilation.
- Added a StackLit master node replacing the InspectorUI version. IMPORTANT: All previously authored StackLit Materials will be lost. You need to recreate them with the master node.

## [5.0.0-preview] - 2018-09-28

### Added
- Added occlusion mesh to depth prepass for VR (VR still disabled for now)
- Added a debug mode to display only one shadow at once
- Added controls for the highlight created by directional lights
- Added a light radius setting to punctual lights to soften light attenuation and simulate fill lighting
- Added a 'minRoughness' parameter to all non-area lights (was previously only available for certain light types)
- Added separate volumetric light/shadow dimmers
- Added per-pixel jitter to volumetrics to reduce aliasing artifacts
- Added a SurfaceShading.hlsl file, which implements material-agnostic shading functionality in an efficient manner
- Added support for shadow bias for thin object transmission
- Added FrameSettings to control realtime planar reflection
- Added control for SRPBatcher on HDRP Asset
- Added an option to clear the shadow atlases in the debug menu
- Added a color visualization of the shadow atlas rescale in debug mode
- Added support for disabling SSR on materials
- Added intrinsic for XBone
- Added new light volume debugging tool
- Added a new SSR debug view mode
- Added translaction's scale invariance on DensityVolume
- Added multiple supported LitShadermode and per renderer choice in case of both Forward and Deferred supported
- Added custom specular occlusion mode to Lit Shader Graph Master node

### Fixed
- Fixed a normal bias issue with Stacklit (Was causing light leaking)
- Fixed camera preview outputing an error when both scene and game view where display and play and exit was call
- Fixed override debug mode not apply correctly on static GI
- Fixed issue where XRGraphicsConfig values set in the asset inspector GUI weren't propagating correctly (VR still disabled for now)
- Fixed issue with tangent that was using SurfaceGradient instead of regular normal decoding
- Fixed wrong error message display when switching to unsupported target like IOS
- Fixed an issue with ambient occlusion texture sometimes not being created properly causing broken rendering
- Shadow near plane is no longer limited at 0.1
- Fixed decal draw order on transparent material
- Fixed an issue where sometime the lookup texture used for GGX convolution was broken, causing broken rendering
- Fixed an issue where you wouldn't see any fog for certain pipeline/scene configurations
- Fixed an issue with volumetric lighting where the anisotropy value of 0 would not result in perfectly isotropic lighting
- Fixed shadow bias when the atlas is rescaled
- Fixed shadow cascade sampling outside of the atlas when cascade count is inferior to 4
- Fixed shadow filter width in deferred rendering not matching shader config
- Fixed stereo sampling of depth texture in MSAA DepthValues.shader
- Fixed box light UI which allowed negative and zero sizes, thus causing NaNs
- Fixed stereo rendering in HDRISky.shader (VR)
- Fixed normal blend and blend sphere influence for reflection probe
- Fixed distortion filtering (was point filtering, now trilinear)
- Fixed contact shadow for large distance
- Fixed depth pyramid debug view mode
- Fixed sphere shaped influence handles clamping in reflection probes
- Fixed reflection probes data migration for project created before using hdrp
- Fixed ambient occlusion for Lit Master Node when slot is connected

### Changed
- Use samplerunity_ShadowMask instead of samplerunity_samplerLightmap for shadow mask
- Allow to resize reflection probe gizmo's size
- Improve quality of screen space shadow
- Remove support of projection model for ScreenSpaceLighting (SSR always use HiZ and refraction always Proxy)
- Remove all the debug mode from SSR that are obsolete now
- Expose frameSettings and Capture settings for reflection and planar probe
- Update UI for reflection probe, planar probe, camera and HDRP Asset
- Implement proper linear blending for volumetric lighting via deep compositing as described in the paper "Deep Compositing Using Lie Algebras"
- Changed  planar mapping to match terrain convention (XZ instead of ZX)
- XRGraphicsConfig is no longer Read/Write. Instead, it's read-only. This improves consistency of XR behavior between the legacy render pipeline and SRP
- Change reflection probe data migration code (to update old reflection probe to new one)
- Updated gizmo for ReflectionProbes
- Updated UI and Gizmo of DensityVolume

## [4.0.0-preview] - 2018-09-28

### Added
- Added a new TerrainLit shader that supports rendering of Unity terrains.
- Added controls for linear fade at the boundary of density volumes
- Added new API to control decals without monobehaviour object
- Improve Decal Gizmo
- Implement Screen Space Reflections (SSR) (alpha version, highly experimental)
- Add an option to invert the fade parameter on a Density Volume
- Added a Fabric shader (experimental) handling cotton and silk
- Added support for MSAA in forward only for opaque only
- Implement smoothness fade for SSR
- Added support for AxF shader (X-rite format - require special AxF importer from Unity not part of HDRP)
- Added control for sundisc on directional light (hack)
- Added a new HD Lit Master node that implements Lit shader support for Shader Graph
- Added Micro shadowing support (hack)
- Added an event on HDAdditionalCameraData for custom rendering
- HDRP Shader Graph shaders now support 4-channel UVs.

### Fixed
- Fixed an issue where sometimes the deferred shadow texture would not be valid, causing wrong rendering.
- Stencil test during decals normal buffer update is now properly applied
- Decals corectly update normal buffer in forward
- Fixed a normalization problem in reflection probe face fading causing artefacts in some cases
- Fix multi-selection behavior of Density Volumes overwriting the albedo value
- Fixed support of depth texture for RenderTexture. HDRP now correctly output depth to user depth buffer if RenderTexture request it.
- Fixed multi-selection behavior of Density Volumes overwriting the albedo value
- Fixed support of depth for RenderTexture. HDRP now correctly output depth to user depth buffer if RenderTexture request it.
- Fixed support of Gizmo in game view in the editor
- Fixed gizmo for spot light type
- Fixed issue with TileViewDebug mode being inversed in gameview
- Fixed an issue with SAMPLE_TEXTURECUBE_SHADOW macro
- Fixed issue with color picker not display correctly when game and scene view are visible at the same time
- Fixed an issue with reflection probe face fading
- Fixed camera motion vectors shader and associated matrices to update correctly for single-pass double-wide stereo rendering
- Fixed light attenuation functions when range attenuation is disabled
- Fixed shadow component algorithm fixup not dirtying the scene, so changes can be saved to disk.
- Fixed some GC leaks for HDRP
- Fixed contact shadow not affected by shadow dimmer
- Fixed GGX that works correctly for the roughness value of 0 (mean specular highlgiht will disappeard for perfect mirror, we rely on maxSmoothness instead to always have a highlight even on mirror surface)
- Add stereo support to ShaderPassForward.hlsl. Forward rendering now seems passable in limited test scenes with camera-relative rendering disabled.
- Add stereo support to ProceduralSky.shader and OpaqueAtmosphericScattering.shader.
- Added CullingGroupManager to fix more GC.Alloc's in HDRP
- Fixed rendering when multiple cameras render into the same render texture

### Changed
- Changed the way depth & color pyramids are built to be faster and better quality, thus improving the look of distortion and refraction.
- Stabilize the dithered LOD transition mask with respect to the camera rotation.
- Avoid multiple depth buffer copies when decals are present
- Refactor code related to the RT handle system (No more normal buffer manager)
- Remove deferred directional shadow and move evaluation before lightloop
- Add a function GetNormalForShadowBias() that material need to implement to return the normal used for normal shadow biasing
- Remove Jimenez Subsurface scattering code (This code was disabled by default, now remove to ease maintenance)
- Change Decal API, decal contribution is now done in Material. Require update of material using decal
- Move a lot of files from CoreRP to HDRP/CoreRP. All moved files weren't used by Ligthweight pipeline. Long term they could move back to CoreRP after CoreRP become out of preview
- Updated camera inspector UI
- Updated decal gizmo
- Optimization: The objects that are rendered in the Motion Vector Pass are not rendered in the prepass anymore
- Removed setting shader inclue path via old API, use package shader include paths
- The default value of 'maxSmoothness' for punctual lights has been changed to 0.99
- Modified deferred compute and vert/frag shaders for first steps towards stereo support
- Moved material specific Shader Graph files into corresponding material folders.
- Hide environment lighting settings when enabling HDRP (Settings are control from sceneSettings)
- Update all shader includes to use absolute path (allow users to create material in their Asset folder)
- Done a reorganization of the files (Move ShaderPass to RenderPipeline folder, Move all shadow related files to Lighting/Shadow and others)
- Improved performance and quality of Screen Space Shadows

## [3.3.0-preview]

### Added
- Added an error message to say to use Metal or Vulkan when trying to use OpenGL API
- Added a new Fabric shader model that supports Silk and Cotton/Wool
- Added a new HDRP Lighting Debug mode to visualize Light Volumes for Point, Spot, Line, Rectangular and Reflection Probes
- Add support for reflection probe light layers
- Improve quality of anisotropic on IBL

### Fixed
- Fix an issue where the screen where darken when rendering camera preview
- Fix display correct target platform when showing message to inform user that a platform is not supported
- Remove workaround for metal and vulkan in normal buffer encoding/decoding
- Fixed an issue with color picker not working in forward
- Fixed an issue where reseting HDLight do not reset all of its parameters
- Fixed shader compile warning in DebugLightVolumes.shader

### Changed
- Changed default reflection probe to be 256x256x6 and array size to be 64
- Removed dependence on the NdotL for thickness evaluation for translucency (based on artist's input)
- Increased the precision when comparing Planar or HD reflection probe volumes
- Remove various GC alloc in C#. Slightly better performance

## [3.2.0-preview]

### Added
- Added a luminance meter in the debug menu
- Added support of Light, reflection probe, emissive material, volume settings related to lighting to Lighting explorer
- Added support for 16bit shadows

### Fixed
- Fix issue with package upgrading (HDRP resources asset is now versionned to worarkound package manager limitation)
- Fix HDReflectionProbe offset displayed in gizmo different than what is affected.
- Fix decals getting into a state where they could not be removed or disabled.
- Fix lux meter mode - The lux meter isn't affected by the sky anymore
- Fix area light size reset when multi-selected
- Fix filter pass number in HDUtils.BlitQuad
- Fix Lux meter mode that was applying SSS
- Fix planar reflections that were not working with tile/cluster (olbique matrix)
- Fix debug menu at runtime not working after nested prefab PR come to trunk
- Fix scrolling issue in density volume

### Changed
- Shader code refactor: Split MaterialUtilities file in two parts BuiltinUtilities (independent of FragInputs) and MaterialUtilities (Dependent of FragInputs)
- Change screen space shadow rendertarget format from ARGB32 to RG16

## [3.1.0-preview]

### Added
- Decal now support per channel selection mask. There is now two mode. One with BaseColor, Normal and Smoothness and another one more expensive with BaseColor, Normal, Smoothness, Metal and AO. Control is on HDRP Asset. This may require to launch an update script for old scene: 'Edit/Render Pipeline/Single step upgrade script/Upgrade all DecalMaterial MaskBlendMode'.
- Decal now supports depth bias for decal mesh, to prevent z-fighting
- Decal material now supports draw order for decal projectors
- Added LightLayers support (Base on mask from renderers name RenderingLayers and mask from light name LightLayers - if they match, the light apply) - cost an extra GBuffer in deferred (more bandwidth)
- When LightLayers is enabled, the AmbientOclusion is store in the GBuffer in deferred path allowing to avoid double occlusion with SSAO. In forward the double occlusion is now always avoided.
- Added the possibility to add an override transform on the camera for volume interpolation
- Added desired lux intensity and auto multiplier for HDRI sky
- Added an option to disable light by type in the debug menu
- Added gradient sky
- Split EmissiveColor and bakeDiffuseLighting in forward avoiding the emissiveColor to be affect by SSAO
- Added a volume to control indirect light intensity
- Added EV 100 intensity unit for area lights
- Added support for RendererPriority on Renderer. This allow to control order of transparent rendering manually. HDRP have now two stage of sorting for transparent in addition to bact to front. Material have a priority then Renderer have a priority.
- Add Coupling of (HD)Camera and HDAdditionalCameraData for reset and remove in inspector contextual menu of Camera
- Add Coupling of (HD)ReflectionProbe and HDAdditionalReflectionData for reset and remove in inspector contextual menu of ReflectoinProbe
- Add macro to forbid unity_ObjectToWorld/unity_WorldToObject to be use as it doesn't handle camera relative rendering
- Add opacity control on contact shadow

### Fixed
- Fixed an issue with PreIntegratedFGD texture being sometimes destroyed and not regenerated causing rendering to break
- PostProcess input buffers are not copied anymore on PC if the viewport size matches the final render target size
- Fixed an issue when manipulating a lot of decals, it was displaying a lot of errors in the inspector
- Fixed capture material with reflection probe
- Refactored Constant Buffers to avoid hitting the maximum number of bound CBs in some cases.
- Fixed the light range affecting the transform scale when changed.
- Snap to grid now works for Decal projector resizing.
- Added a warning for 128x128 cookie texture without mipmaps
- Replace the sampler used for density volumes for correct wrap mode handling

### Changed
- Move Render Pipeline Debug "Windows from Windows->General-> Render Pipeline debug windows" to "Windows from Windows->Analysis-> Render Pipeline debug windows"
- Update detail map formula for smoothness and albedo, goal it to bright and dark perceptually and scale factor is use to control gradient speed
- Refactor the Upgrade material system. Now a material can be update from older version at any time. Call Edit/Render Pipeline/Upgrade all Materials to newer version
- Change name EnableDBuffer to EnableDecals at several place (shader, hdrp asset...), this require a call to Edit/Render Pipeline/Upgrade all Materials to newer version to have up to date material.
- Refactor shader code: BakeLightingData structure have been replace by BuiltinData. Lot of shader code have been remove/change.
- Refactor shader code: All GBuffer are now handled by the deferred material. Mean ShadowMask and LightLayers are control by lit material in lit.hlsl and not outside anymore. Lot of shader code have been remove/change.
- Refactor shader code: Rename GetBakedDiffuseLighting to ModifyBakedDiffuseLighting. This function now handle lighting model for transmission too. Lux meter debug mode is factor outisde.
- Refactor shader code: GetBakedDiffuseLighting is not call anymore in GBuffer or forward pass, including the ConvertSurfaceDataToBSDFData and GetPreLightData, this is done in ModifyBakedDiffuseLighting now
- Refactor shader code: Added a backBakeDiffuseLighting to BuiltinData to handle lighting for transmission
- Refactor shader code: Material must now call InitBuiltinData (Init all to zero + init bakeDiffuseLighting and backBakeDiffuseLighting ) and PostInitBuiltinData

## [3.0.0-preview]

### Fixed
- Fixed an issue with distortion that was using previous frame instead of current frame
- Fixed an issue where disabled light where not upgrade correctly to the new physical light unit system introduce in 2.0.5-preview

### Changed
- Update assembly definitions to output assemblies that match Unity naming convention (Unity.*).

## [2.0.5-preview]

### Added
- Add option supportDitheringCrossFade on HDRP Asset to allow to remove shader variant during player build if needed
- Add contact shadows for punctual lights (in additional shadow settings), only one light is allowed to cast contact shadows at the same time and so at each frame a dominant light is choosed among all light with contact shadows enabled.
- Add PCSS shadow filter support (from SRP Core)
- Exposed shadow budget parameters in HDRP asset
- Add an option to generate an emissive mesh for area lights (currently rectangle light only). The mesh fits the size, intensity and color of the light.
- Add an option to the HDRP asset to increase the resolution of volumetric lighting.
- Add additional ligth unit support for punctual light (Lumens, Candela) and area lights (Lumens, Luminance)
- Add dedicated Gizmo for the box Influence volume of HDReflectionProbe / PlanarReflectionProbe

### Changed
- Re-enable shadow mask mode in debug view
- SSS and Transmission code have been refactored to be able to share it between various material. Guidelines are in SubsurfaceScattering.hlsl
- Change code in area light with LTC for Lit shader. Magnitude is now take from FGD texture instead of a separate texture
- Improve camera relative rendering: We now apply camera translation on the model matrix, so before the TransformObjectToWorld(). Note: unity_WorldToObject and unity_ObjectToWorld must never be used directly.
- Rename positionWS to positionRWS (Camera relative world position) at a lot of places (mainly in interpolator and FragInputs). In case of custom shader user will be required to update their code.
- Rename positionWS, capturePositionWS, proxyPositionWS, influencePositionWS to positionRWS, capturePositionRWS, proxyPositionRWS, influencePositionRWS (Camera relative world position) in LightDefinition struct.
- Improve the quality of trilinear filtering of density volume textures.
- Improve UI for HDReflectionProbe / PlanarReflectionProbe

### Fixed
- Fixed a shader preprocessor issue when compiling DebugViewMaterialGBuffer.shader against Metal target
- Added a temporary workaround to Lit.hlsl to avoid broken lighting code with Metal/AMD
- Fixed issue when using more than one volume texture mask with density volumes.
- Fixed an error which prevented volumetric lighting from working if no density volumes with 3D textures were present.
- Fix contact shadows applied on transmission
- Fix issue with forward opaque lit shader variant being removed by the shader preprocessor
- Fixed compilation errors on Nintendo Switch (limited XRSetting support).
- Fixed apply range attenuation option on punctual light
- Fixed issue with color temperature not take correctly into account with static lighting
- Don't display fog when diffuse lighting, specular lighting, or lux meter debug mode are enabled.

## [2.0.4-preview]

### Fixed
- Fix issue when disabling rough refraction and building a player. Was causing a crash.

## [2.0.3-preview]

### Added
- Increased debug color picker limit up to 260k lux

## [2.0.2-preview]

### Added
- Add Light -> Planar Reflection Probe command
- Added a false color mode in rendering debug
- Add support for mesh decals
- Add flag to disable projector decals on transparent geometry to save performance and decal texture atlas space
- Add ability to use decal diffuse map as mask only
- Add visualize all shadow masks in lighting debug
- Add export of normal and roughness buffer for forwardOnly and when in supportOnlyForward mode for forward
- Provide a define in lit.hlsl (FORWARD_MATERIAL_READ_FROM_WRITTEN_NORMAL_BUFFER) when output buffer normal is used to read the normal and roughness instead of caclulating it (can save performance, but lower quality due to compression)
- Add color swatch to decal material

### Changed
- Change Render -> Planar Reflection creation to 3D Object -> Mirror
- Change "Enable Reflector" name on SpotLight to "Angle Affect Intensity"
- Change prototype of BSDFData ConvertSurfaceDataToBSDFData(SurfaceData surfaceData) to BSDFData ConvertSurfaceDataToBSDFData(uint2 positionSS, SurfaceData surfaceData)

### Fixed
- Fix issue with StackLit in deferred mode with deferredDirectionalShadow due to GBuffer not being cleared. Gbuffer is still not clear and issue was fix with the new Output of normal buffer.
- Fixed an issue where interpolation volumes were not updated correctly for reflection captures.
- Fixed an exception in Light Loop settings UI

## [2.0.1-preview]

### Added
- Add stripper of shader variant when building a player. Save shader compile time.
- Disable per-object culling that was executed in C++ in HD whereas it was not used (Optimization)
- Enable texture streaming debugging (was not working before 2018.2)
- Added Screen Space Reflection with Proxy Projection Model
- Support correctly scene selection for alpha tested object
- Add per light shadow mask mode control (i.e shadow mask distance and shadow mask). It use the option NonLightmappedOnly
- Add geometric filtering to Lit shader (allow to reduce specular aliasing)
- Add shortcut to create DensityVolume and PlanarReflection in hierarchy
- Add a DefaultHDMirrorMaterial material for PlanarReflection
- Added a script to be able to upgrade material to newer version of HDRP
- Removed useless duplication of ForwardError passes.
- Add option to not compile any DEBUG_DISPLAY shader in the player (Faster build) call Support Runtime Debug display

### Changed
- Changed SupportForwardOnly to SupportOnlyForward in render pipeline settings
- Changed versioning variable name in HDAdditionalXXXData from m_version to version
- Create unique name when creating a game object in the rendering menu (i.e Density Volume(2))
- Re-organize various files and folder location to clean the repository
- Change Debug windows name and location. Now located at:  Windows -> General -> Render Pipeline Debug

### Removed
- Removed GlobalLightLoopSettings.maxPlanarReflectionProbes and instead use value of GlobalLightLoopSettings.planarReflectionProbeCacheSize
- Remove EmissiveIntensity parameter and change EmissiveColor to be HDR (Matching Builtin Unity behavior) - Data need to be updated - Launch Edit -> Single Step Upgrade Script -> Upgrade all Materials emissionColor

### Fixed
- Fix issue with LOD transition and instancing
- Fix discrepency between object motion vector and camera motion vector
- Fix issue with spot and dir light gizmo axis not highlighted correctly
- Fix potential crash while register debug windows inputs at startup
- Fix warning when creating Planar reflection
- Fix specular lighting debug mode (was rendering black)
- Allow projector decal with null material to allow to configure decal when HDRP is not set
- Decal atlas texture offset/scale is updated after allocations (used to be before so it was using date from previous frame)

## [2018.1 experimental]

### Added
- Configure the VolumetricLightingSystem code path to be on by default
- Trigger a build exception when trying to build an unsupported platform
- Introduce the VolumetricLightingController component, which can (and should) be placed on the camera, and allows one to control the near and the far plane of the V-Buffer (volumetric "froxel" buffer) along with the depth distribution (from logarithmic to linear)
- Add 3D texture support for DensityVolumes
- Add a better mapping of roughness to mipmap for planar reflection
- The VolumetricLightingSystem now uses RTHandles, which allows to save memory by sharing buffers between different cameras (history buffers are not shared), and reduce reallocation frequency by reallocating buffers only if the rendering resolution increases (and suballocating within existing buffers if the rendering resolution decreases)
- Add a Volumetric Dimmer slider to lights to control the intensity of the scattered volumetric lighting
- Add UV tiling and offset support for decals.
- Add mipmapping support for volume 3D mask textures

### Changed
- Default number of planar reflection change from 4 to 2
- Rename _MainDepthTexture to _CameraDepthTexture
- The VolumetricLightingController has been moved to the Interpolation Volume framework and now functions similarly to the VolumetricFog settings
- Update of UI of cookie, CubeCookie, Reflection probe and planar reflection probe to combo box
- Allow enabling/disabling shadows for area lights when they are set to baked.
- Hide applyRangeAttenuation and FadeDistance for directional shadow as they are not used

### Removed
- Remove Resource folder of PreIntegratedFGD and add the resource to RenderPipeline Asset

### Fixed
- Fix ConvertPhysicalLightIntensityToLightIntensity() function used when creating light from script to match HDLightEditor behavior
- Fix numerical issues with the default value of mean free path of volumetric fog
- Fix the bug preventing decals from coexisting with density volumes
- Fix issue with alpha tested geometry using planar/triplanar mapping not render correctly or flickering (due to being wrongly alpha tested in depth prepass)
- Fix meta pass with triplanar (was not handling correctly the normal)
- Fix preview when a planar reflection is present
- Fix Camera preview, it is now a Preview cameraType (was a SceneView)
- Fix handling unknown GPUShadowTypes in the shadow manager.
- Fix area light shapes sent as point lights to the baking backends when they are set to baked.
- Fix unnecessary division by PI for baked area lights.
- Fix line lights sent to the lightmappers. The backends don't support this light type.
- Fix issue with shadow mask framesettings not correctly taken into account when shadow mask is enabled for lighting.
- Fix directional light and shadow mask transition, they are now matching making smooth transition
- Fix banding issues caused by high intensity volumetric lighting
- Fix the debug window being emptied on SRP asset reload
- Fix issue with debug mode not correctly clearing the GBuffer in editor after a resize
- Fix issue with ResetMaterialKeyword not resetting correctly ToggleOff/Roggle Keyword
- Fix issue with motion vector not render correctly if there is no depth prepass in deferred

## [2018.1.0f2]

### Added
- Screen Space Refraction projection model (Proxy raycasting, HiZ raymarching)
- Screen Space Refraction settings as volume component
- Added buffered frame history per camera
- Port Global Density Volumes to the Interpolation Volume System.
- Optimize ImportanceSampleLambert() to not require the tangent frame.
- Generalize SampleVBuffer() to handle different sampling and reconstruction methods.
- Improve the quality of volumetric lighting reprojection.
- Optimize Morton Order code in the Subsurface Scattering pass.
- Planar Reflection Probe support roughness (gaussian convolution of captured probe)
- Use an atlas instead of a texture array for cluster transparent decals
- Add a debug view to visualize the decal atlas
- Only store decal textures to atlas if decal is visible, debounce out of memory decal atlas warning.
- Add manipulator gizmo on decal to improve authoring workflow
- Add a minimal StackLit material (work in progress, this version can be used as template to add new material)

### Changed
- EnableShadowMask in FrameSettings (But shadowMaskSupport still disable by default)
- Forced Planar Probe update modes to (Realtime, Every Update, Mirror Camera)
- Screen Space Refraction proxy model uses the proxy of the first environment light (Reflection probe/Planar probe) or the sky
- Moved RTHandle static methods to RTHandles
- Renamed RTHandle to RTHandleSystem.RTHandle
- Move code for PreIntegratedFDG (Lit.shader) into its dedicated folder to be share with other material
- Move code for LTCArea (Lit.shader) into its dedicated folder to be share with other material

### Removed
- Removed Planar Probe mirror plane position and normal fields in inspector, always display mirror plane and normal gizmos

### Fixed
- Fix fog flags in scene view is now taken into account
- Fix sky in preview windows that were disappearing after a load of a new level
- Fix numerical issues in IntersectRayAABB().
- Fix alpha blending of volumetric lighting with transparent objects.
- Fix the near plane of the V-Buffer causing out-of-bounds look-ups in the clustered data structure.
- Depth and color pyramid are properly computed and sampled when the camera renders inside a viewport of a RTHandle.
- Fix decal atlas debug view to work correctly when shadow atlas view is also enabled

## [2018.1.0b13]

...<|MERGE_RESOLUTION|>--- conflicted
+++ resolved
@@ -62,12 +62,9 @@
 - Added the alpha clip enabled toggle to the material UI for all HDRP shader graphs.
 - Added Material Samples to explain how to use the lit shader features
 - Added an initial implementation of ray traced sub surface scattering
-<<<<<<< HEAD
-- Added decal layer masks on materials and decal layer on decal material.
-=======
 - Added AssetPostprocessors and Shadergraphs to handle Arnold Standard Surface and 3DsMax Physical material import from FBX. 
 - Added support for Smoothness Fade start work when enabling ray traced reflections
->>>>>>> af24ad76
+- Added decal layer masks on materials and decal layer on decal material.
 
 ### Fixed
 - Update documentation of HDRISky-Backplate, precise how to have Ambient Occlusion on the Backplate
