{
	"FileContentKeywordValidation":
	{
		"Keywords":
		[
			{
				"Targets": "+PS4",
				"Files":
				[
					"Documentation~/Building-For-Consoles.md"
				],
				"Patterns":
				[
					"com\\.unity\\.render-pipelines\\.ps4"
				]
			},
			{
				"Targets": "+PS5",
				"Files":
				[
					"Documentation~/Building-For-Consoles.md"
				],
				"Patterns":
				[
					"com\\.unity\\.render-pipelines\\.ps5"
				]
			},
			{
<<<<<<< HEAD
				"Targets": "+PS5",
				"Files":
				[
					"Editor/Material/ShaderGraph/HDTarget.cs"
				],
				"Patterns":
				[
					"Pragma\\.OnlyRenderers.*Platform\\.PS5"
				]
			},
			{
=======
>>>>>>> a3e0cc63
				"Targets": "+XboxOne",
				"Files":
				[
					"Documentation~/Building-For-Consoles.md"
				],
				"Patterns":
				[
					"com\\.unity\\.render-pipelines\\.xboxone"
				]
			}
		]
	}
}<|MERGE_RESOLUTION|>--- conflicted
+++ resolved
@@ -1,52 +1,39 @@
 {
-	"FileContentKeywordValidation":
-	{
-		"Keywords":
-		[
+	"FileContentKeywordValidation": {
+		"Keywords": [
 			{
 				"Targets": "+PS4",
-				"Files":
-				[
+				"Files": [
 					"Documentation~/Building-For-Consoles.md"
 				],
-				"Patterns":
-				[
+				"Patterns": [
 					"com\\.unity\\.render-pipelines\\.ps4"
 				]
 			},
 			{
 				"Targets": "+PS5",
-				"Files":
-				[
+				"Files": [
 					"Documentation~/Building-For-Consoles.md"
 				],
-				"Patterns":
-				[
+				"Patterns": [
 					"com\\.unity\\.render-pipelines\\.ps5"
 				]
 			},
 			{
-<<<<<<< HEAD
 				"Targets": "+PS5",
-				"Files":
-				[
+				"Files": [
 					"Editor/Material/ShaderGraph/HDTarget.cs"
 				],
-				"Patterns":
-				[
+				"Patterns": [
 					"Pragma\\.OnlyRenderers.*Platform\\.PS5"
 				]
 			},
 			{
-=======
->>>>>>> a3e0cc63
 				"Targets": "+XboxOne",
-				"Files":
-				[
+				"Files": [
 					"Documentation~/Building-For-Consoles.md"
 				],
-				"Patterns":
-				[
+				"Patterns": [
 					"com\\.unity\\.render-pipelines\\.xboxone"
 				]
 			}
