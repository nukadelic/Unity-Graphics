Shader "Hidden/HDRP/Sky/HDRISky"
{
    HLSLINCLUDE

    #pragma vertex Vert

    #pragma editor_sync_compilation
    #pragma target 4.5
    #pragma only_renderers d3d11 ps4 xboxone vulkan metal switch

    #define LIGHTLOOP_DISABLE_TILE_AND_CLUSTER

    #pragma multi_compile _ DEBUG_DISPLAY
    #pragma multi_compile SHADOW_LOW SHADOW_MEDIUM SHADOW_HIGH

    #pragma multi_compile USE_FPTL_LIGHTLIST USE_CLUSTERED_LIGHTLIST

    #define ATTRIBUTES_NEED_NORMAL
    #define ATTRIBUTES_NEED_TANGENT
    #define VARYINGS_NEED_POSITION_WS
    #define VARYINGS_NEED_TANGENT_TO_WORLD

    #define SHADERPASS SHADERPASS_FORWARD_UNLIT

    #define HAS_LIGHTLOOP

    #include "Packages/com.unity.render-pipelines.core/ShaderLibrary/Common.hlsl"
    #include "Packages/com.unity.render-pipelines.core/ShaderLibrary/Color.hlsl"
    #include "Packages/com.unity.render-pipelines.core/ShaderLibrary/CommonLighting.hlsl"
    #include "Packages/com.unity.render-pipelines.high-definition/Runtime/ShaderLibrary/ShaderVariables.hlsl"
    #include "Packages/com.unity.render-pipelines.high-definition/Runtime/Sky/SkyUtils.hlsl"
    #include "Packages/com.unity.render-pipelines.core/ShaderLibrary/SDF2D.hlsl"
<<<<<<< HEAD
        
    #include "Packages/com.unity.render-pipelines.core/ShaderLibrary/Common.hlsl"
    #include "Packages/com.unity.render-pipelines.high-definition/Runtime/ShaderLibrary/ShaderVariables.hlsl"

    #define HAS_LIGHTLOOP
=======

    #include "Packages/com.unity.render-pipelines.core/ShaderLibrary/Common.hlsl"
    #include "Packages/com.unity.render-pipelines.high-definition/Runtime/ShaderLibrary/ShaderVariables.hlsl"
    #include "Packages/com.unity.render-pipelines.high-definition/Runtime/ShaderLibrary/ShaderVariablesFunctions.hlsl"
>>>>>>> 553e2188

    #include "Packages/com.unity.render-pipelines.high-definition/Runtime/Lighting/LightLoop/HDShadow.hlsl"
    #include "Packages/com.unity.render-pipelines.high-definition/Runtime/Lighting/LightLoop/LightLoopDef.hlsl"
    #include "Packages/com.unity.render-pipelines.high-definition/Runtime/Lighting/PunctualLightCommon.hlsl"
    #include "Packages/com.unity.render-pipelines.high-definition/Runtime/Lighting/LightLoop/HDShadowLoop.hlsl"

    TEXTURECUBE(_Cubemap);
    SAMPLER(sampler_Cubemap);

    float4  _SkyParam; // x exposure, y multiplier, zw rotation (cosPhi and sinPhi)
    float4  _BackplateParameters0; // xy: scale, z: groundLevel, w: projectionDistance
    float4  _BackplateParameters1; // x: BackplateType, y: BlendAmount, zw: backplate rotation (cosPhi_plate, sinPhi_plate)
    float4  _BackplateParameters2; // xy: BackplateTextureRotation (cos/sin), zw: Backplate Texture Offset
<<<<<<< HEAD
    float3  _BackplateShadowTint; // xyz: ShadowTint
=======
    float3  _BackplateShadowTint;  // xyz: ShadowTint
>>>>>>> 553e2188
    uint    _BackplateShadowFilter;

    #define _Exposure           _SkyParam.x
    #define _Multiplier         _SkyParam.y
    #define _CosPhi             _SkyParam.z
    #define _SinPhi             _SkyParam.w
    #define _CosSinPhi          _SkyParam.zw
    #define _Scales             _BackplateParameters0.xy
    #define _ScaleX             _BackplateParameters0.x
    #define _ScaleY             _BackplateParameters0.y
    #define _GroundLevel        _BackplateParameters0.z
    #define _ProjectionDistance _BackplateParameters0.w
    #define _BackplateType      _BackplateParameters1.x
    #define _BlendAmount        _BackplateParameters1.y
    #define _CosPhiPlate        _BackplateParameters1.z
    #define _SinPhiPlate        _BackplateParameters1.w
    #define _CosSinPhiPlate     _BackplateParameters1.zw
    #define _CosPhiPlateTex     _BackplateParameters2.x
    #define _SinPhiPlateTex     _BackplateParameters2.y
    #define _CosSinPhiPlateTex  _BackplateParameters2.xy
    #define _OffsetTexX         _BackplateParameters2.z
    #define _OffsetTexY         _BackplateParameters2.w
    #define _OffsetTex          _BackplateParameters2.zw
    #define _ShadowTint         _BackplateShadowTint.rgb
    #define _ShadowFilter       _BackplateShadowFilter

    struct Attributes
    {
        uint vertexID : SV_VertexID;
        UNITY_VERTEX_INPUT_INSTANCE_ID
    };

    struct Varyings
    {
        float4 positionCS : SV_POSITION;
        UNITY_VERTEX_OUTPUT_STEREO
    };

    Varyings Vert(Attributes input)
    {
        Varyings output;
        UNITY_SETUP_INSTANCE_ID(input);
        UNITY_INITIALIZE_VERTEX_OUTPUT_STEREO(output);
        output.positionCS = GetFullScreenTriangleVertexPosition(input.vertexID, UNITY_RAW_FAR_CLIP_VALUE);
        return output;
    }

    float3 RotationUp(float3 p, float2 cos_sin)
    {
        float3 rotDirX = float3(cos_sin.x, 0, -cos_sin.y);
        float3 rotDirY = float3(cos_sin.y, 0,  cos_sin.x);

        return float3(dot(rotDirX, p), p.y, dot(rotDirY, p));
    }

    // TODO: cf. dir.y == 0
    float3 GetPositionOnInfinitePlane(float3 dir)
    {
        const float alpha = (_GroundLevel - _WorldSpaceCameraPos.y)/dir.y;

        return _WorldSpaceCameraPos + alpha*dir;
    }

<<<<<<< HEAD
    float3 GetPositionOnInfinitePlaneGroundLevel(float3 dir, float groundLevel)
    {
        const float alpha = (groundLevel - _WorldSpaceCameraPos.y)/dir.y;

        return _WorldSpaceCameraPos + alpha*dir;
    }

    float GetSDF(out float scale, float2 position)
    {
        position = RotationUp(float3(position.x, 0.0f, position.y), _CosSinPhiPlate).xz;
        if (_BackplateType == 0)
=======
    float GetSDF(out float scale, float2 position)
    {
        position = RotationUp(float3(position.x, 0.0f, position.y), _CosSinPhiPlate).xz;
        if (_BackplateType == 0) // Circle
>>>>>>> 553e2188
        {
            scale = _ScaleX;
            return CircleSDF(position, _ScaleX);
        }
<<<<<<< HEAD
        else if (_BackplateType == 1)
=======
        else if (_BackplateType == 1) // Rectangle
>>>>>>> 553e2188
        {
            scale = min(_ScaleX, _ScaleY);
            return RectangleSDF(position, _Scales);
        }
<<<<<<< HEAD
        else if (_BackplateType == 2)
=======
        else if (_BackplateType == 2) // Ellipse
>>>>>>> 553e2188
        {
            scale = min(_ScaleX, _ScaleY);
            return EllipseSDF(position, _Scales);
        }
        else //if (_BackplateType == 3) // Infinite backplate
        {
            scale = FLT_MAX;
            return CircleSDF(position, scale);
        }
    }

    void IsBackplateCommon(out float sdf, out float localScale, out float3 positionOnBackplatePlane, float3 dir)
    {
        positionOnBackplatePlane = GetPositionOnInfinitePlane(dir);

        sdf = GetSDF(localScale, positionOnBackplatePlane.xz);
    }

    bool IsHit(float sdf, float dirY)
    {
<<<<<<< HEAD
        return sdf < 0.0f && dirY < 0.0f && GetPrimaryCameraPosition().y > _GroundLevel;
=======
        return sdf < 0.0f && dirY < 0.0f && _WorldSpaceCameraPos.y > _GroundLevel;
>>>>>>> 553e2188
    }

    bool IsBackplateHit(out float3 positionOnBackplatePlane, float3 dir)
    {
        float sdf;
        float localScale;
        IsBackplateCommon(sdf, localScale, positionOnBackplatePlane, dir);

        return IsHit(sdf, dir.y);
    }

    bool IsBackplateHitWithBlend(out float3 positionOnBackplatePlane, out float blend, float3 dir)
    {
        float sdf;
        float localScale;
        IsBackplateCommon(sdf, localScale, positionOnBackplatePlane, dir);

        blend = smoothstep(0.0f, localScale*_BlendAmount, max(-sdf, 0));

        return IsHit(sdf, dir.y);
    }

    float3 GetSkyColor(float3 dir)
    {
        return SAMPLE_TEXTURECUBE_LOD(_Cubemap, sampler_Cubemap, dir, 0).rgb;
    }

    float4 GetColorWithRotation(float3 dir, float exposure, float2 cos_sin)
    {
        dir = RotationUp(dir, cos_sin);

        float3 skyColor = GetSkyColor(dir)*_Exposure*_Multiplier*exposure;
        skyColor = ClampToFloat16Max(skyColor);

        return float4(skyColor, 1.0);
    }

    float4 RenderSky(Varyings input, float exposure)
    {
        float3 viewDirWS = GetSkyViewDirWS(input.positionCS.xy);

        // Reverse it to point into the scene
        float3 dir = -viewDirWS;

        return GetColorWithRotation(dir, exposure, _CosSinPhi);
    }

    float4 RenderSkyWithBackplate(Varyings input, float3 positionOnBackplate, float exposure, float3 originalDir, float blend, float depth)
    {
        // Reverse it to point into the scene
        float3 offset = RotationUp(float3(_OffsetTexX, 0, _OffsetTexY), _CosSinPhiPlate);
<<<<<<< HEAD
        float3 dir = positionOnBackplate - float3(0, _ProjectionDistance + _GroundLevel, 0) + offset; // No need for normalization

        PositionInputs posInput = GetPositionInput(input.positionCS.xy, _ScreenSize.zw, depth, UNITY_MATRIX_I_VP, UNITY_MATRIX_V, uint2(input.positionCS.xy) / GetTileSize());
=======
        float3 dir    = positionOnBackplate - float3(0, _ProjectionDistance + _GroundLevel, 0) + offset; // No need for normalization

        PositionInputs posInput = GetPositionInput(input.positionCS.xy, _ScreenSize.zw, depth, UNITY_MATRIX_I_VP, UNITY_MATRIX_V);

>>>>>>> 553e2188
        HDShadowContext shadowContext = InitShadowContext();
        float shadow;
        // Use uniform directly - The float need to be cast to uint (as unity don't support to set a uint as uniform)
        uint renderingLayers = _EnableLightLayers ? asuint(unity_RenderingLayer.x) : DEFAULT_LIGHT_LAYERS;
        float3 shadow3;
        ShadowLoopMin(shadowContext, posInput, float3(0, 1, 0), _ShadowFilter, renderingLayers, shadow3);
        shadow = dot(shadow3, float3(1.0f/3.0f, 1.0f/3.0f, 1.0f/3.0f));

        float3 shadowColor = ComputeShadowColor(shadow, _ShadowTint);
<<<<<<< HEAD
        //float3 shadowColor = shadow3; // TODO: future use the ShadowTint from Light cf. HDShadowLoop.hlsl defines
=======
>>>>>>> 553e2188

        float3 output = lerp(            GetColorWithRotation(originalDir,                          exposure, _CosSinPhi).rgb,
                             shadowColor*GetColorWithRotation(RotationUp(dir, _CosSinPhiPlateTex),  exposure, _CosSinPhi).rgb, blend);

        return float4(output, exposure);
    }

    float4 FragBaking(Varyings input) : SV_Target
    {
        return RenderSky(input, 1.0);
    }

    float4 FragRender(Varyings input) : SV_Target
    {
        UNITY_SETUP_STEREO_EYE_INDEX_POST_VERTEX(input);
        return RenderSky(input, GetCurrentExposureMultiplier());
    }

    float4 RenderBackplate(Varyings input, float exposure)
    {
        float3 viewDirWS = -GetSkyViewDirWS(input.positionCS.xy);
        float3 finalPos;
        float depth;
        float blend;
        if (IsBackplateHitWithBlend(finalPos, blend, viewDirWS))
        {
            depth = ComputeNormalizedDeviceCoordinatesWithZ(finalPos - _WorldSpaceCameraPos, UNITY_MATRIX_VP).z;
        }
        else
        {
            depth = UNITY_RAW_FAR_CLIP_VALUE;
        }

        float curDepth = LoadCameraDepth(input.positionCS.xy);

        if (curDepth > depth)
            discard;

        float4 results = 0; // Warning
        if (curDepth == UNITY_RAW_FAR_CLIP_VALUE)
            results = RenderSky(input, exposure);
        else if (curDepth <= depth)
            results = RenderSkyWithBackplate(input, finalPos, exposure, viewDirWS, blend, depth);

        return results;
    }

    float4 FragBakingBackplate(Varyings input) : SV_Target
    {
        return RenderBackplate(input, 1.0);
    }

    float4 FragRenderBackplate(Varyings input) : SV_Target
    {
        UNITY_SETUP_STEREO_EYE_INDEX_POST_VERTEX(input);
        return RenderBackplate(input, GetCurrentExposureMultiplier());
    }

    float GetDepthWithBackplate(Varyings input)
    {
        float3 viewDirWS = -GetSkyViewDirWS(input.positionCS.xy);
        float3 finalPos;
        float depth;
        if (IsBackplateHit(finalPos, viewDirWS))
        {
            depth = ComputeNormalizedDeviceCoordinatesWithZ(finalPos - _WorldSpaceCameraPos, UNITY_MATRIX_VP).z;
        }
        else
        {
            depth = UNITY_RAW_FAR_CLIP_VALUE;
        }

        return depth;
    }

    float FragBakingBackplateDepth(Varyings input) : SV_Depth
    {
        UNITY_SETUP_STEREO_EYE_INDEX_POST_VERTEX(input);
        return GetDepthWithBackplate(input);
    }

    float FragRenderBackplateDepth(Varyings input) : SV_Depth
    {
        UNITY_SETUP_STEREO_EYE_INDEX_POST_VERTEX(input);
        return GetDepthWithBackplate(input);
    }

    ENDHLSL

    SubShader
    {
        // Regular HDRI Sky
        // For cubemap
        Pass
        {
            ZWrite Off
            ZTest Always
            Blend Off
            Cull Off

            HLSLPROGRAM
                #pragma multi_compile USE_FPTL_LIGHTLIST USE_CLUSTERED_LIGHTLIST
                #pragma multi_compile _ SHADOWS_SHADOWMASK

                #pragma fragment FragBaking
            ENDHLSL
        }

        // For fullscreen Sky
        Pass
        {
            ZWrite Off
            ZTest LEqual
            Blend Off
            Cull Off

            HLSLPROGRAM
                #pragma multi_compile USE_FPTL_LIGHTLIST USE_CLUSTERED_LIGHTLIST
                #pragma multi_compile _ SHADOWS_SHADOWMASK

                #pragma fragment FragRender
            ENDHLSL
        }

        // HDRI Sky with Backplate
        // For cubemap with Backplate
        Pass
        {
            ZWrite Off
            ZTest Always
            Blend Off
            Cull Off

            HLSLPROGRAM
<<<<<<< HEAD
                #pragma multi_compile USE_FPTL_LIGHTLIST USE_CLUSTERED_LIGHTLIST
                #pragma multi_compile _ SHADOWS_SHADOWMASK

=======
>>>>>>> 553e2188
                #pragma fragment FragBakingBackplate
            ENDHLSL
        }

        // For fullscreen Sky with Backplate
        Pass
        {
            ZWrite Off
            ZTest Always
            Blend Off
            Cull Off

            HLSLPROGRAM
<<<<<<< HEAD
                #pragma multi_compile USE_FPTL_LIGHTLIST USE_CLUSTERED_LIGHTLIST
                #pragma multi_compile _ SHADOWS_SHADOWMASK

=======
>>>>>>> 553e2188
                #pragma fragment FragRenderBackplate
            ENDHLSL
        }

        // HDRI Sky with Backplate for PreRenderSky (Depth Only Pass)
        // DepthOnly For cubemap with Backplate
        Pass
        {
            ZWrite On
<<<<<<< HEAD
            ZTest Always
=======
            ZTest LEqual
>>>>>>> 553e2188
            Blend Off
            Cull Off

            HLSLPROGRAM
<<<<<<< HEAD
                #pragma multi_compile USE_FPTL_LIGHTLIST USE_CLUSTERED_LIGHTLIST
                #pragma multi_compile _ SHADOWS_SHADOWMASK

=======
>>>>>>> 553e2188
                #pragma fragment FragBakingBackplateDepth
            ENDHLSL
        }

        // DepthOnly For fullscreen Sky with Backplate
        Pass
        {
            ZWrite On
<<<<<<< HEAD
            ZTest Always
=======
            ZTest LEqual
>>>>>>> 553e2188
            Blend Off
            Cull Off

            HLSLPROGRAM
<<<<<<< HEAD
                #pragma multi_compile USE_FPTL_LIGHTLIST USE_CLUSTERED_LIGHTLIST
                #pragma multi_compile _ SHADOWS_SHADOWMASK

=======
>>>>>>> 553e2188
                #pragma fragment FragRenderBackplateDepth
            ENDHLSL
        }
    }
    Fallback Off
}<|MERGE_RESOLUTION|>--- conflicted
+++ resolved
@@ -30,18 +30,10 @@
     #include "Packages/com.unity.render-pipelines.high-definition/Runtime/ShaderLibrary/ShaderVariables.hlsl"
     #include "Packages/com.unity.render-pipelines.high-definition/Runtime/Sky/SkyUtils.hlsl"
     #include "Packages/com.unity.render-pipelines.core/ShaderLibrary/SDF2D.hlsl"
-<<<<<<< HEAD
-        
-    #include "Packages/com.unity.render-pipelines.core/ShaderLibrary/Common.hlsl"
-    #include "Packages/com.unity.render-pipelines.high-definition/Runtime/ShaderLibrary/ShaderVariables.hlsl"
-
-    #define HAS_LIGHTLOOP
-=======
 
     #include "Packages/com.unity.render-pipelines.core/ShaderLibrary/Common.hlsl"
     #include "Packages/com.unity.render-pipelines.high-definition/Runtime/ShaderLibrary/ShaderVariables.hlsl"
     #include "Packages/com.unity.render-pipelines.high-definition/Runtime/ShaderLibrary/ShaderVariablesFunctions.hlsl"
->>>>>>> 553e2188
 
     #include "Packages/com.unity.render-pipelines.high-definition/Runtime/Lighting/LightLoop/HDShadow.hlsl"
     #include "Packages/com.unity.render-pipelines.high-definition/Runtime/Lighting/LightLoop/LightLoopDef.hlsl"
@@ -55,11 +47,7 @@
     float4  _BackplateParameters0; // xy: scale, z: groundLevel, w: projectionDistance
     float4  _BackplateParameters1; // x: BackplateType, y: BlendAmount, zw: backplate rotation (cosPhi_plate, sinPhi_plate)
     float4  _BackplateParameters2; // xy: BackplateTextureRotation (cos/sin), zw: Backplate Texture Offset
-<<<<<<< HEAD
-    float3  _BackplateShadowTint; // xyz: ShadowTint
-=======
     float3  _BackplateShadowTint;  // xyz: ShadowTint
->>>>>>> 553e2188
     uint    _BackplateShadowFilter;
 
     #define _Exposure           _SkyParam.x
@@ -123,42 +111,20 @@
         return _WorldSpaceCameraPos + alpha*dir;
     }
 
-<<<<<<< HEAD
-    float3 GetPositionOnInfinitePlaneGroundLevel(float3 dir, float groundLevel)
-    {
-        const float alpha = (groundLevel - _WorldSpaceCameraPos.y)/dir.y;
-
-        return _WorldSpaceCameraPos + alpha*dir;
-    }
-
-    float GetSDF(out float scale, float2 position)
-    {
-        position = RotationUp(float3(position.x, 0.0f, position.y), _CosSinPhiPlate).xz;
-        if (_BackplateType == 0)
-=======
     float GetSDF(out float scale, float2 position)
     {
         position = RotationUp(float3(position.x, 0.0f, position.y), _CosSinPhiPlate).xz;
         if (_BackplateType == 0) // Circle
->>>>>>> 553e2188
         {
             scale = _ScaleX;
             return CircleSDF(position, _ScaleX);
         }
-<<<<<<< HEAD
-        else if (_BackplateType == 1)
-=======
         else if (_BackplateType == 1) // Rectangle
->>>>>>> 553e2188
         {
             scale = min(_ScaleX, _ScaleY);
             return RectangleSDF(position, _Scales);
         }
-<<<<<<< HEAD
-        else if (_BackplateType == 2)
-=======
         else if (_BackplateType == 2) // Ellipse
->>>>>>> 553e2188
         {
             scale = min(_ScaleX, _ScaleY);
             return EllipseSDF(position, _Scales);
@@ -179,11 +145,7 @@
 
     bool IsHit(float sdf, float dirY)
     {
-<<<<<<< HEAD
-        return sdf < 0.0f && dirY < 0.0f && GetPrimaryCameraPosition().y > _GroundLevel;
-=======
         return sdf < 0.0f && dirY < 0.0f && _WorldSpaceCameraPos.y > _GroundLevel;
->>>>>>> 553e2188
     }
 
     bool IsBackplateHit(out float3 positionOnBackplatePlane, float3 dir)
@@ -235,16 +197,10 @@
     {
         // Reverse it to point into the scene
         float3 offset = RotationUp(float3(_OffsetTexX, 0, _OffsetTexY), _CosSinPhiPlate);
-<<<<<<< HEAD
-        float3 dir = positionOnBackplate - float3(0, _ProjectionDistance + _GroundLevel, 0) + offset; // No need for normalization
-
-        PositionInputs posInput = GetPositionInput(input.positionCS.xy, _ScreenSize.zw, depth, UNITY_MATRIX_I_VP, UNITY_MATRIX_V, uint2(input.positionCS.xy) / GetTileSize());
-=======
         float3 dir    = positionOnBackplate - float3(0, _ProjectionDistance + _GroundLevel, 0) + offset; // No need for normalization
 
         PositionInputs posInput = GetPositionInput(input.positionCS.xy, _ScreenSize.zw, depth, UNITY_MATRIX_I_VP, UNITY_MATRIX_V);
 
->>>>>>> 553e2188
         HDShadowContext shadowContext = InitShadowContext();
         float shadow;
         // Use uniform directly - The float need to be cast to uint (as unity don't support to set a uint as uniform)
@@ -254,10 +210,6 @@
         shadow = dot(shadow3, float3(1.0f/3.0f, 1.0f/3.0f, 1.0f/3.0f));
 
         float3 shadowColor = ComputeShadowColor(shadow, _ShadowTint);
-<<<<<<< HEAD
-        //float3 shadowColor = shadow3; // TODO: future use the ShadowTint from Light cf. HDShadowLoop.hlsl defines
-=======
->>>>>>> 553e2188
 
         float3 output = lerp(            GetColorWithRotation(originalDir,                          exposure, _CosSinPhi).rgb,
                              shadowColor*GetColorWithRotation(RotationUp(dir, _CosSinPhiPlateTex),  exposure, _CosSinPhi).rgb, blend);
@@ -359,9 +311,6 @@
             Cull Off
 
             HLSLPROGRAM
-                #pragma multi_compile USE_FPTL_LIGHTLIST USE_CLUSTERED_LIGHTLIST
-                #pragma multi_compile _ SHADOWS_SHADOWMASK
-
                 #pragma fragment FragBaking
             ENDHLSL
         }
@@ -375,9 +324,6 @@
             Cull Off
 
             HLSLPROGRAM
-                #pragma multi_compile USE_FPTL_LIGHTLIST USE_CLUSTERED_LIGHTLIST
-                #pragma multi_compile _ SHADOWS_SHADOWMASK
-
                 #pragma fragment FragRender
             ENDHLSL
         }
@@ -392,12 +338,6 @@
             Cull Off
 
             HLSLPROGRAM
-<<<<<<< HEAD
-                #pragma multi_compile USE_FPTL_LIGHTLIST USE_CLUSTERED_LIGHTLIST
-                #pragma multi_compile _ SHADOWS_SHADOWMASK
-
-=======
->>>>>>> 553e2188
                 #pragma fragment FragBakingBackplate
             ENDHLSL
         }
@@ -411,12 +351,6 @@
             Cull Off
 
             HLSLPROGRAM
-<<<<<<< HEAD
-                #pragma multi_compile USE_FPTL_LIGHTLIST USE_CLUSTERED_LIGHTLIST
-                #pragma multi_compile _ SHADOWS_SHADOWMASK
-
-=======
->>>>>>> 553e2188
                 #pragma fragment FragRenderBackplate
             ENDHLSL
         }
@@ -426,21 +360,11 @@
         Pass
         {
             ZWrite On
-<<<<<<< HEAD
-            ZTest Always
-=======
             ZTest LEqual
->>>>>>> 553e2188
-            Blend Off
-            Cull Off
-
-            HLSLPROGRAM
-<<<<<<< HEAD
-                #pragma multi_compile USE_FPTL_LIGHTLIST USE_CLUSTERED_LIGHTLIST
-                #pragma multi_compile _ SHADOWS_SHADOWMASK
-
-=======
->>>>>>> 553e2188
+            Blend Off
+            Cull Off
+
+            HLSLPROGRAM
                 #pragma fragment FragBakingBackplateDepth
             ENDHLSL
         }
@@ -449,21 +373,11 @@
         Pass
         {
             ZWrite On
-<<<<<<< HEAD
-            ZTest Always
-=======
             ZTest LEqual
->>>>>>> 553e2188
-            Blend Off
-            Cull Off
-
-            HLSLPROGRAM
-<<<<<<< HEAD
-                #pragma multi_compile USE_FPTL_LIGHTLIST USE_CLUSTERED_LIGHTLIST
-                #pragma multi_compile _ SHADOWS_SHADOWMASK
-
-=======
->>>>>>> 553e2188
+            Blend Off
+            Cull Off
+
+            HLSLPROGRAM
                 #pragma fragment FragRenderBackplateDepth
             ENDHLSL
         }
