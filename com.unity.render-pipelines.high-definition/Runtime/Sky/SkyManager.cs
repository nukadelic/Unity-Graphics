using System;
using System.Linq;
using System.Collections.Generic;
using UnityEngine.Experimental.Rendering;

namespace UnityEngine.Rendering.HighDefinition
{
    /// <summary>
    /// Resolution of the sky reflection cubemap.
    /// </summary>
    [Serializable]
    public enum SkyResolution
    {
        /// <summary>128x128 per face.</summary>
        SkyResolution128 = 128,
        /// <summary>256x256 per face.</summary>
        SkyResolution256 = 256,
        /// <summary>512x512 per face.</summary>
        SkyResolution512 = 512,
        /// <summary>1024x1024 per face.</summary>
        SkyResolution1024 = 1024,
        /// <summary>2048x2048 per face.</summary>
        SkyResolution2048 = 2048,
        /// <summary>4096x4096 per face.</summary>
        SkyResolution4096 = 4096
    }

    /// <summary>
    /// Environment lighting update mode.
    /// </summary>
    public enum EnvironmentUpdateMode
    {
        /// <summary>Environment lighting is updated when the sky has changed.</summary>
        OnChanged = 0,
        /// <summary>Environment lighting is updated on demand.</summary>
        OnDemand,
        /// <summary>Environment lighting is updated in real time.</summary>
        Realtime
    }

    /// <summary>
    /// Parameters passed to sky rendering functions.
    /// </summary>
    public class BuiltinSkyParameters
    {
        /// <summary>Camera used for rendering.</summary>
        public HDCamera                 hdCamera;
        /// <summary>Matrix mapping pixel coordinate to view direction.</summary>
        public Matrix4x4                pixelCoordToViewDirMatrix;
        /// <summary>World space camera position.</summary>
        public Vector3                  worldSpaceCameraPos;
        /// <summary>Camera view matrix.</summary>
        public Matrix4x4                viewMatrix;
        /// <summary>Screen size: Width, height, inverse width, inverse height.</summary>
        public Vector4                  screenSize;
        /// <summary>Command buffer used for rendering.</summary>
        public CommandBuffer            commandBuffer;
        /// <summary>Current sun light.</summary>
        public Light                    sunLight;
        /// <summary>Color buffer used for rendering.</summary>
        public RTHandle                 colorBuffer;
        /// <summary>Depth buffer used for rendering.</summary>
        public RTHandle                 depthBuffer;
        /// <summary>Current frame index.</summary>
        public int                      frameIndex;
        /// <summary>Current sky settings.</summary>
        public SkySettings              skySettings;
        /// <summary>Current debug dsplay settings.</summary>
        public DebugDisplaySettings     debugSettings;
        /// <summary>Null color buffer render target identifier.</summary>
        public static RenderTargetIdentifier nullRT = -1;
    }

    struct CachedSkyContext
    {
        public Type                 type;
        public SkyRenderingContext  renderingContext;
        public int                  lastFrameUsed;
        public int                  hash;
        public int                  refCount;

        public void Reset()
        {
            // We keep around the renderer and the rendering context to avoid useless allocation if they get reused.
            lastFrameUsed = 0;
            hash = 0;
            refCount = 0;
            if (renderingContext != null)
                renderingContext.ClearAmbientProbe();
        }

        public void Cleanup()
        {
            Reset();

            if (renderingContext != null)
            {
                renderingContext.Cleanup();
                renderingContext = null;
            }
        }
    }

    class SkyManager
    {
        Material                m_StandardSkyboxMaterial; // This is the Unity standard skybox material. Used to pass the correct cubemap to Enlighten.
        Material                m_BlitCubemapMaterial;
        Material                m_OpaqueAtmScatteringMaterial;

        SphericalHarmonicsL2    m_BlackAmbientProbe = new SphericalHarmonicsL2();

        bool                    m_UpdateRequired = false;
        int                     m_Resolution;

        // Sky used for static lighting. It will be used for ambient lighting if Ambient Mode is set to Static (even when realtime GI is enabled)
        // It will also be used for lightmap and light probe baking
        SkyUpdateContext m_StaticLightingSky = new SkyUpdateContext();

        // This interpolation volume stack is used to interpolate the lighting override separately from the visual sky.
        // If a sky setting is present in this volume then it will be used for lighting override.
        public VolumeStack lightingOverrideVolumeStack { get; private set; }
        public LayerMask lightingOverrideLayerMask { get; private set; } = -1;

        static Dictionary<int, Type> m_SkyTypesDict = null;
        public static Dictionary<int, Type> skyTypesDict { get { if (m_SkyTypesDict == null) UpdateSkyTypes(); return m_SkyTypesDict; } }

        // This list will hold the static lighting sky that should be used for baking ambient probe.
        // In practice we will always use the last one registered but we use a list to be able to roll back to the previous one once the user deletes the superfluous instances.
        private static List<StaticLightingSky> m_StaticLightingSkies = new List<StaticLightingSky>();

        // Only show the procedural sky upgrade message once
        static bool         logOnce = true;

        // This boolean here is only to track the first frame after a domain reload or creation.
        bool m_requireWaitForAsyncReadBackRequest = true;

        MaterialPropertyBlock m_OpaqueAtmScatteringBlock;

#if UNITY_EDITOR
        // For Preview windows we want to have a 'fixed' sky, so we can display chrome metal and have always the same look
        HDRISky m_DefaultPreviewSky;
#endif

        // Shared resources for sky rendering.
        IBLFilterBSDF[]         m_IBLFilterArray;
        RTHandle                m_SkyboxBSDFCubemapIntermediate;
        Vector4                 m_CubemapScreenSize;
        Matrix4x4[]             m_facePixelCoordToViewDirMatrices = new Matrix4x4[6];
        Matrix4x4[]             m_CameraRelativeViewMatrices = new Matrix4x4[6];
        BuiltinSkyParameters    m_BuiltinParameters = new BuiltinSkyParameters();
        ComputeShader           m_ComputeAmbientProbeCS;
        readonly int            m_AmbientProbeOutputBufferParam = Shader.PropertyToID("_AmbientProbeOutputBuffer");
        readonly int            m_AmbientProbeInputCubemap = Shader.PropertyToID("_AmbientProbeInputCubemap");
        int                     m_ComputeAmbientProbeKernel;
        CubemapArray            m_BlackCubemapArray;

        // 2 by default: Static sky + one dynamic. Will grow if needed.
        DynamicArray<CachedSkyContext> m_CachedSkyContexts = new DynamicArray<CachedSkyContext>(2);

        int m_CurrentFrameIndex = -1;

        public SkyManager()
        {
#if UNITY_EDITOR
            UnityEditor.Lightmapping.bakeStarted += OnBakeStarted;
    #endif
        }

        ~SkyManager()
        {
#if UNITY_EDITOR
            UnityEditor.Lightmapping.bakeStarted -= OnBakeStarted;
#endif
        }

        internal static SkySettings GetSkySetting(VolumeStack stack)
        {
            var visualEnv = stack.GetComponent<VisualEnvironment>();
            int skyID = visualEnv.skyType.value;
            Type skyType;
            if (skyTypesDict.TryGetValue(skyID, out skyType))
            {
                return (SkySettings)stack.GetComponent(skyType);
            }
            else
            {
                if (skyID == (int)SkyType.Procedural && logOnce)
                {
                    Debug.LogError("You are using the deprecated Procedural Sky in your Scene. You can still use it but, to do so, you must install it separately. To do this, open the Package Manager window and import the 'Procedural Sky' sample from the HDRP package page, then close and re-open your project without saving.");
                    logOnce = false;
                }

                return null;
            }
        }

        static void UpdateSkyTypes()
        {
            if (m_SkyTypesDict == null)
            {
                m_SkyTypesDict = new Dictionary<int, Type>();

                var skyTypes = CoreUtils.GetAllTypesDerivedFrom<SkySettings>().Where(t => !t.IsAbstract);
                foreach (Type skyType in skyTypes)
                {
                    var uniqueIDs = skyType.GetCustomAttributes(typeof(SkyUniqueID), false);
                    if (uniqueIDs.Length == 0)
                    {
                        Debug.LogWarningFormat("Missing attribute SkyUniqueID on class {0}. Class won't be registered as an available sky.", skyType);
                    }
                    else
                    {
                        int uniqueID = ((SkyUniqueID)uniqueIDs[0]).uniqueID;
                        if (uniqueID == 0)
                        {
                            Debug.LogWarningFormat("0 is a reserved SkyUniqueID and is used in class {0}. Class won't be registered as an available sky.", skyType);
                            continue;
                        }

                        Type value;
                        if (m_SkyTypesDict.TryGetValue(uniqueID, out value))
                        {
                            Debug.LogWarningFormat("SkyUniqueID {0} used in class {1} is already used in class {2}. Class won't be registered as an available sky.", uniqueID, skyType, value);
                            continue;
                        }

                        m_SkyTypesDict.Add(uniqueID, skyType);
                    }
                }
            }
        }

        public void UpdateCurrentSkySettings(HDCamera hdCamera)
        {
            hdCamera.UpdateCurrentSky(this);
        }

        public void SetGlobalSkyData(CommandBuffer cmd, HDCamera hdCamera)
        {
            if (IsCachedContextValid(hdCamera.lightingSky))
            {
                var renderer = hdCamera.lightingSky.skyRenderer;
                if (renderer != null)
                {
                    m_BuiltinParameters.skySettings = hdCamera.lightingSky.skySettings;
                    renderer.SetGlobalSkyData(cmd, m_BuiltinParameters);
                }
            }
        }

#if UNITY_EDITOR
        internal HDRISky GetDefaultPreviewSkyInstance()
        {
            if (m_DefaultPreviewSky == null)
            {
                m_DefaultPreviewSky = ScriptableObject.CreateInstance<HDRISky>();
                m_DefaultPreviewSky.hdriSky.overrideState = true;
                m_DefaultPreviewSky.hdriSky.value = HDRenderPipeline.currentAsset?.renderPipelineResources?.textures?.defaultHDRISky;
            }

            return m_DefaultPreviewSky;
        }

#endif

        public void Build(HDRenderPipelineAsset hdAsset, RenderPipelineResources defaultResources, IBLFilterBSDF[] iblFilterBSDFArray)
        {
            var hdrp = HDRenderPipeline.defaultAsset;

            m_Resolution = (int)hdAsset.currentPlatformRenderPipelineSettings.lightLoopSettings.skyReflectionSize;
            m_IBLFilterArray = iblFilterBSDFArray;

            m_StandardSkyboxMaterial = CoreUtils.CreateEngineMaterial(defaultResources.shaders.skyboxCubemapPS);
            m_BlitCubemapMaterial = CoreUtils.CreateEngineMaterial(defaultResources.shaders.blitCubemapPS);

            m_OpaqueAtmScatteringMaterial = CoreUtils.CreateEngineMaterial(defaultResources.shaders.opaqueAtmosphericScatteringPS);
            m_OpaqueAtmScatteringBlock = new MaterialPropertyBlock();

            m_ComputeAmbientProbeCS = hdrp.renderPipelineResources.shaders.ambientProbeConvolutionCS;
            m_ComputeAmbientProbeKernel = m_ComputeAmbientProbeCS.FindKernel("AmbientProbeConvolution");

            lightingOverrideVolumeStack = VolumeManager.instance.CreateStack();
            lightingOverrideLayerMask = hdAsset.currentPlatformRenderPipelineSettings.lightLoopSettings.skyLightingOverrideLayerMask;

            int resolution = (int)hdAsset.currentPlatformRenderPipelineSettings.lightLoopSettings.skyReflectionSize;
            m_SkyboxBSDFCubemapIntermediate = RTHandles.Alloc(resolution, resolution, colorFormat: GraphicsFormat.R16G16B16A16_SFloat, dimension: TextureDimension.Cube, useMipMap: true, autoGenerateMips: false, filterMode: FilterMode.Trilinear, name: "SkyboxBSDFIntermediate");
            m_CubemapScreenSize = new Vector4((float)resolution, (float)resolution, 1.0f / (float)resolution, 1.0f / (float)resolution);

            var cubeProj = Matrix4x4.Perspective(90.0f, 1.0f, 0.01f, 1.0f);

            for (int i = 0; i < 6; ++i)
            {
                var lookAt = Matrix4x4.LookAt(Vector3.zero, CoreUtils.lookAtList[i], CoreUtils.upVectorList[i]);
                var worldToView = lookAt * Matrix4x4.Scale(new Vector3(1.0f, 1.0f, -1.0f)); // Need to scale -1.0 on Z to match what is being done in the camera.wolrdToCameraMatrix API. ...

                m_facePixelCoordToViewDirMatrices[i] = HDUtils.ComputePixelCoordToWorldSpaceViewDirectionMatrix(0.5f * Mathf.PI, Vector2.zero, m_CubemapScreenSize, worldToView, true);
                m_CameraRelativeViewMatrices[i] = worldToView;
            }

            InitializeBlackCubemapArray();
        }

        void InitializeBlackCubemapArray()
        {
            if (m_BlackCubemapArray == null)
            {
                m_BlackCubemapArray = new CubemapArray(1, m_IBLFilterArray.Length, TextureFormat.RGBA32, false)
                {
                    hideFlags = HideFlags.HideAndDontSave,
                    wrapMode = TextureWrapMode.Repeat,
                    wrapModeV = TextureWrapMode.Clamp,
                    filterMode = FilterMode.Trilinear,
                    anisoLevel = 0,
                    name = "BlackCubemapArray"
                };

                Color32[] black = { new Color32(0, 0, 0, 0) };

                for (int element = 0; element < m_IBLFilterArray.Length; ++element)
                {
                    for (int i = 0; i < 6; i++)
                        m_BlackCubemapArray.SetPixels32(black, (CubemapFace)i, element);
                }

                m_BlackCubemapArray.Apply();
            }
        }


        public void Cleanup()
        {
            CoreUtils.Destroy(m_StandardSkyboxMaterial);
            CoreUtils.Destroy(m_BlitCubemapMaterial);
            CoreUtils.Destroy(m_OpaqueAtmScatteringMaterial);

            RTHandles.Release(m_SkyboxBSDFCubemapIntermediate);
            CoreUtils.Destroy(m_BlackCubemapArray);

            for (int i = 0; i < m_CachedSkyContexts.size; ++i)
                m_CachedSkyContexts[i].Cleanup();

            m_StaticLightingSky.Cleanup();

#if UNITY_EDITOR
            CoreUtils.Destroy(m_DefaultPreviewSky);
#endif
        }

        public bool IsLightingSkyValid(HDCamera hdCamera)
        {
            return hdCamera.lightingSky.IsValid();
        }

        public bool IsVisualSkyValid(HDCamera hdCamera)
        {
            return hdCamera.visualSky.IsValid();
        }

        SphericalHarmonicsL2 GetAmbientProbe(SkyUpdateContext skyContext)
        {
            if (skyContext.IsValid() && IsCachedContextValid(skyContext))
            {
                ref var context = ref m_CachedSkyContexts[skyContext.cachedSkyRenderingContextId];
                context.lastFrameUsed = m_CurrentFrameIndex;
                return context.renderingContext.ambientProbe;
            }
            else
            {
                return m_BlackAmbientProbe;
            }
        }

        Texture GetSkyCubemap(SkyUpdateContext skyContext)
        {
            if (skyContext.IsValid() && IsCachedContextValid(skyContext))
            {
                ref var context = ref m_CachedSkyContexts[skyContext.cachedSkyRenderingContextId];
                context.lastFrameUsed = m_CurrentFrameIndex;
                return context.renderingContext.skyboxCubemapRT;
            }
            else
            {
                return CoreUtils.blackCubeTexture;
            }
        }

        Texture GetReflectionTexture(SkyUpdateContext skyContext)
        {
            if (skyContext.IsValid() && IsCachedContextValid(skyContext))
            {
                ref var context = ref m_CachedSkyContexts[skyContext.cachedSkyRenderingContextId];
                context.lastFrameUsed = m_CurrentFrameIndex;
                return context.renderingContext.skyboxBSDFCubemapArray;
            }
            else
            {
                return m_BlackCubemapArray;
            }
        }

        public Texture GetSkyReflection(HDCamera hdCamera)
        {
            return GetReflectionTexture(hdCamera.lightingSky);
        }

        // Return the value of the ambient probe
        internal SphericalHarmonicsL2 GetAmbientProbe(HDCamera hdCamera)
        {
            // If a camera just returns from being disabled, sky is not setup yet for it.
            if (hdCamera.lightingSky == null && hdCamera.skyAmbientMode == SkyAmbientMode.Dynamic)
            {
                return m_BlackAmbientProbe;
            }

            if (hdCamera.skyAmbientMode == SkyAmbientMode.Static)
            {
                return GetAmbientProbe(m_StaticLightingSky);
            }

            return GetAmbientProbe(hdCamera.lightingSky);
        }

        internal void SetupAmbientProbe(HDCamera hdCamera)
        {
            // Working around GI current system
            // When using baked lighting, setting up the ambient probe should be sufficient => We only need to update RenderSettings.ambientProbe with either the static or visual sky ambient probe (computed from GPU)
            // When using real time GI. Enlighten will pull sky information from Skybox material. So in order for dynamic GI to work, we update the skybox material texture and then set the ambient mode to SkyBox
            // Problem: We can't check at runtime if realtime GI is enabled so we need to take extra care (see useRealtimeGI usage below)

            // Order is important!
            RenderSettings.ambientMode = AmbientMode.Custom; // Needed to specify ourselves the ambient probe (this will update internal ambient probe data passed to shaders)
            RenderSettings.ambientProbe = GetAmbientProbe(hdCamera);

            // If a camera just returns from being disabled, sky is not setup yet for it.
            if (hdCamera.lightingSky == null && hdCamera.skyAmbientMode == SkyAmbientMode.Dynamic)
            {
                return;
            }

            // Workaround in the editor:
            // When in the editor, if we use baked lighting, we need to setup the skybox material with the static lighting texture otherwise when baking, the dynamic texture will be used
            bool useRealtimeGI = true;
#if UNITY_EDITOR
#pragma warning disable 618
            useRealtimeGI = UnityEditor.Lightmapping.realtimeGI;
#pragma warning restore 618
#endif
            m_StandardSkyboxMaterial.SetTexture("_Tex", GetSkyCubemap((hdCamera.skyAmbientMode != SkyAmbientMode.Static && useRealtimeGI) ? hdCamera.lightingSky : m_StaticLightingSky));

            // This is only needed if we use realtime GI otherwise enlighten won't get the right sky information
            RenderSettings.skybox = m_StandardSkyboxMaterial; // Setup this material as the default to be use in RenderSettings
            RenderSettings.ambientIntensity = 1.0f;
            RenderSettings.ambientMode = AmbientMode.Skybox; // Force skybox for our HDRI
            RenderSettings.reflectionIntensity = 1.0f;
            RenderSettings.customReflection = null;
        }

        void BlitCubemap(CommandBuffer cmd, Cubemap source, RenderTexture dest)
        {
            var propertyBlock = new MaterialPropertyBlock();

            for (int i = 0; i < 6; ++i)
            {
                CoreUtils.SetRenderTarget(cmd, dest, ClearFlag.None, 0, (CubemapFace)i);
                propertyBlock.SetTexture("_MainTex", source);
                propertyBlock.SetFloat("_faceIndex", (float)i);
                cmd.DrawProcedural(Matrix4x4.identity, m_BlitCubemapMaterial, 0, MeshTopology.Triangles, 3, 1, propertyBlock);
            }

            // Generate mipmap for our cubemap
            Debug.Assert(dest.autoGenerateMips == false);
            cmd.GenerateMips(dest);
        }

        void RenderSkyToCubemap(SkyUpdateContext skyContext)
        {
            using (new ProfilingScope(m_BuiltinParameters.commandBuffer, ProfilingSampler.Get(HDProfileId.RenderSkyToCubemap)))
            {
                var renderingContext = m_CachedSkyContexts[skyContext.cachedSkyRenderingContextId].renderingContext;
                var renderer = skyContext.skyRenderer;

                for (int i = 0; i < 6; ++i)
                {
                    m_BuiltinParameters.pixelCoordToViewDirMatrix = m_facePixelCoordToViewDirMatrices[i];
                    m_BuiltinParameters.viewMatrix = m_CameraRelativeViewMatrices[i];
                    m_BuiltinParameters.colorBuffer = renderingContext.skyboxCubemapRT;
                    m_BuiltinParameters.depthBuffer = null;

                    CoreUtils.SetRenderTarget(m_BuiltinParameters.commandBuffer, renderingContext.skyboxCubemapRT, ClearFlag.None, 0, (CubemapFace)i);
                    renderer.RenderSky(m_BuiltinParameters, true, skyContext.skySettings.includeSunInBaking.value);
                }

                // Generate mipmap for our cubemap
                Debug.Assert(renderingContext.skyboxCubemapRT.rt.autoGenerateMips == false);
                m_BuiltinParameters.commandBuffer.GenerateMips(renderingContext.skyboxCubemapRT);
            }
        }

        void RenderCubemapGGXConvolution(SkyUpdateContext skyContext)
        {
            using (new ProfilingScope(m_BuiltinParameters.commandBuffer, ProfilingSampler.Get(HDProfileId.UpdateSkyEnvironmentConvolution)))
            {
                var renderingContext = m_CachedSkyContexts[skyContext.cachedSkyRenderingContextId].renderingContext;
                var renderer = skyContext.skyRenderer;

                for (int bsdfIdx = 0; bsdfIdx < m_IBLFilterArray.Length; ++bsdfIdx)
                {
                    // First of all filter this cubemap using the target filter
                    m_IBLFilterArray[bsdfIdx].FilterCubemap(m_BuiltinParameters.commandBuffer, renderingContext.skyboxCubemapRT, m_SkyboxBSDFCubemapIntermediate);
                    // Then copy it to the cubemap array slice
                    for (int i = 0; i < 6; ++i)
                    {
                        m_BuiltinParameters.commandBuffer.CopyTexture(m_SkyboxBSDFCubemapIntermediate, i, renderingContext.skyboxBSDFCubemapArray, 6*bsdfIdx + i);
                    }
                }
                renderingContext.skyboxBSDFCubemapArray.IncrementUpdateCount();

                //Texture skyReflection = GetReflectionTexture(skyContext);
                //if (skyReflection != m_BlackCubemapArray)
                {
                    //ImportanceSamplers.ScheduleMarginalGenerationForce((int)((uint)renderingContext.skyboxBSDFCubemapArray.GetInstanceID() + renderingContext.skyboxBSDFCubemapArray.updateCount), renderingContext.skyboxBSDFCubemapArray);
                    ImportanceSamplers.ScheduleMarginalGenerationForce(renderingContext.skyboxBSDFCubemapArray.GetInstanceID(), renderingContext.skyboxBSDFCubemapArray);
                }
            }
        }

        // We do our own hash here because Unity does not provide correct hash for builtin types
        // Moreover, we don't want to test every single parameters of the light so we filter them here in this specific function.
        int GetSunLightHashCode(Light light)
        {
            HDAdditionalLightData ald = light.GetComponent<HDAdditionalLightData>();
            unchecked
            {
                // Sun could influence the sky (like for procedural sky). We need to handle this possibility. If sun property change, then we need to update the sky
                int hash = 13;
                hash = hash * 23 + light.transform.position.GetHashCode();
                hash = hash * 23 + light.transform.rotation.GetHashCode();
                hash = hash * 23 + light.color.GetHashCode();
                hash = hash * 23 + light.colorTemperature.GetHashCode();
                hash = hash * 23 + light.intensity.GetHashCode();
                // Note: We don't take into account cookie as it doesn't influence GI
                if (ald != null)
                {
                    hash = hash * 23 + ald.lightDimmer.GetHashCode();
                }

                return hash;
            }
        }


        void AllocateNewRenderingContext(SkyUpdateContext skyContext, int slot, int newHash, bool supportConvolution, in SphericalHarmonicsL2 previousAmbientProbe)
        {
            Debug.Assert(m_CachedSkyContexts[slot].hash == 0);
            ref var context = ref m_CachedSkyContexts[slot];
            context.hash = newHash;
            context.refCount = 1;
            context.type = skyContext.skySettings.GetSkyRendererType();

            if (context.renderingContext != null && context.renderingContext.supportsConvolution != supportConvolution)
            {
                context.renderingContext.Cleanup();
                context.renderingContext = null;
            }

            if (context.renderingContext == null)
                context.renderingContext = new SkyRenderingContext(m_Resolution, m_IBLFilterArray.Length, supportConvolution, previousAmbientProbe);
            else
                context.renderingContext.UpdateAmbientProbe(previousAmbientProbe);
            skyContext.cachedSkyRenderingContextId = slot;
        }

        // Returns whether or not the data should be updated
        bool AcquireSkyRenderingContext(SkyUpdateContext updateContext, int newHash)
        {
            bool supportConvolution = true; // TODO: See how we can avoid allocating associated RT for static sky (issue is when the same sky is used for both static and lighting sky)
            SphericalHarmonicsL2 cachedAmbientProbe = new SphericalHarmonicsL2();
            // Release the old context if needed.
            if (IsCachedContextValid(updateContext))
            {
                ref var cachedContext = ref m_CachedSkyContexts[updateContext.cachedSkyRenderingContextId];
                if (newHash != cachedContext.hash || updateContext.skySettings.GetSkyRendererType() != cachedContext.type)
                {
                    // When a sky just changes hash without changing renderer, we need to keep previous ambient probe to avoid flickering transition through a default black probe
                    if (updateContext.skySettings.GetSkyRendererType() == cachedContext.type)
                    {
                        cachedAmbientProbe = cachedContext.renderingContext.ambientProbe;
                    }

                    ReleaseCachedContext(updateContext.cachedSkyRenderingContextId);

                    //Texture skyReflection = GetReflectionTexture(updateContext);
                    //if (skyReflection != m_BlackCubemapArray)
                    //{
                    // TOOD RELEASE MARGINALS
                    //    ImportanceSamplers.ScheduleMarginalGeneration((int)((uint)skyReflection.GetInstanceID() + skyReflection.updateCount), skyReflection);
                    //}
                }
                else
                {
                    // If the hash hasn't changed, keep it.
                    cachedContext.lastFrameUsed = m_CurrentFrameIndex;
                    return false;
                }
            }

            // Else allocate a new one
            int firstFreeContext = -1;
            for (int i = 0; i < m_CachedSkyContexts.size; ++i)
            {
                // Try to find a matching slot
                if (m_CachedSkyContexts[i].hash == newHash)
                {
                    m_CachedSkyContexts[i].refCount++;
                    m_CachedSkyContexts[i].lastFrameUsed = m_CurrentFrameIndex;
                    updateContext.cachedSkyRenderingContextId = i;
                    updateContext.skyParametersHash = newHash;
                    return false;
                }

                // Find the first available slot in case we don't find a matching one.
                if (firstFreeContext == -1 && m_CachedSkyContexts[i].hash == 0)
                    firstFreeContext = i;
            }

            if (firstFreeContext != -1)
            {
                AllocateNewRenderingContext(updateContext, firstFreeContext, newHash, supportConvolution, cachedAmbientProbe);
            }
            else
            {
                int newContextId = m_CachedSkyContexts.Add(new CachedSkyContext());
                AllocateNewRenderingContext(updateContext, newContextId, newHash, supportConvolution, cachedAmbientProbe);
            }

            return true;
        }

        void ReleaseCachedContext(int id)
        {
            ref var cachedContext = ref m_CachedSkyContexts[id];
            cachedContext.refCount--;
            Debug.Assert(cachedContext.refCount >= 0);
        }

        bool IsCachedContextValid(SkyUpdateContext skyContext)
        {
            if (skyContext.skySettings == null) // Sky set to None
                return false;

            int id = skyContext.cachedSkyRenderingContextId;
            // When the renderer changes, the cached context is no longer valid so we sometimes need to check that.
            return id != -1 && (skyContext.skySettings.GetSkyRendererType() == m_CachedSkyContexts[id].type) && (m_CachedSkyContexts[id].hash != 0);
        }

        void CleanupUnusedCachedContexts()
        {
            for (int i = 0; i < m_CachedSkyContexts.size; ++i)
            {
                ref var context = ref m_CachedSkyContexts[i];
                if (context.refCount == 0 && (m_CurrentFrameIndex - context.lastFrameUsed > 30))
                {
                    context.Cleanup();
                }
            }
        }

        int ComputeSkyHash(SkyUpdateContext skyContext, Light sunLight, SkyAmbientMode ambientMode)
        {
            int sunHash = 0;
            if (sunLight != null)
                sunHash = GetSunLightHashCode(sunLight);
            int skyHash = sunHash * 23 + skyContext.skySettings.GetHashCode();
            skyHash = skyHash * 23 + (ambientMode == SkyAmbientMode.Static ? 1 : 0);
            return skyHash;
        }

        public void RequestEnvironmentUpdate()
        {
            m_UpdateRequired = true;
        }

        public void UpdateEnvironment(HDCamera hdCamera, ScriptableRenderContext renderContext, SkyUpdateContext skyContext, Light sunLight, bool updateRequired, bool updateAmbientProbe, SkyAmbientMode ambientMode, int frameIndex, CommandBuffer cmd)
        {
            if (skyContext.IsValid())
            {
                skyContext.currentUpdateTime += Time.deltaTime; // Consider using HDRenderPipeline.GetTime().

                m_BuiltinParameters.hdCamera = hdCamera;
                m_BuiltinParameters.commandBuffer = cmd;
                m_BuiltinParameters.sunLight = sunLight;
                m_BuiltinParameters.pixelCoordToViewDirMatrix = hdCamera.mainViewConstants.pixelCoordToViewDirWS;
                m_BuiltinParameters.worldSpaceCameraPos = hdCamera.mainViewConstants.worldSpaceCameraPos;
                m_BuiltinParameters.viewMatrix = hdCamera.mainViewConstants.viewMatrix;
                m_BuiltinParameters.screenSize = m_CubemapScreenSize;
                m_BuiltinParameters.debugSettings = null; // We don't want any debug when updating the environment.
                m_BuiltinParameters.frameIndex = frameIndex;
                m_BuiltinParameters.skySettings = skyContext.skySettings;

                int skyHash = ComputeSkyHash(skyContext, sunLight, ambientMode);
                bool forceUpdate = updateRequired;

                // Acquire the rendering context, if the context was invalid or the hash has changed, this will request for an update.
                forceUpdate |= AcquireSkyRenderingContext(skyContext, skyHash);

                ref CachedSkyContext cachedContext = ref m_CachedSkyContexts[skyContext.cachedSkyRenderingContextId];
                var renderingContext = cachedContext.renderingContext;

                if (IsCachedContextValid(skyContext))
                    forceUpdate |= skyContext.skyRenderer.DoUpdate(m_BuiltinParameters);

                if (forceUpdate ||
                    (skyContext.skySettings.updateMode.value == EnvironmentUpdateMode.OnChanged && skyHash != skyContext.skyParametersHash) ||
                    (skyContext.skySettings.updateMode.value == EnvironmentUpdateMode.Realtime && skyContext.currentUpdateTime > skyContext.skySettings.updatePeriod.value))
                {
                    using (new ProfilingScope(cmd, ProfilingSampler.Get(HDProfileId.UpdateSkyEnvironment)))
                    {
                        RenderSkyToCubemap(skyContext);

                        if (updateAmbientProbe)
                        {
                            using (new ProfilingScope(cmd, ProfilingSampler.Get(HDProfileId.UpdateSkyAmbientProbe)))
                            {
                                cmd.SetComputeBufferParam(m_ComputeAmbientProbeCS, m_ComputeAmbientProbeKernel, m_AmbientProbeOutputBufferParam, renderingContext.ambientProbeResult);
                                cmd.SetComputeTextureParam(m_ComputeAmbientProbeCS, m_ComputeAmbientProbeKernel, m_AmbientProbeInputCubemap, renderingContext.skyboxCubemapRT);
                                cmd.DispatchCompute(m_ComputeAmbientProbeCS, m_ComputeAmbientProbeKernel, 1, 1, 1);
                                cmd.RequestAsyncReadback(renderingContext.ambientProbeResult, renderingContext.OnComputeAmbientProbeDone);

                                // In case we are the first frame after a domain reload, we need to wait for async readback request to complete
                                // otherwise ambient probe isn't correct for one frame.
                                if (m_requireWaitForAsyncReadBackRequest)
                                {
<<<<<<< HEAD
                                    cmd.WaitAllAsyncReadbackRequests();
                                    renderContext.ExecuteCommandBuffer(cmd);
                                    CommandBufferPool.Release(cmd);
                                    renderContext.Submit();
                                    cmd = CommandBufferPool.Get();
                                    m_requireWaitForAsyncReadBackRequest = false;
=======
                                    cmd.SetComputeBufferParam(m_ComputeAmbientProbeCS, m_ComputeAmbientProbeKernel, m_AmbientProbeOutputBufferParam, renderingContext.ambientProbeResult);
                                    cmd.SetComputeTextureParam(m_ComputeAmbientProbeCS, m_ComputeAmbientProbeKernel, m_AmbientProbeInputCubemap, renderingContext.skyboxCubemapRT);
                                    cmd.DispatchCompute(m_ComputeAmbientProbeCS, m_ComputeAmbientProbeKernel, 1, 1, 1);
                                    cmd.RequestAsyncReadback(renderingContext.ambientProbeResult, renderingContext.OnComputeAmbientProbeDone);

                                    // In case we are the first frame after a domain reload, we need to wait for async readback request to complete
                                    // otherwise ambient probe isn't correct for one frame.
                                    if (m_requireWaitForAsyncReadBackRequest)
                                    {
                                        cmd.WaitAllAsyncReadbackRequests();
                                        renderContext.ExecuteCommandBuffer(cmd);
                                        CommandBufferPool.Release(cmd);
                                        renderContext.Submit();
                                        cmd = CommandBufferPool.Get();
                                        m_requireWaitForAsyncReadBackRequest = false;
                                    }
>>>>>>> 6b47e120
                                }
                            }
                        }

                        if (renderingContext.supportsConvolution)
                        {
                            RenderCubemapGGXConvolution(skyContext);
                        }

                        skyContext.skyParametersHash = skyHash;
                        skyContext.currentUpdateTime = 0.0f;

#if UNITY_EDITOR
                        // In the editor when we change the sky we want to make the GI dirty so when baking again the new sky is taken into account.
                        // Changing the hash of the rendertarget allow to say that GI is dirty
                        renderingContext.skyboxCubemapRT.rt.imageContentsHash = new Hash128((uint)skyContext.skySettings.GetHashCode(), 0, 0, 0);
#endif
                    }
                }
            }
            else
            {
                if (skyContext.cachedSkyRenderingContextId != -1)
                {
                    ReleaseCachedContext(skyContext.cachedSkyRenderingContextId);
                    skyContext.cachedSkyRenderingContextId = -1;
                }
            }
        }

        public void UpdateEnvironment(HDCamera hdCamera, ScriptableRenderContext renderContext, Light sunLight, int frameIndex, CommandBuffer cmd)
        {
            m_CurrentFrameIndex = frameIndex;

            CleanupUnusedCachedContexts();

            SkyAmbientMode ambientMode = hdCamera.volumeStack.GetComponent<VisualEnvironment>().skyAmbientMode.value;

            UpdateEnvironment(hdCamera, renderContext, hdCamera.lightingSky, sunLight, m_UpdateRequired, ambientMode == SkyAmbientMode.Dynamic, ambientMode, frameIndex, cmd);

            // Preview camera will have a different sun, therefore the hash for the static lighting sky will change and force a recomputation
            // because we only maintain one static sky. Since we don't care that the static lighting may be a bit different in the preview we never recompute
            // and we use the one from the main camera.
            if (ambientMode == SkyAmbientMode.Static && hdCamera.camera.cameraType != CameraType.Preview)
            {
                StaticLightingSky staticLightingSky = GetStaticLightingSky();
                if (staticLightingSky != null)
                {
                    m_StaticLightingSky.skySettings = staticLightingSky.skySettings;
                    UpdateEnvironment(hdCamera, renderContext, m_StaticLightingSky, sunLight, false, true, ambientMode, frameIndex, cmd);
                }
            }

            m_UpdateRequired = false;

            var reflectionTexture = GetReflectionTexture(hdCamera.lightingSky);
            cmd.SetGlobalTexture(HDShaderIDs._SkyTexture, reflectionTexture);
            float mipCount = Mathf.Clamp(Mathf.Log((float)reflectionTexture.width, 2.0f) + 1, 0.0f, 6.0f);
            cmd.SetGlobalFloat(HDShaderIDs._SkyTextureMipCount, mipCount);

            //hdCamera.frameSettings.IsEnabled(FrameSettingsField.RayTracing) &&
            //         hdCamera.volumeStack.GetComponent<PathTracing>().enable.value)

            //var marginals = ImportanceSamplers.GetMarginals((int)((uint)reflectionTexture.GetInstanceID() + reflectionTexture.updateCount));
            var marginals = ImportanceSamplers.GetMarginals(reflectionTexture.GetInstanceID());
            if (marginals != null)
            {
                var skyMarginal             = marginals.marginal;
                var skyConditionalMarginal  = marginals.conditionalMarginal;
                cmd.SetGlobalTexture(HDShaderIDs._SkyMarginal,              skyMarginal);
                cmd.SetGlobalTexture(HDShaderIDs._SkyConditionalMarginal,   skyConditionalMarginal);
            }
            else
            {
                //ImportanceSamplers.ScheduleMarginalGeneration((int)((uint)reflectionTexture.GetInstanceID() + reflectionTexture.updateCount), reflectionTexture);
                cmd.SetGlobalTexture(HDShaderIDs._SkyMarginal,              Texture2D.whiteTexture);
                cmd.SetGlobalTexture(HDShaderIDs._SkyConditionalMarginal,   Texture2D.whiteTexture);
            }

            if (IsLightingSkyValid(hdCamera))
            {
                cmd.SetGlobalInt(HDShaderIDs._EnvLightSkyEnabled, 1);
            }
            else
            {
                cmd.SetGlobalInt(HDShaderIDs._EnvLightSkyEnabled, 0);
            }
        }

        internal void UpdateBuiltinParameters(SkyUpdateContext skyContext, HDCamera hdCamera, Light sunLight, RTHandle colorBuffer, RTHandle depthBuffer, DebugDisplaySettings debugSettings, int frameIndex, CommandBuffer cmd)
        {
            m_BuiltinParameters.hdCamera = hdCamera;
            m_BuiltinParameters.commandBuffer = cmd;
            m_BuiltinParameters.sunLight = sunLight;
            m_BuiltinParameters.pixelCoordToViewDirMatrix = hdCamera.mainViewConstants.pixelCoordToViewDirWS;
            m_BuiltinParameters.worldSpaceCameraPos = hdCamera.mainViewConstants.worldSpaceCameraPos;
            m_BuiltinParameters.viewMatrix = hdCamera.mainViewConstants.viewMatrix;
            m_BuiltinParameters.screenSize = hdCamera.screenSize;
            m_BuiltinParameters.colorBuffer = colorBuffer;
            m_BuiltinParameters.depthBuffer = depthBuffer;
            m_BuiltinParameters.debugSettings = debugSettings;
            m_BuiltinParameters.frameIndex = frameIndex;
            m_BuiltinParameters.skySettings = skyContext.skySettings;
        }

        public void PreRenderSky(HDCamera hdCamera, Light sunLight, RTHandle colorBuffer, RTHandle normalBuffer, RTHandle depthBuffer, DebugDisplaySettings debugSettings, int frameIndex, CommandBuffer cmd)
        {
            var skyContext = hdCamera.visualSky;
            if (skyContext.IsValid())
            {
                UpdateBuiltinParameters(skyContext,
                                        hdCamera,
                                        sunLight,
                                        colorBuffer,
                                        depthBuffer,
                                        debugSettings,
                                        frameIndex,
                                        cmd);

                SkyAmbientMode ambientMode = hdCamera.volumeStack.GetComponent<VisualEnvironment>().skyAmbientMode.value;
                int skyHash = ComputeSkyHash(skyContext, sunLight, ambientMode);
                AcquireSkyRenderingContext(skyContext, skyHash);
                skyContext.skyRenderer.DoUpdate(m_BuiltinParameters);
                if (depthBuffer != BuiltinSkyParameters.nullRT && normalBuffer != BuiltinSkyParameters.nullRT)
                {
                    CoreUtils.SetRenderTarget(cmd, normalBuffer, depthBuffer);
                }
                else if (depthBuffer != BuiltinSkyParameters.nullRT)
                {
                    CoreUtils.SetRenderTarget(cmd, depthBuffer);
                }
                skyContext.skyRenderer.PreRenderSky(m_BuiltinParameters, false, hdCamera.camera.cameraType != CameraType.Reflection || skyContext.skySettings.includeSunInBaking.value);
            }
        }

        public void RenderSky(HDCamera hdCamera, Light sunLight, RTHandle colorBuffer, RTHandle depthBuffer, DebugDisplaySettings debugSettings, int frameIndex, CommandBuffer cmd)
        {
            var skyContext = hdCamera.visualSky;
            if (skyContext.IsValid() && hdCamera.clearColorMode == HDAdditionalCameraData.ClearColorMode.Sky)
            {
                using (new ProfilingScope(cmd, ProfilingSampler.Get(HDProfileId.RenderSky)))
                {
                    UpdateBuiltinParameters(skyContext,
                                         hdCamera,
                                         sunLight,
                                         colorBuffer,
                                         depthBuffer,
                                         debugSettings,
                                         frameIndex,
                                         cmd);

                    SkyAmbientMode ambientMode = hdCamera.volumeStack.GetComponent<VisualEnvironment>().skyAmbientMode.value;
                    int skyHash = ComputeSkyHash(skyContext, sunLight, ambientMode);
                    AcquireSkyRenderingContext(skyContext, skyHash);

                    skyContext.skyRenderer.DoUpdate(m_BuiltinParameters);

                    if (depthBuffer == BuiltinSkyParameters.nullRT)
                    {
                        CoreUtils.SetRenderTarget(cmd, colorBuffer);
                    }
                    else
                    {
                        CoreUtils.SetRenderTarget(cmd, colorBuffer, depthBuffer);
                    }

                    // If the luxmeter is enabled, we don't render the sky
                    if (debugSettings.data.lightingDebugSettings.debugLightingMode != DebugLightingMode.LuxMeter)
                    {
                        // When rendering the visual sky for reflection probes, we need to remove the sun disk if skySettings.includeSunInBaking is false.
                        skyContext.skyRenderer.RenderSky(m_BuiltinParameters, false, hdCamera.camera.cameraType != CameraType.Reflection || skyContext.skySettings.includeSunInBaking.value);
                    }
                }
            }
        }

        public void RenderOpaqueAtmosphericScattering(CommandBuffer cmd, HDCamera hdCamera,
                                                      RTHandle colorBuffer,
                                                      RTHandle volumetricLighting,
                                                      RTHandle intermediateBuffer,
                                                      RTHandle depthBuffer,
                                                      Matrix4x4 pixelCoordToViewDirWS, bool isMSAA)
        {
            using (new ProfilingScope(m_BuiltinParameters.commandBuffer, ProfilingSampler.Get(HDProfileId.OpaqueAtmosphericScattering)))
            {
                m_OpaqueAtmScatteringBlock.SetMatrix(HDShaderIDs._PixelCoordToViewDirWS, pixelCoordToViewDirWS);
                if (isMSAA)
                    m_OpaqueAtmScatteringBlock.SetTexture(HDShaderIDs._ColorTextureMS, colorBuffer);
                else
                    m_OpaqueAtmScatteringBlock.SetTexture(HDShaderIDs._ColorTexture,   colorBuffer);
                // The texture can be null when volumetrics are disabled.
                if (volumetricLighting != null)
                    m_OpaqueAtmScatteringBlock.SetTexture(HDShaderIDs._VBufferLighting, volumetricLighting);

                if (Fog.IsPBRFogEnabled(hdCamera))
                {
                    // Color -> Intermediate.
                    HDUtils.DrawFullScreen(cmd, m_OpaqueAtmScatteringMaterial, intermediateBuffer, depthBuffer, m_OpaqueAtmScatteringBlock, isMSAA ? 3 : 2);
                    // Intermediate -> Color.
                    // Note: Blit does not support MSAA (and is probably slower).
                    cmd.CopyTexture(intermediateBuffer, colorBuffer);
                }
                else
                {
                    HDUtils.DrawFullScreen(cmd, m_OpaqueAtmScatteringMaterial, colorBuffer, depthBuffer, m_OpaqueAtmScatteringBlock, isMSAA ? 1 : 0);
                }
            }
        }

        static public StaticLightingSky GetStaticLightingSky()
        {
            if (m_StaticLightingSkies.Count == 0)
                return null;
            else
                return m_StaticLightingSkies[m_StaticLightingSkies.Count - 1];
        }

        static public void RegisterStaticLightingSky(StaticLightingSky staticLightingSky)
        {
            if (!m_StaticLightingSkies.Contains(staticLightingSky))
            {
                if (m_StaticLightingSkies.Count != 0)
                {
                    Debug.LogWarning("One Static Lighting Sky component was already set for baking, only the latest one will be used.");
                }

                if (staticLightingSky.staticLightingSkyUniqueID == (int)SkyType.Procedural && !skyTypesDict.TryGetValue((int)SkyType.Procedural, out var dummy))
                {
                    Debug.LogError("You are using the deprecated Procedural Sky for static lighting in your Scene. You can still use it but, to do so, you must install it separately. To do this, open the Package Manager window and import the 'Procedural Sky' sample from the HDRP package page, then close and re-open your project without saving.");
                    return;
                }

                m_StaticLightingSkies.Add(staticLightingSky);
            }
        }

        static public void UnRegisterStaticLightingSky(StaticLightingSky staticLightingSky)
        {
            m_StaticLightingSkies.Remove(staticLightingSky);
        }

        public Texture2D ExportSkyToTexture(Camera camera)
        {
            var hdCamera = HDCamera.GetOrCreate(camera);

            if (!hdCamera.visualSky.IsValid() || !IsCachedContextValid(hdCamera.visualSky))
            {
                Debug.LogError("Cannot export sky to a texture, no valid Sky is setup (Also make sure the game view has been rendered at least once).");
                return null;
            }

            ref var cachedContext = ref m_CachedSkyContexts[hdCamera.visualSky.cachedSkyRenderingContextId];
            RenderTexture skyCubemap = cachedContext.renderingContext.skyboxCubemapRT;

            int resolution = skyCubemap.width;

            var tempRT = new RenderTexture(resolution * 6, resolution, 0, RenderTextureFormat.ARGBHalf, RenderTextureReadWrite.Linear)
            {
                dimension = TextureDimension.Tex2D,
                useMipMap = false,
                autoGenerateMips = false,
                filterMode = FilterMode.Trilinear
            };
            tempRT.Create();

            var temp = new Texture2D(resolution * 6, resolution, TextureFormat.RGBAFloat, false);
            var result = new Texture2D(resolution * 6, resolution, TextureFormat.RGBAFloat, false);

            // Note: We need to invert in Y the cubemap faces because the current sky cubemap is inverted (because it's a RT)
            // So to invert it again so that it's a proper cubemap image we need to do it in several steps because ReadPixels does not have scale parameters:
            // - Convert the cubemap into a 2D texture
            // - Blit and invert it to a temporary target.
            // - Read this target again into the result texture.
            int offset = 0;
            for (int i = 0; i < 6; ++i)
            {
                UnityEngine.Graphics.SetRenderTarget(skyCubemap, 0, (CubemapFace)i);
                temp.ReadPixels(new Rect(0, 0, resolution, resolution), offset, 0);
                temp.Apply();
                offset += resolution;
            }

            // Flip texture.
            UnityEngine.Graphics.Blit(temp, tempRT, new Vector2(1.0f, -1.0f), new Vector2(0.0f, 0.0f));

            result.ReadPixels(new Rect(0, 0, resolution * 6, resolution), 0, 0);
            result.Apply();

            UnityEngine.Graphics.SetRenderTarget(null);
            CoreUtils.Destroy(temp);
            CoreUtils.Destroy(tempRT);

            return result;
        }

#if UNITY_EDITOR
        void OnBakeStarted()
        {
            var hdrp = HDRenderPipeline.defaultAsset;
            if (hdrp == null)
                return;

            // Happens sometime in the tests.
            if (m_StandardSkyboxMaterial == null)
                m_StandardSkyboxMaterial = CoreUtils.CreateEngineMaterial(hdrp.renderPipelineResources.shaders.skyboxCubemapPS);

            // At the start of baking we need to update the GI system with the static lighting sky in order for lightmaps and probes to be baked with it.
            var staticLightingSky = GetStaticLightingSky();
            if (m_StaticLightingSky.skySettings != null && IsCachedContextValid(m_StaticLightingSky))
            {
                var renderingContext = m_CachedSkyContexts[m_StaticLightingSky.cachedSkyRenderingContextId].renderingContext;
                m_StandardSkyboxMaterial.SetTexture("_Tex", m_StaticLightingSky.IsValid() ? (Texture)renderingContext.skyboxCubemapRT : CoreUtils.blackCubeTexture);
            }
            else
            {
                m_StandardSkyboxMaterial.SetTexture("_Tex", CoreUtils.blackCubeTexture);
            }

            RenderSettings.skybox = m_StandardSkyboxMaterial; // Setup this material as the default to be use in RenderSettings
            RenderSettings.ambientIntensity = 1.0f;
            RenderSettings.ambientMode = AmbientMode.Skybox; // Force skybox for our HDRI
            RenderSettings.reflectionIntensity = 1.0f;
            RenderSettings.customReflection = null;

            DynamicGI.UpdateEnvironment();
        }
#endif
    }
}<|MERGE_RESOLUTION|>--- conflicted
+++ resolved
@@ -730,14 +730,6 @@
                                 // otherwise ambient probe isn't correct for one frame.
                                 if (m_requireWaitForAsyncReadBackRequest)
                                 {
-<<<<<<< HEAD
-                                    cmd.WaitAllAsyncReadbackRequests();
-                                    renderContext.ExecuteCommandBuffer(cmd);
-                                    CommandBufferPool.Release(cmd);
-                                    renderContext.Submit();
-                                    cmd = CommandBufferPool.Get();
-                                    m_requireWaitForAsyncReadBackRequest = false;
-=======
                                     cmd.SetComputeBufferParam(m_ComputeAmbientProbeCS, m_ComputeAmbientProbeKernel, m_AmbientProbeOutputBufferParam, renderingContext.ambientProbeResult);
                                     cmd.SetComputeTextureParam(m_ComputeAmbientProbeCS, m_ComputeAmbientProbeKernel, m_AmbientProbeInputCubemap, renderingContext.skyboxCubemapRT);
                                     cmd.DispatchCompute(m_ComputeAmbientProbeCS, m_ComputeAmbientProbeKernel, 1, 1, 1);
@@ -754,7 +746,6 @@
                                         cmd = CommandBufferPool.Get();
                                         m_requireWaitForAsyncReadBackRequest = false;
                                     }
->>>>>>> 6b47e120
                                 }
                             }
                         }
