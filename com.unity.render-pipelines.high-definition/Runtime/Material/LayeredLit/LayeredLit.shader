--- conflicted
+++ resolved
@@ -753,12 +753,7 @@
             #pragma multi_compile _ SHADOWS_SHADOWMASK
             // Setup DECALS_OFF so the shader stripper can remove variants
             #pragma multi_compile DECALS_OFF DECALS_3RT DECALS_4RT
-<<<<<<< HEAD
-            // sample-game end
-            
-=======
-
->>>>>>> 9f3a9f3a
+
             // Supported shadow modes per light type
             #pragma multi_compile SHADOW_LOW SHADOW_MEDIUM SHADOW_HIGH
 
