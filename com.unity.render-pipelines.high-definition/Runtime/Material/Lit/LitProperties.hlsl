// ===========================================================================
//                              WARNING:
// On PS4, texture/sampler declarations need to be outside of CBuffers
// Otherwise those parameters are not bound correctly at runtime.
// ===========================================================================

TEXTURE2D(_EmissiveColorMap);
SAMPLER(sampler_EmissiveColorMap);

#ifndef LAYERED_LIT_SHADER

TEXTURE2D(_DiffuseLightingMap);
SAMPLER(sampler_DiffuseLightingMap);

TEXTURE2D(_BaseColorMap);
SAMPLER(sampler_BaseColorMap);

TEXTURE2D(_MaskMap);
SAMPLER(sampler_MaskMap);
TEXTURE2D(_BentNormalMap); // Reuse sampler from normal map
SAMPLER(sampler_BentNormalMap);
TEXTURE2D(_BentNormalMapOS);
SAMPLER(sampler_BentNormalMapOS);

TEXTURE2D(_NormalMap);
SAMPLER(sampler_NormalMap);
TEXTURE2D(_NormalMapOS);
SAMPLER(sampler_NormalMapOS);

TEXTURE2D(_DetailMap);
SAMPLER(sampler_DetailMap);

TEXTURE2D(_HeightMap);
SAMPLER(sampler_HeightMap);

TEXTURE2D(_TangentMap);
SAMPLER(sampler_TangentMap);
TEXTURE2D(_TangentMapOS);
SAMPLER(sampler_TangentMapOS);

TEXTURE2D(_AnisotropyMap);
SAMPLER(sampler_AnisotropyMap);

TEXTURE2D(_SubsurfaceMaskMap);
SAMPLER(sampler_SubsurfaceMaskMap);
TEXTURE2D(_ThicknessMap);
SAMPLER(sampler_ThicknessMap);

TEXTURE2D(_IridescenceThicknessMap);
SAMPLER(sampler_IridescenceThicknessMap);

TEXTURE2D(_IridescenceMaskMap);
SAMPLER(sampler_IridescenceMaskMap);

TEXTURE2D(_SpecularColorMap);
SAMPLER(sampler_SpecularColorMap);

TEXTURE2D(_TransmittanceColorMap);
SAMPLER(sampler_TransmittanceColorMap);

TEXTURE2D(_CoatMaskMap);
SAMPLER(sampler_CoatMaskMap);

#else

// Set of users variables
#define PROP_DECL(type, name) type name##0, name##1, name##2, name##3
// sampler are share by texture type inside a layered material but we need to support that a particualr layer have no texture, so we take the first sampler of available texture as the share one
// mean we must declare all sampler
#define PROP_DECL_TEX2D(name)\
    TEXTURE2D(CALL_MERGE_NAME(name, 0)); \
    SAMPLER(CALL_MERGE_NAME(CALL_MERGE_NAME(sampler, name), 0)); \
    TEXTURE2D(CALL_MERGE_NAME(name, 1)); \
    SAMPLER(CALL_MERGE_NAME(CALL_MERGE_NAME(sampler, name), 1)); \
    TEXTURE2D(CALL_MERGE_NAME(name, 2)); \
    SAMPLER(CALL_MERGE_NAME(CALL_MERGE_NAME(sampler, name), 2)); \
    TEXTURE2D(CALL_MERGE_NAME(name, 3)); \
    SAMPLER(CALL_MERGE_NAME(CALL_MERGE_NAME(sampler, name), 3))


PROP_DECL_TEX2D(_BaseColorMap);
PROP_DECL_TEX2D(_MaskMap);
PROP_DECL_TEX2D(_BentNormalMap);
PROP_DECL_TEX2D(_NormalMap);
PROP_DECL_TEX2D(_NormalMapOS);
PROP_DECL_TEX2D(_DetailMap);
PROP_DECL_TEX2D(_HeightMap);

PROP_DECL_TEX2D(_SubsurfaceMaskMap);
PROP_DECL_TEX2D(_ThicknessMap);

TEXTURE2D(_LayerMaskMap);
SAMPLER(sampler_LayerMaskMap);
TEXTURE2D(_LayerInfluenceMaskMap);
SAMPLER(sampler_LayerInfluenceMaskMap);

#endif

CBUFFER_START(UnityPerMaterial)

// shared constant between lit and layered lit
float _AlphaCutoff;
float _UseShadowThreshold;
float _AlphaCutoffShadow;
float _AlphaCutoffPrepass;
float _AlphaCutoffPostpass;
float4 _DoubleSidedConstants;
float _BlendMode;
float _EnableBlendModePreserveSpecularLighting;

float _PPDMaxSamples;
float _PPDMinSamples;
float _PPDLodThreshold;

float3 _EmissiveColor;
float _AlbedoAffectEmissive;
float _EmissiveExposureWeight;

int  _SpecularOcclusionMode;

// Transparency
float3 _TransmittanceColor;
float _Ior;
float _ATDistance;

// Caution: C# code in BaseLitUI.cs call LightmapEmissionFlagsProperty() which assume that there is an existing "_EmissionColor"
// value that exist to identify if the GI emission need to be enabled.
// In our case we don't use such a mechanism but need to keep the code quiet. We declare the value and always enable it.
// TODO: Fix the code in legacy unity so we can customize the beahvior for GI
float3 _EmissionColor;
float4 _EmissiveColorMap_ST;
float _TexWorldScaleEmissive;
float4 _UVMappingMaskEmissive;

float4 _InvPrimScale; // Only XY are used

// Specular AA
float _EnableGeometricSpecularAA;
float _SpecularAAScreenSpaceVariance;
float _SpecularAAThreshold;

// Raytracing
float _RayTracing;

#ifndef LAYERED_LIT_SHADER

// Set of users variables
float4 _BaseColor;
float4 _BaseColorMap_ST;
float4 _BaseColorMap_TexelSize;
float4 _BaseColorMap_MipInfo;

float _Metallic;
float _MetallicRemapMin;
float _MetallicRemapMax;
float _Smoothness;
float _SmoothnessRemapMin;
float _SmoothnessRemapMax;
float _AORemapMin;
float _AORemapMax;

float _NormalScale;

float4 _DetailMap_ST;
float _DetailAlbedoScale;
float _DetailNormalScale;
float _DetailSmoothnessScale;

float4 _HeightMap_TexelSize; // Unity facility. This will provide the size of the heightmap to the shader

float _HeightAmplitude;
float _HeightCenter;

float _Anisotropy;

float _DiffusionProfileHash;
float _SubsurfaceMask;
float _Thickness;
float4 _ThicknessRemap;


float _IridescenceThickness;
float4 _IridescenceThicknessRemap;
float _IridescenceMask;

float _CoatMask;

float4 _SpecularColor;
float _EnergyConservingSpecularColor;

float _TexWorldScale;
float _InvTilingScale;
float4 _UVMappingMask;
float4 _UVDetailsMappingMask;
float _LinkDetailsWithBase;

#else // LAYERED_LIT_SHADER

// Set of users variables
PROP_DECL(float4, _BaseColor);
float4 _BaseColorMap0_ST;
float4 _BaseColorMap1_ST;
float4 _BaseColorMap2_ST;
float4 _BaseColorMap3_ST;

float4 _BaseColorMap0_TexelSize;
float4 _BaseColorMap0_MipInfo;

PROP_DECL(float, _Metallic);
PROP_DECL(float, _MetallicRemapMin);
PROP_DECL(float, _MetallicRemapMax);
PROP_DECL(float, _Smoothness);
PROP_DECL(float, _SmoothnessRemapMin);
PROP_DECL(float, _SmoothnessRemapMax);
PROP_DECL(float, _AORemapMin);
PROP_DECL(float, _AORemapMax);

PROP_DECL(float, _NormalScale);
float4 _NormalMap0_TexelSize; // Unity facility. This will provide the size of the base normal to the shader

float4 _HeightMap0_TexelSize;
float4 _HeightMap1_TexelSize;
float4 _HeightMap2_TexelSize;
float4 _HeightMap3_TexelSize;

float4 _DetailMap0_ST;
float4 _DetailMap1_ST;
float4 _DetailMap2_ST;
float4 _DetailMap3_ST;
PROP_DECL(float, _UVDetail);
PROP_DECL(float, _DetailAlbedoScale);
PROP_DECL(float, _DetailNormalScale);
PROP_DECL(float, _DetailSmoothnessScale);

PROP_DECL(float, _HeightAmplitude);
PROP_DECL(float, _HeightCenter);

PROP_DECL(float, _DiffusionProfileHash);
PROP_DECL(float, _SubsurfaceMask);
PROP_DECL(float, _Thickness);
PROP_DECL(float4, _ThicknessRemap);

PROP_DECL(float, _OpacityAsDensity);
float _InheritBaseNormal1;
float _InheritBaseNormal2;
float _InheritBaseNormal3;
float _InheritBaseHeight1;
float _InheritBaseHeight2;
float _InheritBaseHeight3;
float _InheritBaseColor1;
float _InheritBaseColor2;
float _InheritBaseColor3;
PROP_DECL(float, _HeightOffset);
float _HeightTransition;

float4 _LayerMaskMap_ST;
float _TexWorldScaleBlendMask;
PROP_DECL(float, _TexWorldScale);
PROP_DECL(float, _InvTilingScale);
float4 _UVMappingMaskBlendMask;
PROP_DECL(float4, _UVMappingMask);
PROP_DECL(float4, _UVDetailsMappingMask);
PROP_DECL(float, _LinkDetailsWithBase);

#endif // LAYERED_LIT_SHADER

// Tessellation specific

#ifdef TESSELLATION_ON
float _TessellationFactor;
float _TessellationFactorMinDistance;
float _TessellationFactorMaxDistance;
float _TessellationFactorTriangleSize;
float _TessellationShapeFactor;
float _TessellationBackFaceCullEpsilon;
float _TessellationObjectScale;
float _TessellationTilingScale;
#endif

<<<<<<< HEAD
=======


>>>>>>> 6df1464d
CBUFFER_END

// Following three variables are feeded by the C++ Editor for Scene selection
// It need to be outside the UnityPerMaterial buffer to have Material compatible with SRP Batcher
int _ObjectId;
int _PassValue;
float4 _SelectionID;

#if defined(UNITY_DOTS_INSTANCING_ENABLED)
#if defined(LAYERED_LIT_SHADER)
// TODO: Do we want to expose all of this?
UNITY_DOTS_INSTANCING_START(MaterialPropertyMetadata)
    UNITY_DOTS_INSTANCED_PROP(float4, _BaseColor0)
    UNITY_DOTS_INSTANCED_PROP(float4, _BaseColor1)
    UNITY_DOTS_INSTANCED_PROP(float4, _BaseColor2)
    UNITY_DOTS_INSTANCED_PROP(float4, _BaseColor3)
    UNITY_DOTS_INSTANCED_PROP(float , _Metallic0)
    UNITY_DOTS_INSTANCED_PROP(float , _Metallic1)
    UNITY_DOTS_INSTANCED_PROP(float , _Metallic2)
    UNITY_DOTS_INSTANCED_PROP(float , _Metallic3)
    UNITY_DOTS_INSTANCED_PROP(float , _MetallicRemapMin0)
    UNITY_DOTS_INSTANCED_PROP(float , _MetallicRemapMin1)
    UNITY_DOTS_INSTANCED_PROP(float , _MetallicRemapMin2)
    UNITY_DOTS_INSTANCED_PROP(float , _MetallicRemapMin3)
    UNITY_DOTS_INSTANCED_PROP(float , _MetallicRemapMax0)
    UNITY_DOTS_INSTANCED_PROP(float , _MetallicRemapMax1)
    UNITY_DOTS_INSTANCED_PROP(float , _MetallicRemapMax2)
    UNITY_DOTS_INSTANCED_PROP(float , _MetallicRemapMax3)
    UNITY_DOTS_INSTANCED_PROP(float3, _EmissiveColor0)
    UNITY_DOTS_INSTANCED_PROP(float3, _EmissiveColor1)
    UNITY_DOTS_INSTANCED_PROP(float3, _EmissiveColor2)
    UNITY_DOTS_INSTANCED_PROP(float3, _EmissiveColor3)
    UNITY_DOTS_INSTANCED_PROP(float4, _SpecularColor0)
    UNITY_DOTS_INSTANCED_PROP(float4, _SpecularColor1)
    UNITY_DOTS_INSTANCED_PROP(float4, _SpecularColor2)
    UNITY_DOTS_INSTANCED_PROP(float4, _SpecularColor3)
    UNITY_DOTS_INSTANCED_PROP(float , _AlphaCutoff0);
    UNITY_DOTS_INSTANCED_PROP(float , _AlphaCutoff1);
    UNITY_DOTS_INSTANCED_PROP(float , _AlphaCutoff2);
    UNITY_DOTS_INSTANCED_PROP(float , _AlphaCutoff3);
    UNITY_DOTS_INSTANCED_PROP(float , _Smoothness0)
    UNITY_DOTS_INSTANCED_PROP(float , _Smoothness1)
    UNITY_DOTS_INSTANCED_PROP(float , _Smoothness2)
    UNITY_DOTS_INSTANCED_PROP(float , _Smoothness3)
    UNITY_DOTS_INSTANCED_PROP(float , _SmoothnessRemapMin0)
    UNITY_DOTS_INSTANCED_PROP(float , _SmoothnessRemapMin1)
    UNITY_DOTS_INSTANCED_PROP(float , _SmoothnessRemapMin2)
    UNITY_DOTS_INSTANCED_PROP(float , _SmoothnessRemapMin3)
    UNITY_DOTS_INSTANCED_PROP(float , _SmoothnessRemapMax0)
    UNITY_DOTS_INSTANCED_PROP(float , _SmoothnessRemapMax1)
    UNITY_DOTS_INSTANCED_PROP(float , _SmoothnessRemapMax2)
    UNITY_DOTS_INSTANCED_PROP(float , _SmoothnessRemapMax3)
    UNITY_DOTS_INSTANCED_PROP(float , _AORemapMin0)
    UNITY_DOTS_INSTANCED_PROP(float , _AORemapMin1)
    UNITY_DOTS_INSTANCED_PROP(float , _AORemapMin2)
    UNITY_DOTS_INSTANCED_PROP(float , _AORemapMin3)
    UNITY_DOTS_INSTANCED_PROP(float , _AORemapMax0)
    UNITY_DOTS_INSTANCED_PROP(float , _AORemapMax1)
    UNITY_DOTS_INSTANCED_PROP(float , _AORemapMax2)
    UNITY_DOTS_INSTANCED_PROP(float , _AORemapMax3)
    UNITY_DOTS_INSTANCED_PROP(float , _DetailAlbedoScale0)
    UNITY_DOTS_INSTANCED_PROP(float , _DetailAlbedoScale1)
    UNITY_DOTS_INSTANCED_PROP(float , _DetailAlbedoScale2)
    UNITY_DOTS_INSTANCED_PROP(float , _DetailAlbedoScale3)
    UNITY_DOTS_INSTANCED_PROP(float , _DetailNormalScale0)
    UNITY_DOTS_INSTANCED_PROP(float , _DetailNormalScale1)
    UNITY_DOTS_INSTANCED_PROP(float , _DetailNormalScale2)
    UNITY_DOTS_INSTANCED_PROP(float , _DetailNormalScale3)
    UNITY_DOTS_INSTANCED_PROP(float , _DetailSmoothnessScale0)
    UNITY_DOTS_INSTANCED_PROP(float , _DetailSmoothnessScale1)
    UNITY_DOTS_INSTANCED_PROP(float , _DetailSmoothnessScale2)
    UNITY_DOTS_INSTANCED_PROP(float , _DetailSmoothnessScale3)
    UNITY_DOTS_INSTANCED_PROP(float , _DiffusionProfileHash0)
    UNITY_DOTS_INSTANCED_PROP(float , _DiffusionProfileHash1)
    UNITY_DOTS_INSTANCED_PROP(float , _DiffusionProfileHash2)
    UNITY_DOTS_INSTANCED_PROP(float , _DiffusionProfileHash3)
    UNITY_DOTS_INSTANCED_PROP(float , _Thickness0)
    UNITY_DOTS_INSTANCED_PROP(float , _Thickness1)
    UNITY_DOTS_INSTANCED_PROP(float , _Thickness2)
    UNITY_DOTS_INSTANCED_PROP(float , _Thickness3)
    UNITY_DOTS_INSTANCED_PROP(float4, _ThicknessRemap0)
    UNITY_DOTS_INSTANCED_PROP(float4, _ThicknessRemap1)
    UNITY_DOTS_INSTANCED_PROP(float4, _ThicknessRemap2)
    UNITY_DOTS_INSTANCED_PROP(float4, _ThicknessRemap3)
UNITY_DOTS_INSTANCING_END(MaterialPropertyMetadata)

#define _BaseColor0              UNITY_ACCESS_DOTS_INSTANCED_PROP_WITH_DEFAULT(float4, _BaseColor0)
#define _BaseColor1              UNITY_ACCESS_DOTS_INSTANCED_PROP_WITH_DEFAULT(float4, _BaseColor1)
#define _BaseColor2              UNITY_ACCESS_DOTS_INSTANCED_PROP_WITH_DEFAULT(float4, _BaseColor2)
#define _BaseColor3              UNITY_ACCESS_DOTS_INSTANCED_PROP_WITH_DEFAULT(float4, _BaseColor3)
#define _Metallic0               UNITY_ACCESS_DOTS_INSTANCED_PROP_WITH_DEFAULT(float , _Metallic0)
#define _Metallic1               UNITY_ACCESS_DOTS_INSTANCED_PROP_WITH_DEFAULT(float , _Metallic1)
#define _Metallic2               UNITY_ACCESS_DOTS_INSTANCED_PROP_WITH_DEFAULT(float , _Metallic2)
#define _Metallic3               UNITY_ACCESS_DOTS_INSTANCED_PROP_WITH_DEFAULT(float , _Metallic3)
#define _MetallicRemapMin0       UNITY_ACCESS_DOTS_INSTANCED_PROP_WITH_DEFAULT(float , _MetallicRemapMin0)
#define _MetallicRemapMin1       UNITY_ACCESS_DOTS_INSTANCED_PROP_WITH_DEFAULT(float , _MetallicRemapMin1)
#define _MetallicRemapMin2       UNITY_ACCESS_DOTS_INSTANCED_PROP_WITH_DEFAULT(float , _MetallicRemapMin2)
#define _MetallicRemapMin3       UNITY_ACCESS_DOTS_INSTANCED_PROP_WITH_DEFAULT(float , _MetallicRemapMin3)
#define _MetallicRemapMax0       UNITY_ACCESS_DOTS_INSTANCED_PROP_WITH_DEFAULT(float , _MetallicRemapMax0)
#define _MetallicRemapMax1       UNITY_ACCESS_DOTS_INSTANCED_PROP_WITH_DEFAULT(float , _MetallicRemapMax1)
#define _MetallicRemapMax2       UNITY_ACCESS_DOTS_INSTANCED_PROP_WITH_DEFAULT(float , _MetallicRemapMax2)
#define _MetallicRemapMax3       UNITY_ACCESS_DOTS_INSTANCED_PROP_WITH_DEFAULT(float , _MetallicRemapMax3)
#define _EmissiveColor0          UNITY_ACCESS_DOTS_INSTANCED_PROP_WITH_DEFAULT(float3, _EmissiveColor0)
#define _EmissiveColor1          UNITY_ACCESS_DOTS_INSTANCED_PROP_WITH_DEFAULT(float3, _EmissiveColor1)
#define _EmissiveColor2          UNITY_ACCESS_DOTS_INSTANCED_PROP_WITH_DEFAULT(float3, _EmissiveColor2)
#define _EmissiveColor3          UNITY_ACCESS_DOTS_INSTANCED_PROP_WITH_DEFAULT(float3, _EmissiveColor3)
#define _SpecularColor0          UNITY_ACCESS_DOTS_INSTANCED_PROP_WITH_DEFAULT(float4, _SpecularColor0)
#define _SpecularColor1          UNITY_ACCESS_DOTS_INSTANCED_PROP_WITH_DEFAULT(float4, _SpecularColor1)
#define _SpecularColor2          UNITY_ACCESS_DOTS_INSTANCED_PROP_WITH_DEFAULT(float4, _SpecularColor2)
#define _SpecularColor3          UNITY_ACCESS_DOTS_INSTANCED_PROP_WITH_DEFAULT(float4, _SpecularColor3)
#define _AlphaCutoff0            UNITY_ACCESS_DOTS_INSTANCED_PROP_WITH_DEFAULT(float , _AlphaCutoff0)
#define _AlphaCutoff1            UNITY_ACCESS_DOTS_INSTANCED_PROP_WITH_DEFAULT(float , _AlphaCutoff1)
#define _AlphaCutoff2            UNITY_ACCESS_DOTS_INSTANCED_PROP_WITH_DEFAULT(float , _AlphaCutoff2)
#define _AlphaCutoff3            UNITY_ACCESS_DOTS_INSTANCED_PROP_WITH_DEFAULT(float , _AlphaCutoff3)
#define _Smoothness0             UNITY_ACCESS_DOTS_INSTANCED_PROP_WITH_DEFAULT(float , _Smoothness0)
#define _Smoothness1             UNITY_ACCESS_DOTS_INSTANCED_PROP_WITH_DEFAULT(float , _Smoothness1)
#define _Smoothness2             UNITY_ACCESS_DOTS_INSTANCED_PROP_WITH_DEFAULT(float , _Smoothness2)
#define _Smoothness3             UNITY_ACCESS_DOTS_INSTANCED_PROP_WITH_DEFAULT(float , _Smoothness3)
#define _SmoothnessRemapMin0     UNITY_ACCESS_DOTS_INSTANCED_PROP_WITH_DEFAULT(float , _SmoothnessRemapMin0)
#define _SmoothnessRemapMin1     UNITY_ACCESS_DOTS_INSTANCED_PROP_WITH_DEFAULT(float , _SmoothnessRemapMin1)
#define _SmoothnessRemapMin2     UNITY_ACCESS_DOTS_INSTANCED_PROP_WITH_DEFAULT(float , _SmoothnessRemapMin2)
#define _SmoothnessRemapMin3     UNITY_ACCESS_DOTS_INSTANCED_PROP_WITH_DEFAULT(float , _SmoothnessRemapMin3)
#define _SmoothnessRemapMax0     UNITY_ACCESS_DOTS_INSTANCED_PROP_WITH_DEFAULT(float , _SmoothnessRemapMax0)
#define _SmoothnessRemapMax1     UNITY_ACCESS_DOTS_INSTANCED_PROP_WITH_DEFAULT(float , _SmoothnessRemapMax1)
#define _SmoothnessRemapMax2     UNITY_ACCESS_DOTS_INSTANCED_PROP_WITH_DEFAULT(float , _SmoothnessRemapMax2)
#define _SmoothnessRemapMax3     UNITY_ACCESS_DOTS_INSTANCED_PROP_WITH_DEFAULT(float , _SmoothnessRemapMax3)
#define _AORemapMin0             UNITY_ACCESS_DOTS_INSTANCED_PROP_WITH_DEFAULT(float , _AORemapMin0)
#define _AORemapMin1             UNITY_ACCESS_DOTS_INSTANCED_PROP_WITH_DEFAULT(float , _AORemapMin1)
#define _AORemapMin2             UNITY_ACCESS_DOTS_INSTANCED_PROP_WITH_DEFAULT(float , _AORemapMin2)
#define _AORemapMin3             UNITY_ACCESS_DOTS_INSTANCED_PROP_WITH_DEFAULT(float , _AORemapMin3)
#define _AORemapMax0             UNITY_ACCESS_DOTS_INSTANCED_PROP_WITH_DEFAULT(float , _AORemapMax0)
#define _AORemapMax1             UNITY_ACCESS_DOTS_INSTANCED_PROP_WITH_DEFAULT(float , _AORemapMax1)
#define _AORemapMax2             UNITY_ACCESS_DOTS_INSTANCED_PROP_WITH_DEFAULT(float , _AORemapMax2)
#define _AORemapMax3             UNITY_ACCESS_DOTS_INSTANCED_PROP_WITH_DEFAULT(float , _AORemapMax3)
#define _DetailAlbedoScale0      UNITY_ACCESS_DOTS_INSTANCED_PROP_WITH_DEFAULT(float , _DetailAlbedoScale0)
#define _DetailAlbedoScale1      UNITY_ACCESS_DOTS_INSTANCED_PROP_WITH_DEFAULT(float , _DetailAlbedoScale1)
#define _DetailAlbedoScale2      UNITY_ACCESS_DOTS_INSTANCED_PROP_WITH_DEFAULT(float , _DetailAlbedoScale2)
#define _DetailAlbedoScale3      UNITY_ACCESS_DOTS_INSTANCED_PROP_WITH_DEFAULT(float , _DetailAlbedoScale3)
#define _DetailNormalScale0      UNITY_ACCESS_DOTS_INSTANCED_PROP_WITH_DEFAULT(float , _DetailNormalScale0)
#define _DetailNormalScale1      UNITY_ACCESS_DOTS_INSTANCED_PROP_WITH_DEFAULT(float , _DetailNormalScale1)
#define _DetailNormalScale2      UNITY_ACCESS_DOTS_INSTANCED_PROP_WITH_DEFAULT(float , _DetailNormalScale2)
#define _DetailNormalScale3      UNITY_ACCESS_DOTS_INSTANCED_PROP_WITH_DEFAULT(float , _DetailNormalScale3)
#define _DetailSmoothnessScale0  UNITY_ACCESS_DOTS_INSTANCED_PROP_WITH_DEFAULT(float , _DetailSmoothnessScale0)
#define _DetailSmoothnessScale1  UNITY_ACCESS_DOTS_INSTANCED_PROP_WITH_DEFAULT(float , _DetailSmoothnessScale1)
#define _DetailSmoothnessScale2  UNITY_ACCESS_DOTS_INSTANCED_PROP_WITH_DEFAULT(float , _DetailSmoothnessScale2)
#define _DetailSmoothnessScale3  UNITY_ACCESS_DOTS_INSTANCED_PROP_WITH_DEFAULT(float , _DetailSmoothnessScale3)
#define _DiffusionProfileHash0   UNITY_ACCESS_DOTS_INSTANCED_PROP_WITH_DEFAULT(float , _DiffusionProfileHash0)
#define _DiffusionProfileHash1   UNITY_ACCESS_DOTS_INSTANCED_PROP_WITH_DEFAULT(float , _DiffusionProfileHash1)
#define _DiffusionProfileHash2   UNITY_ACCESS_DOTS_INSTANCED_PROP_WITH_DEFAULT(float , _DiffusionProfileHash2)
#define _DiffusionProfileHash3   UNITY_ACCESS_DOTS_INSTANCED_PROP_WITH_DEFAULT(float , _DiffusionProfileHash3)
#define _Thickness0              UNITY_ACCESS_DOTS_INSTANCED_PROP_WITH_DEFAULT(float , _Thickness0)
#define _Thickness1              UNITY_ACCESS_DOTS_INSTANCED_PROP_WITH_DEFAULT(float , _Thickness1)
#define _Thickness2              UNITY_ACCESS_DOTS_INSTANCED_PROP_WITH_DEFAULT(float , _Thickness2)
#define _Thickness3              UNITY_ACCESS_DOTS_INSTANCED_PROP_WITH_DEFAULT(float , _Thickness3)
#define _ThicknessRemap0         UNITY_ACCESS_DOTS_INSTANCED_PROP_WITH_DEFAULT(float4, _ThicknessRemap0)
#define _ThicknessRemap1         UNITY_ACCESS_DOTS_INSTANCED_PROP_WITH_DEFAULT(float4, _ThicknessRemap1)
#define _ThicknessRemap2         UNITY_ACCESS_DOTS_INSTANCED_PROP_WITH_DEFAULT(float4, _ThicknessRemap2)
#define _ThicknessRemap3         UNITY_ACCESS_DOTS_INSTANCED_PROP_WITH_DEFAULT(float4, _ThicknessRemap3)

#else

UNITY_DOTS_INSTANCING_START(MaterialPropertyMetadata)
    UNITY_DOTS_INSTANCED_PROP(float4, _BaseColor)
    UNITY_DOTS_INSTANCED_PROP(float , _Metallic)
    UNITY_DOTS_INSTANCED_PROP(float , _MetallicRemapMin)
    UNITY_DOTS_INSTANCED_PROP(float , _MetallicRemapMax)
    UNITY_DOTS_INSTANCED_PROP(float3, _EmissiveColor)
    UNITY_DOTS_INSTANCED_PROP(float4, _SpecularColor)
    UNITY_DOTS_INSTANCED_PROP(float , _AlphaCutoff);
    UNITY_DOTS_INSTANCED_PROP(float , _Smoothness)
    UNITY_DOTS_INSTANCED_PROP(float , _SmoothnessRemapMin)
    UNITY_DOTS_INSTANCED_PROP(float , _SmoothnessRemapMax)
    UNITY_DOTS_INSTANCED_PROP(float , _AORemapMin)
    UNITY_DOTS_INSTANCED_PROP(float , _AORemapMax)
    UNITY_DOTS_INSTANCED_PROP(float , _DetailAlbedoScale)
    UNITY_DOTS_INSTANCED_PROP(float , _DetailNormalScale)
    UNITY_DOTS_INSTANCED_PROP(float , _DetailSmoothnessScale)
    UNITY_DOTS_INSTANCED_PROP(float , _DiffusionProfileHash)
    UNITY_DOTS_INSTANCED_PROP(float , _Thickness)
    UNITY_DOTS_INSTANCED_PROP(float4, _ThicknessRemap)
UNITY_DOTS_INSTANCING_END(MaterialPropertyMetadata)

#define _BaseColor              UNITY_ACCESS_DOTS_INSTANCED_PROP_WITH_DEFAULT(float4, _BaseColor)
#define _Metallic               UNITY_ACCESS_DOTS_INSTANCED_PROP_WITH_DEFAULT(float , _Metallic)
#define _MetallicRemapMin       UNITY_ACCESS_DOTS_INSTANCED_PROP_WITH_DEFAULT(float , _MetallicRemapMin)
#define _MetallicRemapMax       UNITY_ACCESS_DOTS_INSTANCED_PROP_WITH_DEFAULT(float , _MetallicRemapMax)
#define _Smoothness             UNITY_ACCESS_DOTS_INSTANCED_PROP_WITH_DEFAULT(float , _Smoothness)
#define _EmissiveColor          UNITY_ACCESS_DOTS_INSTANCED_PROP_WITH_DEFAULT(float3, _EmissiveColor)
#define _SpecularColor          UNITY_ACCESS_DOTS_INSTANCED_PROP_WITH_DEFAULT(float4, _SpecularColor)
#define _AlphaCutoff            UNITY_ACCESS_DOTS_INSTANCED_PROP_WITH_DEFAULT(float , _AlphaCutoff)
#define _Smoothness             UNITY_ACCESS_DOTS_INSTANCED_PROP_WITH_DEFAULT(float , _Smoothness)
#define _SmoothnessRemapMin     UNITY_ACCESS_DOTS_INSTANCED_PROP_WITH_DEFAULT(float , _SmoothnessRemapMin)
#define _SmoothnessRemapMax     UNITY_ACCESS_DOTS_INSTANCED_PROP_WITH_DEFAULT(float , _SmoothnessRemapMax)
#define _AORemapMin             UNITY_ACCESS_DOTS_INSTANCED_PROP_WITH_DEFAULT(float , _AORemapMin)
#define _AORemapMax             UNITY_ACCESS_DOTS_INSTANCED_PROP_WITH_DEFAULT(float , _AORemapMax)
#define _DetailAlbedoScale      UNITY_ACCESS_DOTS_INSTANCED_PROP_WITH_DEFAULT(float , _DetailAlbedoScale)
#define _DetailNormalScale      UNITY_ACCESS_DOTS_INSTANCED_PROP_WITH_DEFAULT(float , _DetailNormalScale)
#define _DetailSmoothnessScale  UNITY_ACCESS_DOTS_INSTANCED_PROP_WITH_DEFAULT(float , _DetailSmoothnessScale)
#define _DiffusionProfileHash   UNITY_ACCESS_DOTS_INSTANCED_PROP_WITH_DEFAULT(float , _DiffusionProfileHash)
#define _Thickness              UNITY_ACCESS_DOTS_INSTANCED_PROP_WITH_DEFAULT(float , _Thickness)
#define _ThicknessRemap         UNITY_ACCESS_DOTS_INSTANCED_PROP_WITH_DEFAULT(float4, _ThicknessRemap)

#endif
#endif<|MERGE_RESOLUTION|>--- conflicted
+++ resolved
@@ -277,11 +277,6 @@
 float _TessellationTilingScale;
 #endif
 
-<<<<<<< HEAD
-=======
-
-
->>>>>>> 6df1464d
 CBUFFER_END
 
 // Following three variables are feeded by the C++ Editor for Scene selection
