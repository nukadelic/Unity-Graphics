Shader "HDRP/LitTessellation"
{
    Properties
    {
        // Following set of parameters represent the parameters node inside the MaterialGraph.
        // They are use to fill a SurfaceData. With a MaterialGraph this should not exist.

        // Reminder. Color here are in linear but the UI (color picker) do the conversion sRGB to linear
        [MainColor] _BaseColor("BaseColor", Color) = (1,1,1,1)
        [MainTexture] _BaseColorMap("BaseColorMap", 2D) = "white" {}
        [HideInInspector] _BaseColorMap_MipInfo("_BaseColorMap_MipInfo", Vector) = (0, 0, 0, 0)

        _Metallic("_Metallic", Range(0.0, 1.0)) = 0
        _Smoothness("Smoothness", Range(0.0, 1.0)) = 0.5
        _MaskMap("MaskMap", 2D) = "white" {}
        _MetallicRemapMin("MetallicRemapMin", Float) = 0.0
        _MetallicRemapMax("MetallicRemapMax", Float) = 1.0
        _SmoothnessRemapMin("SmoothnessRemapMin", Float) = 0.0
        _SmoothnessRemapMax("SmoothnessRemapMax", Float) = 1.0
        _AORemapMin("AORemapMin", Float) = 0.0
        _AORemapMax("AORemapMax", Float) = 1.0

        _NormalMap("NormalMap", 2D) = "bump" {}     // Tangent space normal map
        _NormalMapOS("NormalMapOS", 2D) = "white" {} // Object space normal map - no good default value
        _NormalScale("_NormalScale", Range(0.0, 8.0)) = 1

        _BentNormalMap("_BentNormalMap", 2D) = "bump" {}
        _BentNormalMapOS("_BentNormalMapOS", 2D) = "white" {}

        _HeightMap("HeightMap", 2D) = "black" {}
        // Caution: Default value of _HeightAmplitude must be (_HeightMax - _HeightMin) * 0.01
        // Those two properties are computed from the ones exposed in the UI and depends on the displaement mode so they are separate because we don't want to lose information upon displacement mode change.
        [HideInInspector] _HeightAmplitude("Height Amplitude", Float) = 0.02 // In world units. This will be computed in the UI.
        [HideInInspector] _HeightCenter("Height Center", Range(0.0, 1.0)) = 0.5 // In texture space

        [Enum(MinMax, 0, Amplitude, 1)] _HeightMapParametrization("Heightmap Parametrization", Int) = 0
        // These parameters are for vertex displacement/Tessellation
        _HeightOffset("Height Offset", Float) = 0
        // MinMax mode
        _HeightMin("Heightmap Min", Float) = -1
        _HeightMax("Heightmap Max", Float) = 1
        // Amplitude mode
        _HeightTessAmplitude("Amplitude", Float) = 2.0 // in Centimeters
        _HeightTessCenter("Height Center", Range(0.0, 1.0)) = 0.5 // In texture space

        // These parameters are for pixel displacement
        _HeightPoMAmplitude("Height Amplitude", Float) = 2.0 // In centimeters

        _DetailMap("DetailMap", 2D) = "linearGrey" {}
        _DetailAlbedoScale("_DetailAlbedoScale", Range(0.0, 2.0)) = 1
        _DetailNormalScale("_DetailNormalScale", Range(0.0, 2.0)) = 1
        _DetailSmoothnessScale("_DetailSmoothnessScale", Range(0.0, 2.0)) = 1

        _TangentMap("TangentMap", 2D) = "bump" {}
        _TangentMapOS("TangentMapOS", 2D) = "white" {}
        _Anisotropy("Anisotropy", Range(-1.0, 1.0)) = 0
        _AnisotropyMap("AnisotropyMap", 2D) = "white" {}

        [HideInInspector] _DiffusionProfile("Obsolete, kept for migration purpose", Int) = 0
        [HideInInspector] _DiffusionProfileAsset("Diffusion Profile Asset", Vector) = (0, 0, 0, 0)
        [HideInInspector] _DiffusionProfileHash("Diffusion Profile Hash", Float) = 0
        _SubsurfaceMask("Subsurface Radius", Range(0.0, 1.0)) = 1.0
        _SubsurfaceMaskMap("Subsurface Radius Map", 2D) = "white" {}
        _Thickness("Thickness", Range(0.0, 1.0)) = 1.0
        _ThicknessMap("Thickness Map", 2D) = "white" {}
        _ThicknessRemap("Thickness Remap", Vector) = (0, 1, 0, 0)

        _IridescenceThickness("Iridescence Thickness", Range(0.0, 1.0)) = 1.0
        _IridescenceThicknessMap("Iridescence Thickness Map", 2D) = "white" {}
        _IridescenceThicknessRemap("Iridescence Thickness Remap", Vector) = (0, 1, 0, 0)
        _IridescenceMask("Iridescence Mask", Range(0.0, 1.0)) = 1.0
        _IridescenceMaskMap("Iridescence Mask Map", 2D) = "white" {}

        _CoatMask("Coat Mask", Range(0.0, 1.0)) = 0.0
        _CoatMaskMap("CoatMaskMap", 2D) = "white" {}

        [ToggleUI] _EnergyConservingSpecularColor("_EnergyConservingSpecularColor", Float) = 1.0
        _SpecularColor("SpecularColor", Color) = (1, 1, 1, 1)
        _SpecularColorMap("SpecularColorMap", 2D) = "white" {}

        // Following options are for the GUI inspector and different from the input parameters above
        // These option below will cause different compilation flag.
        [Enum(Off, 0, From Ambient Occlusion, 1, From Bent Normals, 2)]  _SpecularOcclusionMode("Specular Occlusion Mode", Int) = 1

        [HDR] _EmissiveColor("EmissiveColor", Color) = (0, 0, 0)
        // Used only to serialize the LDR and HDR emissive color in the material UI,
        // in the shader only the _EmissiveColor should be used
        [HideInInspector] _EmissiveColorLDR("EmissiveColor LDR", Color) = (0, 0, 0)
        _EmissiveColorMap("EmissiveColorMap", 2D) = "white" {}
        [ToggleUI] _AlbedoAffectEmissive("Albedo Affect Emissive", Float) = 0.0
        [HideInInspector] _EmissiveIntensityUnit("Emissive Mode", Int) = 0
        [ToggleUI] _UseEmissiveIntensity("Use Emissive Intensity", Int) = 0
        _EmissiveIntensity("Emissive Intensity", Float) = 1
        _EmissiveExposureWeight("Emissive Pre Exposure", Range(0.0, 1.0)) = 1.0

        _DistortionVectorMap("DistortionVectorMap", 2D) = "black" {}
        [ToggleUI] _DistortionEnable("Enable Distortion", Float) = 0.0
        [ToggleUI] _DistortionDepthTest("Distortion Depth Test Enable", Float) = 1.0
        [Enum(Add, 0, Multiply, 1, Replace, 2)] _DistortionBlendMode("Distortion Blend Mode", Int) = 0
        [HideInInspector] _DistortionSrcBlend("Distortion Blend Src", Int) = 0
        [HideInInspector] _DistortionDstBlend("Distortion Blend Dst", Int) = 0
        [HideInInspector] _DistortionBlurSrcBlend("Distortion Blur Blend Src", Int) = 0
        [HideInInspector] _DistortionBlurDstBlend("Distortion Blur Blend Dst", Int) = 0
        [HideInInspector] _DistortionBlurBlendMode("Distortion Blur Blend Mode", Int) = 0
        _DistortionScale("Distortion Scale", Float) = 1
        _DistortionVectorScale("Distortion Vector Scale", Float) = 2
        _DistortionVectorBias("Distortion Vector Bias", Float) = -1
        _DistortionBlurScale("Distortion Blur Scale", Float) = 1
        _DistortionBlurRemapMin("DistortionBlurRemapMin", Float) = 0.0
        _DistortionBlurRemapMax("DistortionBlurRemapMax", Float) = 1.0

        [ToggleUI]  _UseShadowThreshold("_UseShadowThreshold", Float) = 0.0
        [ToggleUI]  _AlphaCutoffEnable("Alpha Cutoff Enable", Float) = 0.0
        _AlphaCutoff("Alpha Cutoff", Range(0.0, 1.0)) = 0.5
        _AlphaCutoffShadow("_AlphaCutoffShadow", Range(0.0, 1.0)) = 0.5
        _AlphaCutoffPrepass("_AlphaCutoffPrepass", Range(0.0, 1.0)) = 0.5
        _AlphaCutoffPostpass("_AlphaCutoffPostpass", Range(0.0, 1.0)) = 0.5
        [ToggleUI] _TransparentDepthPrepassEnable("_TransparentDepthPrepassEnable", Float) = 0.0
        [ToggleUI] _TransparentBackfaceEnable("_TransparentBackfaceEnable", Float) = 0.0
        [ToggleUI] _TransparentDepthPostpassEnable("_TransparentDepthPostpassEnable", Float) = 0.0
        _TransparentSortPriority("_TransparentSortPriority", Float) = 0

        // Transparency
        [Enum(None, 0, Box, 1, Sphere, 2, Thin, 3)]_RefractionModel("Refraction Model", Int) = 0
        _Ior("Index Of Refraction", Range(1.0, 2.5)) = 1.0
        _ThicknessMultiplier("Thickness Multiplier", Float) = 1.0
        _TransmittanceColor("Transmittance Color", Color) = (1.0, 1.0, 1.0)
        _TransmittanceColorMap("TransmittanceColorMap", 2D) = "white" {}
        _ATDistance("Transmittance Absorption Distance", Float) = 1.0
        [ToggleUI] _TransparentWritingMotionVec("_TransparentWritingMotionVec", Float) = 0.0

        // Stencil state
        // Forward
        [HideInInspector] _StencilRef("_StencilRef", Int) = 0 // StencilUsage.Clear
        [HideInInspector] _StencilWriteMask("_StencilWriteMask", Int) = 3 // StencilUsage.RequiresDeferredLighting | StencilUsage.SubsurfaceScattering
        // GBuffer
        [HideInInspector] _StencilRefGBuffer("_StencilRefGBuffer", Int) = 2 // StencilUsage.RequiresDeferredLighting
        [HideInInspector] _StencilWriteMaskGBuffer("_StencilWriteMaskGBuffer", Int) = 3 // StencilUsage.RequiresDeferredLighting | StencilUsage.SubsurfaceScattering
        // Depth prepass
        [HideInInspector] _StencilRefDepth("_StencilRefDepth", Int) = 0 // Nothing
        [HideInInspector] _StencilWriteMaskDepth("_StencilWriteMaskDepth", Int) = 8 // StencilUsage.TraceReflectionRay
        // Motion vector pass
        [HideInInspector] _StencilRefMV("_StencilRefMV", Int) = 32 // StencilUsage.ObjectMotionVector
        [HideInInspector] _StencilWriteMaskMV("_StencilWriteMaskMV", Int) = 32 // StencilUsage.ObjectMotionVector
        // Distortion vector pass
        [HideInInspector] _StencilRefDistortionVec("_StencilRefDistortionVec", Int) = 2 // StencilUsage.DistortionVectors
        [HideInInspector] _StencilWriteMaskDistortionVec("_StencilWriteMaskDistortionVec", Int) = 2 // StencilUsage.DistortionVectors

        // Blending state
        [HideInInspector] _SurfaceType("__surfacetype", Float) = 0.0
        [HideInInspector] _BlendMode("__blendmode", Float) = 0.0
        [HideInInspector] _SrcBlend("__src", Float) = 1.0
        [HideInInspector] _DstBlend("__dst", Float) = 0.0
        [HideInInspector] _AlphaSrcBlend("__alphaSrc", Float) = 1.0
        [HideInInspector] _AlphaDstBlend("__alphaDst", Float) = 0.0
        [HideInInspector][ToggleUI]_AlphaToMaskInspectorValue("_AlphaToMaskInspectorValue", Float) = 0 // Property used to save the alpha to mask state in the inspector
        [HideInInspector][ToggleUI]_AlphaToMask("__alphaToMask", Float) = 0
        [HideInInspector][ToggleUI] _ZWrite("__zw", Float) = 1.0
        [HideInInspector][ToggleUI] _TransparentZWrite("_TransparentZWrite", Float) = 0.0
        [HideInInspector] _CullMode("__cullmode", Float) = 2.0
        [HideInInspector] _CullModeForward("__cullmodeForward", Float) = 2.0 // This mode is dedicated to Forward to correctly handle backface then front face rendering thin transparent
        [Enum(UnityEditor.Rendering.HighDefinition.TransparentCullMode)] _TransparentCullMode("_TransparentCullMode", Int) = 2 // Back culling by default
        [Enum(UnityEditor.Rendering.HighDefinition.OpaqueCullMode)] _OpaqueCullMode("_OpaqueCullMode", Int) = 2 // Back culling by default
        [HideInInspector] _ZTestDepthEqualForOpaque("_ZTestDepthEqualForOpaque", Int) = 4 // Less equal
        [HideInInspector] _ZTestModeDistortion("_ZTestModeDistortion", Int) = 8
        [HideInInspector] _ZTestGBuffer("_ZTestGBuffer", Int) = 4
        [Enum(UnityEngine.Rendering.CompareFunction)] _ZTestTransparent("Transparent ZTest", Int) = 4 // Less equal

        [ToggleUI] _EnableFogOnTransparent("Enable Fog", Float) = 1.0
        [ToggleUI] _EnableBlendModePreserveSpecularLighting("Enable Blend Mode Preserve Specular Lighting", Float) = 1.0

        [ToggleUI] _DoubleSidedEnable("Double sided enable", Float) = 0.0
        [Enum(Flip, 0, Mirror, 1, None, 2)] _DoubleSidedNormalMode("Double sided normal mode", Float) = 1
        [HideInInspector] _DoubleSidedConstants("_DoubleSidedConstants", Vector) = (1, 1, -1, 0)

        [Enum(UV0, 0, UV1, 1, UV2, 2, UV3, 3, Planar, 4, Triplanar, 5)] _UVBase("UV Set for base", Float) = 0
        _TexWorldScale("Scale to apply on world coordinate", Float) = 1.0
        [HideInInspector] _InvTilingScale("Inverse tiling scale = 2 / (abs(_BaseColorMap_ST.x) + abs(_BaseColorMap_ST.y))", Float) = 1
        [HideInInspector] _UVMappingMask("_UVMappingMask", Color) = (1, 0, 0, 0)
        [Enum(TangentSpace, 0, ObjectSpace, 1)] _NormalMapSpace("NormalMap space", Float) = 0

        // Following enum should be material feature flags (i.e bitfield), however due to Gbuffer encoding constrain many combination exclude each other
        // so we use this enum as "material ID" which can be interpreted as preset of bitfield of material feature
        // The only material feature flag that can be added in all cases is clear coat
        [Enum(Subsurface Scattering, 0, Standard, 1, Anisotropy, 2, Iridescence, 3, Specular Color, 4, Translucent, 5)] _MaterialID("MaterialId", Int) = 1 // MaterialId.Standard
        [ToggleUI] _TransmissionEnable("_TransmissionEnable", Float) = 1.0

        [Enum(None, 0, Tessellation displacement, 3)] _DisplacementMode("DisplacementMode", Int) = 3
        [ToggleUI] _DisplacementLockObjectScale("displacement lock object scale", Float) = 1.0
        [ToggleUI] _DisplacementLockTilingScale("displacement lock tiling scale", Float) = 1.0
        [ToggleUI] _DepthOffsetEnable("Depth Offset View space", Float) = 0.0

        [ToggleUI] _EnableGeometricSpecularAA("EnableGeometricSpecularAA", Float) = 0.0
        _SpecularAAScreenSpaceVariance("SpecularAAScreenSpaceVariance", Range(0.0, 1.0)) = 0.1
        _SpecularAAThreshold("SpecularAAThreshold", Range(0.0, 1.0)) = 0.2

        _PPDMinSamples("Min sample for POM", Range(1.0, 64.0)) = 5
        _PPDMaxSamples("Max sample for POM", Range(1.0, 64.0)) = 15
        _PPDLodThreshold("Start lod to fade out the POM effect", Range(0.0, 16.0)) = 5
        _PPDPrimitiveLength("Primitive length for POM", Float) = 1
        _PPDPrimitiveWidth("Primitive width for POM", Float) = 1
        [HideInInspector] _InvPrimScale("Inverse primitive scale for non-planar POM", Vector) = (1, 1, 0, 0)

        [Enum(UV0, 0, UV1, 1, UV2, 2, UV3, 3)] _UVDetail("UV Set for detail", Float) = 0
        [HideInInspector] _UVDetailsMappingMask("_UVDetailsMappingMask", Color) = (1, 0, 0, 0)
        [ToggleUI] _LinkDetailsWithBase("LinkDetailsWithBase", Float) = 1.0

        [Enum(Use Emissive Color, 0, Use Emissive Mask, 1)] _EmissiveColorMode("Emissive color mode", Float) = 1
        [Enum(UV0, 0, UV1, 1, UV2, 2, UV3, 3, Planar, 4, Triplanar, 5)] _UVEmissive("UV Set for emissive", Float) = 0
        _TexWorldScaleEmissive("Scale to apply on world coordinate", Float) = 1.0
        [HideInInspector] _UVMappingMaskEmissive("_UVMappingMaskEmissive", Color) = (1, 0, 0, 0)

        // Caution: C# code in BaseLitUI.cs call LightmapEmissionFlagsProperty() which assume that there is an existing "_EmissionColor"
        // value that exist to identify if the GI emission need to be enabled.
        // In our case we don't use such a mechanism but need to keep the code quiet. We declare the value and always enable it.
        // TODO: Fix the code in legacy unity so we can customize the beahvior for GI
        _EmissionColor("Color", Color) = (1, 1, 1)

        // Tessellation specific
        [Enum(None, 0, Phong, 1)] _TessellationMode("Tessellation mode", Float) = 0
        _TessellationFactor("Tessellation Factor", Range(0.0, 64.0)) = 4.0
        _TessellationFactorMinDistance("Tessellation start fading distance", Float) = 20.0
        _TessellationFactorMaxDistance("Tessellation end fading distance", Float) = 50.0
        _TessellationFactorTriangleSize("Tessellation triangle size", Float) = 100.0
        _TessellationShapeFactor("Tessellation shape factor", Range(0.0, 1.0)) = 0.75 // Only use with Phong
        _TessellationBackFaceCullEpsilon("Tessellation back face epsilon", Range(-1.0, 0.0)) = -0.25
         // TODO: Handle culling mode for backface culling

        // HACK: GI Baking system relies on some properties existing in the shader ("_MainTex", "_Cutoff" and "_Color") for opacity handling, so we need to store our version of those parameters in the hard-coded name the GI baking system recognizes.
        _MainTex("Albedo", 2D) = "white" {}
        _Color("Color", Color) = (1,1,1,1)
        _Cutoff("Alpha Cutoff", Range(0.0, 1.0)) = 0.5

        [ToggleUI] _SupportDecals("Support Decals", Float) = 1.0
        [ToggleUI] _ReceivesSSR("Receives SSR", Float) = 1.0
        [ToggleUI] _AddPrecomputedVelocity("AddPrecomputedVelocity", Float) = 0.0


        [HideInInspector][NoScaleOffset]unity_Lightmaps("unity_Lightmaps", 2DArray) = "" {}
        [HideInInspector][NoScaleOffset]unity_LightmapsInd("unity_LightmapsInd", 2DArray) = "" {}
        [HideInInspector][NoScaleOffset]unity_ShadowMasks("unity_ShadowMasks", 2DArray) = "" {}

    }

    HLSLINCLUDE

    #pragma target 5.0
    #pragma only_renderers d3d11 playstation xboxone vulkan metal switch

    //-------------------------------------------------------------------------------------
    // Variant
    //-------------------------------------------------------------------------------------

    #pragma shader_feature_local _ALPHATEST_ON
    #pragma shader_feature_local _ALPHATOMASK_ON
    #pragma shader_feature_local_fragment _DEPTHOFFSET_ON
    #pragma shader_feature_local _DOUBLESIDED_ON
    #pragma shader_feature_local _ _TESSELLATION_DISPLACEMENT _PIXEL_DISPLACEMENT
    #pragma shader_feature_local _VERTEX_DISPLACEMENT_LOCK_OBJECT_SCALE
    #pragma shader_feature_local _DISPLACEMENT_LOCK_TILING_SCALE
    #pragma shader_feature_local _TESSELLATION_PHONG
    #pragma shader_feature_local_fragment _PIXEL_DISPLACEMENT_LOCK_OBJECT_SCALE
    #pragma shader_feature_local_fragment _ _REFRACTION_PLANE _REFRACTION_SPHERE _REFRACTION_THIN
    #pragma shader_feature_local_raytracing _ _REFRACTION_PLANE _REFRACTION_SPHERE _REFRACTION_THIN

    #pragma shader_feature_local_fragment _ _EMISSIVE_MAPPING_PLANAR _EMISSIVE_MAPPING_TRIPLANAR _EMISSIVE_MAPPING_BASE
    #pragma shader_feature_local_fragment _ _MAPPING_PLANAR _MAPPING_TRIPLANAR
    #pragma shader_feature_local_fragment _NORMALMAP_TANGENT_SPACE
    #pragma shader_feature_local_raytracing _ _MAPPING_PLANAR _MAPPING_TRIPLANAR
    #pragma shader_feature_local_raytracing _ _EMISSIVE_MAPPING_PLANAR _EMISSIVE_MAPPING_TRIPLANAR _EMISSIVE_MAPPING_BASE
    #pragma shader_feature_local_raytracing _NORMALMAP_TANGENT_SPACE

    #pragma shader_feature_local _ _REQUIRE_UV2 _REQUIRE_UV3

    #pragma shader_feature_local _NORMALMAP
    #pragma shader_feature_local_fragment _MASKMAP
    #pragma shader_feature_local_fragment _BENTNORMALMAP
    #pragma shader_feature_local_fragment _EMISSIVE_COLOR_MAP
    #pragma shader_feature_local_raytracing _MASKMAP
    #pragma shader_feature_local_raytracing _BENTNORMALMAP
    #pragma shader_feature_local_raytracing _EMISSIVE_COLOR_MAP

    // _ENABLESPECULAROCCLUSION keyword is obsolete but keep here for compatibility. Do not used
    // _ENABLESPECULAROCCLUSION and _SPECULAR_OCCLUSION_X can't exist at the same time (the new _SPECULAR_OCCLUSION replace it)
    // When _ENABLESPECULAROCCLUSION is found we define _SPECULAR_OCCLUSION_X so new code to work
    #pragma shader_feature_local_fragment _ENABLESPECULAROCCLUSION
    #pragma shader_feature_local_fragment _ _SPECULAR_OCCLUSION_NONE _SPECULAR_OCCLUSION_FROM_BENT_NORMAL_MAP
    #pragma shader_feature_local_raytracing _ENABLESPECULAROCCLUSION
    #pragma shader_feature_local_raytracing _ _SPECULAR_OCCLUSION_NONE _SPECULAR_OCCLUSION_FROM_BENT_NORMAL_MAP

    #ifdef _ENABLESPECULAROCCLUSION
    #define _SPECULAR_OCCLUSION_FROM_BENT_NORMAL_MAP
    #endif

    #pragma shader_feature_local _HEIGHTMAP
    #pragma shader_feature_local_fragment _TANGENTMAP
    #pragma shader_feature_local_fragment _ANISOTROPYMAP
    #pragma shader_feature_local_fragment _DETAIL_MAP
    #pragma shader_feature_local_fragment _SUBSURFACE_MASK_MAP
    #pragma shader_feature_local_fragment _THICKNESSMAP
    #pragma shader_feature_local_fragment _IRIDESCENCE_THICKNESSMAP
    #pragma shader_feature_local_fragment _SPECULARCOLORMAP
    #pragma shader_feature_local_fragment _TRANSMITTANCECOLORMAP
    #pragma shader_feature_local_raytracing _TANGENTMAP
    #pragma shader_feature_local_raytracing _ANISOTROPYMAP
    #pragma shader_feature_local_raytracing _DETAIL_MAP
    #pragma shader_feature_local_raytracing _SUBSURFACE_MASK_MAP
    #pragma shader_feature_local_raytracing _THICKNESSMAP
    #pragma shader_feature_local_raytracing _IRIDESCENCE_THICKNESSMAP
    #pragma shader_feature_local_raytracing _SPECULARCOLORMAP
    #pragma shader_feature_local_raytracing _TRANSMITTANCECOLORMAP

    #pragma shader_feature_local_fragment _DISABLE_DECALS
    #pragma shader_feature_local_fragment _DISABLE_SSR
    #pragma shader_feature_local_raytracing _DISABLE_DECALS
    #pragma shader_feature_local_raytracing _DISABLE_SSR
    // Bit of a mystery why this is not possible to have frequency specific.
    #pragma shader_feature_local _DISABLE_SSR_TRANSPARENT

    #pragma shader_feature_local_fragment _ENABLE_GEOMETRIC_SPECULAR_AA

    // Keyword for transparent
    #pragma shader_feature _SURFACE_TYPE_TRANSPARENT
    #pragma shader_feature_local_fragment _ENABLE_FOG_ON_TRANSPARENT

    // MaterialFeature are used as shader feature to allow compiler to optimize properly
    #pragma shader_feature_local_fragment _MATERIAL_FEATURE_SUBSURFACE_SCATTERING
    #pragma shader_feature_local_fragment _MATERIAL_FEATURE_TRANSMISSION
    #pragma shader_feature_local_fragment _MATERIAL_FEATURE_ANISOTROPY
    #pragma shader_feature_local_fragment _MATERIAL_FEATURE_CLEAR_COAT
    #pragma shader_feature_local_fragment _MATERIAL_FEATURE_IRIDESCENCE
    #pragma shader_feature_local_fragment _MATERIAL_FEATURE_SPECULAR_COLOR
    #pragma shader_feature_local_raytracing _MATERIAL_FEATURE_SUBSURFACE_SCATTERING
    #pragma shader_feature_local_raytracing _MATERIAL_FEATURE_TRANSMISSION
    #pragma shader_feature_local_raytracing _MATERIAL_FEATURE_ANISOTROPY
    #pragma shader_feature_local_raytracing _MATERIAL_FEATURE_CLEAR_COAT
    #pragma shader_feature_local_raytracing _MATERIAL_FEATURE_IRIDESCENCE
    #pragma shader_feature_local_raytracing _MATERIAL_FEATURE_SPECULAR_COLOR

    #pragma shader_feature_local _ADD_PRECOMPUTED_VELOCITY

    // enable dithering LOD crossfade
    #pragma multi_compile _ LOD_FADE_CROSSFADE

    //enable GPU instancing support
    #pragma multi_compile_instancing
    #pragma instancing_options renderinglayer
    #pragma multi_compile _ DOTS_INSTANCING_ON

    //-------------------------------------------------------------------------------------
    // Define
    //-------------------------------------------------------------------------------------

    #define TESSELLATION_ON

    #define SUPPORT_BLENDMODE_PRESERVE_SPECULAR_LIGHTING

    // This shader support vertex modification
    #define HAVE_VERTEX_MODIFICATION
    #define HAVE_TESSELLATION_MODIFICATION

    // If we use subsurface scattering, enable output split lighting (for forward pass)
    #if defined(_MATERIAL_FEATURE_SUBSURFACE_SCATTERING) && !defined(_SURFACE_TYPE_TRANSPARENT)
    #define OUTPUT_SPLIT_LIGHTING
    #endif

    //-------------------------------------------------------------------------------------
    // Include
    //-------------------------------------------------------------------------------------

    #include "Packages/com.unity.render-pipelines.core/ShaderLibrary/Common.hlsl"
    #include "Packages/com.unity.render-pipelines.core/ShaderLibrary/GeometricTools.hlsl"
    #include "Packages/com.unity.render-pipelines.core/ShaderLibrary/Tessellation.hlsl"
    #include "Packages/com.unity.render-pipelines.high-definition/Runtime/ShaderLibrary/ShaderVariables.hlsl"
    #include "Packages/com.unity.render-pipelines.high-definition/Runtime/RenderPipeline/ShaderPass/FragInputs.hlsl"
    #include "Packages/com.unity.render-pipelines.high-definition/Runtime/RenderPipeline/ShaderPass/ShaderPass.cs.hlsl"

    //-------------------------------------------------------------------------------------
    // variable declaration
    //-------------------------------------------------------------------------------------

    // #include "Packages/com.unity.render-pipelines.high-definition/Runtime/Material/Lit/Lit.cs.hlsl"
    #include "Packages/com.unity.render-pipelines.high-definition/Runtime/Material/Lit/LitProperties.hlsl"

    // TODO:
    // Currently, Lit.hlsl and LitData.hlsl are included for every pass. Split Lit.hlsl in two:
    // LitData.hlsl and LitShading.hlsl (merge into the existing LitData.hlsl).
    // LitData.hlsl should be responsible for preparing shading parameters.
    // LitShading.hlsl implements the light loop API.
    // LitData.hlsl is included here, LitShading.hlsl is included below for shading passes only.

    #include "Packages/com.unity.render-pipelines.high-definition/Runtime/Material/Material.hlsl"

    ENDHLSL

    SubShader
    {
        // This tags allow to use the shader replacement features
        Tags{ "RenderPipeline"="HDRenderPipeline" "RenderType" = "HDLitShader" }

        Pass
        {
            Name "ScenePickingPass"
            Tags { "LightMode" = "Picking" }

            Cull [_CullMode]

            HLSLPROGRAM

            // Note: Require _SelectionID variable

            // We reuse depth prepass for the scene selection, allow to handle alpha correctly as well as tessellation and vertex animation
            #define SHADERPASS SHADERPASS_DEPTH_ONLY
            #define SCENEPICKINGPASS
            #include "Packages/com.unity.render-pipelines.high-definition/Runtime/Material/Material.hlsl"
            #include "Packages/com.unity.render-pipelines.high-definition/Runtime/Material/Lit/Lit.hlsl"
            #include "Packages/com.unity.render-pipelines.high-definition/Runtime/Material/Lit/ShaderPass/LitDepthPass.hlsl"
            #include "Packages/com.unity.render-pipelines.high-definition/Runtime/Material/Lit/LitData.hlsl"
            #include "Packages/com.unity.render-pipelines.high-definition/Runtime/ShaderLibrary/PickingSpaceTransforms.hlsl"
            #include "Packages/com.unity.render-pipelines.high-definition/Runtime/RenderPipeline/ShaderPass/ShaderPassDepthOnly.hlsl"

            #pragma vertex Vert
            #pragma fragment Frag
            #pragma hull Hull
            #pragma domain Domain

            #pragma editor_sync_compilation

            ENDHLSL
        }

        Pass
        {
            Name "SceneSelectionPass"
            Tags { "LightMode" = "SceneSelectionPass" }

            Cull Off

            HLSLPROGRAM

            // Note: Require _ObjectId and _PassValue variables

            // We reuse depth prepass for the scene selection, allow to handle alpha correctly as well as tessellation and vertex animation
            #define SHADERPASS SHADERPASS_DEPTH_ONLY
            #define SCENESELECTIONPASS // This will drive the output of the scene selection shader
            #include "Packages/com.unity.render-pipelines.high-definition/Runtime/Material/Material.hlsl"
            #include "Packages/com.unity.render-pipelines.high-definition/Runtime/Material/Lit/Lit.hlsl"
            #include "Packages/com.unity.render-pipelines.high-definition/Runtime/Material/Lit/ShaderPass/LitDepthPass.hlsl"
            #include "Packages/com.unity.render-pipelines.high-definition/Runtime/Material/Lit/LitData.hlsl"
            #include "Packages/com.unity.render-pipelines.high-definition/Runtime/RenderPipeline/ShaderPass/ShaderPassDepthOnly.hlsl"

            #pragma vertex Vert
            #pragma fragment Frag
            #pragma hull Hull
            #pragma domain Domain

            #pragma editor_sync_compilation

            ENDHLSL
        }

        // Caution: The outline selection in the editor use the vertex shader/hull/domain shader of the first pass declare. So it should not bethe  meta pass.
        Pass
        {
            Name "GBuffer"
            Tags { "LightMode" = "GBuffer" } // This will be only for opaque object based on the RenderQueue index

            Cull [_CullMode]
            ZTest[_ZTestGBuffer]

            Stencil
            {
                WriteMask [_StencilWriteMaskGBuffer]
                Ref  [_StencilRefGBuffer]
                Comp Always
                Pass Replace
            }

            HLSLPROGRAM

            #pragma multi_compile _ DEBUG_DISPLAY
            #pragma multi_compile_fragment _ LIGHTMAP_ON
            #pragma multi_compile_fragment _ DIRLIGHTMAP_COMBINED
            #pragma multi_compile _ DYNAMICLIGHTMAP_ON
            #pragma multi_compile_fragment _ SHADOWS_SHADOWMASK
            #pragma multi_compile_fragment PROBE_VOLUMES_OFF PROBE_VOLUMES_L1 PROBE_VOLUMES_L2
            // Setup DECALS_OFF so the shader stripper can remove variants
            #pragma multi_compile_fragment DECALS_OFF DECALS_3RT DECALS_4RT
            #pragma multi_compile_fragment _ LIGHT_LAYERS

        #ifndef DEBUG_DISPLAY
            // When we have alpha test, we will force a depth prepass so we always bypass the clip instruction in the GBuffer
            // Don't do it with debug display mode as it is possible there is no depth prepass in this case
            #define SHADERPASS_GBUFFER_BYPASS_ALPHA_TEST
        #endif

            #define SHADERPASS SHADERPASS_GBUFFER
        #ifdef DEBUG_DISPLAY
            #include "Packages/com.unity.render-pipelines.high-definition/Runtime/Debug/DebugDisplay.hlsl"
        #endif
            #include "Packages/com.unity.render-pipelines.high-definition/Runtime/Material/Material.hlsl"
            #include "Packages/com.unity.render-pipelines.high-definition/Runtime/Material/Lit/Lit.hlsl"
            #include "Packages/com.unity.render-pipelines.high-definition/Runtime/Material/Lit/ShaderPass/LitSharePass.hlsl"
            #include "Packages/com.unity.render-pipelines.high-definition/Runtime/Material/Lit/LitData.hlsl"

            #include "Packages/com.unity.render-pipelines.high-definition/Runtime/RenderPipeline/ShaderPass/ShaderPassGBuffer.hlsl"

            #pragma vertex Vert
            #pragma fragment Frag
            #pragma hull Hull
            #pragma domain Domain

            ENDHLSL
        }

        // Extracts information for lightmapping, GI (emission, albedo, ...)
        // This pass it not used during regular rendering.
        Pass
        {
            Name "META"
            Tags{ "LightMode" = "META" }

            Cull Off

            HLSLPROGRAM

            // Lightmap memo
            // DYNAMICLIGHTMAP_ON is used when we have an "enlighten lightmap" ie a lightmap updated at runtime by enlighten.This lightmap contain indirect lighting from realtime lights and realtime emissive material.Offline baked lighting(from baked material / light,
            // both direct and indirect lighting) will hand up in the "regular" lightmap->LIGHTMAP_ON.

            // No tessellation for Meta pass
            #undef TESSELLATION_ON

            #define SHADERPASS SHADERPASS_LIGHT_TRANSPORT
            #include "Packages/com.unity.render-pipelines.high-definition/Runtime/Material/Material.hlsl"
            #include "Packages/com.unity.render-pipelines.high-definition/Runtime/Material/Lit/Lit.hlsl"
            #include "Packages/com.unity.render-pipelines.high-definition/Runtime/Material/Lit/ShaderPass/LitSharePass.hlsl"
            #include "Packages/com.unity.render-pipelines.high-definition/Runtime/Material/Lit/LitData.hlsl"
            #include "Packages/com.unity.render-pipelines.high-definition/Runtime/RenderPipeline/ShaderPass/ShaderPassLightTransport.hlsl"

            #pragma vertex Vert
            #pragma fragment Frag

            ENDHLSL
        }

        Pass
        {
            Name "ShadowCaster"
            Tags{ "LightMode" = "ShadowCaster" }

            Cull[_CullMode]

            ZClip [_ZClip]
            ZWrite On
            ZTest LEqual

            ColorMask 0

            HLSLPROGRAM

            #define SHADERPASS SHADERPASS_SHADOWS
            #include "Packages/com.unity.render-pipelines.high-definition/Runtime/Material/Material.hlsl"
            #include "Packages/com.unity.render-pipelines.high-definition/Runtime/Material/Lit/Lit.hlsl"
            #include "Packages/com.unity.render-pipelines.high-definition/Runtime/Material/Lit/ShaderPass/LitDepthPass.hlsl"
            #include "Packages/com.unity.render-pipelines.high-definition/Runtime/Material/Lit/LitData.hlsl"
            #include "Packages/com.unity.render-pipelines.high-definition/Runtime/RenderPipeline/ShaderPass/ShaderPassDepthOnly.hlsl"

            #pragma vertex Vert
            #pragma fragment Frag
            #pragma hull Hull
            #pragma domain Domain

            ENDHLSL
        }

        Pass
        {
            Name "DepthOnly"
            Tags{ "LightMode" = "DepthOnly" }

            Cull[_CullMode]
            AlphaToMask [_AlphaToMask]

            // To be able to tag stencil with disableSSR information for forward
            Stencil
            {
                WriteMask [_StencilWriteMaskDepth]
                Ref [_StencilRefDepth]
                Comp Always
                Pass Replace
            }

            ZWrite On

            HLSLPROGRAM

            // In deferred, depth only pass don't output anything.
            // In forward it output the normal buffer
            #pragma multi_compile _ WRITE_NORMAL_BUFFER
            #pragma multi_compile _ WRITE_DECAL_BUFFER
            #pragma multi_compile_fragment _ WRITE_MSAA_DEPTH

            #define SHADERPASS SHADERPASS_DEPTH_ONLY
            #include "Packages/com.unity.render-pipelines.high-definition/Runtime/Material/Material.hlsl"
            #include "Packages/com.unity.render-pipelines.high-definition/Runtime/Material/Lit/Lit.hlsl"

            #ifdef WRITE_NORMAL_BUFFER // If enabled we need all regular interpolator
            #include "Packages/com.unity.render-pipelines.high-definition/Runtime/Material/Lit/ShaderPass/LitSharePass.hlsl"
            #else
            #include "Packages/com.unity.render-pipelines.high-definition/Runtime/Material/Lit/ShaderPass/LitDepthPass.hlsl"
            #endif

            #include "Packages/com.unity.render-pipelines.high-definition/Runtime/Material/Lit/LitData.hlsl"
            #include "Packages/com.unity.render-pipelines.high-definition/Runtime/RenderPipeline/ShaderPass/ShaderPassDepthOnly.hlsl"

            #pragma vertex Vert
            #pragma fragment Frag
            #pragma hull Hull
            #pragma domain Domain

            ENDHLSL
        }

        Pass
        {
            Name "MotionVectors"
            Tags{ "LightMode" = "MotionVectors" } // Caution, this need to be call like this to setup the correct parameters by C++ (legacy Unity)

            // If velocity pass (motion vectors) is enabled we tag the stencil so it don't perform CameraMotionVelocity
            Stencil
            {
                WriteMask [_StencilWriteMaskMV]
                Ref [_StencilRefMV]
                Comp Always
                Pass Replace
            }

            Cull[_CullMode]
            AlphaToMask [_AlphaToMask]

            ZWrite On

            HLSLPROGRAM
            #pragma multi_compile _ WRITE_NORMAL_BUFFER
            #pragma multi_compile _ WRITE_DECAL_BUFFER
            #pragma multi_compile_fragment _ WRITE_MSAA_DEPTH

            #define SHADERPASS SHADERPASS_MOTION_VECTORS
            #include "Packages/com.unity.render-pipelines.high-definition/Runtime/Material/Material.hlsl"
            #include "Packages/com.unity.render-pipelines.high-definition/Runtime/Material/Lit/Lit.hlsl"
            #ifdef WRITE_NORMAL_BUFFER // If enabled we need all regular interpolator
            #include "Packages/com.unity.render-pipelines.high-definition/Runtime/Material/Lit/ShaderPass/LitSharePass.hlsl"
            #else
            #include "Packages/com.unity.render-pipelines.high-definition/Runtime/Material/Lit/ShaderPass/LitMotionVectorPass.hlsl"
            #endif
            #include "Packages/com.unity.render-pipelines.high-definition/Runtime/Material/Lit/LitData.hlsl"
            #include "Packages/com.unity.render-pipelines.high-definition/Runtime/RenderPipeline/ShaderPass/ShaderPassMotionVectors.hlsl"

            // TODO: Tesselation can't work with velocity for now...
            #pragma vertex Vert
            #pragma fragment Frag
            #pragma hull Hull
            #pragma domain Domain

            ENDHLSL
        }

        Pass
        {
            Name "DistortionVectors"
            Tags { "LightMode" = "DistortionVectors" } // This will be only for transparent object based on the RenderQueue index

            Stencil
            {
                WriteMask [_StencilRefDistortionVec]
                Ref [_StencilRefDistortionVec]
                Comp Always
                Pass Replace
            }

            Blend [_DistortionSrcBlend] [_DistortionDstBlend], [_DistortionBlurSrcBlend] [_DistortionBlurDstBlend]
            BlendOp Add, [_DistortionBlurBlendOp]
            ZTest [_ZTestModeDistortion]
            ZWrite off
            Cull [_CullMode]

            HLSLPROGRAM

            #define SHADERPASS SHADERPASS_DISTORTION
            #include "Packages/com.unity.render-pipelines.high-definition/Runtime/Material/Material.hlsl"
            #include "Packages/com.unity.render-pipelines.high-definition/Runtime/Material/Lit/Lit.hlsl"
            #include "Packages/com.unity.render-pipelines.high-definition/Runtime/Material/Lit/ShaderPass/LitDistortionPass.hlsl"
            #include "Packages/com.unity.render-pipelines.high-definition/Runtime/Material/Lit/LitData.hlsl"
            #include "Packages/com.unity.render-pipelines.high-definition/Runtime/RenderPipeline/ShaderPass/ShaderPassDistortion.hlsl"

            #pragma vertex Vert
            #pragma fragment Frag
            #pragma hull Hull
            #pragma domain Domain

            ENDHLSL
        }

        Pass
        {
            Name "TransparentDepthPrepass"
            Tags{ "LightMode" = "TransparentDepthPrepass" }

            Cull[_CullMode]
            ZWrite On
            ColorMask 0

            HLSLPROGRAM

            #define SHADERPASS SHADERPASS_TRANSPARENT_DEPTH_PREPASS
            #include "Packages/com.unity.render-pipelines.high-definition/Runtime/Material/Material.hlsl"
            #include "Packages/com.unity.render-pipelines.high-definition/Runtime/Material/Lit/Lit.hlsl"
            #include "Packages/com.unity.render-pipelines.high-definition/Runtime/Material/Lit/ShaderPass/LitDepthPass.hlsl"
            #include "Packages/com.unity.render-pipelines.high-definition/Runtime/Material/Lit/LitData.hlsl"
            #include "Packages/com.unity.render-pipelines.high-definition/Runtime/RenderPipeline/ShaderPass/ShaderPassDepthOnly.hlsl"

            #pragma vertex Vert
            #pragma fragment Frag
            #pragma hull Hull
            #pragma domain Domain

            ENDHLSL
        }

        // Caution: Order is important: TransparentBackface, then Forward/ForwardOnly
        Pass
        {
            Name "TransparentBackface"
            Tags { "LightMode" = "TransparentBackface" }

            Blend [_SrcBlend] [_DstBlend], [_AlphaSrcBlend] [_AlphaDstBlend]
            ZWrite [_ZWrite]
            Cull Front

            HLSLPROGRAM

            #pragma multi_compile _ DEBUG_DISPLAY
            #pragma multi_compile_fragment _ LIGHTMAP_ON
            #pragma multi_compile_fragment _ DIRLIGHTMAP_COMBINED
            #pragma multi_compile _ DYNAMICLIGHTMAP_ON
            #pragma multi_compile_fragment _ SHADOWS_SHADOWMASK
            #pragma multi_compile_fragment PROBE_VOLUMES_OFF PROBE_VOLUMES_L1 PROBE_VOLUMES_L2
            #pragma multi_compile_fragment SCREEN_SPACE_SHADOWS_OFF SCREEN_SPACE_SHADOWS_ON
            // Setup DECALS_OFF so the shader stripper can remove variants
            #pragma multi_compile_fragment DECALS_OFF DECALS_3RT DECALS_4RT

            // Supported shadow modes per light type
            #pragma multi_compile_fragment SHADOW_LOW SHADOW_MEDIUM SHADOW_HIGH

<<<<<<< HEAD
            // Comment out the line to loop over all lights (for debugging purposes)
            #define FINE_BINNING
=======
            #ifndef SHADER_STAGE_FRAGMENT
            #define SHADOW_LOW
            #endif

            #define USE_CLUSTERED_LIGHTLIST // There is not FPTL lighting when using transparent
>>>>>>> 47c15c6a

            #define SHADERPASS SHADERPASS_FORWARD
            #include "Packages/com.unity.render-pipelines.high-definition/Runtime/Material/Material.hlsl"
            #include "Packages/com.unity.render-pipelines.high-definition/Runtime/Lighting/Lighting.hlsl"

        #ifdef DEBUG_DISPLAY
            #include "Packages/com.unity.render-pipelines.high-definition/Runtime/Debug/DebugDisplay.hlsl"
        #endif

            // The light loop (or lighting architecture) is in charge to:
            // - Define light list
            // - Define the light loop
            // - Setup the constant/data
            // - Do the reflection hierarchy
            // - Provide sampling function for shadowmap, ies, cookie and reflection (depends on the specific use with the light loops like index array or atlas or single and texture format (cubemap/latlong))

            #define HAS_LIGHTLOOP

            #include "Packages/com.unity.render-pipelines.high-definition/Runtime/Lighting/LightLoop/LightLoopDef.hlsl"
            #include "Packages/com.unity.render-pipelines.high-definition/Runtime/Material/Lit/Lit.hlsl"
            #include "Packages/com.unity.render-pipelines.high-definition/Runtime/Lighting/LightLoop/LightLoop.hlsl"

            #include "Packages/com.unity.render-pipelines.high-definition/Runtime/Material/Lit/ShaderPass/LitSharePass.hlsl"
            #include "Packages/com.unity.render-pipelines.high-definition/Runtime/Material/Lit/LitData.hlsl"
            #include "Packages/com.unity.render-pipelines.high-definition/Runtime/RenderPipeline/ShaderPass/ShaderPassForward.hlsl"

            #pragma vertex Vert
            #pragma fragment Frag
            #pragma hull Hull
            #pragma domain Domain

            ENDHLSL
        }

        Pass
        {
            Name "Forward"
            Tags { "LightMode" = "Forward" } // This will be only for transparent object based on the RenderQueue index

            Stencil
            {
                WriteMask [_StencilWriteMask]
                Ref [_StencilRef]
                Comp Always
                Pass Replace
            }

            Blend [_SrcBlend] [_DstBlend], [_AlphaSrcBlend] [_AlphaDstBlend]
            // In case of forward we want to have depth equal for opaque mesh
            ZTest [_ZTestDepthEqualForOpaque]
            ZWrite [_ZWrite]
            Cull [_CullModeForward]

            HLSLPROGRAM

            #pragma multi_compile _ DEBUG_DISPLAY
            #pragma multi_compile_fragment _ LIGHTMAP_ON
            #pragma multi_compile_fragment _ DIRLIGHTMAP_COMBINED
            #pragma multi_compile _ DYNAMICLIGHTMAP_ON
            #pragma multi_compile_fragment _ SHADOWS_SHADOWMASK
            #pragma multi_compile_fragment PROBE_VOLUMES_OFF PROBE_VOLUMES_L1 PROBE_VOLUMES_L2
            #pragma multi_compile_fragment SCREEN_SPACE_SHADOWS_OFF SCREEN_SPACE_SHADOWS_ON
            // Setup DECALS_OFF so the shader stripper can remove variants
            #pragma multi_compile_fragment DECALS_OFF DECALS_3RT DECALS_4RT

            // Supported shadow modes per light type
            #pragma multi_compile_fragment SHADOW_LOW SHADOW_MEDIUM SHADOW_HIGH

            #ifndef SHADER_STAGE_FRAGMENT
            #define SHADOW_LOW
            #endif

            // Comment out the line to loop over all lights (for debugging purposes)
            #define FINE_BINNING

            #define SHADERPASS SHADERPASS_FORWARD
            // In case of opaque we don't want to perform the alpha test, it is done in depth prepass and we use depth equal for ztest (setup from UI)
            // Don't do it with debug display mode as it is possible there is no depth prepass in this case
            #if !defined(_SURFACE_TYPE_TRANSPARENT) && !defined(DEBUG_DISPLAY)
                #define SHADERPASS_FORWARD_BYPASS_ALPHA_TEST
            #endif
            #include "Packages/com.unity.render-pipelines.high-definition/Runtime/Material/Material.hlsl"
            #include "Packages/com.unity.render-pipelines.high-definition/Runtime/Lighting/Lighting.hlsl"

        #ifdef DEBUG_DISPLAY
            #include "Packages/com.unity.render-pipelines.high-definition/Runtime/Debug/DebugDisplay.hlsl"
        #endif

            // The light loop (or lighting architecture) is in charge to:
            // - Define light list
            // - Define the light loop
            // - Setup the constant/data
            // - Do the reflection hierarchy
            // - Provide sampling function for shadowmap, ies, cookie and reflection (depends on the specific use with the light loops like index array or atlas or single and texture format (cubemap/latlong))

            #define HAS_LIGHTLOOP

            #include "Packages/com.unity.render-pipelines.high-definition/Runtime/Lighting/LightLoop/LightLoopDef.hlsl"
            #include "Packages/com.unity.render-pipelines.high-definition/Runtime/Material/Lit/Lit.hlsl"
            #include "Packages/com.unity.render-pipelines.high-definition/Runtime/Lighting/LightLoop/LightLoop.hlsl"

            #include "Packages/com.unity.render-pipelines.high-definition/Runtime/Material/Lit/ShaderPass/LitSharePass.hlsl"
            #include "Packages/com.unity.render-pipelines.high-definition/Runtime/Material/Lit/LitData.hlsl"
            #include "Packages/com.unity.render-pipelines.high-definition/Runtime/RenderPipeline/ShaderPass/ShaderPassForward.hlsl"

            #pragma vertex Vert
            #pragma fragment Frag
            #pragma hull Hull
            #pragma domain Domain

            ENDHLSL
        }

        Pass
        {
            Name "TransparentDepthPostpass"
            Tags { "LightMode" = "TransparentDepthPostpass" }

            Cull[_CullMode]
            ZWrite On
            ColorMask 0

            HLSLPROGRAM

            #define SHADERPASS SHADERPASS_TRANSPARENT_DEPTH_POSTPASS
            #include "Packages/com.unity.render-pipelines.high-definition/Runtime/Material/Material.hlsl"
            #include "Packages/com.unity.render-pipelines.high-definition/Runtime/Material/Lit/Lit.hlsl"
            #include "Packages/com.unity.render-pipelines.high-definition/Runtime/Material/Lit/ShaderPass/LitDepthPass.hlsl"
            #include "Packages/com.unity.render-pipelines.high-definition/Runtime/Material/Lit/LitData.hlsl"
            #include "Packages/com.unity.render-pipelines.high-definition/Runtime/RenderPipeline/ShaderPass/ShaderPassDepthOnly.hlsl"

            #pragma vertex Vert
            #pragma fragment Frag
            #pragma hull Hull
            #pragma domain Domain

            ENDHLSL
        }

        Pass
        {
            Name "FullScreenDebug"
            Tags{ "LightMode" = "FullScreenDebug" }

            Cull[_CullMode]

            ZWrite Off
            ZTest LEqual

            HLSLPROGRAM

            #define SHADERPASS SHADERPASS_FULL_SCREEN_DEBUG
            #include "Packages/com.unity.render-pipelines.high-definition/Runtime/Material/Material.hlsl"
            #include "Packages/com.unity.render-pipelines.high-definition/Runtime/Material/Lit/Lit.hlsl"
            #include "Packages/com.unity.render-pipelines.high-definition/Runtime/Material/Lit/ShaderPass/LitSharePass.hlsl"
            #include "Packages/com.unity.render-pipelines.high-definition/Runtime/Material/Lit/LitData.hlsl"
            #include "Packages/com.unity.render-pipelines.high-definition/Runtime/RenderPipeline/ShaderPass/ShaderPassFullScreenDebug.hlsl"

            #pragma vertex Vert
            #pragma fragment Frag
            #pragma hull Hull
            #pragma domain Domain

            ENDHLSL
        }
    }

    CustomEditor "Rendering.HighDefinition.LitGUI"
}<|MERGE_RESOLUTION|>--- conflicted
+++ resolved
@@ -753,16 +753,13 @@
             // Supported shadow modes per light type
             #pragma multi_compile_fragment SHADOW_LOW SHADOW_MEDIUM SHADOW_HIGH
 
-<<<<<<< HEAD
-            // Comment out the line to loop over all lights (for debugging purposes)
-            #define FINE_BINNING
-=======
             #ifndef SHADER_STAGE_FRAGMENT
             #define SHADOW_LOW
             #endif
 
-            #define USE_CLUSTERED_LIGHTLIST // There is not FPTL lighting when using transparent
->>>>>>> 47c15c6a
+            // Comment out the line to loop over all lights (for debugging purposes)
+            #define FINE_BINNING
+
 
             #define SHADERPASS SHADERPASS_FORWARD
             #include "Packages/com.unity.render-pipelines.high-definition/Runtime/Material/Material.hlsl"
