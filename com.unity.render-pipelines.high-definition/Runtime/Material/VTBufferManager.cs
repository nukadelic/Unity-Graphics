#if ENABLE_VIRTUALTEXTURES
using VirtualTexturing = UnityEngine.Rendering.VirtualTexturing;
using UnityEngine.Experimental.Rendering;
using UnityEngine.Experimental.Rendering.RenderGraphModule;

namespace  UnityEngine.Rendering.HighDefinition
{
    class VTBufferManager
    {
        public static TextureHandle CreateVTFeedbackBuffer(RenderGraph renderGraph, bool msaa)
        {
#if UNITY_2020_2_OR_NEWER
            FastMemoryDesc colorFastMemDesc;
            colorFastMemDesc.inFastMemory = true;
            colorFastMemDesc.residencyFraction = 1.0f;
            colorFastMemDesc.flags = FastMemoryFlags.SpillTop;
#endif

            return renderGraph.CreateTexture(
                new TextureDesc(Vector2.one, true, true)
                {
                    colorFormat = GetFeedbackBufferFormat(), enableRandomWrite = !msaa, bindTextureMS = msaa, enableMSAA = msaa, clearBuffer = true, clearColor = Color.white, name = msaa ? "VTFeedbackMSAA" : "VTFeedback"
#if UNITY_2020_2_OR_NEWER
                    ,
                    fastMemoryDesc = colorFastMemDesc
#endif
                });
        }

        public static GraphicsFormat GetFeedbackBufferFormat()
        {
            return GraphicsFormat.R8G8B8A8_UNorm;
        }

        public RTHandle FeedbackBuffer { get; private set; }
        public RTHandle FeedbackBufferMsaa { get; private set; }
        public static int AdditionalForwardRT = 1;

        const int kResolveScaleFactor = 16;

        VirtualTexturing.Resolver   m_Resolver = new VirtualTexturing.Resolver();
        VirtualTexturing.Resolver   m_ResolverMsaa = new VirtualTexturing.Resolver();
        Vector2                     m_ResolverScale = new Vector2(1.0f / (float)kResolveScaleFactor, 1.0f / (float)kResolveScaleFactor);
        RTHandle                    m_LowresResolver;
        ComputeShader               m_DownSampleCS;
        int                         m_DownsampleKernel;
        int                         m_DownsampleKernelMSAA;

        public VTBufferManager(HDRenderPipelineAsset asset)
        {
            m_DownSampleCS = asset.renderPipelineResources.shaders.VTFeedbackDownsample;
            m_DownsampleKernel = m_DownSampleCS.FindKernel("KMain");
            m_DownsampleKernelMSAA = m_DownSampleCS.FindKernel("KMainMSAA");

            // This texture needs to be persistent because we do async gpu readback on it.
            m_LowresResolver = RTHandles.Alloc(m_ResolverScale, colorFormat: GraphicsFormat.R8G8B8A8_UNorm, enableRandomWrite: true, autoGenerateMips: false, name: "VTFeedback lowres");
        }

        public void CreateBuffers(RenderPipelineSettings settings)
        {
            FeedbackBuffer = RTHandles.Alloc(Vector2.one, TextureXR.slices, dimension: TextureXR.dimension, colorFormat: GraphicsFormat.R8G8B8A8_UNorm, useDynamicScale: true, name: "VTFeedbackForward");
            if (settings.supportMSAA)
            {
                // Our processing handles both MSAA and regular buffers so we don't need to explicitly resolve here saving a buffer
                FeedbackBufferMsaa = RTHandles.Alloc(Vector2.one, TextureXR.slices, dimension: TextureXR.dimension, colorFormat: GraphicsFormat.R8G8B8A8_UNorm, bindTextureMS: true,
                    enableMSAA: settings.supportMSAA, useDynamicScale: true, name: "VTFeedbackForwardMSAA");
            }
        }

        public void Cleanup()
        {
            m_Resolver.Dispose();
            m_ResolverMsaa.Dispose();

            RTHandles.Release(m_LowresResolver);
            m_LowresResolver = null;
        }

        public void BeginRender(HDCamera hdCamera)
        {
            if (hdCamera.frameSettings.IsEnabled(FrameSettingsField.VirtualTexturing))
            {
                int width = hdCamera.actualWidth;
                int height = hdCamera.actualHeight;
                bool msaa = hdCamera.frameSettings.IsEnabled(FrameSettingsField.MSAA);
                GetResolveDimensions(ref width, ref height);
                if (msaa)
                    m_ResolverMsaa.UpdateSize(width, height);
                else
                    m_Resolver.UpdateSize(width, height);
            }
        }

        public void Resolve(CommandBuffer cmd, RTHandle rt, HDCamera hdCamera)
        {
<<<<<<< HEAD
            using (new ProfilingScope(cmd, ProfilingSampler.Get(HDProfileId.VTFeedbackDownsample)))
=======
            if (hdCamera.frameSettings.IsEnabled(FrameSettingsField.VirtualTexturing))
>>>>>>> e3de8315
            {
                var parameters = PrepareResolveVTParameters(hdCamera);
                var msaaEnabled = hdCamera.frameSettings.IsEnabled(FrameSettingsField.MSAA);
                RTHandle input = msaaEnabled ? FeedbackBufferMsaa : (rt != null ? rt : FeedbackBuffer);

                ResolveVTDispatch(parameters, cmd, input, m_LowresResolver);
            }
        }

        class ResolveVTData
        {
            public ResolveVTParameters parameters;
            public TextureHandle input;
            public TextureHandle lowres;
        }

        public void Resolve(RenderGraph renderGraph, HDCamera hdCamera, TextureHandle input)
        {
<<<<<<< HEAD
            using (var builder = renderGraph.AddRenderPass<ResolveVTData>("Resolve VT", out var passData, ProfilingSampler.Get(HDProfileId.VTFeedbackDownsample)))
=======
            if (hdCamera.frameSettings.IsEnabled(FrameSettingsField.VirtualTexturing))
>>>>>>> e3de8315
            {
                using (var builder = renderGraph.AddRenderPass<ResolveVTData>("Resolve VT", out var passData))
                {
                    // The output is never read outside the pass but is still useful for the VT system so we can't cull this pass.
                    builder.AllowPassCulling(false);

                    passData.parameters = PrepareResolveVTParameters(hdCamera);
                    passData.input = builder.ReadTexture(input);
                    passData.lowres = builder.WriteTexture(renderGraph.ImportTexture(m_LowresResolver));

                    builder.SetRenderFunc(
                        (ResolveVTData data, RenderGraphContext ctx) =>
                        {
                            ResolveVTDispatch(data.parameters, ctx.cmd, data.input, data.lowres);
                            VirtualTexturing.System.Update();
                        });
                }
            }
        }

        struct ResolveVTParameters
        {
            public int width, height;
            public int lowresWidth, lowresHeight;
            public VirtualTexturing.Resolver resolver;
            public ComputeShader downsampleCS;
            public int downsampleKernel;
        }

        ResolveVTParameters PrepareResolveVTParameters(HDCamera hdCamera)
        {
            bool msaa = hdCamera.frameSettings.IsEnabled(FrameSettingsField.MSAA);
            var parameters = new ResolveVTParameters();
            parameters.width = hdCamera.actualWidth;
            parameters.height = hdCamera.actualHeight;
            parameters.lowresWidth = parameters.width;
            parameters.lowresHeight = parameters.height;
            GetResolveDimensions(ref parameters.lowresWidth, ref parameters.lowresHeight);
            parameters.resolver = msaa ? m_ResolverMsaa : m_Resolver;
            parameters.downsampleCS = m_DownSampleCS;
            parameters.downsampleKernel = msaa ? m_DownsampleKernelMSAA : m_DownsampleKernel;

            return parameters;
        }

        static void ResolveVTDispatch(in ResolveVTParameters parameters, CommandBuffer cmd, RTHandle buffer, RTHandle lowresBuffer)
        {
            Debug.Assert(parameters.lowresWidth <= parameters.resolver.CurrentWidth && parameters.lowresHeight <= parameters.resolver.CurrentHeight);
            Debug.Assert(parameters.lowresWidth <= lowresBuffer.referenceSize.x && parameters.lowresHeight <= lowresBuffer.referenceSize.y);

            string mainFunction = (buffer.isMSAAEnabled) ? "KMainMSAA" : "KMain";
            int inputID = (buffer.isMSAAEnabled) ? HDShaderIDs._InputTextureMSAA : HDShaderIDs._InputTexture;

            cmd.SetComputeTextureParam(parameters.downsampleCS, parameters.downsampleKernel, inputID, buffer.nameID);
            cmd.SetComputeTextureParam(parameters.downsampleCS, parameters.downsampleKernel, HDShaderIDs._OutputTexture, lowresBuffer);
            var resolveCounter = 0;
            var startOffsetX = (resolveCounter % kResolveScaleFactor);
            var startOffsetY = (resolveCounter / kResolveScaleFactor) % kResolveScaleFactor;
            cmd.SetComputeVectorParam(parameters.downsampleCS, HDShaderIDs._Params, new Vector4(kResolveScaleFactor, startOffsetX, startOffsetY, /*unused*/ -1));
            cmd.SetComputeVectorParam(parameters.downsampleCS, HDShaderIDs._Params1, new Vector4(parameters.width, parameters.height, parameters.lowresWidth, parameters.lowresHeight));
            var TGSize = 8; //Match shader
            cmd.DispatchCompute(parameters.downsampleCS, parameters.downsampleKernel, ((int)parameters.lowresWidth + (TGSize - 1)) / TGSize, ((int)parameters.lowresHeight + (TGSize - 1)) / TGSize, 1);

            parameters.resolver.Process(cmd, lowresBuffer, 0, parameters.lowresWidth, 0, parameters.lowresHeight, 0, 0);
        }

        void GetResolveDimensions(ref int w, ref int h)
        {
            w = Mathf.Max(Mathf.RoundToInt(m_ResolverScale.x * w), 1);
            h = Mathf.Max(Mathf.RoundToInt(m_ResolverScale.y * h), 1);
        }

        public void DestroyBuffers()
        {
            RTHandles.Release(FeedbackBuffer);
            RTHandles.Release(FeedbackBufferMsaa);
            FeedbackBuffer = null;
            FeedbackBufferMsaa = null;
        }
    }
}
#endif<|MERGE_RESOLUTION|>--- conflicted
+++ resolved
@@ -93,18 +93,17 @@
 
         public void Resolve(CommandBuffer cmd, RTHandle rt, HDCamera hdCamera)
         {
-<<<<<<< HEAD
-            using (new ProfilingScope(cmd, ProfilingSampler.Get(HDProfileId.VTFeedbackDownsample)))
-=======
             if (hdCamera.frameSettings.IsEnabled(FrameSettingsField.VirtualTexturing))
->>>>>>> e3de8315
-            {
-                var parameters = PrepareResolveVTParameters(hdCamera);
-                var msaaEnabled = hdCamera.frameSettings.IsEnabled(FrameSettingsField.MSAA);
-                RTHandle input = msaaEnabled ? FeedbackBufferMsaa : (rt != null ? rt : FeedbackBuffer);
-
-                ResolveVTDispatch(parameters, cmd, input, m_LowresResolver);
-            }
+            {
+	            using (new ProfilingScope(cmd, ProfilingSampler.Get(HDProfileId.VTFeedbackDownsample)))
+	            {
+	                var parameters = PrepareResolveVTParameters(hdCamera);
+	                var msaaEnabled = hdCamera.frameSettings.IsEnabled(FrameSettingsField.MSAA);
+	                RTHandle input = msaaEnabled ? FeedbackBufferMsaa : (rt != null ? rt : FeedbackBuffer);
+
+                	ResolveVTDispatch(parameters, cmd, input, m_LowresResolver);
+            	}
+			}
         }
 
         class ResolveVTData
@@ -116,29 +115,25 @@
 
         public void Resolve(RenderGraph renderGraph, HDCamera hdCamera, TextureHandle input)
         {
-<<<<<<< HEAD
-            using (var builder = renderGraph.AddRenderPass<ResolveVTData>("Resolve VT", out var passData, ProfilingSampler.Get(HDProfileId.VTFeedbackDownsample)))
-=======
             if (hdCamera.frameSettings.IsEnabled(FrameSettingsField.VirtualTexturing))
->>>>>>> e3de8315
-            {
-                using (var builder = renderGraph.AddRenderPass<ResolveVTData>("Resolve VT", out var passData))
-                {
-                    // The output is never read outside the pass but is still useful for the VT system so we can't cull this pass.
-                    builder.AllowPassCulling(false);
-
-                    passData.parameters = PrepareResolveVTParameters(hdCamera);
-                    passData.input = builder.ReadTexture(input);
-                    passData.lowres = builder.WriteTexture(renderGraph.ImportTexture(m_LowresResolver));
-
-                    builder.SetRenderFunc(
-                        (ResolveVTData data, RenderGraphContext ctx) =>
-                        {
-                            ResolveVTDispatch(data.parameters, ctx.cmd, data.input, data.lowres);
-                            VirtualTexturing.System.Update();
-                        });
-                }
-            }
+            {
+	            using (var builder = renderGraph.AddRenderPass<ResolveVTData>("Resolve VT", out var passData, ProfilingSampler.Get(HDProfileId.VTFeedbackDownsample)))
+	            {
+            	    // The output is never read outside the pass but is still useful for the VT system so we can't cull this pass.
+        	        builder.AllowPassCulling(false);
+
+    	            passData.parameters = PrepareResolveVTParameters(hdCamera);
+	                passData.input = builder.ReadTexture(input);
+                	passData.lowres = builder.WriteTexture(renderGraph.ImportTexture(m_LowresResolver));
+
+            	    builder.SetRenderFunc(
+        	        (ResolveVTData data, RenderGraphContext ctx) =>
+    	            {
+	                    ResolveVTDispatch(data.parameters, ctx.cmd, data.input, data.lowres);
+                    	VirtualTexturing.System.Update();
+                	});
+            	}
+			}
         }
 
         struct ResolveVTParameters
