using System;
using UnityEngine.Experimental.Rendering;
using UnityEngine.Rendering.HighDefinition.Attributes;

namespace UnityEngine.Rendering.HighDefinition
{
    partial class Hair : RenderPipelineMaterial
    {
        [GenerateHLSL(PackingRules.Exact)]
        public enum MaterialFeatureFlags
        {
            HairKajiyaKay = 1 << 0,
            HairMarschner = 1 << 1
        };

        //-----------------------------------------------------------------------------
        // SurfaceData
        //-----------------------------------------------------------------------------

        // Main structure that store the user data (i.e user input of master node in material graph)
        [GenerateHLSL(PackingRules.Exact, false, false, true, 1400)]
        public struct SurfaceData
        {
            [SurfaceDataAttributes("Material Features")]
            public uint materialFeatures;

            [MaterialSharedPropertyMapping(MaterialSharedProperty.AmbientOcclusion)]
            [SurfaceDataAttributes("Ambient Occlusion")]
            public float ambientOcclusion;

            // Standard
            [MaterialSharedPropertyMapping(MaterialSharedProperty.Albedo)]
            [SurfaceDataAttributes("Diffuse", false, true)]
            public Vector3 diffuseColor;
            [SurfaceDataAttributes("Specular Occlusion")]
            public float specularOcclusion;

            [MaterialSharedPropertyMapping(MaterialSharedProperty.Normal)]
            [SurfaceDataAttributes(new string[] { "Normal", "Normal View Space" }, true, checkIsNormalized = true)]
            public Vector3 normalWS;

            [SurfaceDataAttributes(new string[] { "Geometric Normal", "Geometric Normal View Space" }, true, checkIsNormalized = true)]
            public Vector3 geomNormalWS;

            [MaterialSharedPropertyMapping(MaterialSharedProperty.Smoothness)]
            [SurfaceDataAttributes("Smoothness")]
            public float perceptualSmoothness;

            [SurfaceDataAttributes("Transmittance")]
            public Vector3 transmittance;

            [SurfaceDataAttributes("Rim Transmission Intensity")]
            public float rimTransmissionIntensity;

            // Anisotropic
            [SurfaceDataAttributes("Hair Strand Direction", true)]
            public Vector3 hairStrandDirectionWS;

            // Kajiya kay
            [SurfaceDataAttributes("Secondary Smoothness")]
            public float secondaryPerceptualSmoothness;

            // Specular Color
            [MaterialSharedPropertyMapping(MaterialSharedProperty.Specular)]
            [SurfaceDataAttributes("Specular Tint", false, true)]
            public Vector3 specularTint;

            [SurfaceDataAttributes("Secondary Specular Tint", false, true)]
            public Vector3 secondarySpecularTint;

            [SurfaceDataAttributes("Specular Shift")]
            public float specularShift;

            [SurfaceDataAttributes("Secondary Specular Shift")]
            public float secondarySpecularShift;

            // Marschner
            [SurfaceDataAttributes("Azimuthal Roughness")]
            public float perceptualRadialSmoothness;
            [SurfaceDataAttributes("Cuticle Angle")]
            public float cuticleAngle;
        };

        //-----------------------------------------------------------------------------
        // BSDFData
        //-----------------------------------------------------------------------------

        [GenerateHLSL(PackingRules.Exact, false, false, true, 1450)]
        public struct BSDFData
        {
            public uint materialFeatures;

            public float ambientOcclusion;
            public float specularOcclusion;

            [SurfaceDataAttributes("", false, true)]
            public Vector3 diffuseColor;
            public Vector3 fresnel0;

            public Vector3 specularTint;

            [SurfaceDataAttributes(new string[] { "Normal WS", "Normal View Space" }, true, checkIsNormalized = true)]
            public Vector3 normalWS;

            [SurfaceDataAttributes(new string[] { "Geometric Normal", "Geometric Normal View Space" }, true, checkIsNormalized = true)]
            public Vector3 geomNormalWS;

            public float perceptualRoughness;

            public Vector3 transmittance;
            public float rimTransmissionIntensity;

            // Anisotropic
            [SurfaceDataAttributes("", true)]
            public Vector3 hairStrandDirectionWS;
            public float anisotropy;

            // TEMP: Pathtracer Compatibility.
            // Path tracer assumes this anisotropic fields generally exist (even though we don't use them).
            public Vector3 tangentWS;
            public Vector3 bitangentWS;
            public float roughnessT;
            public float roughnessB;

            // Kajiya kay
            public float secondaryPerceptualRoughness;
            public Vector3 secondarySpecularTint;
            public float specularExponent;
            public float secondarySpecularExponent;
            public float specularShift;
            public float secondarySpecularShift;

            // Marschner
            public Vector3 absorption;

            public float lightPathLength;

            public float cuticleAngleR;
            public float cuticleAngleTT;
            public float cuticleAngleTRT;

            public float roughnessR;
            public float roughnessTT;
            public float roughnessTRT;

            public float roughnessRadial;

            // Dual scattering
            public float fiberCount;
        };


        //-----------------------------------------------------------------------------
        // Init precomputed texture
        //-----------------------------------------------------------------------------

        private Texture2D m_PreIntegratedAzimuthalScatteringLUT;

<<<<<<< HEAD
        public Hair() { }
=======
        // X - Roughness
        // Y - Theta
        // Z - Absorption
        private ComputeShader m_PreIntegratedFiberScatteringCS;
        private RenderTexture m_PreIntegratedFiberScatteringLUT;
        private const int m_DimTheta      = 64;
        private const int m_DimBeta       = 64;
        private const int m_DimAbsorption = 64;
        private bool m_PreIntegratedFiberScatteringIsInit;

        // X - Theta
        // Y - Absorption
        private RenderTexture m_PreIntegratedFiberAverageScatteringLUT;
        private bool m_PreIntegratedFiberAverageScatteringIsInit;

        // NOTE: Since we re-use Hair.hlsl for both the BSDF pre-integration and at runtime, we need to maintain these two different binding
        // names to avoid compiler complaining.
        public static readonly int _PreIntegratedHairFiberScatteringUAV = Shader.PropertyToID("_PreIntegratedHairFiberScatteringUAV");
        public static readonly int _PreIntegratedHairFiberScattering    = Shader.PropertyToID("_PreIntegratedHairFiberScattering");

        public static readonly int _PreIntegratedAverageHairFiberScatteringUAV = Shader.PropertyToID("_PreIntegratedAverageHairFiberScatteringUAV");
        public static readonly int _PreIntegratedAverageHairFiberScattering    = Shader.PropertyToID("_PreIntegratedAverageHairFiberScattering");

        public Hair() {}
>>>>>>> b154c4cf

        public override void Build(HDRenderPipelineAsset hdAsset, HDRenderPipelineRuntimeResources defaultResources)
        {
            PreIntegratedFGD.instance.Build(PreIntegratedFGD.FGDIndex.FGD_GGXAndDisneyDiffuse);
            LTCAreaLight.instance.Build();

            m_PreIntegratedAzimuthalScatteringLUT = defaultResources.textures.preintegratedAzimuthalScattering;

            // Initialize the dual scattering LUT.
            m_PreIntegratedFiberScatteringLUT = new RenderTexture(m_DimTheta, m_DimBeta, 0, GraphicsFormat.R16G16_SFloat)
            {
                dimension = TextureDimension.Tex3D,
                volumeDepth = m_DimAbsorption,
                enableRandomWrite = true,
                hideFlags = HideFlags.HideAndDontSave,
                filterMode = FilterMode.Point,
                wrapMode = TextureWrapMode.Clamp,
                name = CoreUtils.GetRenderTargetAutoName(m_DimTheta, m_DimBeta, 0, GraphicsFormat.R16G16_SFloat, "PreIntegratedFiberScattering")
            };
            m_PreIntegratedFiberScatteringLUT.Create();

            m_PreIntegratedFiberAverageScatteringLUT = new RenderTexture(m_DimTheta, m_DimAbsorption, 0, GraphicsFormat.R16G16B16A16_SFloat)
            {
                dimension = TextureDimension.Tex2D,
                enableRandomWrite = true,
                hideFlags = HideFlags.HideAndDontSave,
                filterMode = FilterMode.Point,
                wrapMode = TextureWrapMode.Clamp,
                name = CoreUtils.GetRenderTargetAutoName(m_DimTheta, m_DimAbsorption, 0, GraphicsFormat.R16G16B16A16_SFloat, "PreIntegratedAverageFiberScattering")
            };
            m_PreIntegratedFiberAverageScatteringLUT.Create();

            m_PreIntegratedFiberScatteringCS = defaultResources.shaders.preIntegratedFiberScatteringCS;
        }

        public override void Cleanup()
        {
            PreIntegratedFGD.instance.Cleanup(PreIntegratedFGD.FGDIndex.FGD_GGXAndDisneyDiffuse);
            LTCAreaLight.instance.Cleanup();

            CoreUtils.Destroy(m_PreIntegratedFiberScatteringLUT);
            m_PreIntegratedFiberScatteringLUT = null;

            CoreUtils.Destroy(m_PreIntegratedFiberAverageScatteringLUT);
            m_PreIntegratedFiberAverageScatteringLUT = null;
        }

        public override void RenderInit(CommandBuffer cmd)
        {
            PreIntegratedFGD.instance.RenderInit(PreIntegratedFGD.FGDIndex.FGD_GGXAndDisneyDiffuse, cmd);

            if (m_PreIntegratedFiberScatteringCS == null)
                return;

            // Preintegration of the dual scattering LUT.
            if (!m_PreIntegratedFiberScatteringIsInit)
            {
                cmd.SetComputeTextureParam(m_PreIntegratedFiberScatteringCS, 0, _PreIntegratedHairFiberScatteringUAV, m_PreIntegratedFiberScatteringLUT);
                cmd.DispatchCompute(m_PreIntegratedFiberScatteringCS, 0, HDUtils.DivRoundUp(m_DimTheta, 8), HDUtils.DivRoundUp(m_DimBeta, 8), HDUtils.DivRoundUp(m_DimAbsorption, 8));

                m_PreIntegratedFiberScatteringIsInit = true;
            }

            if (!m_PreIntegratedFiberAverageScatteringIsInit)
            {
                cmd.SetComputeTextureParam(m_PreIntegratedFiberScatteringCS, 1, _PreIntegratedAverageHairFiberScatteringUAV, m_PreIntegratedFiberAverageScatteringLUT);
                cmd.DispatchCompute(m_PreIntegratedFiberScatteringCS, 1, HDUtils.DivRoundUp(m_DimTheta, 8), HDUtils.DivRoundUp(m_DimBeta, 8), 1);

                m_PreIntegratedFiberAverageScatteringIsInit = true;
            }
        }

        public override void Bind(CommandBuffer cmd)
        {
            PreIntegratedFGD.instance.Bind(cmd, PreIntegratedFGD.FGDIndex.FGD_GGXAndDisneyDiffuse);
            LTCAreaLight.instance.Bind(cmd);

            if (m_PreIntegratedAzimuthalScatteringLUT != null)
                cmd.SetGlobalTexture(HDShaderIDs._PreIntegratedAzimuthalScattering, m_PreIntegratedAzimuthalScatteringLUT);

            if (m_PreIntegratedFiberScatteringLUT == null)
            {
                throw new Exception("Pre-Integrated Hair Fiber LUT not available!");
            }
            cmd.SetGlobalTexture(_PreIntegratedHairFiberScattering, m_PreIntegratedFiberScatteringLUT);

            if (m_PreIntegratedFiberAverageScatteringLUT == null)
            {
                throw new Exception("Pre-Integrated Hair Fiber LUT not available!");
            }
            cmd.SetGlobalTexture(_PreIntegratedAverageHairFiberScattering, m_PreIntegratedFiberAverageScatteringLUT);
        }
    }
}<|MERGE_RESOLUTION|>--- conflicted
+++ resolved
@@ -156,9 +156,6 @@
 
         private Texture2D m_PreIntegratedAzimuthalScatteringLUT;
 
-<<<<<<< HEAD
-        public Hair() { }
-=======
         // X - Roughness
         // Y - Theta
         // Z - Absorption
@@ -182,8 +179,7 @@
         public static readonly int _PreIntegratedAverageHairFiberScatteringUAV = Shader.PropertyToID("_PreIntegratedAverageHairFiberScatteringUAV");
         public static readonly int _PreIntegratedAverageHairFiberScattering    = Shader.PropertyToID("_PreIntegratedAverageHairFiberScattering");
 
-        public Hair() {}
->>>>>>> b154c4cf
+        public Hair() { }
 
         public override void Build(HDRenderPipelineAsset hdAsset, HDRenderPipelineRuntimeResources defaultResources)
         {
