--- conflicted
+++ resolved
@@ -46,14 +46,10 @@
             ZERO_INITIALIZE(v2f, o);
 //#ifdef UNITY_ANY_INSTANCING_ENABLED
 
-<<<<<<< HEAD
-  //          UNITY_SETUP_INSTANCE_ID(v);
-            uint instanceID = v.instanceID;
-            InstanceVData instanceVData = _InstanceVDataBuffer[instanceID];
-=======
+            //UNITY_SETUP_INSTANCE_ID(v);
+
             uint globalInstanceID = v.instanceID + _InstanceVDataShift;
             InstanceVData instanceVData = _InstanceVDataBuffer[globalInstanceID];
->>>>>>> 8cd4334c
             int triangleID = v.vertexID / 3;
             int vertexID = v.vertexID % 3;
 
@@ -94,14 +90,9 @@
 //            UNITY_SETUP_INSTANCE_ID(packedInput);
 
             // Fetch triangle ID (32 bits)
-<<<<<<< HEAD
             uint triangleID = packedInput.primitiveID;
-            uint instanceID = packedInput.cinstanceID;
-=======
-            uint triangleID = primitiveID;
 
             uint instanceID = packedInput.globalInstanceID;
->>>>>>> 8cd4334c
 
             InstanceVData instanceVData = _InstanceVDataBuffer[instanceID];
 
