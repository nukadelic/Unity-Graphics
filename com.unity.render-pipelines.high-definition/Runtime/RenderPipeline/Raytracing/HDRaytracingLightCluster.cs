using UnityEngine.Experimental.Rendering;
using System.Collections.Generic;
using UnityEngine.Experimental.Rendering.RenderGraphModule;

namespace UnityEngine.Rendering.HighDefinition
{
    [GenerateHLSL(PackingRules.Exact, false)]
    struct LightVolume
    {
        public int active;
        public int shape;
        public Vector3 position;
        public Vector3 range;
        public uint lightType;
        public uint lightIndex;
    }

    class HDRaytracingLightCluster
    {
        // External data
        RenderPipelineResources m_RenderPipelineResources = null;
        HDRenderPipelineRayTracingResources m_RenderPipelineRayTracingResources = null;
        HDRenderPipeline m_RenderPipeline = null;

        // Light Culling data
        LightVolume[] m_LightVolumesCPUArray = null;
        ComputeBuffer m_LightVolumeGPUArray = null;

        // Culling result
        ComputeBuffer m_LightCullResult = null;

        // Output cluster data
        ComputeBuffer m_LightCluster = null;

        // Light runtime data
        List<LightData> m_LightDataCPUArray = new List<LightData>();
        ComputeBuffer m_LightDataGPUArray = null;

        // Env Light data
        List<EnvLightData> m_EnvLightDataCPUArray = new List<EnvLightData>();
        ComputeBuffer m_EnvLightDataGPUArray = null;

        RTHandle m_DebugLightClusterTexture = null;

        // Light cluster debug material
        Material m_DebugMaterial = null;
        MaterialPropertyBlock m_DebugMaterialProperties = new MaterialPropertyBlock();

        // String values
        const string m_LightClusterKernelName = "RaytracingLightCluster";
        const string m_LightCullKernelName = "RaytracingLightCull";

        public static readonly int _ClusterCellSize = Shader.PropertyToID("_ClusterCellSize");
        public static readonly int _LightVolumes = Shader.PropertyToID("_LightVolumes");
        public static readonly int _LightVolumeCount = Shader.PropertyToID("_LightVolumeCount");
        public static readonly int _DebugColorGradientTexture = Shader.PropertyToID("_DebugColorGradientTexture");
        public static readonly int _DebutLightClusterTexture = Shader.PropertyToID("_DebutLightClusterTexture");
        public static readonly int _RaytracingLightCullResult = Shader.PropertyToID("_RaytracingLightCullResult");
        public static readonly int _ClusterCenterPosition = Shader.PropertyToID("_ClusterCenterPosition");
        public static readonly int _ClusterDimension = Shader.PropertyToID("_ClusterDimension");

    // Temporary variables
        // This value is now fixed for every HDRP asset
        int m_NumLightsPerCell = 0;

        // These values are overriden for every light cluster that is built
        Vector3 minClusterPos = new Vector3(0.0f, 0.0f, 0.0f);
        Vector3 maxClusterPos = new Vector3(0.0f, 0.0f, 0.0f);
        Vector3 clusterCellSize = new Vector3(0.0f, 0.0f, 0.0f);
        Vector3 clusterCenter = new Vector3(0.0f, 0.0f, 0.0f);
        Vector3 clusterDimension = new Vector3(0.0f, 0.0f, 0.0f);
        int punctualLightCount = 0;
        int areaLightCount = 0;
        int envLightCount = 0;
        int totalLightCount = 0;
        Bounds bounds = new Bounds();
        Vector3 minBounds = new Vector3(float.MaxValue, float.MaxValue, float.MaxValue);
        Vector3 maxBounds = new Vector3(-float.MaxValue, -float.MaxValue, -float.MaxValue);
        Matrix4x4 localToWorldMatrix = new Matrix4x4();
        VisibleLight visibleLight = new VisibleLight();
        Light lightComponent;

        public HDRaytracingLightCluster()
        {

        }

        public void Initialize(HDRenderPipeline renderPipeline)
        {
            // Keep track of the external buffers
            m_RenderPipelineResources = renderPipeline.asset.renderPipelineResources;
            m_RenderPipelineRayTracingResources = renderPipeline.asset.renderPipelineRayTracingResources;

            // Keep track of the render pipeline
            m_RenderPipeline = renderPipeline;

            // Pre allocate the cluster with a dummy size
            m_LightDataGPUArray = new ComputeBuffer(1, System.Runtime.InteropServices.Marshal.SizeOf(typeof(LightData)));
            m_EnvLightDataGPUArray = new ComputeBuffer(1, System.Runtime.InteropServices.Marshal.SizeOf(typeof(EnvLightData)));

            // Allocate the light cluster buffer at the right size
            m_NumLightsPerCell = renderPipeline.asset.currentPlatformRenderPipelineSettings.lightLoopSettings.maxLightsPerClusterCell;
            int bufferSize = 64 * 64 * 32 * (renderPipeline.asset.currentPlatformRenderPipelineSettings.lightLoopSettings.maxLightsPerClusterCell + 4);
            ResizeClusterBuffer(bufferSize);

            // Create the material required for debug
            m_DebugMaterial = CoreUtils.CreateEngineMaterial(m_RenderPipelineRayTracingResources.lightClusterDebugS);
        }

        public void ReleaseResources()
        {
            if (m_LightVolumeGPUArray != null)
            {
                CoreUtils.SafeRelease(m_LightVolumeGPUArray);
                m_LightVolumeGPUArray = null;
            }

            if (m_LightCluster != null)
            {
                CoreUtils.SafeRelease(m_LightCluster);
                m_LightCluster = null;
            }

            if (m_LightCullResult != null)
            {
                CoreUtils.SafeRelease(m_LightCullResult);
                m_LightCullResult = null;
            }

            if (m_LightDataGPUArray != null)
            {
                CoreUtils.SafeRelease(m_LightDataGPUArray);
                m_LightDataGPUArray = null;
            }

            if (m_EnvLightDataGPUArray != null)
            {
                CoreUtils.SafeRelease(m_EnvLightDataGPUArray);
                m_EnvLightDataGPUArray = null;
            }

            if (m_DebugMaterial != null)
            {
                CoreUtils.Destroy(m_DebugMaterial);
                m_DebugMaterial = null;
            }
        }

        public void InitializeNonRenderGraphResources()
        {
            // Texture used to output debug information
            m_DebugLightClusterTexture = RTHandles.Alloc(Vector2.one, TextureXR.slices, dimension: TextureXR.dimension, filterMode: FilterMode.Point, colorFormat: GraphicsFormat.R16G16B16A16_SFloat, enableRandomWrite: true, useDynamicScale: true, useMipMap: false, name: "DebugLightClusterTexture");
        }

        public void CleanupNonRenderGraphResources()
        {
            m_DebugLightClusterTexture.Release();
            m_DebugLightClusterTexture = null;
        }

        void ResizeClusterBuffer(int bufferSize)
        {
            // Release the previous buffer
            if (m_LightCluster != null)
            {
                // If it is not null and it has already the right size, we are pretty much done
                if (m_LightCluster.count == bufferSize)
                    return;

                CoreUtils.SafeRelease(m_LightCluster);
                m_LightCluster = null;
            }

            // Allocate the next buffer buffer
            if (bufferSize > 0)
            {
                m_LightCluster = new ComputeBuffer(bufferSize, sizeof(uint));
            }
        }

        void ResizeCullResultBuffer(int numLights)
        {
            // Release the previous buffer
            if (m_LightCullResult != null)
            {
                // If it is not null and it has already the right size, we are pretty much done
                if (m_LightCullResult.count == numLights)
                    return;

                CoreUtils.SafeRelease(m_LightCullResult);
                m_LightCullResult = null;
            }

            // Allocate the next buffer buffer
            if (numLights > 0)
            {
                m_LightCullResult = new ComputeBuffer(numLights, sizeof(uint));
            }
        }

        void ResizeVolumeBuffer(int numLights)
        {
            // Release the previous buffer
            if (m_LightVolumeGPUArray != null)
            {
                // If it is not null and it has already the right size, we are pretty much done
                if (m_LightVolumeGPUArray.count == numLights)
                    return;

                CoreUtils.SafeRelease(m_LightVolumeGPUArray);
                m_LightVolumeGPUArray = null;
            }

            // Allocate the next buffer buffer
            if (numLights > 0)
            {
                m_LightVolumesCPUArray = new LightVolume[numLights];
                m_LightVolumeGPUArray = new ComputeBuffer(numLights, System.Runtime.InteropServices.Marshal.SizeOf(typeof(LightVolume)));
            }
        }

        void ResizeLightDataBuffer(int numLights)
        {
            // Release the previous buffer
            if (m_LightDataGPUArray != null)
            {
                // If it is not null and it has already the right size, we are pretty much done
                if (m_LightDataGPUArray.count == numLights)
                    return;

                // It is not the right size, free it to be reallocated
                CoreUtils.SafeRelease(m_LightDataGPUArray);
                m_LightDataGPUArray = null;
            }

            // Allocate the next buffer buffer
            if (numLights > 0)
            {
                m_LightDataGPUArray = new ComputeBuffer(numLights, System.Runtime.InteropServices.Marshal.SizeOf(typeof(LightData)));
            }
        }

        void ResizeEnvLightDataBuffer(int numEnvLights)
        {
            // Release the previous buffer
            if (m_EnvLightDataGPUArray != null)
            {
                // If it is not null and it has already the right size, we are pretty much done
                if (m_EnvLightDataGPUArray.count == numEnvLights)
                    return;

                CoreUtils.SafeRelease(m_EnvLightDataGPUArray);
                m_EnvLightDataGPUArray = null;
            }

            // Allocate the next buffer buffer
            if (numEnvLights > 0)
            {
                m_EnvLightDataGPUArray = new ComputeBuffer(numEnvLights, System.Runtime.InteropServices.Marshal.SizeOf(typeof(EnvLightData)));
            }
        }

        void OOBBToAABBBounds(Vector3 centerWS, Vector3 extents, Vector3 up, Vector3 right, Vector3 forward, ref Bounds outBounds)
        {
            // Reset the bounds of the AABB
            bounds.min = minBounds;
            bounds.max = maxBounds;

            // Push the 8 corners of the oobb into the AABB
            bounds.Encapsulate(centerWS + right * extents.x + up * extents.y + forward * extents.z);
            bounds.Encapsulate(centerWS + right * extents.x + up * extents.y - forward * extents.z);
            bounds.Encapsulate(centerWS + right * extents.x - up * extents.y + forward * extents.z);
            bounds.Encapsulate(centerWS + right * extents.x - up * extents.y - forward * extents.z);
            bounds.Encapsulate(centerWS - right * extents.x + up * extents.y + forward * extents.z);
            bounds.Encapsulate(centerWS - right * extents.x + up * extents.y - forward * extents.z);
            bounds.Encapsulate(centerWS - right * extents.x - up * extents.y + forward * extents.z);
            bounds.Encapsulate(centerWS - right * extents.x - up * extents.y - forward * extents.z);
        }

        void BuildGPULightVolumes(HDCamera hdCamera, HDRayTracingLights rayTracingLights)
        {
            int totalNumLights = rayTracingLights.lightCount;

            // Make sure the light volume buffer has the right size
            if (m_LightVolumesCPUArray == null || totalNumLights != m_LightVolumesCPUArray.Length)
            {
                ResizeVolumeBuffer(totalNumLights);
            }

            // Set Light volume data to the CPU buffer
            punctualLightCount = 0;
            areaLightCount = 0;
            envLightCount = 0;
            totalLightCount = 0;

            int realIndex = 0;
            for (int lightIdx = 0; lightIdx < rayTracingLights.hdLightArray.Count; ++lightIdx)
            {
                HDAdditionalLightData currentLight = rayTracingLights.hdLightArray[lightIdx];

                // When the user deletes a light source in the editor, there is a single frame where the light is null before the collection of light in the scene is triggered
                // the workaround for this is simply to not add it if it is null for that invalid frame
                if (currentLight != null)
                {
                    Light light = currentLight.gameObject.GetComponent<Light>();
                    if (light == null || !light.enabled) continue;

                    if (hdCamera.frameSettings.IsEnabled(FrameSettingsField.RayTracing) && !currentLight.includeForRayTracing)
                        continue;

                    // Reserve space in the cookie atlas
                    m_RenderPipeline.ReserveCookieAtlasTexture(currentLight, light, currentLight.type);

<<<<<<< HEAD
=======
                    // Compute the camera relative position
                    Vector3 lightPositionRWS = currentLight.gameObject.transform.position;
                    if (ShaderConfig.s_CameraRelativeRendering != 0)
                    {
                        lightPositionRWS -= hdCamera.camera.transform.position;
                    }
>>>>>>> b649f8f4

                    // Grab the light range
                    float lightRange = light.range;

                    if (currentLight.type != HDLightType.Area)
                    {
                        m_LightVolumesCPUArray[realIndex].range = new Vector3(lightRange, lightRange, lightRange);
                        m_LightVolumesCPUArray[realIndex].position = lightPositionRWS;
                        m_LightVolumesCPUArray[realIndex].active = (currentLight.gameObject.activeInHierarchy ? 1 : 0);
                        m_LightVolumesCPUArray[realIndex].lightIndex = (uint)lightIdx;
                        m_LightVolumesCPUArray[realIndex].shape = 0;
                        m_LightVolumesCPUArray[realIndex].lightType = 0;
                        punctualLightCount++;
                    }
                    else
                    {
                        // let's compute the oobb of the light influence volume first
                        Vector3 oobbDimensions = new Vector3(currentLight.shapeWidth + 2 * lightRange, currentLight.shapeHeight + 2 * lightRange, lightRange); // One-sided
                        Vector3 extents    = 0.5f * oobbDimensions;
                        Vector3 oobbCenter = lightPositionRWS + extents.z * currentLight.gameObject.transform.forward;

                        // Let's now compute an AABB that matches the previously defined OOBB
                        OOBBToAABBBounds(oobbCenter, extents, currentLight.gameObject.transform.up, currentLight.gameObject.transform.right, currentLight.gameObject.transform.forward, ref bounds);

                        // Fill the volume data
                        m_LightVolumesCPUArray[realIndex].range = bounds.extents;
                        m_LightVolumesCPUArray[realIndex].position = bounds.center;
                        m_LightVolumesCPUArray[realIndex].active = (currentLight.gameObject.activeInHierarchy ? 1 : 0);
                        m_LightVolumesCPUArray[realIndex].lightIndex = (uint)lightIdx;
                        m_LightVolumesCPUArray[realIndex].shape = 1;
                        m_LightVolumesCPUArray[realIndex].lightType = 1;
                        areaLightCount++;
                    }
                    realIndex++;
                }
            }

            int indexOffset = realIndex;

            // Set Env Light volume data to the CPU buffer
            for (int lightIdx = 0; lightIdx < rayTracingLights.reflectionProbeArray.Count; ++lightIdx)
            {
                HDProbe currentEnvLight = rayTracingLights.reflectionProbeArray[lightIdx];

                // Compute the camera relative position
                Vector3 probePositionRWS = currentEnvLight.influenceToWorld.GetColumn(3);
                if (ShaderConfig.s_CameraRelativeRendering != 0)
                {
                    probePositionRWS -= hdCamera.camera.transform.position;
                }

                if (currentEnvLight != null)
                {
                    if(currentEnvLight.influenceVolume.shape == InfluenceShape.Sphere)
                    {
                        m_LightVolumesCPUArray[lightIdx + indexOffset].shape = 0;
                        m_LightVolumesCPUArray[lightIdx + indexOffset].range = new Vector3(currentEnvLight.influenceVolume.sphereRadius, currentEnvLight.influenceVolume.sphereRadius, currentEnvLight.influenceVolume.sphereRadius);
                        m_LightVolumesCPUArray[lightIdx + indexOffset].position = probePositionRWS;
                    }
                    else
                    {
                        m_LightVolumesCPUArray[lightIdx + indexOffset].shape = 1;
                        m_LightVolumesCPUArray[lightIdx + indexOffset].range = new Vector3(currentEnvLight.influenceVolume.boxSize.x / 2.0f, currentEnvLight.influenceVolume.boxSize.y / 2.0f, currentEnvLight.influenceVolume.boxSize.z / 2.0f);
                        m_LightVolumesCPUArray[lightIdx + indexOffset].position = probePositionRWS;
                    }
                    m_LightVolumesCPUArray[lightIdx + indexOffset].active = (currentEnvLight.gameObject.activeInHierarchy ? 1 : 0);
                    m_LightVolumesCPUArray[lightIdx + indexOffset].lightIndex = (uint)lightIdx;
                    m_LightVolumesCPUArray[lightIdx + indexOffset].lightType = 2;
                    envLightCount++;
                }
            }

            totalLightCount = punctualLightCount + areaLightCount + envLightCount;

            // Push the light volumes to the GPU
            m_LightVolumeGPUArray.SetData(m_LightVolumesCPUArray);
        }

        void EvaluateClusterVolume(HDCamera hdCamera)
        {
            var settings = hdCamera.volumeStack.GetComponent<LightCluster>();

            if (ShaderConfig.s_CameraRelativeRendering != 0)
                clusterCenter.Set(0, 0, 0);
            else
                clusterCenter = hdCamera.camera.gameObject.transform.position;

            minClusterPos.Set(float.MaxValue, float.MaxValue, float.MaxValue);
            maxClusterPos.Set(-float.MaxValue, -float.MaxValue, -float.MaxValue);

            for (int lightIdx = 0; lightIdx < totalLightCount; ++lightIdx)
            {
                minClusterPos.x = Mathf.Min(m_LightVolumesCPUArray[lightIdx].position.x - m_LightVolumesCPUArray[lightIdx].range.x, minClusterPos.x);
                minClusterPos.y = Mathf.Min(m_LightVolumesCPUArray[lightIdx].position.y - m_LightVolumesCPUArray[lightIdx].range.y, minClusterPos.y);
                minClusterPos.z = Mathf.Min(m_LightVolumesCPUArray[lightIdx].position.z - m_LightVolumesCPUArray[lightIdx].range.z, minClusterPos.z);

                maxClusterPos.x = Mathf.Max(m_LightVolumesCPUArray[lightIdx].position.x + m_LightVolumesCPUArray[lightIdx].range.x, maxClusterPos.x);
                maxClusterPos.y = Mathf.Max(m_LightVolumesCPUArray[lightIdx].position.y + m_LightVolumesCPUArray[lightIdx].range.y, maxClusterPos.y);
                maxClusterPos.z = Mathf.Max(m_LightVolumesCPUArray[lightIdx].position.z + m_LightVolumesCPUArray[lightIdx].range.z, maxClusterPos.z);
            }

            minClusterPos.x = minClusterPos.x < clusterCenter.x - settings.cameraClusterRange.value ? clusterCenter.x - settings.cameraClusterRange.value : minClusterPos.x;
            minClusterPos.y = minClusterPos.y < clusterCenter.y - settings.cameraClusterRange.value ? clusterCenter.y - settings.cameraClusterRange.value : minClusterPos.y;
            minClusterPos.z = minClusterPos.z < clusterCenter.z - settings.cameraClusterRange.value ? clusterCenter.z - settings.cameraClusterRange.value : minClusterPos.z;

            maxClusterPos.x = maxClusterPos.x > clusterCenter.x + settings.cameraClusterRange.value ? clusterCenter.x + settings.cameraClusterRange.value : maxClusterPos.x;
            maxClusterPos.y = maxClusterPos.y > clusterCenter.y + settings.cameraClusterRange.value ? clusterCenter.y + settings.cameraClusterRange.value : maxClusterPos.y;
            maxClusterPos.z = maxClusterPos.z > clusterCenter.z + settings.cameraClusterRange.value ? clusterCenter.z + settings.cameraClusterRange.value : maxClusterPos.z;

            // Compute the cell size per dimension
            clusterCellSize = (maxClusterPos - minClusterPos);
            clusterCellSize.x /= 64.0f;
            clusterCellSize.y /= 64.0f;
            clusterCellSize.z /= 32.0f;

            // Compute the bounds of the cluster volume3
            clusterCenter = (maxClusterPos + minClusterPos) / 2.0f;
            clusterDimension = (maxClusterPos - minClusterPos);
        }

        void CullLights(CommandBuffer cmd)
        {
            using (new ProfilingScope(cmd, ProfilingSampler.Get(HDProfileId.RaytracingCullLights)))
            {
                // Make sure the culling buffer has the right size
                if (m_LightCullResult == null || m_LightCullResult.count != totalLightCount)
                {
                    ResizeCullResultBuffer(totalLightCount);
                }

                ComputeShader lightClusterCS = m_RenderPipelineRayTracingResources.lightClusterBuildCS;

                // Grab the kernel
                int lightClusterCullKernel = lightClusterCS.FindKernel(m_LightCullKernelName);

                // Inject all the parameters
                cmd.SetComputeVectorParam(lightClusterCS, _ClusterCenterPosition, clusterCenter);
                cmd.SetComputeVectorParam(lightClusterCS, _ClusterDimension, clusterDimension);
                cmd.SetComputeFloatParam(lightClusterCS, _LightVolumeCount, HDShadowUtils.Asfloat(totalLightCount));

                cmd.SetComputeBufferParam(lightClusterCS, lightClusterCullKernel, _LightVolumes, m_LightVolumeGPUArray);
                cmd.SetComputeBufferParam(lightClusterCS, lightClusterCullKernel, _RaytracingLightCullResult, m_LightCullResult);

                // Dispatch a compute
                int numLightGroups = (totalLightCount / 16 + 1);
                cmd.DispatchCompute(lightClusterCS, lightClusterCullKernel, numLightGroups, 1, 1);
            }
        }

        void BuildLightCluster(HDCamera hdCamera, CommandBuffer cmd)
        {
            using (new ProfilingScope(cmd, ProfilingSampler.Get(HDProfileId.RaytracingBuildCluster)))
            {
                // Grab the kernel
                ComputeShader lightClusterCS = m_RenderPipelineRayTracingResources.lightClusterBuildCS;
                int lightClusterKernel = lightClusterCS.FindKernel(m_LightClusterKernelName);

                // Inject all the parameters
                cmd.SetComputeBufferParam(lightClusterCS, lightClusterKernel, HDShaderIDs._RaytracingLightClusterRW, m_LightCluster);
                cmd.SetComputeVectorParam(lightClusterCS, _ClusterCellSize, clusterCellSize);

                cmd.SetComputeBufferParam(lightClusterCS, lightClusterKernel, _LightVolumes, m_LightVolumeGPUArray);
                cmd.SetComputeFloatParam(lightClusterCS, _LightVolumeCount, HDShadowUtils.Asfloat(totalLightCount));
                cmd.SetComputeBufferParam(lightClusterCS, lightClusterKernel, _RaytracingLightCullResult, m_LightCullResult);

                // Dispatch a compute
                int numGroupsX = 8;
                int numGroupsY = 8;
                int numGroupsZ = 4;
                cmd.DispatchCompute(lightClusterCS, lightClusterKernel, numGroupsX, numGroupsY, numGroupsZ);
            }
        }

        void BuildLightData(CommandBuffer cmd, HDCamera hdCamera, HDRayTracingLights rayTracingLights, DebugDisplaySettings debugDisplaySettings)
        {
            // If no lights, exit
            if (rayTracingLights.lightCount == 0)
            {
                ResizeLightDataBuffer(1);
                return;
            }

            // Also we need to build the light list data
            if (m_LightDataGPUArray == null || m_LightDataGPUArray.count != rayTracingLights.lightCount)
            {
                ResizeLightDataBuffer(rayTracingLights.lightCount);
            }

            m_LightDataCPUArray.Clear();

            // Grab the shadow settings
            var hdShadowSettings = hdCamera.volumeStack.GetComponent<HDShadowSettings>();
            BoolScalableSetting contactShadowScalableSetting = HDAdditionalLightData.ScalableSettings.UseContactShadow(m_RenderPipeline.asset);

            // Build the data for every light
            for (int lightIdx = 0; lightIdx < rayTracingLights.hdLightArray.Count; ++lightIdx)
            {
                // Grab the additinal light data to process
                HDAdditionalLightData additionalLightData = rayTracingLights.hdLightArray[lightIdx];

                LightData lightData = new LightData();
                // When the user deletes a light source in the editor, there is a single frame where the light is null before the collection of light in the scene is triggered
                // the workaround for this is simply to add an invalid light for that frame
                if(additionalLightData == null)
                {
                    m_LightDataCPUArray.Add(lightData);
                    continue;
                }

                BoundedEntityCategory lightCategory = BoundedEntityCategory.Count;
                GPULightType          gpuLightType  = GPULightType.Point;

                HDRenderPipeline.EvaluateGPULightType(additionalLightData.type, additionalLightData.spotLightShape, additionalLightData.areaLightShape, ref lightCategory, ref gpuLightType);

                // Fetch the light component for this light
                additionalLightData.gameObject.TryGetComponent(out lightComponent);

                // Build the processed light data  that we need
                ProcessedLightData processedData = new ProcessedLightData();
                processedData.additionalLightData = additionalLightData;
                processedData.lightType = additionalLightData.type;
                processedData.lightCategory = lightCategory;
                processedData.gpuLightType = gpuLightType;
                // Both of these positions are non-camera-relative.
                processedData.distanceToCamera = (additionalLightData.gameObject.transform.position - hdCamera.camera.transform.position).magnitude;
                processedData.lightDistanceFade = HDUtils.ComputeLinearDistanceFade(processedData.distanceToCamera, additionalLightData.fadeDistance);
                processedData.volumetricDistanceFade = HDUtils.ComputeLinearDistanceFade(processedData.distanceToCamera, additionalLightData.volumetricFadeDistance);
                processedData.isBakedShadowMask = HDRenderPipeline.IsBakedShadowMaskLight(lightComponent);

                // Build a visible light
                Color finalColor = lightComponent.color.linear * lightComponent.intensity;
                if (additionalLightData.useColorTemperature)
                    finalColor *= Mathf.CorrelatedColorTemperatureToRGB(lightComponent.colorTemperature);
                visibleLight.finalColor = finalColor;
                visibleLight.range = lightComponent.range;
                // This should be done explicitely, localtoworld matrix doesn't work here
                localToWorldMatrix.SetColumn(3, lightComponent.gameObject.transform.position);
                localToWorldMatrix.SetColumn(2, lightComponent.transform.forward);
                localToWorldMatrix.SetColumn(1, lightComponent.transform.up);
                localToWorldMatrix.SetColumn(0, lightComponent.transform.right);
                visibleLight.localToWorldMatrix = localToWorldMatrix;
                visibleLight.spotAngle = lightComponent.spotAngle;

                int shadowIndex = additionalLightData.shadowIndex;
                int screenSpaceShadowIndex = -1;
                int screenSpaceChannelSlot = -1;
                Vector3 lightDimensions =  new Vector3(0.0f, 0.0f, 0.0f);

                // Use the shared code to build the light data
<<<<<<< HEAD
                lightData = m_RenderPipeline.GetLightData(cmd, hdCamera, hdShadowSettings, visibleLight, lightComponent, in processedData,
                    shadowIndex, contactShadowScalableSetting, isRasterization: false, ref lightDimensions, ref screenSpaceShadowIndex, ref screenSpaceChannelSlot);
=======
                m_RenderPipeline.GetLightData(cmd, hdCamera, hdShadowSettings, visibleLight, lightComponent, in processedData,
                    shadowIndex, contactShadowScalableSetting, isRasterization: false, ref lightDimensions, ref screenSpaceShadowIndex, ref screenSpaceChannelSlot, ref lightData);
>>>>>>> b649f8f4

                // We make the light position camera-relative as late as possible in order
                // to allow the preceding code to work with the absolute world space coordinates.
                if (ShaderConfig.s_CameraRelativeRendering != 0)
                {
                    Vector3 camPosWS = hdCamera.mainViewConstants.worldSpaceCameraPos;
                    // Caution: 'LightData.positionWS' is camera-relative after this point.
                    lightData.positionRWS -= camPosWS;
                }

                // Set the data for this light
                m_LightDataCPUArray.Add(lightData);
            }

            // Push the data to the GPU
            m_LightDataGPUArray.SetData(m_LightDataCPUArray);
        }

        void BuildEnvLightData(CommandBuffer cmd, HDCamera hdCamera, HDRayTracingLights lights)
        {
            int totalReflectionProbes = lights.reflectionProbeArray.Count;
            if (totalReflectionProbes == 0)
            {
                ResizeEnvLightDataBuffer(1);
                return;
            }

            // Also we need to build the light list data
            if (m_EnvLightDataCPUArray == null || m_EnvLightDataGPUArray == null || m_EnvLightDataGPUArray.count != totalReflectionProbes)
            {
                ResizeEnvLightDataBuffer(totalReflectionProbes);
            }

            // Make sure the Cpu list is empty
            m_EnvLightDataCPUArray.Clear();
            ProcessedProbeData processedProbe = new ProcessedProbeData();

            // Build the data for every light
            for (int lightIdx = 0; lightIdx < lights.reflectionProbeArray.Count; ++lightIdx)
            {
                HDProbe probeData = lights.reflectionProbeArray[lightIdx];

                // Skip the probe if the probe has never rendered (in realtime cases) or if texture is null
                if (!probeData.HasValidRenderedData()) continue;

                // 'probeBounds' are required to compute the volume of the probe (for sorting in the shader).
                // The existing ray tracing code does not appear to have any bounds. Below is a workaround.
                // TODO: we should probably use the influence volume of the probe for sorting.
                Bounds probeBounds = new Bounds(Vector3.zero, Vector3.one);

                HDRenderPipeline.PreprocessProbeData(ref processedProbe, probeData, probeBounds, hdCamera);

                var envLightData = new EnvLightData();
                m_RenderPipeline.GetEnvLightData(cmd, hdCamera, processedProbe, ref envLightData);

                if (ShaderConfig.s_CameraRelativeRendering != 0)
                {
                    Vector3 camPosWS = hdCamera.mainViewConstants.worldSpaceCameraPos;

                    // Caution: 'EnvLightData.positionRWS' is camera-relative after this point.
                    envLightData.capturePositionRWS -= camPosWS;
                    envLightData.influencePositionRWS -= camPosWS;
                    envLightData.proxyPositionRWS -= camPosWS;
                }

                m_EnvLightDataCPUArray.Add(envLightData);
            }

            // Push the data to the GPU
            m_EnvLightDataGPUArray.SetData(m_EnvLightDataCPUArray);
        }

        public struct LightClusterDebugParameters
        {
            public int texWidth;
            public int texHeight;
            public int lightClusterDebugKernel;
            public Vector3 clusterCellSize;
            public Material debugMaterial;
            public ComputeBuffer lightCluster;
            public MaterialPropertyBlock debugMaterialProperties;
            public ComputeShader lightClusterDebugCS;
        }

        LightClusterDebugParameters PrepareLightClusterDebugParameters(HDCamera hdCamera)
        {
            LightClusterDebugParameters parameters = new LightClusterDebugParameters();
            parameters.texWidth = hdCamera.actualWidth;
            parameters.texHeight = hdCamera.actualHeight;
            parameters.clusterCellSize = clusterCellSize;
            parameters.lightCluster = m_LightCluster;
            parameters.lightClusterDebugCS = m_RenderPipelineRayTracingResources.lightClusterDebugCS;
            parameters.lightClusterDebugKernel = parameters.lightClusterDebugCS.FindKernel("DebugLightCluster");
            parameters.debugMaterial = m_DebugMaterial;
            parameters.debugMaterialProperties = m_DebugMaterialProperties;
            return parameters;
        }

        public struct LightClusterDebugResources
        {
            public RTHandle depthStencilBuffer;
            public RTHandle depthTexture;
            public RTHandle debugLightClusterTexture;
        }

        LightClusterDebugResources PrepareLightClusterDebugResources(RTHandle outputDebugLightBuffer)
        {
            LightClusterDebugResources resources = new LightClusterDebugResources();
            resources.debugLightClusterTexture = outputDebugLightBuffer;
            resources.depthTexture = m_RenderPipeline.sharedRTManager.GetDepthTexture();
            resources.depthStencilBuffer = m_RenderPipeline.sharedRTManager.GetDepthStencilBuffer();
            return resources;
        }

        static public void ExecuteLightClusterDebug(CommandBuffer cmd, LightClusterDebugParameters parameters, LightClusterDebugResources resources)
        {
            // Bind the output texture
            CoreUtils.SetRenderTarget(cmd, resources.debugLightClusterTexture, resources.depthStencilBuffer, clearFlag: ClearFlag.Color, clearColor: Color.black);

            // Inject all the parameters to the debug compute
            cmd.SetComputeBufferParam(parameters.lightClusterDebugCS, parameters.lightClusterDebugKernel, HDShaderIDs._RaytracingLightCluster, parameters.lightCluster);
            cmd.SetComputeVectorParam(parameters.lightClusterDebugCS, _ClusterCellSize, parameters.clusterCellSize);
            cmd.SetComputeTextureParam(parameters.lightClusterDebugCS, parameters.lightClusterDebugKernel, HDShaderIDs._CameraDepthTexture, resources.depthStencilBuffer);

            // Target output texture
            cmd.SetComputeTextureParam(parameters.lightClusterDebugCS, parameters.lightClusterDebugKernel, _DebutLightClusterTexture, resources.debugLightClusterTexture);

            // Dispatch the compute
            int lightVolumesTileSize = 8;
            int numTilesX = (parameters.texWidth + (lightVolumesTileSize - 1)) / lightVolumesTileSize;
            int numTilesY = (parameters.texHeight + (lightVolumesTileSize - 1)) / lightVolumesTileSize;

            cmd.DispatchCompute(parameters.lightClusterDebugCS, parameters.lightClusterDebugKernel, numTilesX, numTilesY, 1);

            // Bind the parameters
            parameters.debugMaterialProperties.SetBuffer(HDShaderIDs._RaytracingLightCluster, parameters.lightCluster);
            parameters.debugMaterialProperties.SetVector(_ClusterCellSize, parameters.clusterCellSize);
            parameters.debugMaterialProperties.SetTexture(HDShaderIDs._CameraDepthTexture, resources.depthTexture);

            // Draw the faces
            cmd.DrawProcedural(Matrix4x4.identity, parameters.debugMaterial, 1, MeshTopology.Lines, 48, 64 * 64 * 32, parameters.debugMaterialProperties);
            cmd.DrawProcedural(Matrix4x4.identity, parameters.debugMaterial, 0, MeshTopology.Triangles, 36, 64 * 64 * 32, parameters.debugMaterialProperties);
        }

        public void EvaluateClusterDebugView(CommandBuffer cmd, HDCamera hdCamera)
        {
            LightClusterDebugParameters parameters = PrepareLightClusterDebugParameters(hdCamera);
            LightClusterDebugResources resources = PrepareLightClusterDebugResources(m_DebugLightClusterTexture);
            ExecuteLightClusterDebug(cmd, parameters, resources);

            // Bind the result
            m_RenderPipeline.PushFullScreenDebugTexture(hdCamera, cmd, m_DebugLightClusterTexture, FullScreenDebugMode.LightCluster);
        }

        class LightClusterDebugPassData
        {
            public LightClusterDebugParameters parameters;
            public TextureHandle depthStencilBuffer;
            public TextureHandle depthPyramid;
            public TextureHandle outputBuffer;
        }

        public void EvaluateClusterDebugView(RenderGraph renderGraph, HDCamera hdCamera, TextureHandle depthStencilBuffer, TextureHandle depthPyramid)
        {
            TextureHandle debugTexture;
            using (var builder = renderGraph.AddRenderPass<LightClusterDebugPassData>("Debug Texture for the Light Cluster", out var passData, ProfilingSampler.Get(HDProfileId.RaytracingDebugCluster)))
            {
                builder.EnableAsyncCompute(false);

                passData.parameters = PrepareLightClusterDebugParameters(hdCamera);
                passData.depthStencilBuffer = builder.UseDepthBuffer(depthStencilBuffer, DepthAccess.Read);
                passData.depthPyramid = builder.ReadTexture(depthStencilBuffer);
                passData.outputBuffer = builder.WriteTexture(renderGraph.CreateTexture(new TextureDesc(Vector2.one, true, true)
                { colorFormat = GraphicsFormat.R16G16B16A16_SFloat, enableRandomWrite = true, name = "Light Cluster Debug Texture" }));

                builder.SetRenderFunc(
                (LightClusterDebugPassData data, RenderGraphContext ctx) =>
                {
                    // We need to fill the structure that holds the various resources
                    LightClusterDebugResources resources = new LightClusterDebugResources();
                    resources.depthStencilBuffer = data.depthStencilBuffer;
                    resources.depthTexture = data.depthPyramid;
                    resources.debugLightClusterTexture = data.outputBuffer;
                    ExecuteLightClusterDebug(ctx.cmd, data.parameters, resources);
                });

                debugTexture = passData.outputBuffer;
            }

            m_RenderPipeline.PushFullScreenDebugTexture(renderGraph, debugTexture, FullScreenDebugMode.LightCluster);
        }

        public ComputeBuffer GetCluster()
        {
            return m_LightCluster;
        }
        public ComputeBuffer GetLightDatas()
        {
            return m_LightDataGPUArray;
        }

        public ComputeBuffer GetEnvLightDatas()
        {
            return m_EnvLightDataGPUArray;
        }

        public Vector3 GetMinClusterPos()
        {
            return minClusterPos;
        }

        public Vector3 GetMaxClusterPos()
        {
            return maxClusterPos;
        }

        public Vector3 GetClusterCellSize()
        {
            return clusterCellSize;
        }

        public int GetPunctualLightCount()
        {
            return punctualLightCount;
        }

        public int GetAreaLightCount()
        {
            return areaLightCount;
        }

        public int GetEnvLightCount()
        {
            return envLightCount;
        }

        public int GetLightPerCellCount()
        {
            return m_NumLightsPerCell;
        }

        void InvalidateCluster()
        {
            // Invalidate the cluster's bounds so that we never access the buffer (the buffer's access in hlsl is surrounded by position testing)
            minClusterPos.Set(float.MaxValue, float.MaxValue, float.MaxValue);
            maxClusterPos.Set(-float.MaxValue, -float.MaxValue, -float.MaxValue);
            punctualLightCount = 0;
            areaLightCount = 0;
            return;
        }

        public void CullForRayTracing(HDCamera hdCamera, HDRayTracingLights rayTracingLights)
        {
            // If there is no lights to process or no environment not the shader is missing
            if (rayTracingLights.lightCount == 0 || !m_RenderPipeline.GetRayTracingState())
            {
                InvalidateCluster();
                return;
            }

            // Build the Light volumes
            BuildGPULightVolumes(hdCamera, rayTracingLights);

            // If no valid light were found, invalidate the cluster and leave
            if (totalLightCount == 0)
            {
                InvalidateCluster();
                return;
            }

            // Evaluate the volume of the cluster
            EvaluateClusterVolume(hdCamera);
        }

		public void BuildLightClusterBuffer(CommandBuffer cmd, HDCamera hdCamera, HDRayTracingLights rayTracingLights)
		{
			  // If there is no lights to process or no environment not the shader is missing
            if (totalLightCount == 0 || rayTracingLights.lightCount == 0 || !m_RenderPipeline.GetRayTracingState())
                return;

            // Cull the lights within the evaluated cluster range
            CullLights(cmd);

            // Build the light Cluster
            BuildLightCluster(hdCamera, cmd);
        }

        public void ReserveCookieAtlasSlots( HDRayTracingLights rayTracingLights)
        {
            for (int lightIdx = 0; lightIdx < rayTracingLights.hdLightArray.Count; ++lightIdx)
            {
                // Grab the additional light data to process
                HDAdditionalLightData additionalLightData = rayTracingLights.hdLightArray[lightIdx];

                // Fetch the light component for this light
                additionalLightData.gameObject.TryGetComponent(out lightComponent);

                // Reserve the cookie resolution in the 2D atlas
                m_RenderPipeline.ReserveCookieAtlasTexture(additionalLightData, lightComponent, additionalLightData.type);
            }
        }

        public void BuildRayTracingLightData(CommandBuffer cmd, HDCamera hdCamera, HDRayTracingLights rayTracingLights, DebugDisplaySettings debugDisplaySettings)
        {
            // Build the light data
            BuildLightData(cmd, hdCamera, rayTracingLights, debugDisplaySettings);

            // Build the light data
            BuildEnvLightData(cmd, hdCamera, rayTracingLights);
        }

        public void BindLightClusterData(CommandBuffer cmd)
        {
            cmd.SetGlobalBuffer(HDShaderIDs._RaytracingLightCluster, GetCluster());
            cmd.SetGlobalBuffer(HDShaderIDs._LightDatasRT, GetLightDatas());
            cmd.SetGlobalBuffer(HDShaderIDs._EnvLightDatasRT, GetEnvLightDatas());
        }
    }
}<|MERGE_RESOLUTION|>--- conflicted
+++ resolved
@@ -311,15 +311,12 @@
                     // Reserve space in the cookie atlas
                     m_RenderPipeline.ReserveCookieAtlasTexture(currentLight, light, currentLight.type);
 
-<<<<<<< HEAD
-=======
                     // Compute the camera relative position
                     Vector3 lightPositionRWS = currentLight.gameObject.transform.position;
                     if (ShaderConfig.s_CameraRelativeRendering != 0)
                     {
                         lightPositionRWS -= hdCamera.camera.transform.position;
                     }
->>>>>>> b649f8f4
 
                     // Grab the light range
                     float lightRange = light.range;
@@ -569,13 +566,8 @@
                 Vector3 lightDimensions =  new Vector3(0.0f, 0.0f, 0.0f);
 
                 // Use the shared code to build the light data
-<<<<<<< HEAD
                 lightData = m_RenderPipeline.GetLightData(cmd, hdCamera, hdShadowSettings, visibleLight, lightComponent, in processedData,
-                    shadowIndex, contactShadowScalableSetting, isRasterization: false, ref lightDimensions, ref screenSpaceShadowIndex, ref screenSpaceChannelSlot);
-=======
-                m_RenderPipeline.GetLightData(cmd, hdCamera, hdShadowSettings, visibleLight, lightComponent, in processedData,
                     shadowIndex, contactShadowScalableSetting, isRasterization: false, ref lightDimensions, ref screenSpaceShadowIndex, ref screenSpaceChannelSlot, ref lightData);
->>>>>>> b649f8f4
 
                 // We make the light position camera-relative as late as possible in order
                 // to allow the preceding code to work with the absolute world space coordinates.
