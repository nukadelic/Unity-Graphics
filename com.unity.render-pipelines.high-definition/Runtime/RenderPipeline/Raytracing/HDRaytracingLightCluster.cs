--- conflicted
+++ resolved
@@ -548,136 +548,10 @@
                 m_RenderPipeline.GetLightData(cmd, hdCamera, hdShadowSettings, visibleLight, lightComponent, processedData, 
                     shadowIndex, contactShadowScalableSetting, isRasterization: false, ref lightDimensions, ref screenSpaceShadowIndex, ref screenSpaceChannelSlot, ref lightData);
 
-<<<<<<< HEAD
-                    if (additionalLightData.aspectRatio >= 1.0f)
-                    {
-                        frustumHeight = 2.0f * Mathf.Tan(spotAngle * 0.5f * Mathf.Deg2Rad);
-                        frustumWidth = frustumHeight * additionalLightData.aspectRatio;
-                    }
-                    else
-                    {
-                        frustumWidth = 2.0f * Mathf.Tan(spotAngle * 0.5f * Mathf.Deg2Rad);
-                        frustumHeight = frustumWidth / additionalLightData.aspectRatio;
-                    }
-
-                    // Rescale for cookies and windowing.
-                    lightData.right *= 2.0f / frustumWidth;
-                    lightData.up *= 2.0f / frustumHeight;
-                }
-
-                if (lightData.lightType == GPULightType.Spot)
-                {
-                    var spotAngle = light.spotAngle;
-
-                    var innerConePercent = additionalLightData.innerSpotPercent01;
-                    var cosSpotOuterHalfAngle = Mathf.Clamp(Mathf.Cos(spotAngle * 0.5f * Mathf.Deg2Rad), 0.0f, 1.0f);
-                    var sinSpotOuterHalfAngle = Mathf.Sqrt(1.0f - cosSpotOuterHalfAngle * cosSpotOuterHalfAngle);
-                    var cosSpotInnerHalfAngle = Mathf.Clamp(Mathf.Cos(spotAngle * 0.5f * innerConePercent * Mathf.Deg2Rad), 0.0f, 1.0f); // inner cone
-
-                    var val = Mathf.Max(0.0001f, (cosSpotInnerHalfAngle - cosSpotOuterHalfAngle));
-                    lightData.angleScale = 1.0f / val;
-                    lightData.angleOffset = -cosSpotOuterHalfAngle * lightData.angleScale;
-
-                    // Rescale for cookies and windowing.
-                    float cotOuterHalfAngle = cosSpotOuterHalfAngle / sinSpotOuterHalfAngle;
-                    lightData.up *= cotOuterHalfAngle;
-                    lightData.right *= cotOuterHalfAngle;
-                }
-                else
-                {
-                    // These are the neutral values allowing GetAngleAnttenuation in shader code to return 1.0
-                    lightData.angleScale = 0.0f;
-                    lightData.angleOffset = 1.0f;
-                }
-
-                if (lightData.lightType != GPULightType.Directional && lightData.lightType != GPULightType.ProjectorBox)
-                {
-                    // Store the squared radius of the light to simulate a fill light.
-                    lightData.size = new Vector2(additionalLightData.shapeRadius * additionalLightData.shapeRadius, 0);
-                }
-
-                if (lightData.lightType == GPULightType.Rectangle || lightData.lightType == GPULightType.Tube)
-                {
-                    lightData.size = new Vector2(additionalLightData.shapeWidth, additionalLightData.shapeHeight);
-                }
-
-                lightData.lightDimmer = lightDistanceFade * (additionalLightData.lightDimmer);
-                lightData.diffuseDimmer = lightDistanceFade * (additionalLightData.affectDiffuse ? additionalLightData.lightDimmer : 0);
-                lightData.specularDimmer = lightDistanceFade * (additionalLightData.affectSpecular ? additionalLightData.lightDimmer * hdCamera.frameSettings.specularGlobalDimmer : 0);
-                lightData.volumetricLightDimmer = lightDistanceFade * (additionalLightData.volumetricDimmer);
-
-                lightData.cookieMode = CookieMode.None;
-                lightData.contactShadowMask = 0;
-                // SKCode
-                //lightData.cookieIndex = -1;
-                lightData.shadowIndex = -1;
-                lightData.screenSpaceShadowIndex = -1;
-
-
-                if (light != null && light.cookie != null)
-                {
-                    // TODO: add texture atlas support for cookie textures.
-                    switch (lightType)
-                    {
-                        case HDLightType.Spot:
-                            lightData.cookieMode = (additionalLightData.legacyLight.cookie.wrapMode == TextureWrapMode.Repeat) ? CookieMode.Repeat : CookieMode.Clamp;
-                            lightData.cookieScaleOffset = m_RenderPipeline.m_TextureCaches.lightCookieManager.Fetch2DCookie(cmd, light.cookie);
-                            break;
-                        case HDLightType.Point:
-                            // SKCode
-                            lightData.cookieMode = CookieMode.Clamp;
-                            lightData.cookieIndex = m_RenderPipeline.m_TextureCaches.lightCookieManager.FetchCubeCookie(cmd, light.cookie);
-                            //lightData.cookieMode = (additionalLightData.legacyLight.cookie.wrapMode == TextureWrapMode.Repeat) ? CookieMode.Repeat : CookieMode.Clamp;
-                            //lightData.cookieScaleOffset = m_RenderPipeline.m_TextureCaches.lightCookieManager.FetchCubeCookieFlatten(cmd, additionalLightData.legacyLight.cookie);
-                            break;
-                    }
-                }
-                else if (lightType == HDLightType.Spot && additionalLightData.spotLightShape != SpotLightShape.Cone)
-                {
-                    // Projectors lights must always have a cookie texture.
-                    // As long as the cache is a texture array and not an atlas, the 4x4 white texture will be rescaled to 128
-                    lightData.cookieMode = CookieMode.Clamp;
-                    lightData.cookieScaleOffset = m_RenderPipeline.m_TextureCaches.lightCookieManager.Fetch2DCookie(cmd, Texture2D.whiteTexture);
-                }
-                else if (lightData.lightType == GPULightType.Rectangle && additionalLightData.areaLightCookie != null)
-                {
-                    lightData.cookieMode = CookieMode.Clamp;
-                    lightData.cookieScaleOffset = m_RenderPipeline.m_TextureCaches.lightCookieManager.FetchAreaCookie(cmd, additionalLightData.areaLightCookie);
-                }
-
-                {
-                    lightData.shadowDimmer = 1.0f;
-                    lightData.volumetricShadowDimmer = 1.0f;
-                }
-
-                {
-                    // fix up shadow information
-                    lightData.shadowIndex = additionalLightData.shadowIndex;
-                }
-
-                // Value of max smoothness is from artists point of view, need to convert from perceptual smoothness to roughness
-                lightData.minRoughness = (1.0f - additionalLightData.maxSmoothness) * (1.0f - additionalLightData.maxSmoothness);
-
-                // No usage for the shadow masks
-                lightData.shadowMaskSelector = Vector4.zero;
-                {
-                    // use -1 to say that we don't use shadow mask
-                    lightData.shadowMaskSelector.x = -1.0f;
-                    lightData.nonLightMappedOnly = 0;
-                }
-
-                if (ShaderConfig.s_CameraRelativeRendering != 0)
-                {
-                    // Caution: 'LightData.positionWS' is camera-relative after this point.
-                    Vector3 camPosWS = hdCamera.mainViewConstants.worldSpaceCameraPos;
-                    lightData.positionRWS -= camPosWS;
-                }
-=======
                 // We make the light position camera-relative as late as possible in order
                 // to allow the preceding code to work with the absolute world space coordinates.
                 Vector3 camPosWS = hdCamera.mainViewConstants.worldSpaceCameraPos;
                 HDRenderPipeline.UpdateLightCameraRelativetData(ref lightData, camPosWS);
->>>>>>> ce4f866d
 
                 // Set the data for this light
                 m_LightDataCPUArray.Add(lightData);
