using UnityEngine.Rendering;
using UnityEngine.Rendering.HighDefinition;

namespace UnityEngine.Experimental.Rendering.HighDefinition
{
    class HDTemporalFilter
    {
        // Resources used for the denoiser
        ComputeShader m_TemporalFilterCS;

        // Required for fetching depth and normal buffers
        SharedRTManager m_SharedRTManager;
        HDRenderPipeline m_RenderPipeline;

        public HDTemporalFilter()
        {
        }

        public void Init(HDRenderPipelineRayTracingResources rpRTResources, SharedRTManager sharedRTManager, HDRenderPipeline renderPipeline)
        {   
            // Keep track of the resources
            m_TemporalFilterCS = rpRTResources.temporalFilterCS;

            // Keep track of the shared rt manager
            m_SharedRTManager = sharedRTManager;
            m_RenderPipeline = renderPipeline;
        }

        public void Release()
        {
        }

<<<<<<< HEAD
        public void DenoiseBuffer(CommandBuffer cmd, HDCameraInfo hdCamera,
=======
        // Denoiser variant for non history array
        public void DenoiseBuffer(CommandBuffer cmd, HDCamera hdCamera,
>>>>>>> fcc84f92
            RTHandle noisySignal, RTHandle historySignal,
            RTHandle outputSignal, 
            bool singleChannel = true, float historyValidity = 1.0f)
        {
                // If we do not have a depth and normal history buffers, we can skip right away
                var historyDepthBuffer = hdCamera.GetCurrentFrameRT((int)HDCameraFrameHistoryType.Depth);
                var historyNormalBuffer = hdCamera.GetCurrentFrameRT((int)HDCameraFrameHistoryType.Normal);
                if (historyDepthBuffer == null || historyNormalBuffer == null)
                {
                    HDUtils.BlitCameraTexture(cmd, noisySignal, historySignal);
                    HDUtils.BlitCameraTexture(cmd, noisySignal, outputSignal);
                    return;
                }

                // Fetch texture dimensions
                int texWidth = hdCamera.actualWidth;
                int texHeight = hdCamera.actualHeight;

                // Evaluate the dispatch parameters
                int areaTileSize = 8;
                int numTilesX = (texWidth + (areaTileSize - 1)) / areaTileSize;
                int numTilesY = (texHeight + (areaTileSize - 1)) / areaTileSize;

                // Request the intermediate buffer we need
                RTHandle validationBuffer = m_RenderPipeline.GetRayTracingBuffer(InternalRayTracingBuffers.R0);

                // First of all we need to validate the history to know where we can or cannot use the history signal
                int m_KernelFilter = m_TemporalFilterCS.FindKernel("ValidateHistory");
                var historyScale = new Vector2(hdCamera.actualWidth / (float)historySignal.rt.width, hdCamera.actualHeight / (float)historySignal.rt.height);
                cmd.SetComputeVectorParam(m_TemporalFilterCS, HDShaderIDs._RTHandleScaleHistory, historyScale);
                cmd.SetComputeTextureParam(m_TemporalFilterCS, m_KernelFilter, HDShaderIDs._DepthTexture, m_SharedRTManager.GetDepthStencilBuffer());
                cmd.SetComputeTextureParam(m_TemporalFilterCS, m_KernelFilter, HDShaderIDs._HistoryDepthTexture, historyDepthBuffer);
                cmd.SetComputeTextureParam(m_TemporalFilterCS, m_KernelFilter, HDShaderIDs._NormalBufferTexture, m_SharedRTManager.GetNormalBuffer());
                cmd.SetComputeTextureParam(m_TemporalFilterCS, m_KernelFilter, HDShaderIDs._HistoryNormalBufferTexture, historyNormalBuffer);
                cmd.SetComputeTextureParam(m_TemporalFilterCS, m_KernelFilter, HDShaderIDs._ValidationBufferRW, validationBuffer);
                cmd.SetComputeFloatParam(m_TemporalFilterCS, HDShaderIDs._HistoryValidity, historyValidity);
                cmd.SetComputeFloatParam(m_TemporalFilterCS, HDShaderIDs._PixelSpreadAngleTangent, HDRenderPipeline.GetPixelSpreadTangent(hdCamera.camera.fieldOfView, hdCamera.actualWidth, hdCamera.actualHeight));
                cmd.DispatchCompute(m_TemporalFilterCS, m_KernelFilter, numTilesX, numTilesY, hdCamera.viewCount);

                // Now that we have validated our history, let's accumulate
                m_KernelFilter = m_TemporalFilterCS.FindKernel(singleChannel ? "TemporalAccumulationSingle" : "TemporalAccumulationColor");
                cmd.SetComputeTextureParam(m_TemporalFilterCS, m_KernelFilter, HDShaderIDs._DenoiseInputTexture, noisySignal);
                cmd.SetComputeTextureParam(m_TemporalFilterCS, m_KernelFilter, HDShaderIDs._HistoryBuffer, historySignal);
                cmd.SetComputeTextureParam(m_TemporalFilterCS, m_KernelFilter, HDShaderIDs._DepthTexture, m_SharedRTManager.GetDepthStencilBuffer());
                cmd.SetComputeTextureParam(m_TemporalFilterCS, m_KernelFilter, HDShaderIDs._DenoiseOutputTextureRW, outputSignal);
                cmd.SetComputeTextureParam(m_TemporalFilterCS, m_KernelFilter, HDShaderIDs._ValidationBuffer, validationBuffer);
                cmd.DispatchCompute(m_TemporalFilterCS, m_KernelFilter, numTilesX, numTilesY, hdCamera.viewCount);

                // Make sure to copy the new-accumulated signal in our history buffer
                m_KernelFilter = m_TemporalFilterCS.FindKernel(singleChannel ? "CopyHistorySingle" : "CopyHistoryColor");
                cmd.SetComputeTextureParam(m_TemporalFilterCS, m_KernelFilter, HDShaderIDs._DenoiseInputTexture, outputSignal);
                cmd.SetComputeTextureParam(m_TemporalFilterCS, m_KernelFilter, HDShaderIDs._DenoiseOutputTextureRW, historySignal);
                cmd.DispatchCompute(m_TemporalFilterCS, m_KernelFilter, numTilesX, numTilesY, hdCamera.viewCount);
        }

        // Denoiser variant when history is stored in an array and the validation buffer is seperate
        public void DenoiseBuffer(CommandBuffer cmd, HDCamera hdCamera,
            RTHandle noisySignal, RTHandle historySignal, RTHandle validationHistory,
            RTHandle outputSignal,
            int sliceIndex, Vector4 channelMask, bool singleChannel = true, float historyValidity = 1.0f)
        {
            // If we do not have a depth and normal history buffers, we can skip right away
            var historyDepthBuffer = hdCamera.GetCurrentFrameRT((int)HDCameraFrameHistoryType.Depth);
            var historyNormalBuffer = hdCamera.GetCurrentFrameRT((int)HDCameraFrameHistoryType.Normal);
            if (historyDepthBuffer == null || historyNormalBuffer == null)
            {
                HDUtils.BlitCameraTexture(cmd, noisySignal, historySignal);
                HDUtils.BlitCameraTexture(cmd, noisySignal, outputSignal);
                return;
            }

            // Fetch texture dimensions
            int texWidth = hdCamera.actualWidth;
            int texHeight = hdCamera.actualHeight;

            // Evaluate the dispatch parameters
            int areaTileSize = 8;
            int numTilesX = (texWidth + (areaTileSize - 1)) / areaTileSize;
            int numTilesY = (texHeight + (areaTileSize - 1)) / areaTileSize;

            // Request the intermediate buffer we need
            RTHandle validationBuffer = m_RenderPipeline.GetRayTracingBuffer(InternalRayTracingBuffers.R0);

            // First of all we need to validate the history to know where we can or cannot use the history signal
            int m_KernelFilter = m_TemporalFilterCS.FindKernel("ValidateHistory");
            var historyScale = new Vector2(hdCamera.actualWidth / (float)historySignal.rt.width, hdCamera.actualHeight / (float)historySignal.rt.height);
            cmd.SetComputeVectorParam(m_TemporalFilterCS, HDShaderIDs._RTHandleScaleHistory, historyScale);
            cmd.SetComputeTextureParam(m_TemporalFilterCS, m_KernelFilter, HDShaderIDs._DepthTexture, m_SharedRTManager.GetDepthStencilBuffer());
            cmd.SetComputeTextureParam(m_TemporalFilterCS, m_KernelFilter, HDShaderIDs._HistoryDepthTexture, historyDepthBuffer);
            cmd.SetComputeTextureParam(m_TemporalFilterCS, m_KernelFilter, HDShaderIDs._NormalBufferTexture, m_SharedRTManager.GetNormalBuffer());
            cmd.SetComputeTextureParam(m_TemporalFilterCS, m_KernelFilter, HDShaderIDs._HistoryNormalBufferTexture, historyNormalBuffer);
            cmd.SetComputeTextureParam(m_TemporalFilterCS, m_KernelFilter, HDShaderIDs._ValidationBufferRW, validationBuffer);
            cmd.SetComputeFloatParam(m_TemporalFilterCS, HDShaderIDs._HistoryValidity, historyValidity);
            cmd.SetComputeFloatParam(m_TemporalFilterCS, HDShaderIDs._PixelSpreadAngleTangent, HDRenderPipeline.GetPixelSpreadTangent(hdCamera.camera.fieldOfView, hdCamera.actualWidth, hdCamera.actualHeight));
            cmd.DispatchCompute(m_TemporalFilterCS, m_KernelFilter, numTilesX, numTilesY, hdCamera.viewCount);

            // Now that we have validated our history, let's accumulate
            m_KernelFilter = m_TemporalFilterCS.FindKernel(singleChannel ? "TemporalAccumulationSingleArray" : "TemporalAccumulationColorArray");
            cmd.SetComputeTextureParam(m_TemporalFilterCS, m_KernelFilter, HDShaderIDs._DenoiseInputTexture, noisySignal);
            cmd.SetComputeTextureParam(m_TemporalFilterCS, m_KernelFilter, HDShaderIDs._HistoryBuffer, historySignal);
            cmd.SetComputeTextureParam(m_TemporalFilterCS, m_KernelFilter, HDShaderIDs._HistoryValidityBuffer, validationHistory);
            cmd.SetComputeTextureParam(m_TemporalFilterCS, m_KernelFilter, HDShaderIDs._DepthTexture, m_SharedRTManager.GetDepthStencilBuffer());
            cmd.SetComputeTextureParam(m_TemporalFilterCS, m_KernelFilter, HDShaderIDs._DenoiseOutputTextureRW, outputSignal);
            cmd.SetComputeTextureParam(m_TemporalFilterCS, m_KernelFilter, HDShaderIDs._ValidationBuffer, validationBuffer);
            cmd.SetComputeIntParam(m_TemporalFilterCS, HDShaderIDs._DenoisingHistorySlice, sliceIndex);
            cmd.SetComputeVectorParam(m_TemporalFilterCS, HDShaderIDs._DenoisingHistoryMask, channelMask);
            cmd.DispatchCompute(m_TemporalFilterCS, m_KernelFilter, numTilesX, numTilesY, hdCamera.viewCount);

            // Make sure to copy the new-accumulated signal in our history buffer
            m_KernelFilter = m_TemporalFilterCS.FindKernel(singleChannel ? "CopyHistorySingleArray" : "CopyHistoryColorArray");
            cmd.SetComputeTextureParam(m_TemporalFilterCS, m_KernelFilter, HDShaderIDs._DenoiseInputTexture, outputSignal);
            cmd.SetComputeTextureParam(m_TemporalFilterCS, m_KernelFilter, HDShaderIDs._DenoiseOutputTextureRW, historySignal);
            cmd.SetComputeTextureParam(m_TemporalFilterCS, m_KernelFilter, HDShaderIDs._ValidityOutputTextureRW, validationHistory);
            cmd.SetComputeIntParam(m_TemporalFilterCS, HDShaderIDs._DenoisingHistorySlice, sliceIndex);
            cmd.SetComputeVectorParam(m_TemporalFilterCS, HDShaderIDs._DenoisingHistoryMask, channelMask);
            cmd.DispatchCompute(m_TemporalFilterCS, m_KernelFilter, numTilesX, numTilesY, hdCamera.viewCount);
        }
    }
}<|MERGE_RESOLUTION|>--- conflicted
+++ resolved
@@ -29,13 +29,9 @@
         public void Release()
         {
         }
-
-<<<<<<< HEAD
+        
+        // Denoiser variant for non history array
         public void DenoiseBuffer(CommandBuffer cmd, HDCameraInfo hdCamera,
-=======
-        // Denoiser variant for non history array
-        public void DenoiseBuffer(CommandBuffer cmd, HDCamera hdCamera,
->>>>>>> fcc84f92
             RTHandle noisySignal, RTHandle historySignal,
             RTHandle outputSignal, 
             bool singleChannel = true, float historyValidity = 1.0f)
@@ -92,7 +88,7 @@
         }
 
         // Denoiser variant when history is stored in an array and the validation buffer is seperate
-        public void DenoiseBuffer(CommandBuffer cmd, HDCamera hdCamera,
+        public void DenoiseBuffer(CommandBuffer cmd, HDCameraInfo hdCamera,
             RTHandle noisySignal, RTHandle historySignal, RTHandle validationHistory,
             RTHandle outputSignal,
             int sliceIndex, Vector4 channelMask, bool singleChannel = true, float historyValidity = 1.0f)
