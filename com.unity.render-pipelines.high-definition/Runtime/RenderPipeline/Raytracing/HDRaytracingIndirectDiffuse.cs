--- conflicted
+++ resolved
@@ -499,19 +499,10 @@
                 ?? hdCamera.AllocHistoryFrameRT((int)HDCameraFrameHistoryType.RaytracedIndirectDiffuseHF, IndirectDiffuseHistoryBufferAllocatorFunction, 1);
             // Request the intermediate textures we will be using
             RTHandle intermediateBuffer1 = GetRayTracingBuffer(InternalRayTracingBuffers.RGBA1);
-<<<<<<< HEAD
-
-            float historyValidity = 1.0f;
-            // We need to check if something invalidated the history buffers
-            historyValidity *= ValidRayTracingHistory(hdCamera) ? 1.0f : 0.0f;
-
-            // Apply the temporal denoiser
-=======
             RTHandle validationBuffer = GetRayTracingBuffer(InternalRayTracingBuffers.R0);
             // Check if we should be using the history at all
             float historyValidity = EvaluateHistoryValidity(hdCamera);
             // Grab the temporal denoiser
->>>>>>> fb439485
             HDTemporalFilter temporalFilter = GetTemporalFilter();
 
             // Temporal denoising
