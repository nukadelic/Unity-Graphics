--- conflicted
+++ resolved
@@ -71,11 +71,6 @@
     float rayDistance = LOAD_TEXTURE2D_X(_RaytracingDistanceBuffer, currentCoord).x;
     if (RayDistanceIndicatesHitSkyOrUnlit(rayDistance))
     {
-<<<<<<< HEAD
-        float3 newSampleColor = clamp(LOAD_TEXTURE2D_X(_GBufferTexture3, currentCoord).rgb * GetCurrentExposureMultiplier(), 0.0, _RaytracingIntensityClamp)
-                                * (_RaytracingPreExposition ? 1.0 : GetInverseCurrentExposureMultiplier() );
-        _RaytracingLitBufferRW[COORD_TEXTURE2D_X(currentCoord)] = float4(newSampleColor, RayDistanceIndicatesHitSky(rayDistance) ? 0.0 : 1.0);
-=======
         // Convert to HSV space
         float3 finalColor = RgbToHsv(LOAD_TEXTURE2D_X(_GBufferTexture3, currentCoord).rgb * GetCurrentExposureMultiplier());
 
@@ -83,8 +78,8 @@
         finalColor.z = clamp(finalColor.z, 0.0, _RaytracingIntensityClamp);
 
         // Convert back to HSV space
-        _RaytracingLitBufferRW[COORD_TEXTURE2D_X(currentCoord)] = float4(HsvToRgb(finalColor) * (_RaytracingPreExposition ? 1.0 : GetInverseCurrentExposureMultiplier()), 0.0);
->>>>>>> 1ff9b20d
+        finalColor = HsvToRgb(finalColor) * (_RaytracingPreExposition ? 1.0 : GetInverseCurrentExposureMultiplier());
+        _RaytracingLitBufferRW[COORD_TEXTURE2D_X(currentCoord)] = float4(finalColor, RayDistanceIndicatesHitSky(rayDistance) ? 0.0 : 1.0);
         return;
     }
 
