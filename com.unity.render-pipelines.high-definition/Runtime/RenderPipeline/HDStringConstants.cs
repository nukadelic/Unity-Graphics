namespace UnityEngine.Rendering.HighDefinition
{
    static class HDShaderPassNames
    {
        // ShaderPass string - use to have consistent name through the code
        public static readonly string s_EmptyStr = "";
        public static readonly string s_ForwardStr = "Forward";
        public static readonly string s_DepthOnlyStr = "DepthOnly";
        public static readonly string s_DepthForwardOnlyStr = "DepthForwardOnly";
        public static readonly string s_ForwardOnlyStr = "ForwardOnly";
        public static readonly string s_GBufferStr = "GBuffer";
        public static readonly string s_GBufferWithPrepassStr = "GBufferWithPrepass";
        public static readonly string s_SRPDefaultUnlitStr = "SRPDefaultUnlit";
        public static readonly string s_MotionVectorsStr = "MotionVectors";
        public static readonly string s_DistortionVectorsStr = "DistortionVectors";
        public static readonly string s_TransparentDepthPrepassStr = "TransparentDepthPrepass";
        public static readonly string s_TransparentBackfaceStr = "TransparentBackface";
        public static readonly string s_TransparentDepthPostpassStr = "TransparentDepthPostpass";
        public static readonly string s_MetaStr = "META";
        public static readonly string s_ShadowCasterStr = "ShadowCaster";
        public static readonly string s_MeshDecalsMStr = DecalSystem.s_MaterialDecalPassNames[(int)DecalSystem.MaterialDecalPass.DBufferMesh_M];
        public static readonly string s_MeshDecalsSStr = DecalSystem.s_MaterialDecalPassNames[(int)DecalSystem.MaterialDecalPass.DBufferMesh_S];
        public static readonly string s_MeshDecalsMSStr = DecalSystem.s_MaterialDecalPassNames[(int)DecalSystem.MaterialDecalPass.DBufferMesh_MS];
        public static readonly string s_MeshDecalsAOStr = DecalSystem.s_MaterialDecalPassNames[(int)DecalSystem.MaterialDecalPass.DBufferMesh_AO];
        public static readonly string s_MeshDecalsMAOStr = DecalSystem.s_MaterialDecalPassNames[(int)DecalSystem.MaterialDecalPass.DBufferMesh_MAO];
        public static readonly string s_MeshDecalsAOSStr = DecalSystem.s_MaterialDecalPassNames[(int)DecalSystem.MaterialDecalPass.DBufferMesh_AOS];
        public static readonly string s_MeshDecalsMAOSStr = DecalSystem.s_MaterialDecalPassNames[(int)DecalSystem.MaterialDecalPass.DBufferMesh_MAOS];
        public static readonly string s_MeshDecals3RTStr = DecalSystem.s_MaterialDecalPassNames[(int)DecalSystem.MaterialDecalPass.DBufferMesh_3RT];
        public static readonly string s_ShaderGraphMeshDecals4RT = DecalSystem.s_MaterialSGDecalPassNames[(int)DecalSystem.MaterialSGDecalPass.ShaderGraph_DBufferMesh4RT];
        public static readonly string s_ShaderGraphMeshDecals3RT = DecalSystem.s_MaterialSGDecalPassNames[(int)DecalSystem.MaterialSGDecalPass.ShaderGraph_DBufferMesh3RT];
        public static readonly string s_MeshDecalsForwardEmissive = DecalSystem.s_MaterialDecalPassNames[(int)DecalSystem.MaterialDecalPass.Mesh_Emissive];
        public static readonly string s_ShaderGraphMeshDecalForwardEmissive = DecalSystem.s_MaterialSGDecalPassNames[(int)DecalSystem.MaterialSGDecalPass.ShaderGraph_MeshEmissive];

        // ShaderPass name
        public static readonly ShaderTagId s_EmptyName = new ShaderTagId(s_EmptyStr);
        public static readonly ShaderTagId s_ForwardName = new ShaderTagId(s_ForwardStr);
        public static readonly ShaderTagId s_DepthOnlyName = new ShaderTagId(s_DepthOnlyStr);
        public static readonly ShaderTagId s_DepthForwardOnlyName = new ShaderTagId(s_DepthForwardOnlyStr);
        public static readonly ShaderTagId s_ForwardOnlyName = new ShaderTagId(s_ForwardOnlyStr);
        public static readonly ShaderTagId s_GBufferName = new ShaderTagId(s_GBufferStr);
        public static readonly ShaderTagId s_GBufferWithPrepassName = new ShaderTagId(s_GBufferWithPrepassStr);
        public static readonly ShaderTagId s_SRPDefaultUnlitName = new ShaderTagId(s_SRPDefaultUnlitStr);
        public static readonly ShaderTagId s_MotionVectorsName = new ShaderTagId(s_MotionVectorsStr);
        public static readonly ShaderTagId s_DistortionVectorsName = new ShaderTagId(s_DistortionVectorsStr);
        public static readonly ShaderTagId s_TransparentDepthPrepassName = new ShaderTagId(s_TransparentDepthPrepassStr);
        public static readonly ShaderTagId s_TransparentBackfaceName = new ShaderTagId(s_TransparentBackfaceStr);
        public static readonly ShaderTagId s_TransparentDepthPostpassName = new ShaderTagId(s_TransparentDepthPostpassStr);
        public static readonly ShaderTagId s_MeshDecalsMName = new ShaderTagId(s_MeshDecalsMStr);
        public static readonly ShaderTagId s_MeshDecalsSName = new ShaderTagId(s_MeshDecalsSStr);
        public static readonly ShaderTagId s_MeshDecalsMSName = new ShaderTagId(s_MeshDecalsMSStr);
        public static readonly ShaderTagId s_MeshDecalsAOName = new ShaderTagId(s_MeshDecalsAOStr);
        public static readonly ShaderTagId s_MeshDecalsMAOName = new ShaderTagId(s_MeshDecalsMAOStr);
        public static readonly ShaderTagId s_MeshDecalsAOSName = new ShaderTagId(s_MeshDecalsAOSStr);
        public static readonly ShaderTagId s_MeshDecalsMAOSName = new ShaderTagId(s_MeshDecalsMAOSStr);
        public static readonly ShaderTagId s_MeshDecals3RTName = new ShaderTagId(s_MeshDecals3RTStr);
        public static readonly ShaderTagId s_ShaderGraphMeshDecalsName4RT = new ShaderTagId(s_ShaderGraphMeshDecals4RT);
        public static readonly ShaderTagId s_ShaderGraphMeshDecalsName3RT = new ShaderTagId(s_ShaderGraphMeshDecals3RT);
        public static readonly ShaderTagId s_MeshDecalsForwardEmissiveName = new ShaderTagId(s_MeshDecalsForwardEmissive);
        public static readonly ShaderTagId s_ShaderGraphMeshDecalsForwardEmissiveName = new ShaderTagId(s_ShaderGraphMeshDecalForwardEmissive);

        // Legacy name
        public static readonly ShaderTagId s_AlwaysName = new ShaderTagId("Always");
        public static readonly ShaderTagId s_ForwardBaseName = new ShaderTagId("ForwardBase");
        public static readonly ShaderTagId s_DeferredName = new ShaderTagId("Deferred");
        public static readonly ShaderTagId s_PrepassBaseName = new ShaderTagId("PrepassBase");
        public static readonly ShaderTagId s_VertexName = new ShaderTagId("Vertex");
        public static readonly ShaderTagId s_VertexLMRGBMName = new ShaderTagId("VertexLMRGBM");
        public static readonly ShaderTagId s_VertexLMName = new ShaderTagId("VertexLM");
    }

    // Pre-hashed shader ids - naming conventions are a bit off in this file as we use the same
    // fields names as in the shaders for ease of use...
    // TODO: Would be nice to clean this up at some point
    static class HDShaderIDs
    {
        public static readonly int _ZClip = Shader.PropertyToID("_ZClip");

        public static readonly int _HDShadowDatas = Shader.PropertyToID("_HDShadowDatas");
        public static readonly int _HDDirectionalShadowData = Shader.PropertyToID("_HDDirectionalShadowData");
        public static readonly int _ShadowmapAtlas = Shader.PropertyToID("_ShadowmapAtlas");
        public static readonly int _AreaLightShadowmapAtlas = Shader.PropertyToID("_AreaShadowmapAtlas");
        public static readonly int _AreaShadowmapMomentAtlas = Shader.PropertyToID("_AreaShadowmapMomentAtlas");
        public static readonly int _ShadowmapCascadeAtlas = Shader.PropertyToID("_ShadowmapCascadeAtlas");
        public static readonly int _AreaShadowAtlasSize = Shader.PropertyToID("_AreaShadowAtlasSize");
        public static readonly int _ShadowAtlasSize = Shader.PropertyToID("_ShadowAtlasSize");
        public static readonly int _CascadeShadowAtlasSize = Shader.PropertyToID("_CascadeShadowAtlasSize");
        public static readonly int _CascadeShadowCount = Shader.PropertyToID("_CascadeShadowCount");

        // Moment shadow map data
        public static readonly int _MomentShadowAtlas = Shader.PropertyToID("_MomentShadowAtlas");
        public static readonly int _MomentShadowmapSlotST = Shader.PropertyToID("_MomentShadowmapSlotST");
        public static readonly int _MomentShadowmapSize = Shader.PropertyToID("_MomentShadowmapSize");
        public static readonly int _SummedAreaTableInputInt = Shader.PropertyToID("_SummedAreaTableInputInt");
        public static readonly int _SummedAreaTableOutputInt = Shader.PropertyToID("_SummedAreaTableOutputInt");
        public static readonly int _SummedAreaTableInputFloat = Shader.PropertyToID("_SummedAreaTableInputFloat");
        public static readonly int _IMSKernelSize = Shader.PropertyToID("_IMSKernelSize");
        public static readonly int _SrcRect = Shader.PropertyToID("_SrcRect");
        public static readonly int _DstRect = Shader.PropertyToID("_DstRect");
        public static readonly int _EVSMExponent = Shader.PropertyToID("_EVSMExponent");
        public static readonly int _BlurWeightsStorage = Shader.PropertyToID("_BlurWeightsStorage");

        public static readonly int g_LayeredSingleIdxBuffer = Shader.PropertyToID("g_LayeredSingleIdxBuffer");
        public static readonly int _EnvLightIndexShift = Shader.PropertyToID("_EnvLightIndexShift");
        public static readonly int _DensityVolumeIndexShift = Shader.PropertyToID("_DensityVolumeIndexShift");
        public static readonly int g_isOrthographic = Shader.PropertyToID("g_isOrthographic");
        public static readonly int g_iNrVisibLights = Shader.PropertyToID("g_iNrVisibLights");

        public static readonly int g_mScrProjectionArr = Shader.PropertyToID("g_mScrProjectionArr");
        public static readonly int g_mInvScrProjectionArr = Shader.PropertyToID("g_mInvScrProjectionArr");

        public static readonly int g_iLog2NumClusters = Shader.PropertyToID("g_iLog2NumClusters");
        public static readonly int g_screenSize = Shader.PropertyToID("g_screenSize");
        public static readonly int g_iNumSamplesMSAA = Shader.PropertyToID("g_iNumSamplesMSAA");
        public static readonly int g_fNearPlane = Shader.PropertyToID("g_fNearPlane");
        public static readonly int g_fFarPlane = Shader.PropertyToID("g_fFarPlane");
        public static readonly int g_fClustScale = Shader.PropertyToID("g_fClustScale");
        public static readonly int g_fClustBase = Shader.PropertyToID("g_fClustBase");
        public static readonly int g_depth_tex = Shader.PropertyToID("g_depth_tex");
        public static readonly int g_vLayeredLightList = Shader.PropertyToID("g_vLayeredLightList");
        public static readonly int g_LayeredOffset = Shader.PropertyToID("g_LayeredOffset");
        public static readonly int g_vBigTileLightList = Shader.PropertyToID("g_vBigTileLightList");
        public static readonly int g_vLightListGlobal = Shader.PropertyToID("g_vLightListGlobal");
        public static readonly int g_logBaseBuffer = Shader.PropertyToID("g_logBaseBuffer");
        public static readonly int g_vBoundsBuffer = Shader.PropertyToID("g_vBoundsBuffer");
        public static readonly int _LightVolumeData = Shader.PropertyToID("_LightVolumeData");
        public static readonly int g_data = Shader.PropertyToID("g_data");
        public static readonly int g_mProjectionArr = Shader.PropertyToID("g_mProjectionArr");
        public static readonly int g_mInvProjectionArr = Shader.PropertyToID("g_mInvProjectionArr");
        public static readonly int g_viDimensions = Shader.PropertyToID("g_viDimensions");
        public static readonly int g_vLightList = Shader.PropertyToID("g_vLightList");

        public static readonly int g_BaseFeatureFlags = Shader.PropertyToID("g_BaseFeatureFlags");
        public static readonly int g_TileFeatureFlags = Shader.PropertyToID("g_TileFeatureFlags");

        public static readonly int g_DispatchIndirectBuffer = Shader.PropertyToID("g_DispatchIndirectBuffer");
        public static readonly int g_TileList = Shader.PropertyToID("g_TileList");
        public static readonly int g_NumTiles = Shader.PropertyToID("g_NumTiles");
        public static readonly int g_NumTilesX = Shader.PropertyToID("g_NumTilesX");
        public static readonly int g_VertexPerTile = Shader.PropertyToID("g_VertexPerTile");

        public static readonly int _NumTiles = Shader.PropertyToID("_NumTiles");

        public static readonly int _CookieTextures = Shader.PropertyToID("_CookieTextures");
        public static readonly int _AreaCookieTextures = Shader.PropertyToID("_AreaCookieTextures");
        public static readonly int _CookieCubeTextures = Shader.PropertyToID("_CookieCubeTextures");
        public static readonly int _EnvCubemapTextures = Shader.PropertyToID("_EnvCubemapTextures");
        public static readonly int _EnvSliceSize = Shader.PropertyToID("_EnvSliceSize");
        public static readonly int _CookieSizePOT = Shader.PropertyToID("_CookieSizePOT");
        public static readonly int _Env2DTextures = Shader.PropertyToID("_Env2DTextures");
        public static readonly int _Env2DCaptureVP = Shader.PropertyToID("_Env2DCaptureVP");
        public static readonly int _Env2DCaptureForward = Shader.PropertyToID("_Env2DCaptureForward");
        public static readonly int _DirectionalLightDatas = Shader.PropertyToID("_DirectionalLightDatas");
        public static readonly int _DirectionalLightCount = Shader.PropertyToID("_DirectionalLightCount");
        public static readonly int _LightDatas = Shader.PropertyToID("_LightDatas");
        public static readonly int _PunctualLightCount = Shader.PropertyToID("_PunctualLightCount");
        public static readonly int _AreaLightCount = Shader.PropertyToID("_AreaLightCount");
        public static readonly int _EnvLightDatas = Shader.PropertyToID("_EnvLightDatas");
        public static readonly int _EnvLightCount = Shader.PropertyToID("_EnvLightCount");
        public static readonly int _EnvProxyCount = Shader.PropertyToID("_EnvProxyCount");
        public static readonly int _NumTileBigTileX = Shader.PropertyToID("_NumTileBigTileX");
        public static readonly int _NumTileBigTileY = Shader.PropertyToID("_NumTileBigTileY");
        public static readonly int _NumTileFtplX = Shader.PropertyToID("_NumTileFtplX");
        public static readonly int _NumTileFtplY = Shader.PropertyToID("_NumTileFtplY");
        public static readonly int _NumTileClusteredX = Shader.PropertyToID("_NumTileClusteredX");
        public static readonly int _NumTileClusteredY = Shader.PropertyToID("_NumTileClusteredY");

        public static readonly int _IndirectLightingMultiplier = Shader.PropertyToID("_IndirectLightingMultiplier");

        public static readonly int g_isLogBaseBufferEnabled = Shader.PropertyToID("g_isLogBaseBufferEnabled");
        public static readonly int g_vLayeredOffsetsBuffer = Shader.PropertyToID("g_vLayeredOffsetsBuffer");

        public static readonly int _ViewTilesFlags = Shader.PropertyToID("_ViewTilesFlags");
        public static readonly int _MousePixelCoord = Shader.PropertyToID("_MousePixelCoord");
        public static readonly int _MouseClickPixelCoord = Shader.PropertyToID("_MouseClickPixelCoord");
        public static readonly int _DebugFont = Shader.PropertyToID("_DebugFont");
        public static readonly int _DebugExposure = Shader.PropertyToID("_DebugExposure");
        public static readonly int _DebugContactShadowLightIndex = Shader.PropertyToID("_DebugContactShadowLightIndex");

        public static readonly int _DebugViewMaterial = Shader.PropertyToID("_DebugViewMaterialArray");
        public static readonly int _DebugLightingMode = Shader.PropertyToID("_DebugLightingMode");
        public static readonly int _DebugShadowMapMode = Shader.PropertyToID("_DebugShadowMapMode");
        public static readonly int _DebugLightingAlbedo = Shader.PropertyToID("_DebugLightingAlbedo");
        public static readonly int _DebugLightingSmoothness = Shader.PropertyToID("_DebugLightingSmoothness");
        public static readonly int _DebugLightingNormal = Shader.PropertyToID("_DebugLightingNormal");
        public static readonly int _DebugLightingAmbientOcclusion = Shader.PropertyToID("_DebugLightingAmbientOcclusion");        
        public static readonly int _DebugLightingSpecularColor = Shader.PropertyToID("_DebugLightingSpecularColor");
        public static readonly int _DebugLightingEmissiveColor = Shader.PropertyToID("_DebugLightingEmissiveColor");
        public static readonly int _AmbientOcclusionTexture = Shader.PropertyToID("_AmbientOcclusionTexture");
        public static readonly int _AmbientOcclusionTextureRW = Shader.PropertyToID("_AmbientOcclusionTextureRW");
        public static readonly int _MultiAmbientOcclusionTexture = Shader.PropertyToID("_MultiAmbientOcclusionTexture");
        public static readonly int _DebugMipMapMode = Shader.PropertyToID("_DebugMipMapMode");
        public static readonly int _DebugMipMapModeTerrainTexture = Shader.PropertyToID("_DebugMipMapModeTerrainTexture");
        public static readonly int _DebugSingleShadowIndex = Shader.PropertyToID("_DebugSingleShadowIndex");
        public static readonly int _DebugDepthPyramidMip = Shader.PropertyToID("_DebugDepthPyramidMip");
        public static readonly int _DebugDepthPyramidOffsets = Shader.PropertyToID("_DebugDepthPyramidOffsets");
        public static readonly int _DebugLightingMaterialValidateHighColor = Shader.PropertyToID("_DebugLightingMaterialValidateHighColor");
        public static readonly int _DebugLightingMaterialValidateLowColor = Shader.PropertyToID("_DebugLightingMaterialValidateLowColor");
        public static readonly int _DebugLightingMaterialValidatePureMetalColor = Shader.PropertyToID("_DebugLightingMaterialValidatePureMetalColor");
        public static readonly int _DebugFullScreenMode = Shader.PropertyToID("_DebugFullScreenMode");
        public static readonly int _DebugTransparencyOverdrawWeight = Shader.PropertyToID("_DebugTransparencyOverdrawWeight");

        public static readonly int _UseTileLightList = Shader.PropertyToID("_UseTileLightList");

        public static readonly int _FrameCount          = Shader.PropertyToID("_FrameCount");
        public static readonly int _Time                = Shader.PropertyToID("_Time");
        public static readonly int _SinTime             = Shader.PropertyToID("_SinTime");
        public static readonly int _CosTime             = Shader.PropertyToID("_CosTime");
        public static readonly int unity_DeltaTime      = Shader.PropertyToID("unity_DeltaTime");
        public static readonly int _TimeParameters      = Shader.PropertyToID("_TimeParameters");
        public static readonly int _LastTimeParameters  = Shader.PropertyToID("_LastTimeParameters");

        public static readonly int _EnvLightSkyEnabled = Shader.PropertyToID("_EnvLightSkyEnabled");
        public static readonly int _AmbientOcclusionParam = Shader.PropertyToID("_AmbientOcclusionParam");
        public static readonly int _SkyTexture = Shader.PropertyToID("_SkyTexture");
        public static readonly int _SkyTextureMipCount = Shader.PropertyToID("_SkyTextureMipCount");

        public static readonly int _EnableSubsurfaceScattering = Shader.PropertyToID("_EnableSubsurfaceScattering");
        public static readonly int _TransmittanceMultiplier = Shader.PropertyToID("_TransmittanceMultiplier");
        public static readonly int _TexturingModeFlags = Shader.PropertyToID("_TexturingModeFlags");
        public static readonly int _TransmissionFlags = Shader.PropertyToID("_TransmissionFlags");
        public static readonly int _ThicknessRemaps = Shader.PropertyToID("_ThicknessRemaps");
        public static readonly int _ShapeParams = Shader.PropertyToID("_ShapeParams");
        public static readonly int _TransmissionTintsAndFresnel0 = Shader.PropertyToID("_TransmissionTintsAndFresnel0");
        public static readonly int specularLightingUAV = Shader.PropertyToID("specularLightingUAV");
        public static readonly int diffuseLightingUAV = Shader.PropertyToID("diffuseLightingUAV");
        public static readonly int _DiffusionProfileHashTable = Shader.PropertyToID("_DiffusionProfileHashTable");
        public static readonly int _DiffusionProfileCount = Shader.PropertyToID("_DiffusionProfileCount");
        public static readonly int _DiffusionProfileAsset = Shader.PropertyToID("_DiffusionProfileAsset");
        public static readonly int _MaterialID = Shader.PropertyToID("_MaterialID");

        public static readonly int g_TileListOffset = Shader.PropertyToID("g_TileListOffset");

        public static readonly int _LtcData = Shader.PropertyToID("_LtcData");
        public static readonly int _LtcGGXMatrix = Shader.PropertyToID("_LtcGGXMatrix");
        public static readonly int _LtcDisneyDiffuseMatrix = Shader.PropertyToID("_LtcDisneyDiffuseMatrix");
        public static readonly int _LtcMultiGGXFresnelDisneyDiffuse = Shader.PropertyToID("_LtcMultiGGXFresnelDisneyDiffuse");

        public static readonly int _ScreenSpaceShadowsTexture = Shader.PropertyToID("_ScreenSpaceShadowsTexture");
        public static readonly int _ContactShadowTexture = Shader.PropertyToID("_ContactShadowTexture");
        public static readonly int _ContactShadowTextureUAV = Shader.PropertyToID("_ContactShadowTextureUAV");
        public static readonly int _DirectionalShadowIndex = Shader.PropertyToID("_DirectionalShadowIndex");
        public static readonly int _ContactShadowOpacity = Shader.PropertyToID("_ContactShadowOpacity");
        public static readonly int _ContactShadowParamsParameters = Shader.PropertyToID("_ContactShadowParamsParameters");
        public static readonly int _ContactShadowParamsParameters2 = Shader.PropertyToID("_ContactShadowParamsParameters2");
        public static readonly int _DirectionalContactShadowSampleCount = Shader.PropertyToID("_SampleCount");
        public static readonly int _MicroShadowOpacity = Shader.PropertyToID("_MicroShadowOpacity");
        public static readonly int _DirectionalTransmissionMultiplier = Shader.PropertyToID("_DirectionalTransmissionMultiplier");
        public static readonly int _ShadowClipPlanes = Shader.PropertyToID("_ShadowClipPlanes");

        public static readonly int _StencilMask = Shader.PropertyToID("_StencilMask");
        public static readonly int _StencilRef = Shader.PropertyToID("_StencilRef");
        public static readonly int _StencilCmp = Shader.PropertyToID("_StencilCmp");

        public static readonly int _InputDepth = Shader.PropertyToID("_InputDepthTexture");

        public static readonly int _SrcBlend = Shader.PropertyToID("_SrcBlend");
        public static readonly int _DstBlend = Shader.PropertyToID("_DstBlend");

        public static readonly int _ColorMaskTransparentVel = Shader.PropertyToID("_ColorMaskTransparentVel");

        public static readonly int _SSSHTile = Shader.PropertyToID("_SSSHTile");
        public static readonly int _StencilTexture = Shader.PropertyToID("_StencilTexture");

        // all decal properties
        public static readonly int _NormalToWorldID = Shader.PropertyToID("_NormalToWorld");
        public static readonly int _DecalAtlas2DID = Shader.PropertyToID("_DecalAtlas2D");
        public static readonly int _DecalHTileTexture = Shader.PropertyToID("_DecalHTileTexture");
        public static readonly int _DecalIndexShift = Shader.PropertyToID("_DecalIndexShift");
        public static readonly int _DecalCount = Shader.PropertyToID("_DecalCount");
        public static readonly int _DecalDatas = Shader.PropertyToID("_DecalDatas");
        public static readonly int _DecalNormalBufferStencilReadMask = Shader.PropertyToID("_DecalNormalBufferStencilReadMask");
        public static readonly int _DecalNormalBufferStencilRef = Shader.PropertyToID("_DecalNormalBufferStencilRef");
        public static readonly int _DecalPropertyMaskBuffer = Shader.PropertyToID("_DecalPropertyMaskBuffer");
        public static readonly int _DecalPropertyMaskBufferSRV = Shader.PropertyToID("_DecalPropertyMaskBufferSRV");


        public static readonly int _WorldSpaceCameraPos = Shader.PropertyToID("_WorldSpaceCameraPos");
        public static readonly int _PrevCamPosRWS = Shader.PropertyToID("_PrevCamPosRWS");
        public static readonly int _ViewMatrix = Shader.PropertyToID("_ViewMatrix");
        public static readonly int _InvViewMatrix = Shader.PropertyToID("_InvViewMatrix");
        public static readonly int _ProjMatrix = Shader.PropertyToID("_ProjMatrix");
        public static readonly int _InvProjMatrix = Shader.PropertyToID("_InvProjMatrix");
        public static readonly int _NonJitteredViewProjMatrix = Shader.PropertyToID("_NonJitteredViewProjMatrix");
        public static readonly int _ViewProjMatrix = Shader.PropertyToID("_ViewProjMatrix");
        public static readonly int _CameraViewProjMatrix = Shader.PropertyToID("_CameraViewProjMatrix");
        public static readonly int _InvViewProjMatrix = Shader.PropertyToID("_InvViewProjMatrix");
        public static readonly int _ZBufferParams = Shader.PropertyToID("_ZBufferParams");
        public static readonly int _ProjectionParams = Shader.PropertyToID("_ProjectionParams");
        public static readonly int unity_OrthoParams = Shader.PropertyToID("unity_OrthoParams");
        public static readonly int _InvProjParam = Shader.PropertyToID("_InvProjParam");
        public static readonly int _ScreenSize = Shader.PropertyToID("_ScreenSize");
        public static readonly int _ScreenParams = Shader.PropertyToID("_ScreenParams");
        public static readonly int _RTHandleScale = Shader.PropertyToID("_RTHandleScale");
        public static readonly int _RTHandleScaleHistory = Shader.PropertyToID("_RTHandleScaleHistory");
        public static readonly int _PrevViewProjMatrix = Shader.PropertyToID("_PrevViewProjMatrix");
        public static readonly int _PrevInvViewProjMatrix = Shader.PropertyToID("_PrevInvViewProjMatrix");
        public static readonly int _FrustumPlanes = Shader.PropertyToID("_FrustumPlanes");
        public static readonly int _TaaFrameInfo = Shader.PropertyToID("_TaaFrameInfo");
        public static readonly int _TaaJitterStrength = Shader.PropertyToID("_TaaJitterStrength");

        public static readonly int _WorldSpaceCameraPos1 = Shader.PropertyToID("_WorldSpaceCameraPos1");
        public static readonly int _ViewMatrix1 = Shader.PropertyToID("_ViewMatrix1");

        // XR View Constants
        public static readonly int _XRViewCount = Shader.PropertyToID("_XRViewCount");
        public static readonly int _XRViewMatrix = Shader.PropertyToID("_XRViewMatrix");
        public static readonly int _XRInvViewMatrix = Shader.PropertyToID("_XRInvViewMatrix");
        public static readonly int _XRProjMatrix = Shader.PropertyToID("_XRProjMatrix");
        public static readonly int _XRInvProjMatrix = Shader.PropertyToID("_XRInvProjMatrix");
        public static readonly int _XRViewProjMatrix = Shader.PropertyToID("_XRViewProjMatrix");
        public static readonly int _XRInvViewProjMatrix = Shader.PropertyToID("_XRInvViewProjMatrix");
        public static readonly int _XRNonJitteredViewProjMatrix = Shader.PropertyToID("_XRNonJitteredViewProjMatrix");
        public static readonly int _XRPrevViewProjMatrix = Shader.PropertyToID("_XRPrevViewProjMatrix");
        public static readonly int _XRPrevInvViewProjMatrix = Shader.PropertyToID("_XRPrevInvViewProjMatrix");
        public static readonly int _XRPrevViewProjMatrixNoCameraTrans = Shader.PropertyToID("_XRPrevViewProjMatrixNoCameraTrans");
        public static readonly int _XRPixelCoordToViewDirWS = Shader.PropertyToID("_XRPixelCoordToViewDirWS");
        public static readonly int _XRWorldSpaceCameraPos = Shader.PropertyToID("_XRWorldSpaceCameraPos");
        public static readonly int _XRWorldSpaceCameraPosViewOffset = Shader.PropertyToID("_XRWorldSpaceCameraPosViewOffset");
        public static readonly int _XRPrevWorldSpaceCameraPos = Shader.PropertyToID("_XRPrevWorldSpaceCameraPos");

        public static readonly int _ColorTexture                   = Shader.PropertyToID("_ColorTexture");
        public static readonly int _DepthTexture                   = Shader.PropertyToID("_DepthTexture");
        public static readonly int _DepthValuesTexture             = Shader.PropertyToID("_DepthValuesTexture");
        public static readonly int _CameraColorTexture             = Shader.PropertyToID("_CameraColorTexture");
        public static readonly int _CameraColorTextureRW           = Shader.PropertyToID("_CameraColorTextureRW");
        public static readonly int _CameraSssDiffuseLightingBuffer = Shader.PropertyToID("_CameraSssDiffuseLightingTexture");
        public static readonly int _CameraFilteringBuffer          = Shader.PropertyToID("_CameraFilteringTexture");
        public static readonly int _IrradianceSource               = Shader.PropertyToID("_IrradianceSource");

        public static readonly int _EnableDecals = Shader.PropertyToID("_EnableDecals");
        public static readonly int _DecalAtlasResolution = Shader.PropertyToID("_DecalAtlasResolution");

        // MSAA shader properties
        public static readonly int _ColorTextureMS = Shader.PropertyToID("_ColorTextureMS");
        public static readonly int _DepthTextureMS = Shader.PropertyToID("_DepthTextureMS");
        public static readonly int _NormalTextureMS = Shader.PropertyToID("_NormalTextureMS");
        public static readonly int _CameraDepthValuesTexture = Shader.PropertyToID("_CameraDepthValues");

        public static readonly int[] _GBufferTexture =
        {
            Shader.PropertyToID("_GBufferTexture0"),
            Shader.PropertyToID("_GBufferTexture1"),
            Shader.PropertyToID("_GBufferTexture2"),
            Shader.PropertyToID("_GBufferTexture3"),
            Shader.PropertyToID("_GBufferTexture4"),
            Shader.PropertyToID("_GBufferTexture5"),
            Shader.PropertyToID("_GBufferTexture6"),
            Shader.PropertyToID("_GBufferTexture7")
        };

        public static readonly int[] _GBufferTextureRW =
        {
            Shader.PropertyToID("_GBufferTexture0RW"),
            Shader.PropertyToID("_GBufferTexture1RW"),
            Shader.PropertyToID("_GBufferTexture2RW"),
            Shader.PropertyToID("_GBufferTexture3RW"),
            Shader.PropertyToID("_GBufferTexture4RW"),
            Shader.PropertyToID("_GBufferTexture5RW"),
            Shader.PropertyToID("_GBufferTexture6RW"),
            Shader.PropertyToID("_GBufferTexture7RW")
        };

        public static readonly int[] _DBufferTexture =
        {
            Shader.PropertyToID("_DBufferTexture0"),
            Shader.PropertyToID("_DBufferTexture1"),
            Shader.PropertyToID("_DBufferTexture2"),
            Shader.PropertyToID("_DBufferTexture3")
        };

        public static readonly int _SSSBufferTexture = Shader.PropertyToID("_SSSBufferTexture");
        public static readonly int _NormalBufferTexture = Shader.PropertyToID("_NormalBufferTexture");

        public static readonly int _EnableSSRefraction = Shader.PropertyToID("_EnableSSRefraction");
        public static readonly int _SSRefractionInvScreenWeightDistance = Shader.PropertyToID("_SSRefractionInvScreenWeightDistance");

        public static readonly int _SsrIterLimit                      = Shader.PropertyToID("_SsrIterLimit");
        public static readonly int _SsrThicknessScale                 = Shader.PropertyToID("_SsrThicknessScale");
        public static readonly int _SsrThicknessBias                  = Shader.PropertyToID("_SsrThicknessBias");
        public static readonly int _SsrRoughnessFadeEnd               = Shader.PropertyToID("_SsrRoughnessFadeEnd");
        public static readonly int _SsrRoughnessFadeRcpLength         = Shader.PropertyToID("_SsrRoughnessFadeRcpLength");
        public static readonly int _SsrRoughnessFadeEndTimesRcpLength = Shader.PropertyToID("_SsrRoughnessFadeEndTimesRcpLength");
        public static readonly int _SsrDepthPyramidMaxMip             = Shader.PropertyToID("_SsrDepthPyramidMaxMip");
        public static readonly int _SsrColorPyramidMaxMip             = Shader.PropertyToID("_SsrColorPyramidMaxMip");
        public static readonly int _SsrEdgeFadeRcpLength              = Shader.PropertyToID("_SsrEdgeFadeRcpLength");
        public static readonly int _SsrLightingTexture                = Shader.PropertyToID("_SsrLightingTexture");
        public static readonly int _SsrLightingTextureRW              = Shader.PropertyToID("_SsrLightingTextureRW");
        public static readonly int _SsrHitPointTexture                = Shader.PropertyToID("_SsrHitPointTexture");
        public static readonly int _SsrClearCoatMaskTexture           = Shader.PropertyToID("_SsrClearCoatMaskTexture");
        public static readonly int _SsrStencilExclusionValue          = Shader.PropertyToID("_SsrStencilExclusionValue");
        public static readonly int _SsrReflectsSky                    = Shader.PropertyToID("_SsrReflectsSky");

        public static readonly int _DepthPyramidMipLevelOffsets       = Shader.PropertyToID("_DepthPyramidMipLevelOffsets");


        public static readonly int _ShadowMaskTexture = Shader.PropertyToID("_ShadowMaskTexture");
        public static readonly int _LightLayersTexture = Shader.PropertyToID("_LightLayersTexture");
        public static readonly int _DistortionTexture = Shader.PropertyToID("_DistortionTexture");
        public static readonly int _ColorPyramidTexture = Shader.PropertyToID("_ColorPyramidTexture");
        public static readonly int _ColorPyramidScale = Shader.PropertyToID("_ColorPyramidScale");
        public static readonly int _ColorPyramidUvScaleAndLimitPrevFrame = Shader.PropertyToID("_ColorPyramidUvScaleAndLimitPrevFrame");
        public static readonly int _DepthPyramidScale = Shader.PropertyToID("_DepthPyramidScale");

        public static readonly int _DebugColorPickerTexture = Shader.PropertyToID("_DebugColorPickerTexture");
        public static readonly int _ColorPickerMode = Shader.PropertyToID("_ColorPickerMode");
        public static readonly int _ApplyLinearToSRGB = Shader.PropertyToID("_ApplyLinearToSRGB");
        public static readonly int _ColorPickerFontColor = Shader.PropertyToID("_ColorPickerFontColor");
        public static readonly int _FalseColorEnabled = Shader.PropertyToID("_FalseColor");
        public static readonly int _FalseColorThresholds = Shader.PropertyToID("_FalseColorThresholds");

        public static readonly int _DebugMatCapTexture = Shader.PropertyToID("_DebugMatCapTexture");
        public static readonly int _MatcapViewScale = Shader.PropertyToID("_MatcapViewScale");
        public static readonly int _MatcapMixAlbedo = Shader.PropertyToID("_MatcapMixAlbedo");

        public static readonly int _DebugFullScreenTexture = Shader.PropertyToID("_DebugFullScreenTexture");
        public static readonly int _BlitTexture = Shader.PropertyToID("_BlitTexture");
        public static readonly int _BlitScaleBias = Shader.PropertyToID("_BlitScaleBias");
        public static readonly int _BlitMipLevel = Shader.PropertyToID("_BlitMipLevel");
        public static readonly int _BlitScaleBiasRt = Shader.PropertyToID("_BlitScaleBiasRt");
        public static readonly int _BlitTexArraySlice = Shader.PropertyToID("_BlitTexArraySlice");

        public static readonly int _WorldScales = Shader.PropertyToID("_WorldScales");
        public static readonly int _FilterKernels = Shader.PropertyToID("_FilterKernels");
        public static readonly int _FilterKernelsBasic = Shader.PropertyToID("_FilterKernelsBasic");
        public static readonly int _HalfRcpWeightedVariances = Shader.PropertyToID("_HalfRcpWeightedVariances");

        public static readonly int _CameraDepthTexture = Shader.PropertyToID("_CameraDepthTexture");
        public static readonly int _CameraMotionVectorsTexture = Shader.PropertyToID("_CameraMotionVectorsTexture");
        public static readonly int _CameraMotionVectorsSize = Shader.PropertyToID("_CameraMotionVectorsSize");
        public static readonly int _CameraMotionVectorsScale = Shader.PropertyToID("_CameraMotionVectorsScale");
        public static readonly int _FullScreenDebugMode = Shader.PropertyToID("_FullScreenDebugMode");
        public static readonly int _TransparencyOverdrawMaxPixelCost = Shader.PropertyToID("_TransparencyOverdrawMaxPixelCost");
        public static readonly int _CustomDepthTexture = Shader.PropertyToID("_CustomDepthTexture");
        public static readonly int _CustomColorTexture = Shader.PropertyToID("_CustomColorTexture");
        public static readonly int _CustomPassInjectionPoint = Shader.PropertyToID("_CustomPassInjectionPoint");

        public static readonly int _InputCubemap = Shader.PropertyToID("_InputCubemap");
        public static readonly int _Mipmap = Shader.PropertyToID("_Mipmap");

        public static readonly int _DiffusionProfileHash = Shader.PropertyToID("_DiffusionProfileHash");
        public static readonly int _MaxRadius = Shader.PropertyToID("_MaxRadius");
        public static readonly int _ShapeParam = Shader.PropertyToID("_ShapeParam");
        public static readonly int _StdDev1 = Shader.PropertyToID("_StdDev1");
        public static readonly int _StdDev2 = Shader.PropertyToID("_StdDev2");
        public static readonly int _LerpWeight = Shader.PropertyToID("_LerpWeight");
        public static readonly int _HalfRcpVarianceAndWeight1 = Shader.PropertyToID("_HalfRcpVarianceAndWeight1");
        public static readonly int _HalfRcpVarianceAndWeight2 = Shader.PropertyToID("_HalfRcpVarianceAndWeight2");
        public static readonly int _TransmissionTint = Shader.PropertyToID("_TransmissionTint");
        public static readonly int _ThicknessRemap = Shader.PropertyToID("_ThicknessRemap");

        public static readonly int _Cubemap = Shader.PropertyToID("_Cubemap");
        public static readonly int _InvOmegaP = Shader.PropertyToID("_InvOmegaP");
        public static readonly int _SkyParam = Shader.PropertyToID("_SkyParam");
        public static readonly int _BackplateParameters0 = Shader.PropertyToID("_BackplateParameters0");
        public static readonly int _BackplateParameters1 = Shader.PropertyToID("_BackplateParameters1");
        public static readonly int _BackplateParameters2 = Shader.PropertyToID("_BackplateParameters2");
        public static readonly int _BackplateShadowTint = Shader.PropertyToID("_BackplateShadowTint");
        public static readonly int _BackplateShadowFilter = Shader.PropertyToID("_BackplateShadowFilter");
        public static readonly int _PixelCoordToViewDirWS = Shader.PropertyToID("_PixelCoordToViewDirWS");

        public static readonly int _Size = Shader.PropertyToID("_Size");
        public static readonly int _Source = Shader.PropertyToID("_Source");
        public static readonly int _Destination = Shader.PropertyToID("_Destination");
        public static readonly int _Mip0 = Shader.PropertyToID("_Mip0");
        public static readonly int _SourceMip = Shader.PropertyToID("_SourceMip");
        public static readonly int _SrcOffsetAndLimit = Shader.PropertyToID("_SrcOffsetAndLimit");
        public static readonly int _SrcScaleBias = Shader.PropertyToID("_SrcScaleBias");
        public static readonly int _SrcUvLimits = Shader.PropertyToID("_SrcUvLimits");
        public static readonly int _DstOffset         = Shader.PropertyToID("_DstOffset");
        public static readonly int _DepthMipChain = Shader.PropertyToID("_DepthMipChain");

<<<<<<< HEAD
=======

>>>>>>> 84abd233
        public static readonly int _FogEnabled                        = Shader.PropertyToID("_FogEnabled");
        public static readonly int _PBRFogEnabled                     = Shader.PropertyToID("_PBRFogEnabled");
        public static readonly int _MaxFogDistance                    = Shader.PropertyToID("_MaxFogDistance");
        public static readonly int _AmbientProbeCoeffs                = Shader.PropertyToID("_AmbientProbeCoeffs");
        public static readonly int _HeightFogBaseExtinction           = Shader.PropertyToID("_HeightFogBaseExtinction");
        public static readonly int _HeightFogBaseScattering           = Shader.PropertyToID("_HeightFogBaseScattering");
        public static readonly int _HeightFogBaseHeight               = Shader.PropertyToID("_HeightFogBaseHeight");
        public static readonly int _HeightFogExponents                = Shader.PropertyToID("_HeightFogExponents");
        public static readonly int _EnableVolumetricFog               = Shader.PropertyToID("_EnableVolumetricFog");
        public static readonly int _GlobalFogAnisotropy               = Shader.PropertyToID("_GlobalFogAnisotropy");
        public static readonly int _CornetteShanksConstant            = Shader.PropertyToID("_CornetteShanksConstant");
        public static readonly int _VBufferViewportSize               = Shader.PropertyToID("_VBufferViewportSize");
        public static readonly int _VBufferSliceCount                 = Shader.PropertyToID("_VBufferSliceCount");
        public static readonly int _VBufferRcpSliceCount              = Shader.PropertyToID("_VBufferRcpSliceCount");
        public static readonly int _VBufferRcpInstancedViewCount      = Shader.PropertyToID("_VBufferRcpInstancedViewCount");
        public static readonly int _VBufferSharedUvScaleAndLimit      = Shader.PropertyToID("_VBufferSharedUvScaleAndLimit");
        public static readonly int _VBufferDistanceEncodingParams     = Shader.PropertyToID("_VBufferDistanceEncodingParams");
        public static readonly int _VBufferDistanceDecodingParams     = Shader.PropertyToID("_VBufferDistanceDecodingParams");
        public static readonly int _VBufferPrevViewportSize           = Shader.PropertyToID("_VBufferPrevViewportSize");
        public static readonly int _VBufferHistoryPrevUvScaleAndLimit = Shader.PropertyToID("_VBufferHistoryPrevUvScaleAndLimit");
        public static readonly int _VBufferPrevDepthEncodingParams    = Shader.PropertyToID("_VBufferPrevDepthEncodingParams");
        public static readonly int _VBufferPrevDepthDecodingParams    = Shader.PropertyToID("_VBufferPrevDepthDecodingParams");
        public static readonly int _VBufferLastSliceDist              = Shader.PropertyToID("_VBufferLastSliceDist");
        public static readonly int _VBufferCoordToViewDirWS           = Shader.PropertyToID("_VBufferCoordToViewDirWS");
        public static readonly int _VBufferUnitDepthTexelSpacing      = Shader.PropertyToID("_VBufferUnitDepthTexelSpacing");
        public static readonly int _VBufferDensity                    = Shader.PropertyToID("_VBufferDensity");
        public static readonly int _VBufferLighting                   = Shader.PropertyToID("_VBufferLighting");
        public static readonly int _VBufferLightingIntegral           = Shader.PropertyToID("_VBufferLightingIntegral");
        public static readonly int _VBufferLightingHistory            = Shader.PropertyToID("_VBufferLightingHistory");
        public static readonly int _VBufferLightingHistoryIsValid     = Shader.PropertyToID("_VBufferLightingHistoryIsValid");
        public static readonly int _VBufferLightingFeedback           = Shader.PropertyToID("_VBufferLightingFeedback");
        public static readonly int _VBufferSampleOffset               = Shader.PropertyToID("_VBufferSampleOffset");
        public static readonly int _VolumeBounds                      = Shader.PropertyToID("_VolumeBounds");
        public static readonly int _VolumeData                        = Shader.PropertyToID("_VolumeData");
        public static readonly int _NumVisibleDensityVolumes          = Shader.PropertyToID("_NumVisibleDensityVolumes");
        public static readonly int _VolumeMaskAtlas                   = Shader.PropertyToID("_VolumeMaskAtlas");
        public static readonly int _VolumeMaskDimensions              = Shader.PropertyToID("_VolumeMaskDimensions");

        public static readonly int _EnableLightLayers                 = Shader.PropertyToID("_EnableLightLayers");
        public static readonly int _OffScreenRendering                = Shader.PropertyToID("_OffScreenRendering");
        public static readonly int _OffScreenDownsampleFactor         = Shader.PropertyToID("_OffScreenDownsampleFactor");
        public static readonly int _ReplaceDiffuseForIndirect         = Shader.PropertyToID("_ReplaceDiffuseForIndirect");
        public static readonly int _EnableSkyReflection               = Shader.PropertyToID("_EnableSkyReflection");

        public static readonly int _GroundIrradianceTexture           = Shader.PropertyToID("_GroundIrradianceTexture");
        public static readonly int _GroundIrradianceTable             = Shader.PropertyToID("_GroundIrradianceTable");
        public static readonly int _GroundIrradianceTableOrder        = Shader.PropertyToID("_GroundIrradianceTableOrder");
        public static readonly int _AirSingleScatteringTexture        = Shader.PropertyToID("_AirSingleScatteringTexture");
        public static readonly int _AirSingleScatteringTable          = Shader.PropertyToID("_AirSingleScatteringTable");
        public static readonly int _AerosolSingleScatteringTexture    = Shader.PropertyToID("_AerosolSingleScatteringTexture");
        public static readonly int _AerosolSingleScatteringTable      = Shader.PropertyToID("_AerosolSingleScatteringTable");
        public static readonly int _MultipleScatteringTexture         = Shader.PropertyToID("_MultipleScatteringTexture");
        public static readonly int _MultipleScatteringTable           = Shader.PropertyToID("_MultipleScatteringTable");
        public static readonly int _MultipleScatteringTableOrder      = Shader.PropertyToID("_MultipleScatteringTableOrder");

        public static readonly int _PlanetaryRadius                   = Shader.PropertyToID("_PlanetaryRadius");
        public static readonly int _RcpPlanetaryRadius                = Shader.PropertyToID("_RcpPlanetaryRadius");
        public static readonly int _AtmosphericDepth                  = Shader.PropertyToID("_AtmosphericDepth");
        public static readonly int _RcpAtmosphericDepth               = Shader.PropertyToID("_RcpAtmosphericDepth");

        public static readonly int _AtmosphericRadius                 = Shader.PropertyToID("_AtmosphericRadius");
        public static readonly int _AerosolAnisotropy                 = Shader.PropertyToID("_AerosolAnisotropy");
        public static readonly int _AerosolPhasePartConstant          = Shader.PropertyToID("_AerosolPhasePartConstant");

        public static readonly int _AirDensityFalloff                 = Shader.PropertyToID("_AirDensityFalloff");
        public static readonly int _AirScaleHeight                    = Shader.PropertyToID("_AirScaleHeight");
        public static readonly int _AerosolDensityFalloff             = Shader.PropertyToID("_AerosolDensityFalloff");
        public static readonly int _AerosolScaleHeight                = Shader.PropertyToID("_AerosolScaleHeight");

        public static readonly int _AirSeaLevelExtinction             = Shader.PropertyToID("_AirSeaLevelExtinction");
        public static readonly int _AerosolSeaLevelExtinction         = Shader.PropertyToID("_AerosolSeaLevelExtinction");

        public static readonly int _AirSeaLevelScattering             = Shader.PropertyToID("_AirSeaLevelScattering");
        public static readonly int _AerosolSeaLevelScattering         = Shader.PropertyToID("_AerosolSeaLevelScattering");

        public static readonly int _GroundAlbedo                      = Shader.PropertyToID("_GroundAlbedo");
        public static readonly int _IntensityMultiplier               = Shader.PropertyToID("_IntensityMultiplier");

        public static readonly int _PlanetCenterPosition              = Shader.PropertyToID("_PlanetCenterPosition");

        public static readonly int _PlanetRotation                    = Shader.PropertyToID("_PlanetRotation");
        public static readonly int _SpaceRotation                     = Shader.PropertyToID("_SpaceRotation");

        public static readonly int _HasGroundAlbedoTexture            = Shader.PropertyToID("_HasGroundAlbedoTexture");
        public static readonly int _GroundAlbedoTexture               = Shader.PropertyToID("_GroundAlbedoTexture");

        public static readonly int _HasGroundEmissionTexture          = Shader.PropertyToID("_HasGroundEmissionTexture");
        public static readonly int _GroundEmissionTexture             = Shader.PropertyToID("_GroundEmissionTexture");

        public static readonly int _HasSpaceEmissionTexture           = Shader.PropertyToID("_HasSpaceEmissionTexture");
        public static readonly int _SpaceEmissionTexture              = Shader.PropertyToID("_SpaceEmissionTexture");

        public static readonly int _RenderSunDisk                     = Shader.PropertyToID("_RenderSunDisk");

        // Raytracing variables
        public static readonly int _RaytracingRayBias               = Shader.PropertyToID("_RaytracingRayBias");
        public static readonly int _RayTracingLayerMask             = Shader.PropertyToID("_RayTracingLayerMask");
        public static readonly int _RaytracingNumSamples            = Shader.PropertyToID("_RaytracingNumSamples");
        public static readonly int _RaytracingSampleIndex           = Shader.PropertyToID("_RaytracingSampleIndex");
        public static readonly int _RaytracingRayMaxLength          = Shader.PropertyToID("_RaytracingRayMaxLength");
        public static readonly int _PixelSpreadAngleTangent         = Shader.PropertyToID("_PixelSpreadAngleTangent");
        public static readonly int _RaytracingFrameIndex            = Shader.PropertyToID("_RaytracingFrameIndex");
        public static readonly int _RaytracingPixelSpreadAngle      = Shader.PropertyToID("_RaytracingPixelSpreadAngle");
        public static readonly string _RaytracingAccelerationStructureName          = "_RaytracingAccelerationStructure";

        // Light Cluster
        public static readonly int _MinClusterPos                   = Shader.PropertyToID("_MinClusterPos");
        public static readonly int _MaxClusterPos                   = Shader.PropertyToID("_MaxClusterPos");
        public static readonly int _LightPerCellCount               = Shader.PropertyToID("_LightPerCellCount");
        public static readonly int _LightDatasRT                    = Shader.PropertyToID("_LightDatasRT");
        public static readonly int _EnvLightDatasRT                 = Shader.PropertyToID("_EnvLightDatasRT");
        public static readonly int _PunctualLightCountRT            = Shader.PropertyToID("_PunctualLightCountRT");
        public static readonly int _AreaLightCountRT                = Shader.PropertyToID("_AreaLightCountRT");
        public static readonly int _EnvLightCountRT                 = Shader.PropertyToID("_EnvLightCountRT");
        public static readonly int _RaytracingLightCluster          = Shader.PropertyToID("_RaytracingLightCluster");

        // Denoising
        public static readonly int _HistoryBuffer                   = Shader.PropertyToID("_HistoryBuffer");
        public static readonly int _ValidationBuffer                = Shader.PropertyToID("_ValidationBuffer");
        public static readonly int _ValidationBufferRW              = Shader.PropertyToID("_ValidationBufferRW");
        public static readonly int _HistoryDepthTexture             = Shader.PropertyToID("_HistoryDepthTexture");
        public static readonly int _HistoryNormalBufferTexture      = Shader.PropertyToID("_HistoryNormalBufferTexture");
        public static readonly int _RaytracingDenoiseRadius         = Shader.PropertyToID("_RaytracingDenoiseRadius");
        public static readonly int _DenoiserFilterRadius            = Shader.PropertyToID("_DenoiserFilterRadius");
        public static readonly int _NormalHistoryCriterion          = Shader.PropertyToID("_NormalHistoryCriterion");
        public static readonly int _DenoiseInputTexture             = Shader.PropertyToID("_DenoiseInputTexture");
        public static readonly int _DenoiseOutputTextureRW          = Shader.PropertyToID("_DenoiseOutputTextureRW");
        public static readonly int _HalfResolutionFilter            = Shader.PropertyToID("_HalfResolutionFilter");
        public static readonly int _DenoisingHistorySlot            = Shader.PropertyToID("_DenoisingHistorySlot");
        public static readonly int _HistoryValidity                 = Shader.PropertyToID("_HistoryValidity"); 

        // Reflections
        public static readonly int _ReflectionHistorybufferRW       = Shader.PropertyToID("_ReflectionHistorybufferRW");
        public static readonly int _CurrentFrameTexture             = Shader.PropertyToID("_CurrentFrameTexture");
        public static readonly int _AccumulatedFrameTexture         = Shader.PropertyToID("_AccumulatedFrameTexture");
        public static readonly int _TemporalAccumuationWeight       = Shader.PropertyToID("_TemporalAccumuationWeight");
        public static readonly int _SpatialFilterRadius             = Shader.PropertyToID("_SpatialFilterRadius");
        public static readonly int _RaytracingReflectionMaxDistance = Shader.PropertyToID("_RaytracingReflectionMaxDistance");
        public static readonly int _RaytracingHitDistanceTexture    = Shader.PropertyToID("_RaytracingHitDistanceTexture");
        public static readonly int _RaytracingIntensityClamp        = Shader.PropertyToID("_RaytracingIntensityClamp");
        public static readonly int _RaytracingPreExposition         = Shader.PropertyToID("_RaytracingPreExposition");
        public static readonly int _RaytracingReflectionMinSmoothness   = Shader.PropertyToID("_RaytracingReflectionMinSmoothness");
        public static readonly int _RaytracingVSNormalTexture       = Shader.PropertyToID("_RaytracingVSNormalTexture");
        public static readonly int _RaytracingIncludeSky            = Shader.PropertyToID("_RaytracingIncludeSky");

        // Shadows
        public static readonly int _RaytracingTargetAreaLight       = Shader.PropertyToID("_RaytracingTargetAreaLight");
        public static readonly int _RaytracingShadowSlot            = Shader.PropertyToID("_RaytracingShadowSlot");
        public static readonly int _RaytracingAreaWorldToLocal      = Shader.PropertyToID("_RaytracingAreaWorldToLocal");
        public static readonly int _RaytracedAreaShadowSample       = Shader.PropertyToID("_RaytracedAreaShadowSample");
        public static readonly int _RaytracedAreaShadowIntegration = Shader.PropertyToID("_RaytracedAreaShadowIntegration");
        public static readonly int _RaytracingDirectionBuffer       = Shader.PropertyToID("_RaytracingDirectionBuffer");
        public static readonly int _RaytracingDistanceBuffer        = Shader.PropertyToID("_RaytracingDistanceBuffer");
        public static readonly int _AreaShadowTexture               = Shader.PropertyToID("_AreaShadowTexture");
        public static readonly int _AreaShadowTextureRW             = Shader.PropertyToID("_AreaShadowTextureRW");
        public static readonly int _ScreenSpaceShadowsTextureRW     = Shader.PropertyToID("_ScreenSpaceShadowsTextureRW");
        public static readonly int _AreaShadowHistory               = Shader.PropertyToID("_AreaShadowHistory");
        public static readonly int _AreaShadowHistoryRW             = Shader.PropertyToID("_AreaShadowHistoryRW");
        public static readonly int _AnalyticProbBuffer              = Shader.PropertyToID("_AnalyticProbBuffer");
        public static readonly int _AnalyticHistoryBuffer           = Shader.PropertyToID("_AnalyticHistoryBuffer");
        public static readonly int _RaytracingLightRadius           = Shader.PropertyToID("_RaytracingLightRadius");

        public static readonly int _RaytracingSpotAngle             = Shader.PropertyToID("_RaytracingSpotAngle");
        public static readonly int _RaytracedDirectionalShadowIntegration = Shader.PropertyToID("_RaytracedDirectionalShadowIntegration");
        public static readonly int _DirectionalLightAngle            = Shader.PropertyToID("_DirectionalLightAngle");

        // Ambient occlusion
        public static readonly int _RaytracingAOIntensity           = Shader.PropertyToID("_RaytracingAOIntensity");

        // Ray count
        public static readonly int _RayCountEnabled                 = Shader.PropertyToID("_RayCountEnabled");
        public static readonly int _RayCountTexture                 = Shader.PropertyToID("_RayCountTexture");
        public static readonly int _RayCountType                    = Shader.PropertyToID("_RayCountType");
        public static readonly int _InputRayCountTexture            = Shader.PropertyToID("_InputRayCountTexture");
        public static readonly int _InputRayCountBuffer             = Shader.PropertyToID("_InputRayCountBuffer");
        public static readonly int _OutputRayCountBuffer            = Shader.PropertyToID("_OutputRayCountBuffer");
        public static readonly int _InputBufferDimension            = Shader.PropertyToID("_InputBufferDimension");
        public static readonly int _OutputBufferDimension           = Shader.PropertyToID("_OutputBufferDimension");

        // Primary Visibility
        public static readonly int _RaytracingFlagMask              = Shader.PropertyToID("_RaytracingFlagMask");
        public static readonly int _RaytracingMinRecursion          = Shader.PropertyToID("_RaytracingMinRecursion");
        public static readonly int _RaytracingMaxRecursion          = Shader.PropertyToID("_RaytracingMaxRecursion");
        public static readonly int _RaytracingPrimaryDebug          = Shader.PropertyToID("_RaytracingPrimaryDebug");
        public static readonly int _RaytracingCameraNearPlane       = Shader.PropertyToID("_RaytracingCameraNearPlane");

        // Indirect diffuse
        public static readonly int _RaytracedIndirectDiffuse            = Shader.PropertyToID("_RaytracedIndirectDiffuse");
        public static readonly int _IndirectDiffuseTexture              = Shader.PropertyToID("_IndirectDiffuseTexture");
        public static readonly int _IndirectDiffuseTextureRW            = Shader.PropertyToID("_IndirectDiffuseTextureRW");
        public static readonly int _IndirectDiffuseHitPointTextureRW    = Shader.PropertyToID("_IndirectDiffuseHitPointTextureRW");
        public static readonly int _UpscaledIndirectDiffuseTextureRW    = Shader.PropertyToID("_UpscaledIndirectDiffuseTextureRW");
        
        // Deferred Lighting
        public static readonly int _RaytracingLitBufferRW           = Shader.PropertyToID("_RaytracingLitBufferRW");
        public static readonly int _RaytracingDiffuseRay            = Shader.PropertyToID("_RaytracingDiffuseRay");

        // Ray binning
        public static readonly int _RayBinResult                    = Shader.PropertyToID("_RayBinResult");
        public static readonly int _RayBinSizeResult                = Shader.PropertyToID("_RayBinSizeResult");
        public static readonly int _RayBinTileCountX                = Shader.PropertyToID("_RayBinTileCountX");

        // Preintegrated texture name
        public static readonly int _PreIntegratedFGD_GGXDisneyDiffuse = Shader.PropertyToID("_PreIntegratedFGD_GGXDisneyDiffuse");
        public static readonly int _PreIntegratedFGD_CharlieAndFabric = Shader.PropertyToID("_PreIntegratedFGD_CharlieAndFabric");

        public static readonly int _ExposureTexture                = Shader.PropertyToID("_ExposureTexture");
        public static readonly int _PrevExposureTexture            = Shader.PropertyToID("_PrevExposureTexture");
        public static readonly int _PreviousExposureTexture        = Shader.PropertyToID("_PreviousExposureTexture");
        public static readonly int _ExposureParams                 = Shader.PropertyToID("_ExposureParams");
        public static readonly int _AdaptationParams               = Shader.PropertyToID("_AdaptationParams");
        public static readonly int _ExposureCurveTexture           = Shader.PropertyToID("_ExposureCurveTexture");
        public static readonly int _ProbeExposureScale             = Shader.PropertyToID("_ProbeExposureScale");
        public static readonly int _Variants                       = Shader.PropertyToID("_Variants");
        public static readonly int _InputTexture                   = Shader.PropertyToID("_InputTexture");
        public static readonly int _OutputTexture                  = Shader.PropertyToID("_OutputTexture");
        public static readonly int _SourceTexture                  = Shader.PropertyToID("_SourceTexture");
        public static readonly int _InputHistoryTexture            = Shader.PropertyToID("_InputHistoryTexture");
        public static readonly int _OutputHistoryTexture           = Shader.PropertyToID("_OutputHistoryTexture");

        public static readonly int _TargetScale                    = Shader.PropertyToID("_TargetScale");
        public static readonly int _Params                         = Shader.PropertyToID("_Params");
        public static readonly int _Params1                        = Shader.PropertyToID("_Params1");
        public static readonly int _Params2                        = Shader.PropertyToID("_Params2");
        public static readonly int _BokehKernel                    = Shader.PropertyToID("_BokehKernel");
        public static readonly int _InputCoCTexture                = Shader.PropertyToID("_InputCoCTexture");
        public static readonly int _InputHistoryCoCTexture         = Shader.PropertyToID("_InputHistoryCoCTexture");
        public static readonly int _OutputCoCTexture               = Shader.PropertyToID("_OutputCoCTexture");
        public static readonly int _OutputNearCoCTexture           = Shader.PropertyToID("_OutputNearCoCTexture");
        public static readonly int _OutputNearTexture              = Shader.PropertyToID("_OutputNearTexture");
        public static readonly int _OutputFarCoCTexture            = Shader.PropertyToID("_OutputFarCoCTexture");
        public static readonly int _OutputFarTexture               = Shader.PropertyToID("_OutputFarTexture");
        public static readonly int _OutputMip1                     = Shader.PropertyToID("_OutputMip1");
        public static readonly int _OutputMip2                     = Shader.PropertyToID("_OutputMip2");
        public static readonly int _OutputMip3                     = Shader.PropertyToID("_OutputMip3");
        public static readonly int _OutputMip4                     = Shader.PropertyToID("_OutputMip4");
        public static readonly int _IndirectBuffer                 = Shader.PropertyToID("_IndirectBuffer");
        public static readonly int _InputNearCoCTexture            = Shader.PropertyToID("_InputNearCoCTexture");
        public static readonly int _NearTileList                   = Shader.PropertyToID("_NearTileList");
        public static readonly int _InputFarTexture                = Shader.PropertyToID("_InputFarTexture");
        public static readonly int _InputNearTexture               = Shader.PropertyToID("_InputNearTexture");
        public static readonly int _InputFarCoCTexture             = Shader.PropertyToID("_InputFarCoCTexture");
        public static readonly int _FarTileList                    = Shader.PropertyToID("_FarTileList");
        public static readonly int _TileList                       = Shader.PropertyToID("_TileList");
        public static readonly int _TexelSize                      = Shader.PropertyToID("_TexelSize");
        public static readonly int _InputDilatedCoCTexture         = Shader.PropertyToID("_InputDilatedCoCTexture");
        public static readonly int _OutputAlphaTexture             = Shader.PropertyToID("_OutputAlphaTexture");
        public static readonly int _InputNearAlphaTexture          = Shader.PropertyToID("_InputNearAlphaTexture");
        public static readonly int _CoCTargetScale                 = Shader.PropertyToID("_CoCTargetScale");

        public static readonly int _BloomParams                    = Shader.PropertyToID("_BloomParams");
        public static readonly int _BloomTint                      = Shader.PropertyToID("_BloomTint");
        public static readonly int _BloomTexture                   = Shader.PropertyToID("_BloomTexture");
        public static readonly int _BloomDirtTexture               = Shader.PropertyToID("_BloomDirtTexture");
        public static readonly int _BloomDirtScaleOffset           = Shader.PropertyToID("_BloomDirtScaleOffset");
        public static readonly int _InputLowTexture                = Shader.PropertyToID("_InputLowTexture");
        public static readonly int _InputHighTexture               = Shader.PropertyToID("_InputHighTexture");
        public static readonly int _BloomBicubicParams             = Shader.PropertyToID("_BloomBicubicParams");

        public static readonly int _ChromaSpectralLut              = Shader.PropertyToID("_ChromaSpectralLut");
        public static readonly int _ChromaParams                   = Shader.PropertyToID("_ChromaParams");

        public static readonly int _VignetteParams1                = Shader.PropertyToID("_VignetteParams1");
        public static readonly int _VignetteParams2                = Shader.PropertyToID("_VignetteParams2");
        public static readonly int _VignetteColor                  = Shader.PropertyToID("_VignetteColor");
        public static readonly int _VignetteMask                   = Shader.PropertyToID("_VignetteMask");

        public static readonly int _DistortionParams1              = Shader.PropertyToID("_DistortionParams1");
        public static readonly int _DistortionParams2              = Shader.PropertyToID("_DistortionParams2");

        public static readonly int _LogLut3D                       = Shader.PropertyToID("_LogLut3D");
        public static readonly int _LogLut3D_Params                = Shader.PropertyToID("_LogLut3D_Params");
        public static readonly int _ColorBalance                   = Shader.PropertyToID("_ColorBalance");
        public static readonly int _ColorFilter                    = Shader.PropertyToID("_ColorFilter");
        public static readonly int _ChannelMixerRed                = Shader.PropertyToID("_ChannelMixerRed");
        public static readonly int _ChannelMixerGreen              = Shader.PropertyToID("_ChannelMixerGreen");
        public static readonly int _ChannelMixerBlue               = Shader.PropertyToID("_ChannelMixerBlue");
        public static readonly int _HueSatCon                      = Shader.PropertyToID("_HueSatCon");
        public static readonly int _Lift                           = Shader.PropertyToID("_Lift");
        public static readonly int _Gamma                          = Shader.PropertyToID("_Gamma");
        public static readonly int _Gain                           = Shader.PropertyToID("_Gain");
        public static readonly int _Shadows                        = Shader.PropertyToID("_Shadows");
        public static readonly int _Midtones                       = Shader.PropertyToID("_Midtones");
        public static readonly int _Highlights                     = Shader.PropertyToID("_Highlights");
        public static readonly int _ShaHiLimits                    = Shader.PropertyToID("_ShaHiLimits");
        public static readonly int _SplitShadows                   = Shader.PropertyToID("_SplitShadows");
        public static readonly int _SplitHighlights                = Shader.PropertyToID("_SplitHighlights");
        public static readonly int _CurveMaster                    = Shader.PropertyToID("_CurveMaster");
        public static readonly int _CurveRed                       = Shader.PropertyToID("_CurveRed");
        public static readonly int _CurveGreen                     = Shader.PropertyToID("_CurveGreen");
        public static readonly int _CurveBlue                      = Shader.PropertyToID("_CurveBlue");
        public static readonly int _CurveHueVsHue                  = Shader.PropertyToID("_CurveHueVsHue");
        public static readonly int _CurveHueVsSat                  = Shader.PropertyToID("_CurveHueVsSat");
        public static readonly int _CurveSatVsSat                  = Shader.PropertyToID("_CurveSatVsSat");
        public static readonly int _CurveLumVsSat                  = Shader.PropertyToID("_CurveLumVsSat");

        public static readonly int _CustomToneCurve                = Shader.PropertyToID("_CustomToneCurve");
        public static readonly int _ToeSegmentA                    = Shader.PropertyToID("_ToeSegmentA");
        public static readonly int _ToeSegmentB                    = Shader.PropertyToID("_ToeSegmentB");
        public static readonly int _MidSegmentA                    = Shader.PropertyToID("_MidSegmentA");
        public static readonly int _MidSegmentB                    = Shader.PropertyToID("_MidSegmentB");
        public static readonly int _ShoSegmentA                    = Shader.PropertyToID("_ShoSegmentA");
        public static readonly int _ShoSegmentB                    = Shader.PropertyToID("_ShoSegmentB");

        public static readonly int _Depth                          = Shader.PropertyToID("_Depth");
        public static readonly int _LinearZ                        = Shader.PropertyToID("_LinearZ");
        public static readonly int _DS2x                           = Shader.PropertyToID("_DS2x");
        public static readonly int _DS4x                           = Shader.PropertyToID("_DS4x");
        public static readonly int _DS8x                           = Shader.PropertyToID("_DS8x");
        public static readonly int _DS16x                          = Shader.PropertyToID("_DS16x");
        public static readonly int _DS2xAtlas                      = Shader.PropertyToID("_DS2xAtlas");
        public static readonly int _DS4xAtlas                      = Shader.PropertyToID("_DS4xAtlas");
        public static readonly int _DS8xAtlas                      = Shader.PropertyToID("_DS8xAtlas");
        public static readonly int _DS16xAtlas                     = Shader.PropertyToID("_DS16xAtlas");
        public static readonly int _InvThicknessTable              = Shader.PropertyToID("_InvThicknessTable");
        public static readonly int _SampleWeightTable              = Shader.PropertyToID("_SampleWeightTable");
        public static readonly int _InvSliceDimension              = Shader.PropertyToID("_InvSliceDimension");
        public static readonly int _AdditionalParams               = Shader.PropertyToID("_AdditionalParams");
        public static readonly int _Occlusion                      = Shader.PropertyToID("_Occlusion");
        public static readonly int _InvLowResolution               = Shader.PropertyToID("_InvLowResolution");
        public static readonly int _InvHighResolution              = Shader.PropertyToID("_InvHighResolution");
        public static readonly int _LoResDB                        = Shader.PropertyToID("_LoResDB");
        public static readonly int _HiResDB                        = Shader.PropertyToID("_HiResDB");
        public static readonly int _LoResAO1                       = Shader.PropertyToID("_LoResAO1");
        public static readonly int _HiResAO                        = Shader.PropertyToID("_HiResAO");
        public static readonly int _AoResult                       = Shader.PropertyToID("_AoResult");

        public static readonly int _GrainTexture                   = Shader.PropertyToID("_GrainTexture");
        public static readonly int _GrainParams                    = Shader.PropertyToID("_GrainParams");
        public static readonly int _GrainTextureParams             = Shader.PropertyToID("_GrainTextureParams");
        public static readonly int _BlueNoiseTexture               = Shader.PropertyToID("_BlueNoiseTexture");
        public static readonly int _AlphaTexture                   = Shader.PropertyToID("_AlphaTexture");
        public static readonly int _OwenScrambledRGTexture         = Shader.PropertyToID("_OwenScrambledRGTexture");
        public static readonly int _OwenScrambledTexture           = Shader.PropertyToID("_OwenScrambledTexture");
        public static readonly int _ScramblingTileXSPP             = Shader.PropertyToID("_ScramblingTileXSPP");
        public static readonly int _RankingTileXSPP                = Shader.PropertyToID("_RankingTileXSPP");
        public static readonly int _ScramblingTexture              = Shader.PropertyToID("_ScramblingTexture");
        public static readonly int _AfterPostProcessTexture        = Shader.PropertyToID("_AfterPostProcessTexture");
        public static readonly int _DitherParams                   = Shader.PropertyToID("_DitherParams");
        public static readonly int _UVTransform                    = Shader.PropertyToID("_UVTransform");

        public static readonly int _MotionVecAndDepth              = Shader.PropertyToID("_MotionVecAndDepth");
        public static readonly int _TileMinMaxMotionVec            = Shader.PropertyToID("_TileMinMaxMotionVec");
        public static readonly int _TileMaxNeighbourhood           = Shader.PropertyToID("_TileMaxNeighbourhood");
        public static readonly int _TileToScatterMax               = Shader.PropertyToID("_TileToScatterMax");
        public static readonly int _TileToScatterMin               = Shader.PropertyToID("_TileToScatterMin");
        public static readonly int _TileTargetSize                 = Shader.PropertyToID("_TileTargetSize");
        public static readonly int _MotionBlurParams               = Shader.PropertyToID("_MotionBlurParams0");
        public static readonly int _MotionBlurParams1              = Shader.PropertyToID("_MotionBlurParams1");
        public static readonly int _MotionBlurParams2              = Shader.PropertyToID("_MotionBlurParams2");
        public static readonly int _PrevVPMatrixNoTranslation      = Shader.PropertyToID("_PrevVPMatrixNoTranslation");

        public static readonly int _SMAAAreaTex                    = Shader.PropertyToID("_AreaTex");
        public static readonly int _SMAASearchTex                  = Shader.PropertyToID("_SearchTex");
        public static readonly int _SMAABlendTex                   = Shader.PropertyToID("_BlendTex");
        public static readonly int _SMAARTMetrics                  = Shader.PropertyToID("_SMAARTMetrics");

        public static readonly int _LowResDepthTexture             = Shader.PropertyToID("_LowResDepthTexture");
        public static readonly int _LowResTransparent              = Shader.PropertyToID("_LowResTransparent");

        public static readonly int _AOBufferSize                   = Shader.PropertyToID("_AOBufferSize");
        public static readonly int _AOParams0                      = Shader.PropertyToID("_AOParams0");
        public static readonly int _AOParams1                      = Shader.PropertyToID("_AOParams1");
        public static readonly int _AOParams2                      = Shader.PropertyToID("_AOParams2");
        public static readonly int _AOParams3                      = Shader.PropertyToID("_AOParams3");
        public static readonly int _AOParams4                      = Shader.PropertyToID("_AOParams4");
        public static readonly int _OcclusionTexture               = Shader.PropertyToID("_OcclusionTexture");
        public static readonly int _BentNormalsTexture             = Shader.PropertyToID("_BentNormalsTexture");
        public static readonly int _AOPackedData                   = Shader.PropertyToID("_AOPackedData");
        public static readonly int _AOPackedHistory                = Shader.PropertyToID("_AOPackedHistory");
        public static readonly int _AODepthToViewParams            = Shader.PropertyToID("_AODepthToViewParams");
        public static readonly int _AOPackedBlurred                = Shader.PropertyToID("_AOPackedBlurred");
        public static readonly int _AOOutputHistory                = Shader.PropertyToID("_AOOutputHistory");
    }

    // Shared material property names
    static class HDMaterialProperties
    {
        // Stencil properties
        public const string kStencilRef = "_StencilRef";
        public const string kStencilWriteMask = "_StencilWriteMask";
        public const string kStencilRefDepth = "_StencilRefDepth";
        public const string kStencilWriteMaskDepth = "_StencilWriteMaskDepth";
        public const string kStencilRefGBuffer = "_StencilRefGBuffer";
        public const string kStencilWriteMaskGBuffer = "_StencilWriteMaskGBuffer";
        public const string kStencilRefMV = "_StencilRefMV";
        public const string kStencilWriteMaskMV = "_StencilWriteMaskMV";
        public const string kStencilRefDistortionVec = "_StencilRefDistortionVec";
        public const string kStencilWriteMaskDistortionVec = "_StencilWriteMaskDistortionVec";
        public const string kUseSplitLighting = "_RequireSplitLighting";

        public const string kZWrite = "_ZWrite";
        public const string kTransparentCullMode = "_TransparentCullMode";
        public const string kZTestTransparent = "_ZTestTransparent";

        public const string kEmissiveColorMap = "_EmissiveColorMap";

        public const string kSurfaceType = "_SurfaceType";
        public const string kMaterialID = "_MaterialID";
        public const string kTransmissionEnable = "_TransmissionEnable";
        public const string kEnableDecals = "_SupportDecals";
        public const string kSupportDecals = kEnableDecals;
        public const string kEnableSSR = "_ReceivesSSR";

        public const string kLayerCount = "_LayerCount";

        public const string kAlphaCutoffEnabled = "_AlphaCutoffEnable";
        public const string kZTestGBuffer = "_ZTestGBuffer";
        public const string kZTestDepthEqualForOpaque = "_ZTestDepthEqualForOpaque";
        public const string kBlendMode = "_BlendMode";
        public const string kEnableFogOnTransparent = "_EnableFogOnTransparent";
        public const string kDistortionDepthTest = "_DistortionDepthTest";
        public const string kDistortionEnable = "_DistortionEnable";
        public const string kZTestModeDistortion = "_ZTestModeDistortion";
        public const string kDistortionBlendMode = "_DistortionBlendMode";
        public const string kTransparentWritingMotionVec = "_TransparentWritingMotionVec";
        public const string kEnableBlendModePreserveSpecularLighting = "_EnableBlendModePreserveSpecularLighting";
        public const string kEmissionColor = "_EmissionColor";
        public const string kTransparentBackfaceEnable = "_TransparentBackfaceEnable";
        public const string kDoubleSidedEnable = "_DoubleSidedEnable";
        public const string kDoubleSidedNormalMode = "_DoubleSidedNormalMode";
        public const string kDistortionOnly = "_DistortionOnly";
        public const string kTransparentDepthPrepassEnable = "_TransparentDepthPrepassEnable";
        public const string kTransparentDepthPostpassEnable = "_TransparentDepthPostpassEnable";
        public const string kTransparentSortPriority = "_TransparentSortPriority";

        public const int kMaxLayerCount = 4;

        public const string kUVBase = "_UVBase";
        public const string kTexWorldScale = "_TexWorldScale";
        public const string kUVMappingMask = "_UVMappingMask";
        public const string kUVDetail = "_UVDetail";
        public const string kUVDetailsMappingMask = "_UVDetailsMappingMask";
        public const string kReceivesSSR = "_ReceivesSSR";
        public const string kAddPrecomputedVelocity = "_AddPrecomputedVelocity";
        public const string kShadowMatteFilter = "_ShadowMatteFilter";

        public static readonly Color[] kLayerColors =
        {
            Color.white,
            Color.red,
            Color.green,
            Color.blue
        };
    }
}<|MERGE_RESOLUTION|>--- conflicted
+++ resolved
@@ -469,10 +469,7 @@
         public static readonly int _DstOffset         = Shader.PropertyToID("_DstOffset");
         public static readonly int _DepthMipChain = Shader.PropertyToID("_DepthMipChain");
 
-<<<<<<< HEAD
-=======
-
->>>>>>> 84abd233
+
         public static readonly int _FogEnabled                        = Shader.PropertyToID("_FogEnabled");
         public static readonly int _PBRFogEnabled                     = Shader.PropertyToID("_PBRFogEnabled");
         public static readonly int _MaxFogDistance                    = Shader.PropertyToID("_MaxFogDistance");
