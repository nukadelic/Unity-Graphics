using UnityEngine.Rendering;

namespace UnityEngine.Experimental.Rendering.HDPipeline
{
    public static class HDShaderPassNames
    {
        // ShaderPass string - use to have consistent name through the code
        public static readonly string s_EmptyStr = "";
        public static readonly string s_ForwardStr = "Forward";
        public static readonly string s_DepthOnlyStr = "DepthOnly";
        public static readonly string s_DepthForwardOnlyStr = "DepthForwardOnly";
        public static readonly string s_ForwardOnlyStr = "ForwardOnly";
        public static readonly string s_GBufferStr = "GBuffer";
        public static readonly string s_GBufferWithPrepassStr = "GBufferWithPrepass";
        public static readonly string s_SRPDefaultUnlitStr = "SRPDefaultUnlit";
        public static readonly string s_MotionVectorsStr = "MotionVectors";
        public static readonly string s_DistortionVectorsStr = "DistortionVectors";
        public static readonly string s_TransparentDepthPrepassStr = "TransparentDepthPrepass";
        public static readonly string s_TransparentBackfaceStr = "TransparentBackface";
        public static readonly string s_TransparentDepthPostpassStr = "TransparentDepthPostpass";
        public static readonly string s_MetaStr = "Meta";
        public static readonly string s_ShadowCasterStr = "ShadowCaster";
        public static readonly string s_MeshDecalsMStr = "DBufferMesh_M";
        public static readonly string s_MeshDecalsSStr = "DBufferMesh_S";
        public static readonly string s_MeshDecalsMSStr = "DBufferMesh_MS";
        public static readonly string s_MeshDecalsAOStr = "DBufferMesh_AO";
        public static readonly string s_MeshDecalsMAOStr = "DBufferMesh_MAO";
        public static readonly string s_MeshDecalsAOSStr = "DBufferMesh_AOS";
        public static readonly string s_MeshDecalsMAOSStr = "DBufferMesh_MAOS";
        public static readonly string s_MeshDecals3RTStr = "DBufferMesh_3RT";

        // ShaderPass name
<<<<<<< HEAD
        public static readonly ShaderPassName s_EmptyName = new ShaderPassName(s_EmptyStr);
        public static readonly ShaderPassName s_ForwardName = new ShaderPassName(s_ForwardStr);
        public static readonly ShaderPassName s_DepthOnlyName = new ShaderPassName(s_DepthOnlyStr);
        public static readonly ShaderPassName s_DepthForwardOnlyName = new ShaderPassName(s_DepthForwardOnlyStr);
        public static readonly ShaderPassName s_ForwardOnlyName = new ShaderPassName(s_ForwardOnlyStr);
        public static readonly ShaderPassName s_GBufferName = new ShaderPassName(s_GBufferStr);
        public static readonly ShaderPassName s_SRPDefaultUnlitName = new ShaderPassName(s_SRPDefaultUnlitStr);
        public static readonly ShaderPassName s_MotionVectorsName = new ShaderPassName(s_MotionVectorsStr);
        public static readonly ShaderPassName s_DistortionVectorsName = new ShaderPassName(s_DistortionVectorsStr);
        public static readonly ShaderPassName s_TransparentDepthPrepassName = new ShaderPassName(s_TransparentDepthPrepassStr);
        public static readonly ShaderPassName s_TransparentBackfaceName = new ShaderPassName(s_TransparentBackfaceStr);
        public static readonly ShaderPassName s_TransparentDepthPostpassName = new ShaderPassName(s_TransparentDepthPostpassStr);
        public static readonly ShaderPassName s_MeshDecalsMName = new ShaderPassName(s_MeshDecalsMStr);
        public static readonly ShaderPassName s_MeshDecalsSName = new ShaderPassName(s_MeshDecalsSStr);
        public static readonly ShaderPassName s_MeshDecalsMSName = new ShaderPassName(s_MeshDecalsMSStr);
        public static readonly ShaderPassName s_MeshDecalsAOName = new ShaderPassName(s_MeshDecalsAOStr);
        public static readonly ShaderPassName s_MeshDecalsMAOName = new ShaderPassName(s_MeshDecalsMAOStr);
        public static readonly ShaderPassName s_MeshDecalsAOSName = new ShaderPassName(s_MeshDecalsAOSStr);
        public static readonly ShaderPassName s_MeshDecalsMAOSName = new ShaderPassName(s_MeshDecalsMAOSStr);
        public static readonly ShaderPassName s_MeshDecals3RTName = new ShaderPassName(s_MeshDecals3RTStr);
=======
        public static readonly ShaderTagId s_EmptyName = new ShaderTagId(s_EmptyStr);
        public static readonly ShaderTagId s_ForwardName = new ShaderTagId(s_ForwardStr);
        public static readonly ShaderTagId s_DepthOnlyName = new ShaderTagId(s_DepthOnlyStr);
        public static readonly ShaderTagId s_DepthForwardOnlyName = new ShaderTagId(s_DepthForwardOnlyStr);
        public static readonly ShaderTagId s_ForwardOnlyName = new ShaderTagId(s_ForwardOnlyStr);
        public static readonly ShaderTagId s_GBufferName = new ShaderTagId(s_GBufferStr);
        public static readonly ShaderTagId s_GBufferWithPrepassName = new ShaderTagId(s_GBufferWithPrepassStr);
        public static readonly ShaderTagId s_SRPDefaultUnlitName = new ShaderTagId(s_SRPDefaultUnlitStr);
        public static readonly ShaderTagId s_MotionVectorsName = new ShaderTagId(s_MotionVectorsStr);
        public static readonly ShaderTagId s_DistortionVectorsName = new ShaderTagId(s_DistortionVectorsStr);
        public static readonly ShaderTagId s_TransparentDepthPrepassName = new ShaderTagId(s_TransparentDepthPrepassStr);
        public static readonly ShaderTagId s_TransparentBackfaceName = new ShaderTagId(s_TransparentBackfaceStr);
        public static readonly ShaderTagId s_TransparentDepthPostpassName = new ShaderTagId(s_TransparentDepthPostpassStr);
        public static readonly ShaderTagId s_MeshDecalsMName = new ShaderTagId(s_MeshDecalsMStr);
        public static readonly ShaderTagId s_MeshDecalsSName = new ShaderTagId(s_MeshDecalsSStr);
        public static readonly ShaderTagId s_MeshDecalsMSName = new ShaderTagId(s_MeshDecalsMSStr);
        public static readonly ShaderTagId s_MeshDecalsAOName = new ShaderTagId(s_MeshDecalsAOStr);
        public static readonly ShaderTagId s_MeshDecalsMAOName = new ShaderTagId(s_MeshDecalsMAOStr);
        public static readonly ShaderTagId s_MeshDecalsAOSName = new ShaderTagId(s_MeshDecalsAOSStr);
        public static readonly ShaderTagId s_MeshDecalsMAOSName = new ShaderTagId(s_MeshDecalsMAOSStr);
        public static readonly ShaderTagId s_MeshDecals3RTName = new ShaderTagId(s_MeshDecals3RTStr);
>>>>>>> 338710b2

        // Legacy name
        public static readonly ShaderTagId s_AlwaysName = new ShaderTagId("Always");
        public static readonly ShaderTagId s_ForwardBaseName = new ShaderTagId("ForwardBase");
        public static readonly ShaderTagId s_DeferredName = new ShaderTagId("Deferred");
        public static readonly ShaderTagId s_PrepassBaseName = new ShaderTagId("PrepassBase");
        public static readonly ShaderTagId s_VertexName = new ShaderTagId("Vertex");
        public static readonly ShaderTagId s_VertexLMRGBMName = new ShaderTagId("VertexLMRGBM");
        public static readonly ShaderTagId s_VertexLMName = new ShaderTagId("VertexLM");
    }

    // Pre-hashed shader ids - naming conventions are a bit off in this file as we use the same
    // fields names as in the shaders for ease of use...
    // TODO: Would be nice to clean this up at some point
    public static class HDShaderIDs
    {
        public static readonly int _ZClip = Shader.PropertyToID("_ZClip");

        public static readonly int _HDShadowDatas = Shader.PropertyToID("_HDShadowDatas");
        public static readonly int _HDDirectionalShadowData = Shader.PropertyToID("_HDDirectionalShadowData");
        public static readonly int _ShadowmapAtlas = Shader.PropertyToID("_ShadowmapAtlas");
        public static readonly int _ShadowmapCascadeAtlas = Shader.PropertyToID("_ShadowmapCascadeAtlas");
        public static readonly int _ShadowAtlasSize = Shader.PropertyToID("_ShadowAtlasSize");
        public static readonly int _CascadeShadowAtlasSize = Shader.PropertyToID("_CascadeShadowAtlasSize");
        public static readonly int _CascadeShadowCount = Shader.PropertyToID("_CascadeShadowCount");

        public static readonly int g_LayeredSingleIdxBuffer = Shader.PropertyToID("g_LayeredSingleIdxBuffer");
        public static readonly int _EnvLightIndexShift = Shader.PropertyToID("_EnvLightIndexShift");
        public static readonly int _DensityVolumeIndexShift = Shader.PropertyToID("_DensityVolumeIndexShift");
        public static readonly int g_isOrthographic = Shader.PropertyToID("g_isOrthographic");
        public static readonly int g_iNrVisibLights = Shader.PropertyToID("g_iNrVisibLights");

        public static readonly int g_mScrProjection = Shader.PropertyToID("g_mScrProjection");
        public static readonly int g_mInvScrProjection = Shader.PropertyToID("g_mInvScrProjection");
        public static readonly int g_mScrProjectionArr = Shader.PropertyToID("g_mScrProjectionArr");
        public static readonly int g_mInvScrProjectionArr = Shader.PropertyToID("g_mInvScrProjectionArr");

        public static readonly int g_iLog2NumClusters = Shader.PropertyToID("g_iLog2NumClusters");
        public static readonly int g_screenSize = Shader.PropertyToID("g_screenSize");
        public static readonly int g_iNumSamplesMSAA = Shader.PropertyToID("g_iNumSamplesMSAA");
        public static readonly int g_fNearPlane = Shader.PropertyToID("g_fNearPlane");
        public static readonly int g_fFarPlane = Shader.PropertyToID("g_fFarPlane");
        public static readonly int g_fClustScale = Shader.PropertyToID("g_fClustScale");
        public static readonly int g_fClustBase = Shader.PropertyToID("g_fClustBase");
        public static readonly int g_depth_tex = Shader.PropertyToID("g_depth_tex");
        public static readonly int g_vLayeredLightList = Shader.PropertyToID("g_vLayeredLightList");
        public static readonly int g_LayeredOffset = Shader.PropertyToID("g_LayeredOffset");
        public static readonly int g_vBigTileLightList = Shader.PropertyToID("g_vBigTileLightList");
        public static readonly int g_logBaseBuffer = Shader.PropertyToID("g_logBaseBuffer");
        public static readonly int g_vBoundsBuffer = Shader.PropertyToID("g_vBoundsBuffer");
        public static readonly int _LightVolumeData = Shader.PropertyToID("_LightVolumeData");
        public static readonly int g_data = Shader.PropertyToID("g_data");
        public static readonly int g_mProjectionArr = Shader.PropertyToID("g_mProjectionArr");
        public static readonly int g_mInvProjectionArr = Shader.PropertyToID("g_mInvProjectionArr");
        public static readonly int g_viDimensions = Shader.PropertyToID("g_viDimensions");
        public static readonly int g_vLightList = Shader.PropertyToID("g_vLightList");

        public static readonly int g_BaseFeatureFlags = Shader.PropertyToID("g_BaseFeatureFlags");
        public static readonly int g_TileFeatureFlags = Shader.PropertyToID("g_TileFeatureFlags");

        public static readonly int g_DispatchIndirectBuffer = Shader.PropertyToID("g_DispatchIndirectBuffer");
        public static readonly int g_TileList = Shader.PropertyToID("g_TileList");
        public static readonly int g_NumTiles = Shader.PropertyToID("g_NumTiles");
        public static readonly int g_NumTilesX = Shader.PropertyToID("g_NumTilesX");

        public static readonly int _NumTiles = Shader.PropertyToID("_NumTiles");

        public static readonly int _CookieTextures = Shader.PropertyToID("_CookieTextures");
        public static readonly int _CookieCubeTextures = Shader.PropertyToID("_CookieCubeTextures");
        public static readonly int _EnvCubemapTextures = Shader.PropertyToID("_EnvCubemapTextures");
        public static readonly int _EnvSliceSize = Shader.PropertyToID("_EnvSliceSize");
        public static readonly int _Env2DTextures = Shader.PropertyToID("_Env2DTextures");
        public static readonly int _Env2DCaptureVP = Shader.PropertyToID("_Env2DCaptureVP");
        public static readonly int _DirectionalLightDatas = Shader.PropertyToID("_DirectionalLightDatas");
        public static readonly int _DirectionalLightCount = Shader.PropertyToID("_DirectionalLightCount");
        public static readonly int _LightDatas = Shader.PropertyToID("_LightDatas");
        public static readonly int _PunctualLightCount = Shader.PropertyToID("_PunctualLightCount");
        public static readonly int _AreaLightCount = Shader.PropertyToID("_AreaLightCount");
        public static readonly int g_vLightListGlobal = Shader.PropertyToID("g_vLightListGlobal");
        public static readonly int _EnvLightDatas = Shader.PropertyToID("_EnvLightDatas");
        public static readonly int _EnvLightCount = Shader.PropertyToID("_EnvLightCount");
        public static readonly int _EnvProxyCount = Shader.PropertyToID("_EnvProxyCount");
        public static readonly int _NumTileFtplX = Shader.PropertyToID("_NumTileFtplX");
        public static readonly int _NumTileFtplY = Shader.PropertyToID("_NumTileFtplY");
        public static readonly int _NumTileClusteredX = Shader.PropertyToID("_NumTileClusteredX");
        public static readonly int _NumTileClusteredY = Shader.PropertyToID("_NumTileClusteredY");

        public static readonly int _IndirectLightingMultiplier = Shader.PropertyToID("_IndirectLightingMultiplier");

        public static readonly int g_isLogBaseBufferEnabled = Shader.PropertyToID("g_isLogBaseBufferEnabled");
        public static readonly int g_vLayeredOffsetsBuffer = Shader.PropertyToID("g_vLayeredOffsetsBuffer");

        public static readonly int _ViewTilesFlags = Shader.PropertyToID("_ViewTilesFlags");
        public static readonly int _MousePixelCoord = Shader.PropertyToID("_MousePixelCoord");
        public static readonly int _MouseClickPixelCoord = Shader.PropertyToID("_MouseClickPixelCoord");
        public static readonly int _DebugFont = Shader.PropertyToID("_DebugFont");
        public static readonly int _DebugExposure = Shader.PropertyToID("_DebugExposure");

        public static readonly int _DebugViewMaterial = Shader.PropertyToID("_DebugViewMaterial");
        public static readonly int _DebugLightingMode = Shader.PropertyToID("_DebugLightingMode");
        public static readonly int _DebugShadowMapMode = Shader.PropertyToID("_DebugShadowMapMode");
        public static readonly int _DebugLightingAlbedo = Shader.PropertyToID("_DebugLightingAlbedo");
        public static readonly int _DebugLightingSmoothness = Shader.PropertyToID("_DebugLightingSmoothness");
        public static readonly int _DebugLightingNormal = Shader.PropertyToID("_DebugLightingNormal");
        public static readonly int _DebugLightingSpecularColor = Shader.PropertyToID("_DebugLightingSpecularColor");
        public static readonly int _DebugLightingEmissiveColor = Shader.PropertyToID("_DebugLightingEmissiveColor");
        public static readonly int _AmbientOcclusionTexture = Shader.PropertyToID("_AmbientOcclusionTexture");
        public static readonly int _DebugMipMapMode = Shader.PropertyToID("_DebugMipMapMode");
        public static readonly int _DebugMipMapModeTerrainTexture = Shader.PropertyToID("_DebugMipMapModeTerrainTexture");
        public static readonly int _DebugSingleShadowIndex = Shader.PropertyToID("_DebugSingleShadowIndex");
        public static readonly int _DebugDepthPyramidMip = Shader.PropertyToID("_DebugDepthPyramidMip");
        public static readonly int _DebugDepthPyramidOffsets = Shader.PropertyToID("_DebugDepthPyramidOffsets");

        public static readonly int _UseTileLightList = Shader.PropertyToID("_UseTileLightList");

        public static readonly int _FrameCount     = Shader.PropertyToID("_FrameCount");
        public static readonly int _Time           = Shader.PropertyToID("_Time");
        public static readonly int _LastTime       = Shader.PropertyToID("_LastTime");
        public static readonly int _SinTime        = Shader.PropertyToID("_SinTime");
        public static readonly int _CosTime        = Shader.PropertyToID("_CosTime");
        public static readonly int unity_DeltaTime = Shader.PropertyToID("unity_DeltaTime");

        public static readonly int _EnvLightSkyEnabled = Shader.PropertyToID("_EnvLightSkyEnabled");
        public static readonly int _AmbientOcclusionParam = Shader.PropertyToID("_AmbientOcclusionParam");
        public static readonly int _SkyTexture = Shader.PropertyToID("_SkyTexture");
        public static readonly int _SkyTextureMipCount = Shader.PropertyToID("_SkyTextureMipCount");

        public static readonly int _EnableSubsurfaceScattering = Shader.PropertyToID("_EnableSubsurfaceScattering");
        public static readonly int _TransmittanceMultiplier = Shader.PropertyToID("_TransmittanceMultiplier");
        public static readonly int _TexturingModeFlags = Shader.PropertyToID("_TexturingModeFlags");
        public static readonly int _TransmissionFlags = Shader.PropertyToID("_TransmissionFlags");
        public static readonly int _ThicknessRemaps = Shader.PropertyToID("_ThicknessRemaps");
        public static readonly int _ShapeParams = Shader.PropertyToID("_ShapeParams");
        public static readonly int _TransmissionTintsAndFresnel0 = Shader.PropertyToID("_TransmissionTintsAndFresnel0");
        public static readonly int specularLightingUAV = Shader.PropertyToID("specularLightingUAV");
        public static readonly int diffuseLightingUAV = Shader.PropertyToID("diffuseLightingUAV");

        public static readonly int g_TileListOffset = Shader.PropertyToID("g_TileListOffset");

        public static readonly int _LtcData = Shader.PropertyToID("_LtcData");
        public static readonly int _LtcGGXMatrix = Shader.PropertyToID("_LtcGGXMatrix");
        public static readonly int _LtcDisneyDiffuseMatrix = Shader.PropertyToID("_LtcDisneyDiffuseMatrix");
        public static readonly int _LtcMultiGGXFresnelDisneyDiffuse = Shader.PropertyToID("_LtcMultiGGXFresnelDisneyDiffuse");

        public static readonly int _DeferredShadowTexture = Shader.PropertyToID("_DeferredShadowTexture");
        public static readonly int _DeferredShadowTextureUAV = Shader.PropertyToID("_DeferredShadowTextureUAV");
        public static readonly int _DirectionalShadowIndex = Shader.PropertyToID("_DirectionalShadowIndex");
        public static readonly int _ContactShadowParamsParameters = Shader.PropertyToID("_ContactShadowParamsParameters");
        public static readonly int _ContactShadowParamsParameters2 = Shader.PropertyToID("_ContactShadowParamsParameters2");
        public static readonly int _DirectionalContactShadowSampleCount = Shader.PropertyToID("_SampleCount");
        public static readonly int _DirectionalLightDirection = Shader.PropertyToID("_DirectionalLightDirection");
        public static readonly int _PunctualLightPosition = Shader.PropertyToID("_PunctualLightPosition");
        public static readonly int _MicroShadowingOpacity = Shader.PropertyToID("_MicroShadowOpacity");

        public static readonly int _StencilMask = Shader.PropertyToID("_StencilMask");
        public static readonly int _StencilRef = Shader.PropertyToID("_StencilRef");
        public static readonly int _StencilCmp = Shader.PropertyToID("_StencilCmp");

        public static readonly int _InputDepth = Shader.PropertyToID("_InputDepthTexture");

        public static readonly int _SrcBlend = Shader.PropertyToID("_SrcBlend");
        public static readonly int _DstBlend = Shader.PropertyToID("_DstBlend");

        public static readonly int _SSSHTile = Shader.PropertyToID("_SSSHTile");
        public static readonly int _StencilTexture = Shader.PropertyToID("_StencilTexture");

        // all decal properties
        public static readonly int _NormalToWorldID = Shader.PropertyToID("_NormalToWorld");
        public static readonly int _DecalAtlas2DID = Shader.PropertyToID("_DecalAtlas2D");
        public static readonly int _DecalAtlasID = Shader.PropertyToID("_DecalAtlas");
        public static readonly int _DecalHTileTexture = Shader.PropertyToID("_DecalHTileTexture");
        public static readonly int _DecalIndexShift = Shader.PropertyToID("_DecalIndexShift");
        public static readonly int _DecalCount = Shader.PropertyToID("_DecalCount");
        public static readonly int _DecalDatas = Shader.PropertyToID("_DecalDatas");
        public static readonly int _DecalNormalBufferStencilReadMask = Shader.PropertyToID("_DecalNormalBufferStencilReadMask");
        public static readonly int _DecalNormalBufferStencilRef = Shader.PropertyToID("_DecalNormalBufferStencilRef");

        public static readonly int _WorldSpaceCameraPos = Shader.PropertyToID("_WorldSpaceCameraPos");
        public static readonly int _ViewMatrix = Shader.PropertyToID("_ViewMatrix");
        public static readonly int _InvViewMatrix = Shader.PropertyToID("_InvViewMatrix");
        public static readonly int _ProjMatrix = Shader.PropertyToID("_ProjMatrix");
        public static readonly int _InvProjMatrix = Shader.PropertyToID("_InvProjMatrix");
        public static readonly int _NonJitteredViewProjMatrix = Shader.PropertyToID("_NonJitteredViewProjMatrix");
        public static readonly int _ViewProjMatrix = Shader.PropertyToID("_ViewProjMatrix");
        public static readonly int _InvViewProjMatrix = Shader.PropertyToID("_InvViewProjMatrix");
        public static readonly int _ZBufferParams = Shader.PropertyToID("_ZBufferParams");
        public static readonly int _ProjectionParams = Shader.PropertyToID("_ProjectionParams");
        public static readonly int unity_OrthoParams = Shader.PropertyToID("unity_OrthoParams");
        public static readonly int _InvProjParam = Shader.PropertyToID("_InvProjParam");
        public static readonly int _ScreenSize = Shader.PropertyToID("_ScreenSize");
        public static readonly int _ScreenParams = Shader.PropertyToID("_ScreenParams");
        public static readonly int _ScreenToTargetScale = Shader.PropertyToID("_ScreenToTargetScale");
        public static readonly int _PrevViewProjMatrix = Shader.PropertyToID("_PrevViewProjMatrix");
        public static readonly int _FrustumPlanes = Shader.PropertyToID("_FrustumPlanes");
        public static readonly int _TaaFrameInfo = Shader.PropertyToID("_TaaFrameInfo");

        public static readonly int _ViewMatrixStereo = Shader.PropertyToID("_ViewMatrixStereo");
        public static readonly int _ProjMatrixStereo = Shader.PropertyToID("_ProjMatrixStereo");
        public static readonly int _ViewProjMatrixStereo = Shader.PropertyToID("_ViewProjMatrixStereo");
        public static readonly int _InvViewMatrixStereo = Shader.PropertyToID("_InvViewMatrixStereo");
        public static readonly int _InvProjMatrixStereo = Shader.PropertyToID("_InvProjMatrixStereo");
        public static readonly int _InvViewProjMatrixStereo = Shader.PropertyToID("_InvViewProjMatrixStereo");
        public static readonly int _PrevViewProjMatrixStereo = Shader.PropertyToID("_PrevViewProjMatrixStereo");
        public static readonly int _WorldSpaceCameraPosStereo = Shader.PropertyToID("_WorldSpaceCameraPosStereo");
        public static readonly int _TextureWidthScaling = Shader.PropertyToID("_TextureWidthScaling"); // (2.0, 0.5) for SinglePassDoubleWide (stereo) and (1.0, 1.0) otherwise
        public static readonly int _ComputeEyeIndex = Shader.PropertyToID("_ComputeEyeIndex");

        public static readonly int _DepthTexture                   = Shader.PropertyToID("_DepthTexture");
        public static readonly int _CameraColorTexture             = Shader.PropertyToID("_CameraColorTexture");
        public static readonly int _CameraSssDiffuseLightingBuffer = Shader.PropertyToID("_CameraSssDiffuseLightingTexture");
        public static readonly int _CameraFilteringBuffer          = Shader.PropertyToID("_CameraFilteringTexture");
        public static readonly int _IrradianceSource               = Shader.PropertyToID("_IrradianceSource");

        public static readonly int _EnableDecals = Shader.PropertyToID("_EnableDecals");
        public static readonly int _DecalAtlasResolution = Shader.PropertyToID("_DecalAtlasResolution");

        // MSAA shader properties
        public static readonly int _ColorTextureMS = Shader.PropertyToID("_ColorTextureMS");
        public static readonly int _DepthTextureMS = Shader.PropertyToID("_DepthTextureMS");
        public static readonly int _NormalTextureMS = Shader.PropertyToID("_NormalTextureMS");
        public static readonly int _CameraDepthValuesTexture = Shader.PropertyToID("_CameraDepthValues");

        public static readonly int[] _GBufferTexture =
        {
            Shader.PropertyToID("_GBufferTexture0"),
            Shader.PropertyToID("_GBufferTexture1"),
            Shader.PropertyToID("_GBufferTexture2"),
            Shader.PropertyToID("_GBufferTexture3"),
            Shader.PropertyToID("_GBufferTexture4"),
            Shader.PropertyToID("_GBufferTexture5"),
            Shader.PropertyToID("_GBufferTexture6"),
            Shader.PropertyToID("_GBufferTexture7")
        };

        public static readonly int[] _DBufferTexture =
        {
            Shader.PropertyToID("_DBufferTexture0"),
            Shader.PropertyToID("_DBufferTexture1"),
            Shader.PropertyToID("_DBufferTexture2"),
            Shader.PropertyToID("_DBufferTexture3")
        };

        public static readonly int[] _SSSBufferTexture =
        {
            Shader.PropertyToID("_SSSBufferTexture0"),
            Shader.PropertyToID("_SSSBufferTexture1"),
            Shader.PropertyToID("_SSSBufferTexture2"),
            Shader.PropertyToID("_SSSBufferTexture3"),
        };

        public static readonly int _NormalBufferTexture = Shader.PropertyToID("_NormalBufferTexture");

        public static readonly int _SSRefractionInvScreenWeightDistance = Shader.PropertyToID("_SSRefractionInvScreenWeightDistance");

        public static readonly int _SsrIterLimit                      = Shader.PropertyToID("_SsrIterLimit");
        public static readonly int _SsrThicknessScale                 = Shader.PropertyToID("_SsrThicknessScale");
        public static readonly int _SsrThicknessBias                  = Shader.PropertyToID("_SsrThicknessBias");
        public static readonly int _SsrRoughnessFadeEnd               = Shader.PropertyToID("_SsrRoughnessFadeEnd");
        public static readonly int _SsrRoughnessFadeRcpLength         = Shader.PropertyToID("_SsrRoughnessFadeRcpLength");
        public static readonly int _SsrRoughnessFadeEndTimesRcpLength = Shader.PropertyToID("_SsrRoughnessFadeEndTimesRcpLength");
        public static readonly int _SsrDepthPyramidMaxMip             = Shader.PropertyToID("_SsrDepthPyramidMaxMip");
        public static readonly int _SsrEdgeFadeRcpLength              = Shader.PropertyToID("_SsrEdgeFadeRcpLength");
        public static readonly int _SsrLightingTexture                = Shader.PropertyToID("_SsrLightingTexture");
        public static readonly int _SsrLightingTextureRW              = Shader.PropertyToID("_SsrLightingTextureRW");
        public static readonly int _SsrHitPointTexture                = Shader.PropertyToID("_SsrHitPointTexture");
        public static readonly int _SsrDepthPyramidMipOffsets         = Shader.PropertyToID("_SsrDepthPyramidMipLevelOffsets");
        public static readonly int _SsrStencilExclusionValue          = Shader.PropertyToID("_SsrStencilExclusionValue");
        public static readonly int _SsrReflectsSky                    = Shader.PropertyToID("_SsrReflectsSky");


        public static readonly int _ShadowMaskTexture = Shader.PropertyToID("_ShadowMaskTexture");
        public static readonly int _LightLayersTexture = Shader.PropertyToID("_LightLayersTexture");
        public static readonly int _DistortionTexture = Shader.PropertyToID("_DistortionTexture");
        public static readonly int _ColorPyramidTexture = Shader.PropertyToID("_ColorPyramidTexture");
        public static readonly int _DepthPyramidTexture = Shader.PropertyToID("_DepthPyramidTexture");
        public static readonly int _ColorPyramidSize = Shader.PropertyToID("_ColorPyramidSize");
        public static readonly int _ColorPyramidScale = Shader.PropertyToID("_ColorPyramidScale");
        public static readonly int _ColorPyramidUvScaleAndLimitPrevFrame = Shader.PropertyToID("_ColorPyramidUvScaleAndLimitPrevFrame");
        public static readonly int _DepthPyramidSize = Shader.PropertyToID("_DepthPyramidSize");
        public static readonly int _DepthPyramidScale = Shader.PropertyToID("_DepthPyramidScale");

        public static readonly int _DebugColorPickerTexture = Shader.PropertyToID("_DebugColorPickerTexture");
        public static readonly int _ColorPickerMode = Shader.PropertyToID("_ColorPickerMode");
        public static readonly int _ApplyLinearToSRGB = Shader.PropertyToID("_ApplyLinearToSRGB");
        public static readonly int _ColorPickerFontColor = Shader.PropertyToID("_ColorPickerFontColor");
        public static readonly int _FalseColorEnabled = Shader.PropertyToID("_FalseColor");
        public static readonly int _FalseColorThresholds = Shader.PropertyToID("_FalseColorThresholds");

        public static readonly int _DebugFullScreenTexture = Shader.PropertyToID("_DebugFullScreenTexture");
        public static readonly int _BlitTexture = Shader.PropertyToID("_BlitTexture");
        public static readonly int _BlitScaleBias = Shader.PropertyToID("_BlitScaleBias");
        public static readonly int _BlitMipLevel = Shader.PropertyToID("_BlitMipLevel");
        public static readonly int _BlitScaleBiasRt = Shader.PropertyToID("_BlitScaleBiasRt");

        public static readonly int _WorldScales = Shader.PropertyToID("_WorldScales");
        public static readonly int _FilterKernels = Shader.PropertyToID("_FilterKernels");
        public static readonly int _FilterKernelsBasic = Shader.PropertyToID("_FilterKernelsBasic");
        public static readonly int _HalfRcpWeightedVariances = Shader.PropertyToID("_HalfRcpWeightedVariances");

        public static readonly int _CameraDepthTexture = Shader.PropertyToID("_CameraDepthTexture");
        public static readonly int _CameraMotionVectorsTexture = Shader.PropertyToID("_CameraMotionVectorsTexture");
        public static readonly int _CameraMotionVectorsSize = Shader.PropertyToID("_CameraMotionVectorsSize");
        public static readonly int _CameraMotionVectorsScale = Shader.PropertyToID("_CameraMotionVectorsScale");
        public static readonly int _FullScreenDebugMode = Shader.PropertyToID("_FullScreenDebugMode");

        public static readonly int _InputCubemap = Shader.PropertyToID("_InputCubemap");
        public static readonly int _Mipmap = Shader.PropertyToID("_Mipmap");

        public static readonly int _DiffusionProfile = Shader.PropertyToID("_DiffusionProfile");
        public static readonly int _MaxRadius = Shader.PropertyToID("_MaxRadius");
        public static readonly int _ShapeParam = Shader.PropertyToID("_ShapeParam");
        public static readonly int _StdDev1 = Shader.PropertyToID("_StdDev1");
        public static readonly int _StdDev2 = Shader.PropertyToID("_StdDev2");
        public static readonly int _LerpWeight = Shader.PropertyToID("_LerpWeight");
        public static readonly int _HalfRcpVarianceAndWeight1 = Shader.PropertyToID("_HalfRcpVarianceAndWeight1");
        public static readonly int _HalfRcpVarianceAndWeight2 = Shader.PropertyToID("_HalfRcpVarianceAndWeight2");
        public static readonly int _TransmissionTint = Shader.PropertyToID("_TransmissionTint");
        public static readonly int _ThicknessRemap = Shader.PropertyToID("_ThicknessRemap");

        public static readonly int _Cubemap = Shader.PropertyToID("_Cubemap");
        public static readonly int _InvOmegaP = Shader.PropertyToID("_InvOmegaP");
        public static readonly int _SkyParam = Shader.PropertyToID("_SkyParam");
        public static readonly int _PixelCoordToViewDirWS = Shader.PropertyToID("_PixelCoordToViewDirWS");

        public static readonly int _Size = Shader.PropertyToID("_Size");
        public static readonly int _Source = Shader.PropertyToID("_Source");
        public static readonly int _Destination = Shader.PropertyToID("_Destination");
        public static readonly int _Mip0 = Shader.PropertyToID("_Mip0");
        public static readonly int _SrcOffsetAndLimit = Shader.PropertyToID("_SrcOffsetAndLimit");
        public static readonly int _DstOffset         = Shader.PropertyToID("_DstOffset");
        public static readonly int _DepthMipChain = Shader.PropertyToID("_DepthMipChain");


        public static readonly int _AtmosphericScatteringType      = Shader.PropertyToID("_AtmosphericScatteringType");
        public static readonly int _AmbientProbeCoeffs             = Shader.PropertyToID("_AmbientProbeCoeffs");
        public static readonly int _HeightFogBaseExtinction        = Shader.PropertyToID("_HeightFogBaseExtinction");
        public static readonly int _HeightFogBaseScattering        = Shader.PropertyToID("_HeightFogBaseScattering");
        public static readonly int _HeightFogBaseHeight            = Shader.PropertyToID("_HeightFogBaseHeight");
        public static readonly int _HeightFogExponents             = Shader.PropertyToID("_HeightFogExponents");
        public static readonly int _EnableDistantFog               = Shader.PropertyToID("_EnableDistantFog");
        public static readonly int _GlobalFogAnisotropy            = Shader.PropertyToID("_GlobalFogAnisotropy");
        public static readonly int _CornetteShanksConstant         = Shader.PropertyToID("_CornetteShanksConstant");
        public static readonly int _VBufferResolution              = Shader.PropertyToID("_VBufferResolution");
        public static readonly int _VBufferSliceCount              = Shader.PropertyToID("_VBufferSliceCount");
        public static readonly int _VBufferUvScaleAndLimit         = Shader.PropertyToID("_VBufferUvScaleAndLimit");
        public static readonly int _VBufferDepthEncodingParams     = Shader.PropertyToID("_VBufferDepthEncodingParams");
        public static readonly int _VBufferDepthDecodingParams     = Shader.PropertyToID("_VBufferDepthDecodingParams");
        public static readonly int _VBufferPrevResolution          = Shader.PropertyToID("_VBufferPrevResolution");
        public static readonly int _VBufferPrevSliceCount          = Shader.PropertyToID("_VBufferPrevSliceCount");
        public static readonly int _VBufferPrevUvScaleAndLimit     = Shader.PropertyToID("_VBufferPrevUvScaleAndLimit");
        public static readonly int _VBufferPrevDepthEncodingParams = Shader.PropertyToID("_VBufferPrevDepthEncodingParams");
        public static readonly int _VBufferPrevDepthDecodingParams = Shader.PropertyToID("_VBufferPrevDepthDecodingParams");
        public static readonly int _VBufferMaxLinearDepth          = Shader.PropertyToID("_VBufferMaxLinearDepth");
        public static readonly int _VBufferCoordToViewDirWS        = Shader.PropertyToID("_VBufferCoordToViewDirWS");
        public static readonly int _VBufferDensity                 = Shader.PropertyToID("_VBufferDensity");
        public static readonly int _VBufferLighting                = Shader.PropertyToID("_VBufferLighting");
        public static readonly int _VBufferLightingIntegral        = Shader.PropertyToID("_VBufferLightingIntegral");
        public static readonly int _VBufferLightingHistory         = Shader.PropertyToID("_VBufferLightingHistory");
        public static readonly int _VBufferLightingHistoryIsValid  = Shader.PropertyToID("_VBufferLightingHistoryIsValid");
        public static readonly int _VBufferLightingFeedback        = Shader.PropertyToID("_VBufferLightingFeedback");
        public static readonly int _VBufferSampleOffset            = Shader.PropertyToID("_VBufferSampleOffset");
        public static readonly int _VolumeBounds                   = Shader.PropertyToID("_VolumeBounds");
        public static readonly int _VolumeData                     = Shader.PropertyToID("_VolumeData");
        public static readonly int _NumVisibleDensityVolumes       = Shader.PropertyToID("_NumVisibleDensityVolumes");
        public static readonly int _VolumeMaskAtlas                = Shader.PropertyToID("_VolumeMaskAtlas");
        public static readonly int _VolumeMaskDimensions           = Shader.PropertyToID("_VolumeMaskDimensions");

        public static readonly int _EnableLightLayers                = Shader.PropertyToID("_EnableLightLayers");

        // Preintegrated texture name
        public static readonly int _PreIntegratedFGD_GGXDisneyDiffuse = Shader.PropertyToID("_PreIntegratedFGD_GGXDisneyDiffuse");
        public static readonly int _PreIntegratedFGD_CharlieAndFabric = Shader.PropertyToID("_PreIntegratedFGD_CharlieAndFabric");
    }
}<|MERGE_RESOLUTION|>--- conflicted
+++ resolved
@@ -30,35 +30,12 @@
         public static readonly string s_MeshDecals3RTStr = "DBufferMesh_3RT";
 
         // ShaderPass name
-<<<<<<< HEAD
-        public static readonly ShaderPassName s_EmptyName = new ShaderPassName(s_EmptyStr);
-        public static readonly ShaderPassName s_ForwardName = new ShaderPassName(s_ForwardStr);
-        public static readonly ShaderPassName s_DepthOnlyName = new ShaderPassName(s_DepthOnlyStr);
-        public static readonly ShaderPassName s_DepthForwardOnlyName = new ShaderPassName(s_DepthForwardOnlyStr);
-        public static readonly ShaderPassName s_ForwardOnlyName = new ShaderPassName(s_ForwardOnlyStr);
-        public static readonly ShaderPassName s_GBufferName = new ShaderPassName(s_GBufferStr);
-        public static readonly ShaderPassName s_SRPDefaultUnlitName = new ShaderPassName(s_SRPDefaultUnlitStr);
-        public static readonly ShaderPassName s_MotionVectorsName = new ShaderPassName(s_MotionVectorsStr);
-        public static readonly ShaderPassName s_DistortionVectorsName = new ShaderPassName(s_DistortionVectorsStr);
-        public static readonly ShaderPassName s_TransparentDepthPrepassName = new ShaderPassName(s_TransparentDepthPrepassStr);
-        public static readonly ShaderPassName s_TransparentBackfaceName = new ShaderPassName(s_TransparentBackfaceStr);
-        public static readonly ShaderPassName s_TransparentDepthPostpassName = new ShaderPassName(s_TransparentDepthPostpassStr);
-        public static readonly ShaderPassName s_MeshDecalsMName = new ShaderPassName(s_MeshDecalsMStr);
-        public static readonly ShaderPassName s_MeshDecalsSName = new ShaderPassName(s_MeshDecalsSStr);
-        public static readonly ShaderPassName s_MeshDecalsMSName = new ShaderPassName(s_MeshDecalsMSStr);
-        public static readonly ShaderPassName s_MeshDecalsAOName = new ShaderPassName(s_MeshDecalsAOStr);
-        public static readonly ShaderPassName s_MeshDecalsMAOName = new ShaderPassName(s_MeshDecalsMAOStr);
-        public static readonly ShaderPassName s_MeshDecalsAOSName = new ShaderPassName(s_MeshDecalsAOSStr);
-        public static readonly ShaderPassName s_MeshDecalsMAOSName = new ShaderPassName(s_MeshDecalsMAOSStr);
-        public static readonly ShaderPassName s_MeshDecals3RTName = new ShaderPassName(s_MeshDecals3RTStr);
-=======
         public static readonly ShaderTagId s_EmptyName = new ShaderTagId(s_EmptyStr);
         public static readonly ShaderTagId s_ForwardName = new ShaderTagId(s_ForwardStr);
         public static readonly ShaderTagId s_DepthOnlyName = new ShaderTagId(s_DepthOnlyStr);
         public static readonly ShaderTagId s_DepthForwardOnlyName = new ShaderTagId(s_DepthForwardOnlyStr);
         public static readonly ShaderTagId s_ForwardOnlyName = new ShaderTagId(s_ForwardOnlyStr);
         public static readonly ShaderTagId s_GBufferName = new ShaderTagId(s_GBufferStr);
-        public static readonly ShaderTagId s_GBufferWithPrepassName = new ShaderTagId(s_GBufferWithPrepassStr);
         public static readonly ShaderTagId s_SRPDefaultUnlitName = new ShaderTagId(s_SRPDefaultUnlitStr);
         public static readonly ShaderTagId s_MotionVectorsName = new ShaderTagId(s_MotionVectorsStr);
         public static readonly ShaderTagId s_DistortionVectorsName = new ShaderTagId(s_DistortionVectorsStr);
@@ -73,7 +50,6 @@
         public static readonly ShaderTagId s_MeshDecalsAOSName = new ShaderTagId(s_MeshDecalsAOSStr);
         public static readonly ShaderTagId s_MeshDecalsMAOSName = new ShaderTagId(s_MeshDecalsMAOSStr);
         public static readonly ShaderTagId s_MeshDecals3RTName = new ShaderTagId(s_MeshDecals3RTStr);
->>>>>>> 338710b2
 
         // Legacy name
         public static readonly ShaderTagId s_AlwaysName = new ShaderTagId("Always");
@@ -91,7 +67,7 @@
     public static class HDShaderIDs
     {
         public static readonly int _ZClip = Shader.PropertyToID("_ZClip");
-
+        
         public static readonly int _HDShadowDatas = Shader.PropertyToID("_HDShadowDatas");
         public static readonly int _HDDirectionalShadowData = Shader.PropertyToID("_HDDirectionalShadowData");
         public static readonly int _ShadowmapAtlas = Shader.PropertyToID("_ShadowmapAtlas");
