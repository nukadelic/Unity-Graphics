using System;
using UnityEngine.Serialization;

namespace UnityEngine.Rendering.HighDefinition
{
    partial class HDRenderPipelineGlobalSettings : IVersionable<HDRenderPipelineGlobalSettings.Version>
    {
        enum Version
        {
            First,
<<<<<<< HEAD
            UpdateLensFlare,
        }

        static readonly MigrationDescription<Version, HDRenderPipelineGlobalSettings> k_Migration = MigrationDescription.New(
            MigrationStep.New(Version.UpdateLensFlare, (HDRenderPipelineGlobalSettings data) =>
            {
                FrameSettings.MigrateToLensFlare(ref data.m_RenderingPathDefaultCameraFrameSettings);
=======
            UpdateMSAA,
        }

        static readonly MigrationDescription<Version, HDRenderPipelineGlobalSettings> k_Migration = MigrationDescription.New(
            MigrationStep.New(Version.UpdateMSAA, (HDRenderPipelineGlobalSettings data) =>
            {
                FrameSettingsOverrideMask unusedMaskForDefault = new FrameSettingsOverrideMask();
                FrameSettings.MigrateMSAA(ref data.m_RenderingPathDefaultCameraFrameSettings, ref unusedMaskForDefault);
                FrameSettings.MigrateMSAA(ref data.m_RenderingPathDefaultBakedOrCustomReflectionFrameSettings, ref unusedMaskForDefault);
                FrameSettings.MigrateMSAA(ref data.m_RenderingPathDefaultRealtimeReflectionFrameSettings, ref unusedMaskForDefault);
>>>>>>> dede1cf1
            })
        );

        [SerializeField]
        Version m_Version = MigrationDescription.LastVersion<Version>();
        Version IVersionable<Version>.version { get => m_Version; set => m_Version = value; }

        void OnEnable() => k_Migration.Migrate(this);
    }
}<|MERGE_RESOLUTION|>--- conflicted
+++ resolved
@@ -8,16 +8,8 @@
         enum Version
         {
             First,
-<<<<<<< HEAD
-            UpdateLensFlare,
-        }
-
-        static readonly MigrationDescription<Version, HDRenderPipelineGlobalSettings> k_Migration = MigrationDescription.New(
-            MigrationStep.New(Version.UpdateLensFlare, (HDRenderPipelineGlobalSettings data) =>
-            {
-                FrameSettings.MigrateToLensFlare(ref data.m_RenderingPathDefaultCameraFrameSettings);
-=======
             UpdateMSAA,
+            UpdateLensFlare
         }
 
         static readonly MigrationDescription<Version, HDRenderPipelineGlobalSettings> k_Migration = MigrationDescription.New(
@@ -27,7 +19,11 @@
                 FrameSettings.MigrateMSAA(ref data.m_RenderingPathDefaultCameraFrameSettings, ref unusedMaskForDefault);
                 FrameSettings.MigrateMSAA(ref data.m_RenderingPathDefaultBakedOrCustomReflectionFrameSettings, ref unusedMaskForDefault);
                 FrameSettings.MigrateMSAA(ref data.m_RenderingPathDefaultRealtimeReflectionFrameSettings, ref unusedMaskForDefault);
->>>>>>> dede1cf1
+            });
+
+            MigrationStep.New(Version.UpdateLensFlare, (HDRenderPipelineGlobalSettings data) =>
+            {
+                FrameSettings.MigrateToLensFlare(ref data.m_RenderingPathDefaultCameraFrameSettings);
             })
         );
 
