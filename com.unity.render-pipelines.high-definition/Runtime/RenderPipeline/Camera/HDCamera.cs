using System;
using System.Collections.Generic;
using System.Linq;
using Utilities;
using UnityEngine.Experimental.Rendering;
using UnityEngine.Experimental.Rendering.RenderGraphModule;

namespace UnityEngine.Rendering.HighDefinition
{
    using AntialiasingMode = HDAdditionalCameraData.AntialiasingMode;

    // This holds all the matrix data we need for rendering, including data from the previous frame
    // (which is the main reason why we need to keep them around for a minimum of one frame).
    // HDCameras are automatically created & updated from a source camera and will be destroyed if
    // not used during a frame.
    public class HDCamera
    {
        public struct ViewConstants
        {
            public Matrix4x4 viewMatrix;
            public Matrix4x4 invViewMatrix;
            public Matrix4x4 projMatrix;
            public Matrix4x4 invProjMatrix;
            public Matrix4x4 viewProjMatrix;
            public Matrix4x4 invViewProjMatrix;
            public Matrix4x4 nonJitteredViewProjMatrix;

            // View-projection matrix from the previous frame (non-jittered)
            public Matrix4x4 prevViewProjMatrix;
            public Matrix4x4 prevInvViewProjMatrix;
            public Matrix4x4 prevViewProjMatrixNoCameraTrans;

            // Utility matrix (used by sky) to map screen position to WS view direction
            public Matrix4x4 pixelCoordToViewDirWS;

            public Vector3 worldSpaceCameraPos;
            public float pad0;
            public Vector3 worldSpaceCameraPosViewOffset;
            public float pad1;
            public Vector3 prevWorldSpaceCameraPos;
            public float pad2;
        };

        public ViewConstants mainViewConstants;

        public Vector4   screenSize;
        public Frustum   frustum;
        public Vector4[] frustumPlaneEquations;
        public Camera    camera;
        public Vector4   taaJitter;
        public int       taaFrameIndex;
        public float     taaSharpenStrength;
        public Vector4   zBufferParams;
        public Vector4   unity_OrthoParams;
        public Vector4   projectionParams;
        public Vector4   screenParams;
        public int       volumeLayerMask;
        public Transform volumeAnchor;
        // This will have the correct viewport position and the size will be full resolution (ie : not taking dynamic rez into account)
        public Rect      finalViewport;

        public RTHandleProperties historyRTHandleProperties { get { return m_HistoryRTSystem.rtHandleProperties; } }

        public bool colorPyramidHistoryIsValid = false;
        public bool volumetricHistoryIsValid   = false; // Contains garbage otherwise
        public int  colorPyramidHistoryMipCount = 0;
<<<<<<< HEAD
        public VBufferParameters[] vBufferParams; // Double-buffered?
=======
        public VBufferParameters[] vBufferParams; // Double-buffered; needed even if reprojection is off
>>>>>>> d786c6ac

        float m_AmbientOcclusionResolutionScale = 0.0f; // Factor used to track if history should be reallocated for Ambient Occlusion

        // We need to keep this here as culling is done before volume update. That means that culling for the light will be left with the state used by the last
        // updated camera which is not necessarily the camera we are culling for. This should be fixed if we end up having scriptable culling, as the culling for
        // the lights can be done after the volume update.
        internal float shadowMaxDistance = 500.0f;

        // XR multipass and instanced views are supported (see XRSystem)
        XRPass m_XRPass;
        public XRPass xr { get { return m_XRPass; } }
        public ViewConstants[] xrViewConstants;

        // XR View Constants arrays (required due to limitations of API for StructuredBuffer)
        Matrix4x4[] xrViewMatrix = new Matrix4x4[ShaderConfig.s_XrMaxViews];
        Matrix4x4[] xrInvViewMatrix = new Matrix4x4[ShaderConfig.s_XrMaxViews];
        Matrix4x4[] xrProjMatrix = new Matrix4x4[ShaderConfig.s_XrMaxViews];
        Matrix4x4[] xrInvProjMatrix = new Matrix4x4[ShaderConfig.s_XrMaxViews];
        Matrix4x4[] xrViewProjMatrix = new Matrix4x4[ShaderConfig.s_XrMaxViews];
        Matrix4x4[] xrInvViewProjMatrix = new Matrix4x4[ShaderConfig.s_XrMaxViews];
        Matrix4x4[] xrNonJitteredViewProjMatrix = new Matrix4x4[ShaderConfig.s_XrMaxViews];
        Matrix4x4[] xrPrevViewProjMatrix = new Matrix4x4[ShaderConfig.s_XrMaxViews];
        Matrix4x4[] xrPrevInvViewProjMatrix = new Matrix4x4[ShaderConfig.s_XrMaxViews];
        Matrix4x4[] xrPrevViewProjMatrixNoCameraTrans = new Matrix4x4[ShaderConfig.s_XrMaxViews];
        Matrix4x4[] xrPixelCoordToViewDirWS = new Matrix4x4[ShaderConfig.s_XrMaxViews];
        Vector4[] xrWorldSpaceCameraPos = new Vector4[ShaderConfig.s_XrMaxViews];
        Vector4[] xrWorldSpaceCameraPosViewOffset = new Vector4[ShaderConfig.s_XrMaxViews];
        Vector4[] xrPrevWorldSpaceCameraPos = new Vector4[ShaderConfig.s_XrMaxViews];

        // Recorder specific
        IEnumerator<Action<RenderTargetIdentifier, CommandBuffer>> m_RecorderCaptureActions;
        int m_RecorderTempRT = Shader.PropertyToID("TempRecorder");
        MaterialPropertyBlock m_RecorderPropertyBlock = new MaterialPropertyBlock();

        // Non oblique projection matrix (RHS)
        // TODO: this code is never used and not compatible with XR
        public Matrix4x4 nonObliqueProjMatrix
        {
            get
            {
                return m_AdditionalCameraData != null
                    ? m_AdditionalCameraData.GetNonObliqueProjection(camera)
                    : GeometryUtils.CalculateProjectionMatrix(camera);
            }
        }

        // This is the viewport size actually used for this camera (as it can be altered by VR for example)
        int m_ActualWidth;
        int m_ActualHeight;

        // Current mssa sample
        MSAASamples m_msaaSamples;
        FrameSettings m_frameSettings;

        public int actualWidth { get { return m_ActualWidth; } }
        public int actualHeight { get { return m_ActualHeight; } }

        public MSAASamples msaaSamples { get { return m_msaaSamples; } }

        public FrameSettings frameSettings { get { return m_frameSettings; } }

        // Always true for cameras that just got added to the pool - needed for previous matrices to
        // avoid one-frame jumps/hiccups with temporal effects (motion blur, TAA...)
        public bool isFirstFrame { get; private set; }

        // Ref: An Efficient Depth Linearization Method for Oblique View Frustums, Eq. 6.
        // TODO: pass this as "_ZBufferParams" if the projection matrix is oblique.
        public Vector4 invProjParam
        {
            get
            {
                var p = mainViewConstants.projMatrix;
                return new Vector4(
                    p.m20 / (p.m00 * p.m23),
                    p.m21 / (p.m11 * p.m23),
                    -1f / p.m23,
                    (-p.m22 + p.m20 * p.m02 / p.m00 + p.m21 * p.m12 / p.m11) / p.m23
                    );
            }
        }

        public bool isMainGameView { get { return camera.cameraType == CameraType.Game && camera.targetTexture == null; } }

        // Helper property to inform how many views are rendered simultaneously
        public int viewCount { get => Math.Max(1, xr.viewCount); }

        public bool clearDepth
        {
            get { return m_AdditionalCameraData != null ? m_AdditionalCameraData.clearDepth : camera.clearFlags != CameraClearFlags.Nothing; }
        }

        public HDAdditionalCameraData.ClearColorMode clearColorMode
        {
            get
            {
                if (m_AdditionalCameraData != null)
                {
                    return m_AdditionalCameraData.clearColorMode;
                }

                if (camera.clearFlags == CameraClearFlags.Skybox)
                    return HDAdditionalCameraData.ClearColorMode.Sky;
                else if (camera.clearFlags == CameraClearFlags.SolidColor)
                    return HDAdditionalCameraData.ClearColorMode.Color;
                else // None
                    return HDAdditionalCameraData.ClearColorMode.None;
            }
        }

        public Color backgroundColorHDR
        {
            get
            {
                if (m_AdditionalCameraData != null)
                {
                    return m_AdditionalCameraData.backgroundColorHDR;
                }

                // The scene view has no additional data so this will correctly pick the editor preference backround color here.
                return camera.backgroundColor.linear;
            }
        }

        public HDAdditionalCameraData.FlipYMode flipYMode
        {
            get
            {
                if (m_AdditionalCameraData != null)
                    return m_AdditionalCameraData.flipYMode;
                return HDAdditionalCameraData.FlipYMode.Automatic;
            }
        }

        // This value will always be correct for the current camera, no need to check for
        // game view / scene view / preview in the editor, it's handled automatically
        public AntialiasingMode antialiasing { get; private set; } = AntialiasingMode.None;
        private bool m_NeedTAAResetHistory = false;

        public HDAdditionalCameraData.SMAAQualityLevel SMAAQuality { get; private set; } = HDAdditionalCameraData.SMAAQualityLevel.Medium;


        public bool dithering => m_AdditionalCameraData != null && m_AdditionalCameraData.dithering;

        public bool stopNaNs => m_AdditionalCameraData != null && m_AdditionalCameraData.stopNaNs;

        public HDPhysicalCamera physicalParameters { get; private set; }

        public IEnumerable<AOVRequestData> aovRequests =>
            m_AdditionalCameraData != null && !m_AdditionalCameraData.Equals(null)
                ? m_AdditionalCameraData.aovRequests
                : Enumerable.Empty<AOVRequestData>();

        public bool invertFaceCulling
            => m_AdditionalCameraData != null && m_AdditionalCameraData.invertFaceCulling;

        public LayerMask probeLayerMask
            => m_AdditionalCameraData != null
            ? m_AdditionalCameraData.probeLayerMask
            : (LayerMask)~0;

        internal float probeRangeCompressionFactor
            => m_AdditionalCameraData != null
            ? m_AdditionalCameraData.probeCustomFixedExposure
            : 1.0f;

        static Dictionary<(Camera, int), HDCamera> s_Cameras = new Dictionary<(Camera, int), HDCamera>();
        static List<(Camera, int)> s_Cleanup = new List<(Camera, int)>(); // Recycled to reduce GC pressure

        HDAdditionalCameraData m_AdditionalCameraData = null; // Init in Update

        BufferedRTHandleSystem m_HistoryRTSystem = new BufferedRTHandleSystem();

        int m_NumColorPyramidBuffersAllocated = 0;
        int m_NumVolumetricBuffersAllocated   = 0;

        internal string cameraName => m_AdditionalCameraData?.cameraName ?? "HDRenderPipeline::Render Camera";

        public HDCamera(Camera cam)
        {
            camera = cam;

            frustum = new Frustum();
            frustum.planes = new Plane[6];
            frustum.corners = new Vector3[8];

            frustumPlaneEquations = new Vector4[6];

            Reset();
        }

        public bool IsTAAEnabled()
        {
            return antialiasing == AntialiasingMode.TemporalAntialiasing;
        }

        internal bool NeedTAAResetHistory()
        {
            return m_NeedTAAResetHistory;
        }

        internal bool IsVolumetricReprojectionEnabled(bool ignoreVolumeStack = false)
        {
            bool a = Fog.IsVolumetricFogEnabled(this, ignoreVolumeStack);
            bool b = frameSettings.IsEnabled(FrameSettingsField.ReprojectionForVolumetrics);
            bool c = camera.cameraType == CameraType.Game;
            bool d = Application.isPlaying;

            return a && b && c && d;
        }

        // Pass all the systems that may want to update per-camera data here.
        // That way you will never update an HDCamera and forget to update the dependent system.
        // NOTE: This function must be called only once per rendering (not frame, as a single camera can be rendered multiple times with different parameters during the same frame)
        // Otherwise, previous frame view constants will be wrong.
        public void Update(FrameSettings currentFrameSettings, HDRenderPipeline hdrp, ProbeVolumeSystem pvSys, MSAASamples msaaSamples, XRPass xrPass)
        {
            bool ignoreVolumeStack = true; // Unfortunately, it is initialized after this function call

            // store a shortcut on HDAdditionalCameraData (done here and not in the constructor as
            // we don't create HDCamera at every frame and user can change the HDAdditionalData later (Like when they create a new scene).
            camera.TryGetComponent<HDAdditionalCameraData>(out m_AdditionalCameraData);

            m_XRPass = xrPass;
            m_frameSettings = currentFrameSettings;

            UpdateAntialiasing();

            // Handle memory allocation.
            {
                // Have to do this every frame in case the settings have changed.
                // The condition inside controls whether we perform init/deinit or not.
                hdrp.ReinitializeVolumetricBufferParams(this, ignoreVolumeStack);

                bool isCurrentColorPyramidRequired = m_frameSettings.IsEnabled(FrameSettingsField.RoughRefraction) || m_frameSettings.IsEnabled(FrameSettingsField.Distortion);
                bool isHistoryColorPyramidRequired = m_frameSettings.IsEnabled(FrameSettingsField.SSR) || antialiasing == AntialiasingMode.TemporalAntialiasing;
                bool isVolumetricHistoryRequired   = IsVolumetricReprojectionEnabled(ignoreVolumeStack);

                int numColorPyramidBuffersRequired = 0;
                if (isCurrentColorPyramidRequired)
                    numColorPyramidBuffersRequired = 1;
                if (isHistoryColorPyramidRequired) // Superset of case above
                    numColorPyramidBuffersRequired = 2;

                int numVolumetricBuffersRequired = isVolumetricHistoryRequired ? 2 : 0; // History + feedback

                if ((m_NumColorPyramidBuffersAllocated != numColorPyramidBuffersRequired) ||
                    (m_NumVolumetricBuffersAllocated   != numVolumetricBuffersRequired))
                {
                    // Reinit the system.
                    colorPyramidHistoryIsValid = false;
                    volumetricHistoryIsValid   = false;

                    // The history system only supports the "nuke all" option.
                    m_HistoryRTSystem.Dispose();
                    m_HistoryRTSystem = new BufferedRTHandleSystem();

                    if (numColorPyramidBuffersRequired != 0)
                    {
                        AllocHistoryFrameRT((int)HDCameraFrameHistoryType.ColorBufferMipChain, HistoryBufferAllocatorFunction, numColorPyramidBuffersRequired);
                    }

                    if (numVolumetricBuffersRequired != 0)
                    {
                        hdrp.AllocateVolumetricHistoryBuffers(this, numVolumetricBuffersRequired);
                    }

                    // Mark as init.
                    m_NumColorPyramidBuffersAllocated = numColorPyramidBuffersRequired;
                    m_NumVolumetricBuffersAllocated   = numVolumetricBuffersRequired;
                }
            }

            // Update viewport
            {
                if (xr.enabled)
                {
                    finalViewport = xr.GetViewport();
                }
                else
                {
                    finalViewport = new Rect(camera.pixelRect.x, camera.pixelRect.y, camera.pixelWidth, camera.pixelHeight);
                }

                m_ActualWidth = Math.Max((int)finalViewport.size.x, 1);
                m_ActualHeight = Math.Max((int)finalViewport.size.y, 1);
            }

            Vector2Int nonScaledViewport = new Vector2Int(m_ActualWidth, m_ActualHeight);
            if (isMainGameView)
            {
                Vector2Int scaledSize = DynamicResolutionHandler.instance.GetScaledSize(new Vector2Int(m_ActualWidth, m_ActualHeight));
                m_ActualWidth = scaledSize.x;
                m_ActualHeight = scaledSize.y;
            }

            var screenWidth = m_ActualWidth;
            var screenHeight = m_ActualHeight;

            m_msaaSamples = msaaSamples;

            screenSize = new Vector4(screenWidth, screenHeight, 1.0f / screenWidth, 1.0f / screenHeight);
            screenParams = new Vector4(screenSize.x, screenSize.y, 1 + screenSize.z, 1 + screenSize.w);

            UpdateAllViewConstants();
            isFirstFrame = false;

            hdrp.UpdateVolumetricBufferParams(this, ignoreVolumeStack);

            UpdateVolumeAndPhysicalParameters();

            // Here we use the non scaled resolution for the RTHandleSystem ref size because we assume that at some point we will need full resolution anyway.
            // This is necessary because we assume that after post processes, we have the full size render target for debug rendering
            // The only point of calling this here is to grow the render targets. The call in BeginRender will setup the current RTHandle viewport size.
            RTHandles.SetReferenceSize(nonScaledViewport.x, nonScaledViewport.y, m_msaaSamples);
        }

        void SetupCurrentMaterialQuality(CommandBuffer cmd)
        {
            var asset = HDRenderPipeline.currentAsset;
            MaterialQuality availableQualityLevels = asset.availableMaterialQualityLevels;
            MaterialQuality currentMaterialQuality = frameSettings.materialQuality == (MaterialQuality)0 ? asset.defaultMaterialQualityLevel : frameSettings.materialQuality;

            availableQualityLevels.GetClosestQuality(currentMaterialQuality).SetGlobalShaderKeywords(cmd);
        }

        // Updating RTHandle needs to be done at the beginning of rendering (not during update of HDCamera which happens in batches)
        // The reason is that RTHandle will hold data necessary to setup RenderTargets and viewports properly.
        public void BeginRender(CommandBuffer cmd)
        {
            RTHandles.SetReferenceSize(m_ActualWidth, m_ActualHeight, m_msaaSamples);
            m_HistoryRTSystem.SwapAndSetReferenceSize(m_ActualWidth, m_ActualHeight, m_msaaSamples);

            m_RecorderCaptureActions = CameraCaptureBridge.GetCaptureActions(camera);

            SetupCurrentMaterialQuality(cmd);
        }

        void UpdateAntialiasing()
        {
            AntialiasingMode previousAntialiasing = antialiasing;

            // Handle post-process AA
            //  - If post-processing is disabled all together, no AA
            //  - In scene view, only enable TAA if animated materials are enabled
            //  - Else just use the currently set AA mode on the camera
            {
                if (!m_frameSettings.IsEnabled(FrameSettingsField.Postprocess) || !CoreUtils.ArePostProcessesEnabled(camera))
                    antialiasing = AntialiasingMode.None;
#if UNITY_EDITOR
                else if (camera.cameraType == CameraType.SceneView)
                {
                    var mode = HDRenderPipelinePreferences.sceneViewAntialiasing;

                    if (mode == AntialiasingMode.TemporalAntialiasing && !CoreUtils.AreAnimatedMaterialsEnabled(camera))
                        antialiasing = AntialiasingMode.None;
                    else
                        antialiasing = mode;
                }
#endif
                else if (m_AdditionalCameraData != null)
                {
                    antialiasing = m_AdditionalCameraData.antialiasing;
                    SMAAQuality = m_AdditionalCameraData.SMAAQuality;
                    taaSharpenStrength = m_AdditionalCameraData.taaSharpenStrength;
                }
                else
                    antialiasing = AntialiasingMode.None;
            }

            if (antialiasing != AntialiasingMode.TemporalAntialiasing)
            {
                taaFrameIndex = 0;
                taaJitter = Vector4.zero;
            }

            // When changing antialiasing mode to TemporalAA we must reset the history, otherwise we get one frame of garbage
            if (previousAntialiasing != antialiasing && antialiasing == AntialiasingMode.TemporalAntialiasing)
            {
                m_NeedTAAResetHistory = true;
            }
            else
            {
                m_NeedTAAResetHistory = false;
            }
        }

        void GetXrViewParameters(int xrViewIndex, out Matrix4x4 proj, out Matrix4x4 view, out Vector3 cameraPosition)
        {
            proj = xr.GetProjMatrix(xrViewIndex);
            view = xr.GetViewMatrix(xrViewIndex);
            cameraPosition = view.inverse.GetColumn(3);
        }

        void UpdateAllViewConstants()
        {
            // Allocate or resize view constants buffers
            if (xrViewConstants == null || xrViewConstants.Length != viewCount)
            {
                xrViewConstants = new ViewConstants[viewCount];
            }

            UpdateAllViewConstants(IsTAAEnabled(), true);
        }

        public void UpdateAllViewConstants(bool jitterProjectionMatrix)
        {
            UpdateAllViewConstants(jitterProjectionMatrix, false);
        }

        void UpdateAllViewConstants(bool jitterProjectionMatrix, bool updatePreviousFrameConstants)
        {
            var proj = camera.projectionMatrix;
            var view = camera.worldToCameraMatrix;
            var cameraPosition = camera.transform.position;

            // XR multipass support
            if (xr.enabled && viewCount == 1)
                GetXrViewParameters(0, out proj, out view, out cameraPosition);

            UpdateViewConstants(ref mainViewConstants, proj, view, cameraPosition, jitterProjectionMatrix, updatePreviousFrameConstants);

            // XR single-pass support
            if (xr.singlePassEnabled)
            {
                for (int viewIndex = 0; viewIndex < viewCount; ++viewIndex)
                {
                    GetXrViewParameters(viewIndex, out proj, out view, out cameraPosition);
                    UpdateViewConstants(ref xrViewConstants[viewIndex], proj, view, cameraPosition, jitterProjectionMatrix, updatePreviousFrameConstants);

                    // Compute offset between the main camera and the instanced views
                    xrViewConstants[viewIndex].worldSpaceCameraPosViewOffset = xrViewConstants[viewIndex].worldSpaceCameraPos - mainViewConstants.worldSpaceCameraPos;
                }
            }
            else
            {
                // Compute shaders always use the XR single-pass path due to the lack of multi-compile
                xrViewConstants[0] = mainViewConstants;
            }

            // Update frustum and projection parameters
            {
                var projMatrix = mainViewConstants.projMatrix;
                var invProjMatrix = mainViewConstants.invProjMatrix;
                var viewProjMatrix = mainViewConstants.viewProjMatrix;

                if (xr.enabled)
                {
                    var combinedProjMatrix = xr.cullingParams.stereoProjectionMatrix;
                    var combinedViewMatrix = xr.cullingParams.stereoViewMatrix;

                    if (ShaderConfig.s_CameraRelativeRendering != 0)
                    {
                        var combinedOrigin = combinedViewMatrix.inverse.GetColumn(3) - (Vector4)(camera.transform.position);
                        combinedViewMatrix.SetColumn(3, combinedOrigin);
                    }

                    projMatrix = GL.GetGPUProjectionMatrix(combinedProjMatrix, true);
                    invProjMatrix = projMatrix.inverse;
                    viewProjMatrix = projMatrix * combinedViewMatrix;
                }

                UpdateFrustum(projMatrix, invProjMatrix, viewProjMatrix);
            }

            m_RecorderCaptureActions = CameraCaptureBridge.GetCaptureActions(camera);
        }

        void UpdateViewConstants(ref ViewConstants viewConstants, Matrix4x4 projMatrix, Matrix4x4 viewMatrix, Vector3 cameraPosition, bool jitterProjectionMatrix, bool updatePreviousFrameConstants)
        {
             // If TAA is enabled projMatrix will hold a jittered projection matrix. The original,
            // non-jittered projection matrix can be accessed via nonJitteredProjMatrix.
            var nonJitteredCameraProj = projMatrix;
            var cameraProj = jitterProjectionMatrix
                ? GetJitteredProjectionMatrix(nonJitteredCameraProj)
                : nonJitteredCameraProj;

            // The actual projection matrix used in shaders is actually massaged a bit to work across all platforms
            // (different Z value ranges etc.)
            var gpuProj = GL.GetGPUProjectionMatrix(cameraProj, true); // Had to change this from 'false'
            var gpuView = viewMatrix;
            var gpuNonJitteredProj = GL.GetGPUProjectionMatrix(nonJitteredCameraProj, true);

            if (ShaderConfig.s_CameraRelativeRendering != 0)
            {
                // Zero out the translation component.
                gpuView.SetColumn(3, new Vector4(0, 0, 0, 1));
            }

            var gpuVP = gpuNonJitteredProj * gpuView;

            // A camera can be rendered multiple times in a single frame with different resolution/fov that would change the projection matrix
            // In this case we need to update previous rendering information.
            // We need to make sure that this code is not called more than once for one camera rendering (not frame! multiple renderings can happen in one frame) otherwise we'd overwrite previous rendering info
            // Note: if your first rendered view during the frame is not the Game view, everything breaks.
            if (updatePreviousFrameConstants)
            {
                if (isFirstFrame)
                {
                    viewConstants.prevWorldSpaceCameraPos = cameraPosition;
                    viewConstants.prevViewProjMatrix = gpuVP;
                    viewConstants.prevInvViewProjMatrix = viewConstants.prevViewProjMatrix.inverse;
                }
                else
                {
                    viewConstants.prevWorldSpaceCameraPos = viewConstants.worldSpaceCameraPos;
                    viewConstants.prevViewProjMatrix = viewConstants.nonJitteredViewProjMatrix;
                    viewConstants.prevViewProjMatrixNoCameraTrans = viewConstants.prevViewProjMatrix;
                }
            }

            viewConstants.viewMatrix = gpuView;
            viewConstants.invViewMatrix = gpuView.inverse;
            viewConstants.projMatrix = gpuProj;
            viewConstants.invProjMatrix = gpuProj.inverse;
            viewConstants.viewProjMatrix = gpuProj * gpuView;
            viewConstants.invViewProjMatrix = viewConstants.viewProjMatrix.inverse;
            viewConstants.nonJitteredViewProjMatrix = gpuNonJitteredProj * gpuView;
            viewConstants.worldSpaceCameraPos = cameraPosition;
            viewConstants.worldSpaceCameraPosViewOffset = Vector3.zero;

            var gpuProjAspect = HDUtils.ProjectionMatrixAspect(gpuProj);
            viewConstants.pixelCoordToViewDirWS = ComputePixelCoordToWorldSpaceViewDirectionMatrix(viewConstants, screenSize, gpuProjAspect);

            if (updatePreviousFrameConstants)
            {
                Vector3 cameraDisplacement = viewConstants.worldSpaceCameraPos - viewConstants.prevWorldSpaceCameraPos;
                viewConstants.prevWorldSpaceCameraPos -= viewConstants.worldSpaceCameraPos; // Make it relative w.r.t. the curr cam pos
                viewConstants.prevViewProjMatrix *= Matrix4x4.Translate(cameraDisplacement); // Now prevViewProjMatrix correctly transforms this frame's camera-relative positionWS
                viewConstants.prevInvViewProjMatrix = viewConstants.prevViewProjMatrix.inverse;
            }
            else
            {
                Matrix4x4 noTransViewMatrix = viewMatrix;
                noTransViewMatrix.SetColumn(3, new Vector4(0, 0, 0, 1));
                viewConstants.prevViewProjMatrixNoCameraTrans = gpuNonJitteredProj * noTransViewMatrix;
            }
        }

        void UpdateFrustum(Matrix4x4 projMatrix, Matrix4x4 invProjMatrix, Matrix4x4 viewProjMatrix)
        {
            float n = camera.nearClipPlane;
            float f = camera.farClipPlane;

            // Analyze the projection matrix.
            // p[2][3] = (reverseZ ? 1 : -1) * (depth_0_1 ? 1 : 2) * (f * n) / (f - n)
            float scale     = projMatrix[2, 3] / (f * n) * (f - n);
            bool  depth_0_1 = Mathf.Abs(scale) < 1.5f;
            bool  reverseZ  = scale > 0;
            bool  flipProj  = invProjMatrix.MultiplyPoint(new Vector3(0, 1, 0)).y < 0;

            // http://www.humus.name/temp/Linearize%20depth.txt
            if (reverseZ)
            {
                zBufferParams = new Vector4(-1 + f / n, 1, -1 / f + 1 / n, 1 / f);
            }
            else
            {
                zBufferParams = new Vector4(1 - f / n, f / n, 1 / f - 1 / n, 1 / n);
            }

            projectionParams = new Vector4(flipProj ? -1 : 1, n, f, 1.0f / f);

            float orthoHeight = camera.orthographic ? 2 * camera.orthographicSize : 0;
            float orthoWidth  = orthoHeight * camera.aspect;
            unity_OrthoParams = new Vector4(orthoWidth, orthoHeight, 0, camera.orthographic ? 1 : 0);

            Frustum.Create(frustum, viewProjMatrix, depth_0_1, reverseZ);

            // Left, right, top, bottom, near, far.
            for (int i = 0; i < 6; i++)
            {
                frustumPlaneEquations[i] = new Vector4(frustum.planes[i].normal.x, frustum.planes[i].normal.y, frustum.planes[i].normal.z, frustum.planes[i].distance);
            }
        }

        void UpdateVolumeAndPhysicalParameters()
        {
            volumeAnchor = null;
            volumeLayerMask = -1;
            physicalParameters = null;

            if (m_AdditionalCameraData != null)
            {
                volumeLayerMask = m_AdditionalCameraData.volumeLayerMask;
                volumeAnchor = m_AdditionalCameraData.volumeAnchorOverride;
                physicalParameters = m_AdditionalCameraData.physicalParameters;
            }
            else
            {
                // Temporary hack:
                // For scene view, by default, we use the "main" camera volume layer mask if it exists
                // Otherwise we just remove the lighting override layers in the current sky to avoid conflicts
                // This is arbitrary and should be editable in the scene view somehow.
                if (camera.cameraType == CameraType.SceneView)
                {
                    var mainCamera = Camera.main;
                    bool needFallback = true;
                    if (mainCamera != null)
                    {
                        if (mainCamera.TryGetComponent<HDAdditionalCameraData>(out var mainCamAdditionalData))
                        {
                            volumeLayerMask = mainCamAdditionalData.volumeLayerMask;
                            volumeAnchor = mainCamAdditionalData.volumeAnchorOverride;
                            physicalParameters = mainCamAdditionalData.physicalParameters;
                            needFallback = false;
                        }
                    }

                    if (needFallback)
                    {
                        HDRenderPipeline hdPipeline = RenderPipelineManager.currentPipeline as HDRenderPipeline;
                        // If the override layer is "Everything", we fall-back to "Everything" for the current layer mask to avoid issues by having no current layer
                        // In practice we should never have "Everything" as an override mask as it does not make sense (a warning is issued in the UI)
                        if (hdPipeline.asset.currentPlatformRenderPipelineSettings.lightLoopSettings.skyLightingOverrideLayerMask == -1)
                            volumeLayerMask = -1;
                        else
                            // Remove lighting override mask and layer 31 which is used by preview/lookdev
                            volumeLayerMask = (-1 & ~(hdPipeline.asset.currentPlatformRenderPipelineSettings.lightLoopSettings.skyLightingOverrideLayerMask | (1 << 31)));

                        // No fallback for the physical camera as we can't assume anything in this regard
                        // Kept at null so the exposure will just use the default physical camera values
                    }
                }
            }

            // If no override is provided, use the camera transform.
            if (volumeAnchor == null)
                volumeAnchor = camera.transform;
        }

        /// <param name="aspect">
        /// The aspect ratio to use.
        ///
        /// if negative, then the aspect ratio of <paramref name="resolution"/> will be used.
        ///
        /// It is different from the aspect ratio of <paramref name="resolution"/> for anamorphic projections.
        /// </param>
        public void GetPixelCoordToViewDirWS(Vector4 resolution, float aspect, ref Matrix4x4[] transforms)
        {
            if (xr.singlePassEnabled)
            {
                for (int viewIndex = 0; viewIndex < viewCount; ++viewIndex)
                {
                    transforms[viewIndex] = ComputePixelCoordToWorldSpaceViewDirectionMatrix(xrViewConstants[viewIndex], resolution, aspect);
                }
            }
            else
            {
                transforms[0] = ComputePixelCoordToWorldSpaceViewDirectionMatrix(mainViewConstants, resolution, aspect);
            }
        }

        Matrix4x4 GetJitteredProjectionMatrix(Matrix4x4 origProj)
        {
            // Do not add extra jitter in VR (micro-variations from head tracking are enough)
            if (xr.enabled)
            {
                taaJitter = Vector4.zero;
                return origProj;
            }

            // The variance between 0 and the actual halton sequence values reveals noticeable
            // instability in Unity's shadow maps, so we avoid index 0.
            float jitterX = HaltonSequence.Get((taaFrameIndex & 1023) + 1, 2) - 0.5f;
            float jitterY = HaltonSequence.Get((taaFrameIndex & 1023) + 1, 3) - 0.5f;
            taaJitter = new Vector4(jitterX, jitterY, jitterX / m_ActualWidth, jitterY / m_ActualHeight);

            const int kMaxSampleCount = 8;
            if (++taaFrameIndex >= kMaxSampleCount)
                taaFrameIndex = 0;

            Matrix4x4 proj;

            if (camera.orthographic)
            {
                float vertical = camera.orthographicSize;
                float horizontal = vertical * camera.aspect;

                var offset = taaJitter;
                offset.x *= horizontal / (0.5f * m_ActualWidth);
                offset.y *= vertical / (0.5f * m_ActualHeight);

                float left = offset.x - horizontal;
                float right = offset.x + horizontal;
                float top = offset.y + vertical;
                float bottom = offset.y - vertical;

                proj = Matrix4x4.Ortho(left, right, bottom, top, camera.nearClipPlane, camera.farClipPlane);
            }
            else
            {
                var planes = origProj.decomposeProjection;

                float vertFov = Math.Abs(planes.top) + Math.Abs(planes.bottom);
                float horizFov = Math.Abs(planes.left) + Math.Abs(planes.right);

                var planeJitter = new Vector2(jitterX * horizFov / m_ActualWidth,
                    jitterY * vertFov / m_ActualHeight);

                planes.left += planeJitter.x;
                planes.right += planeJitter.x;
                planes.top += planeJitter.y;
                planes.bottom += planeJitter.y;

                proj = Matrix4x4.Frustum(planes);
            }

            return proj;
        }

        /// <summary>
        /// Compute the matrix from screen space (pixel) to world space direction (RHS).
        ///
        /// You can use this matrix on the GPU to compute the direction to look in a cubemap for a specific
        /// screen pixel.
        /// </summary>
        /// <param name="viewConstants"></param>
        /// <param name="resolution">The target texture resolution.</param>
        /// <param name="aspect">
        /// The aspect ratio to use.
        ///
        /// if negative, then the aspect ratio of <paramref name="resolution"/> will be used.
        ///
        /// It is different from the aspect ratio of <paramref name="resolution"/> for anamorphic projections.
        /// </param>
        /// <returns></returns>
        public Matrix4x4 ComputePixelCoordToWorldSpaceViewDirectionMatrix(ViewConstants viewConstants, Vector4 resolution, float aspect = -1)
        {
            // In XR mode, use a more generic matrix to account for asymmetry in the projection
            if (xr.enabled)
            {
                var transform = Matrix4x4.Scale(new Vector3(-1.0f, -1.0f, -1.0f)) * viewConstants.invViewProjMatrix;
                transform = transform * Matrix4x4.Scale(new Vector3(1.0f, -1.0f, 1.0f));
                transform = transform * Matrix4x4.Translate(new Vector3(-1.0f, -1.0f, 0.0f));
                transform = transform * Matrix4x4.Scale(new Vector3(2.0f * resolution.z, 2.0f * resolution.w, 1.0f));

                return transform.transpose;
            }

            float verticalFoV = camera.GetGateFittedFieldOfView() * Mathf.Deg2Rad;
            Vector2 lensShift = camera.GetGateFittedLensShift();

            return HDUtils.ComputePixelCoordToWorldSpaceViewDirectionMatrix(verticalFoV, lensShift, resolution, viewConstants.viewMatrix, false, aspect);
        }

        // Warning: different views can use the same camera!
        public long GetViewID()
        {
            long viewID = camera.GetInstanceID();
            // Make it positive.
            viewID += (-(long)int.MinValue) + 1;
            return viewID;
        }

        public void Reset()
        {
            isFirstFrame = true;
        }

        public void Dispose()
        {
            if (m_HistoryRTSystem != null)
            {
                m_HistoryRTSystem.Dispose();
                m_HistoryRTSystem = null;
            }
        }

        // BufferedRTHandleSystem API expects an allocator function. We define it here.
        static RTHandle HistoryBufferAllocatorFunction(string viewName, int frameIndex, RTHandleSystem rtHandleSystem)
        {
            frameIndex &= 1;
            var hdPipeline = (HDRenderPipeline)RenderPipelineManager.currentPipeline;

            return rtHandleSystem.Alloc(Vector2.one, TextureXR.slices, colorFormat: (GraphicsFormat)hdPipeline.currentPlatformRenderPipelineSettings.colorBufferFormat,
                                        dimension: TextureXR.dimension, enableRandomWrite: true, useMipMap: true, autoGenerateMips: false, useDynamicScale: true,
                                        name: string.Format("CameraColorBufferMipChain{0}", frameIndex));
        }

        // Pass all the systems that may want to initialize per-camera data here.
        // That way you will never create an HDCamera and forget to initialize the data.
        public static HDCamera GetOrCreate(Camera camera, int xrMultipassId = 0)
        {
            HDCamera hdCamera;

            if (!s_Cameras.TryGetValue((camera, xrMultipassId), out hdCamera))
            {
                hdCamera = new HDCamera(camera);
                s_Cameras.Add((camera, xrMultipassId), hdCamera);
            }

            return hdCamera;
        }

        public static void ClearAll()
        {
            foreach (var cam in s_Cameras)
            {
                cam.Value.ReleaseHistoryBuffer();
                cam.Value.Dispose();
            }

            s_Cameras.Clear();
            s_Cleanup.Clear();
        }

        // Look for any camera that hasn't been used in the last frame and remove them from the pool.
        public static void CleanUnused()
        {

            foreach (var key in s_Cameras.Keys)
            {
                var camera = s_Cameras[key];

                // Unfortunately, the scene view camera is always isActiveAndEnabled==false so we can't rely on this. For this reason we never release it (which should be fine in the editor)
                if (camera.camera != null && camera.camera.cameraType == CameraType.SceneView)
                    continue;

                bool hasPersistentHistory = camera.m_AdditionalCameraData != null && camera.m_AdditionalCameraData.hasPersistentHistory;
                // We keep preview camera around as they are generally disabled/enabled every frame. They will be destroyed later when camera.camera is null
                if (camera.camera == null || (!camera.camera.isActiveAndEnabled && camera.camera.cameraType != CameraType.Preview && !hasPersistentHistory))
                    s_Cleanup.Add(key);
            }

            foreach (var cam in s_Cleanup)
            {
                s_Cameras[cam].Dispose();
                s_Cameras.Remove(cam);
            }

            s_Cleanup.Clear();
        }

        // Set up UnityPerView CBuffer.
        public void SetupGlobalParams(CommandBuffer cmd, float time, float lastTime, int frameCount)
        {
            bool taaEnabled = m_frameSettings.IsEnabled(FrameSettingsField.Postprocess)
                && antialiasing == AntialiasingMode.TemporalAntialiasing
                && camera.cameraType == CameraType.Game;

            cmd.SetGlobalMatrix(HDShaderIDs._ViewMatrix,                mainViewConstants.viewMatrix);
            cmd.SetGlobalMatrix(HDShaderIDs._InvViewMatrix,             mainViewConstants.invViewMatrix);
            cmd.SetGlobalMatrix(HDShaderIDs._ProjMatrix,                mainViewConstants.projMatrix);
            cmd.SetGlobalMatrix(HDShaderIDs._InvProjMatrix,             mainViewConstants.invProjMatrix);
            cmd.SetGlobalMatrix(HDShaderIDs._ViewProjMatrix,            mainViewConstants.viewProjMatrix);
            cmd.SetGlobalMatrix(HDShaderIDs._InvViewProjMatrix,         mainViewConstants.invViewProjMatrix);
            cmd.SetGlobalMatrix(HDShaderIDs._NonJitteredViewProjMatrix, mainViewConstants.nonJitteredViewProjMatrix);
            cmd.SetGlobalMatrix(HDShaderIDs._PrevViewProjMatrix,        mainViewConstants.prevViewProjMatrix);
            cmd.SetGlobalMatrix(HDShaderIDs._PrevInvViewProjMatrix,     mainViewConstants.prevInvViewProjMatrix);
            cmd.SetGlobalMatrix(HDShaderIDs._CameraViewProjMatrix,      mainViewConstants.viewProjMatrix);
            cmd.SetGlobalVector(HDShaderIDs._WorldSpaceCameraPos,       mainViewConstants.worldSpaceCameraPos);
            cmd.SetGlobalVector(HDShaderIDs._PrevCamPosRWS,             mainViewConstants.prevWorldSpaceCameraPos);
            cmd.SetGlobalVector(HDShaderIDs._ScreenSize,                screenSize);
            cmd.SetGlobalVector(HDShaderIDs._RTHandleScale,             RTHandles.rtHandleProperties.rtHandleScale);
            cmd.SetGlobalVector(HDShaderIDs._RTHandleScaleHistory,      m_HistoryRTSystem.rtHandleProperties.rtHandleScale);
            cmd.SetGlobalVector(HDShaderIDs._ZBufferParams,             zBufferParams);
            cmd.SetGlobalVector(HDShaderIDs._ProjectionParams,          projectionParams);
            cmd.SetGlobalVector(HDShaderIDs.unity_OrthoParams,          unity_OrthoParams);
            cmd.SetGlobalVector(HDShaderIDs._ScreenParams,              screenParams);
            cmd.SetGlobalVector(HDShaderIDs._TaaFrameInfo,              new Vector4(taaSharpenStrength, 0, taaFrameIndex, taaEnabled ? 1 : 0));
            cmd.SetGlobalVector(HDShaderIDs._TaaJitterStrength,         taaJitter);
            cmd.SetGlobalVectorArray(HDShaderIDs._FrustumPlanes,        frustumPlaneEquations);


            // Time is also a part of the UnityPerView CBuffer.
            // Different views can have different values of the "Animated Materials" setting.
            bool animateMaterials = CoreUtils.AreAnimatedMaterialsEnabled(camera);

            // We also enable animated materials in previews so the shader graph main preview works with time parameters.
            animateMaterials |= camera.cameraType == CameraType.Preview;

            float  ct = animateMaterials ? time     : 0;
            float  pt = animateMaterials ? lastTime : 0;
            float  dt = Time.deltaTime;
            float sdt = Time.smoothDeltaTime;

            cmd.SetGlobalVector(HDShaderIDs._Time,                  new Vector4(ct * 0.05f, ct, ct * 2.0f, ct * 3.0f));
            cmd.SetGlobalVector(HDShaderIDs._SinTime,               new Vector4(Mathf.Sin(ct * 0.125f), Mathf.Sin(ct * 0.25f), Mathf.Sin(ct * 0.5f), Mathf.Sin(ct)));
            cmd.SetGlobalVector(HDShaderIDs._CosTime,               new Vector4(Mathf.Cos(ct * 0.125f), Mathf.Cos(ct * 0.25f), Mathf.Cos(ct * 0.5f), Mathf.Cos(ct)));
            cmd.SetGlobalVector(HDShaderIDs.unity_DeltaTime,        new Vector4(dt, 1.0f / dt, sdt, 1.0f / sdt));
            cmd.SetGlobalVector(HDShaderIDs._TimeParameters,        new Vector4(ct, Mathf.Sin(ct), Mathf.Cos(ct), 0.0f));
            cmd.SetGlobalVector(HDShaderIDs._LastTimeParameters,    new Vector4(pt, Mathf.Sin(pt), Mathf.Cos(pt), 0.0f));

            cmd.SetGlobalInt(HDShaderIDs._FrameCount,        frameCount);

            float exposureMultiplierForProbes = 1.0f / Mathf.Max(probeRangeCompressionFactor, 1e-6f);
            cmd.SetGlobalFloat(HDShaderIDs._ProbeExposureScale, exposureMultiplierForProbes);

            // TODO: qualify this code with xr.singlePassEnabled when compute shaders can use keywords
            if (true)
            {
                cmd.SetGlobalInt(HDShaderIDs._XRViewCount, viewCount);

                // Convert AoS to SoA for GPU constant buffer until we can use StructuredBuffer via command buffer
                for (int i = 0; i < viewCount; i++)
                {
                    xrViewMatrix[i] = xrViewConstants[i].viewMatrix;
                    xrInvViewMatrix[i] = xrViewConstants[i].invViewMatrix;
                    xrProjMatrix[i] = xrViewConstants[i].projMatrix;
                    xrInvProjMatrix[i] = xrViewConstants[i].invProjMatrix;
                    xrViewProjMatrix[i] = xrViewConstants[i].viewProjMatrix;
                    xrInvViewProjMatrix[i] = xrViewConstants[i].invViewProjMatrix;
                    xrNonJitteredViewProjMatrix[i] = xrViewConstants[i].nonJitteredViewProjMatrix;
                    xrPrevViewProjMatrix[i] = xrViewConstants[i].prevViewProjMatrix;
                    xrPrevInvViewProjMatrix[i] = xrViewConstants[i].prevInvViewProjMatrix;
                    xrPrevViewProjMatrixNoCameraTrans[i] = xrViewConstants[i].prevViewProjMatrixNoCameraTrans;
                    xrPixelCoordToViewDirWS[i] = xrViewConstants[i].pixelCoordToViewDirWS;
                    xrWorldSpaceCameraPos[i] = xrViewConstants[i].worldSpaceCameraPos;
                    xrWorldSpaceCameraPosViewOffset[i] = xrViewConstants[i].worldSpaceCameraPosViewOffset;
                    xrPrevWorldSpaceCameraPos[i] = xrViewConstants[i].prevWorldSpaceCameraPos;
                }

                cmd.SetGlobalMatrixArray(HDShaderIDs._XRViewMatrix, xrViewMatrix);
                cmd.SetGlobalMatrixArray(HDShaderIDs._XRInvViewMatrix, xrInvViewMatrix);
                cmd.SetGlobalMatrixArray(HDShaderIDs._XRProjMatrix, xrProjMatrix);
                cmd.SetGlobalMatrixArray(HDShaderIDs._XRInvProjMatrix, xrInvProjMatrix);
                cmd.SetGlobalMatrixArray(HDShaderIDs._XRViewProjMatrix, xrViewProjMatrix);
                cmd.SetGlobalMatrixArray(HDShaderIDs._XRInvViewProjMatrix, xrInvViewProjMatrix);
                cmd.SetGlobalMatrixArray(HDShaderIDs._XRNonJitteredViewProjMatrix, xrNonJitteredViewProjMatrix);
                cmd.SetGlobalMatrixArray(HDShaderIDs._XRPrevViewProjMatrix, xrPrevViewProjMatrix);
                cmd.SetGlobalMatrixArray(HDShaderIDs._XRPrevInvViewProjMatrix, xrPrevInvViewProjMatrix);
                cmd.SetGlobalMatrixArray(HDShaderIDs._XRPrevViewProjMatrixNoCameraTrans, xrPrevViewProjMatrixNoCameraTrans);
                cmd.SetGlobalMatrixArray(HDShaderIDs._XRPixelCoordToViewDirWS, xrPixelCoordToViewDirWS);
                cmd.SetGlobalVectorArray(HDShaderIDs._XRWorldSpaceCameraPos, xrWorldSpaceCameraPos);
                cmd.SetGlobalVectorArray(HDShaderIDs._XRWorldSpaceCameraPosViewOffset, xrWorldSpaceCameraPosViewOffset);
                cmd.SetGlobalVectorArray(HDShaderIDs._XRPrevWorldSpaceCameraPos, xrPrevWorldSpaceCameraPos);
            }

        }

        public RTHandle GetPreviousFrameRT(int id)
        {
            return m_HistoryRTSystem.GetFrameRT(id, 1);
        }

        public RTHandle GetCurrentFrameRT(int id)
        {
            return m_HistoryRTSystem.GetFrameRT(id, 0);
        }

        // Allocate buffers frames and return current frame
        public RTHandle AllocHistoryFrameRT(int id, Func<string, int, RTHandleSystem, RTHandle> allocator, int bufferCount)
        {
            m_HistoryRTSystem.AllocBuffer(id, (rts, i) => allocator(camera.name, i, rts), bufferCount);
            return m_HistoryRTSystem.GetFrameRT(id, 0);
        }
        
        // Workaround for the Allocator callback so it doesn't allocate memory because of the capture of scaleFactor.
        struct AmbientOcclusionAllocator
        {
            float scaleFactor;

            public AmbientOcclusionAllocator(float scaleFactor) => this.scaleFactor = scaleFactor;

            public RTHandle Allocator(string id, int frameIndex, RTHandleSystem rtHandleSystem)
            {
                return rtHandleSystem.Alloc(Vector2.one * scaleFactor, TextureXR.slices, filterMode: FilterMode.Point, colorFormat: GraphicsFormat.R32_UInt, dimension: TextureXR.dimension, useDynamicScale: true, enableRandomWrite: true, name: string.Format("AO Packed history_{0}", frameIndex));
            }
        }

        public void AllocateAmbientOcclusionHistoryBuffer(float scaleFactor)
        {
            if (scaleFactor != m_AmbientOcclusionResolutionScale || GetCurrentFrameRT((int)HDCameraFrameHistoryType.AmbientOcclusion) == null)
            {
                ReleaseHistoryFrameRT((int)HDCameraFrameHistoryType.AmbientOcclusion);

                var aoAlloc = new AmbientOcclusionAllocator(scaleFactor);
                AllocHistoryFrameRT((int)HDCameraFrameHistoryType.AmbientOcclusion, aoAlloc.Allocator, 2);

                m_AmbientOcclusionResolutionScale = scaleFactor;
            }
        }

        public void ReleaseHistoryFrameRT(int id)
        {
            m_HistoryRTSystem.ReleaseBuffer(id);
        }

        void ReleaseHistoryBuffer()
        {
            m_HistoryRTSystem.ReleaseAll();
        }

        internal void ExecuteCaptureActions(RTHandle input, CommandBuffer cmd)
        {
            if (m_RecorderCaptureActions == null || !m_RecorderCaptureActions.MoveNext())
                return;

            // We need to blit to an intermediate texture because input resolution can be bigger than the camera resolution
            // Since recorder does not know about this, we need to send a texture of the right size.
            cmd.GetTemporaryRT(m_RecorderTempRT, actualWidth, actualHeight, 0, FilterMode.Point, input.rt.graphicsFormat);

            var blitMaterial = HDUtils.GetBlitMaterial(input.rt.dimension);

            var rtHandleScale = RTHandles.rtHandleProperties.rtHandleScale;
            Vector2 viewportScale = new Vector2(rtHandleScale.x, rtHandleScale.y);

            m_RecorderPropertyBlock.SetTexture(HDShaderIDs._BlitTexture, input);
            m_RecorderPropertyBlock.SetVector(HDShaderIDs._BlitScaleBias, viewportScale);
            m_RecorderPropertyBlock.SetFloat(HDShaderIDs._BlitMipLevel, 0);
            cmd.SetRenderTarget(m_RecorderTempRT);
            cmd.DrawProcedural(Matrix4x4.identity, blitMaterial, 0, MeshTopology.Triangles, 3, 1, m_RecorderPropertyBlock);

            for (m_RecorderCaptureActions.Reset(); m_RecorderCaptureActions.MoveNext();)
                m_RecorderCaptureActions.Current(m_RecorderTempRT, cmd);
        }

        class ExecuteCaptureActionsPassData
        {
            public RenderGraphResource input;
            public RenderGraphMutableResource tempTexture;
            public IEnumerator<Action<RenderTargetIdentifier, CommandBuffer>> recorderCaptureActions;
            public Vector2 viewportScale;
            public Material blitMaterial;
        }

        internal void ExecuteCaptureActions(RenderGraph renderGraph, RenderGraphResource input)
        {
            if (m_RecorderCaptureActions == null || !m_RecorderCaptureActions.MoveNext())
                return;

            using (var builder = renderGraph.AddRenderPass<ExecuteCaptureActionsPassData>("Execute Capture Actions", out var passData))
            {
                var inputDesc = renderGraph.GetTextureDesc(input);
                var rtHandleScale = renderGraph.rtHandleProperties.rtHandleScale;
                passData.viewportScale = new Vector2(rtHandleScale.x, rtHandleScale.y);
                passData.blitMaterial = HDUtils.GetBlitMaterial(inputDesc.dimension);
                passData.recorderCaptureActions = m_RecorderCaptureActions;
                passData.input = builder.ReadTexture(input);
                // We need to blit to an intermediate texture because input resolution can be bigger than the camera resolution
                // Since recorder does not know about this, we need to send a texture of the right size.
                passData.tempTexture = builder.WriteTexture(renderGraph.CreateTexture(new TextureDesc(actualWidth, actualHeight)
                    { colorFormat = inputDesc.colorFormat, name = "TempCaptureActions" }));

                builder.SetRenderFunc(
                (ExecuteCaptureActionsPassData data, RenderGraphContext ctx) =>
                {
                    var tempRT = ctx.resources.GetTexture(data.tempTexture);
                    var mpb = ctx.renderGraphPool.GetTempMaterialPropertyBlock();
                    mpb.SetTexture(HDShaderIDs._BlitTexture, ctx.resources.GetTexture(data.input));
                    mpb.SetVector(HDShaderIDs._BlitScaleBias, data.viewportScale);
                    mpb.SetFloat(HDShaderIDs._BlitMipLevel, 0);
                    ctx.cmd.SetRenderTarget(tempRT);
                    ctx.cmd.DrawProcedural(Matrix4x4.identity, data.blitMaterial, 0, MeshTopology.Triangles, 3, 1, mpb);

                    for (data.recorderCaptureActions.Reset(); data.recorderCaptureActions.MoveNext();)
                        data.recorderCaptureActions.Current(tempRT, ctx.cmd);
                });
            }
        }

        // VisualSky is the sky used for rendering in the main view.
        // LightingSky is the sky used for lighting the scene (ambient probe and sky reflection)
        // It's usually the visual sky unless a sky lighting override is setup.
        //      Ambient Probe: Only used if Ambient Mode is set to dynamic in the Visual Environment component. Updated according to the Update Mode parameter.
        //      (Otherwise it uses the one from the static lighting sky)
        //      Sky Reflection Probe : Always used and updated according to the Update Mode parameter.
        internal SkyUpdateContext   visualSky { get; private set; } = new SkyUpdateContext();
        internal SkyUpdateContext   lightingSky { get; private set; } = null;
        // We need to cache this here because it's need in SkyManager.SetupAmbientProbe
        // The issue is that this is called during culling which happens before Volume updates so we can't query it via volumes in there.
        internal SkyAmbientMode skyAmbientMode { get; private set; }
        internal SkyUpdateContext   m_LightingOverrideSky = new SkyUpdateContext();

        internal void UpdateCurrentSky(SkyManager skyManager)
        {
#if UNITY_EDITOR
            if (HDUtils.IsRegularPreviewCamera(camera))
            {
                visualSky.skySettings = skyManager.GetDefaultPreviewSkyInstance();
                lightingSky = visualSky;
                skyAmbientMode = SkyAmbientMode.Dynamic;
            }
            else
#endif
            {
                skyAmbientMode = VolumeManager.instance.stack.GetComponent<VisualEnvironment>().skyAmbientMode.value;

                visualSky.skySettings = SkyManager.GetSkySetting(VolumeManager.instance.stack);

                // Now, see if we have a lighting override
                // Update needs to happen before testing if the component is active other internal data structure are not properly updated yet.
                VolumeManager.instance.Update(skyManager.lightingOverrideVolumeStack, volumeAnchor, skyManager.lightingOverrideLayerMask);
                if (VolumeManager.instance.IsComponentActiveInMask<VisualEnvironment>(skyManager.lightingOverrideLayerMask))
                {
                    SkySettings newSkyOverride = SkyManager.GetSkySetting(skyManager.lightingOverrideVolumeStack);
                    if (m_LightingOverrideSky.skySettings != null && newSkyOverride == null)
                    {
                        // When we switch from override to no override, we need to make sure that the visual sky will actually be properly re-rendered.
                        // Resetting the visual sky hash will ensure that.
                        visualSky.skyParametersHash = -1;
                    }

                    m_LightingOverrideSky.skySettings = newSkyOverride;
                    lightingSky = m_LightingOverrideSky;

                }
                else
                {
                    lightingSky = visualSky;
                }
            }
        }
    }
}<|MERGE_RESOLUTION|>--- conflicted
+++ resolved
@@ -64,11 +64,7 @@
         public bool colorPyramidHistoryIsValid = false;
         public bool volumetricHistoryIsValid   = false; // Contains garbage otherwise
         public int  colorPyramidHistoryMipCount = 0;
-<<<<<<< HEAD
-        public VBufferParameters[] vBufferParams; // Double-buffered?
-=======
         public VBufferParameters[] vBufferParams; // Double-buffered; needed even if reprojection is off
->>>>>>> d786c6ac
 
         float m_AmbientOcclusionResolutionScale = 0.0f; // Factor used to track if history should be reallocated for Ambient Occlusion
 
