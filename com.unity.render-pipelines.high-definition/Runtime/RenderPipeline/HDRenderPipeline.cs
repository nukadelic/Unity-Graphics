using System.Collections.Generic;
using UnityEngine.Rendering;
using System;
using System.Diagnostics;
using System.Linq;
using UnityEngine.Rendering.PostProcessing;
using UnityEngine.Experimental.GlobalIllumination;
using System.Runtime.InteropServices;

namespace UnityEngine.Experimental.Rendering.HDPipeline
{
    public class HDRenderPipeline : UnityEngine.Rendering.RenderPipeline
    {
        enum ForwardPass
        {
            Opaque,
            PreRefraction,
            Transparent
        }

        static readonly string[] k_ForwardPassDebugName =
        {
            "Forward Opaque Debug",
            "Forward PreRefraction Debug",
            "Forward Transparent Debug"
        };

        static readonly string[] k_ForwardPassName =
        {
            "Forward Opaque",
            "Forward PreRefraction",
            "Forward Transparent"
        };

        readonly HDRenderPipelineAsset m_Asset;
        public HDRenderPipelineAsset asset { get { return m_Asset; } }

        DiffusionProfileSettings m_InternalSSSAsset;
        public DiffusionProfileSettings diffusionProfileSettings
        {
            get
            {
                // If no SSS asset is set, build / reuse an internal one for simplicity
                var asset = m_Asset.diffusionProfileSettings;

                if (asset == null)
                {
                    if (m_InternalSSSAsset == null)
                        m_InternalSSSAsset = ScriptableObject.CreateInstance<DiffusionProfileSettings>();

                    asset = m_InternalSSSAsset;
                }

                return asset;
            }
        }
        public RenderPipelineSettings renderPipelineSettings { get { return m_Asset.renderPipelineSettings; } }

        public bool IsInternalDiffusionProfile(DiffusionProfileSettings profile)
        {
            return m_InternalSSSAsset == profile;
        }

        readonly RenderPipelineMaterial m_DeferredMaterial;
        readonly List<RenderPipelineMaterial> m_MaterialList = new List<RenderPipelineMaterial>();

        readonly GBufferManager m_GbufferManager;
        readonly DBufferManager m_DbufferManager;
        readonly SubsurfaceScatteringManager m_SSSBufferManager = new SubsurfaceScatteringManager();
        readonly SharedRTManager m_SharedRTManager = new SharedRTManager();

#if ENABLE_RAYTRACING
        readonly HDRaytracingManager m_RayTracingManager = new HDRaytracingManager();
#endif

        // Renderer Bake configuration can vary depends on if shadow mask is enabled or no
        PerObjectData m_currentRendererConfigurationBakedLighting = HDUtils.k_RendererConfigurationBakedLighting;
        Material m_CopyStencil;
        Material m_CopyDepth;
        GPUCopy m_GPUCopy;
        MipGenerator m_MipGenerator;

        IBLFilterBSDF[] m_IBLFilterArray = null;

        ComputeShader m_ScreenSpaceReflectionsCS { get { return m_Asset.renderPipelineResources.shaders.screenSpaceReflectionsCS; } }
        int m_SsrTracingKernel      = -1;
        int m_SsrReprojectionKernel = -1;

        ComputeShader m_applyDistortionCS { get { return m_Asset.renderPipelineResources.shaders.applyDistortionCS; } }
        int m_applyDistortionKernel;

        Material m_CameraMotionVectorsMaterial;
        Material m_DecalNormalBufferMaterial;

        // Debug material
        Material m_DebugViewMaterialGBuffer;
        Material m_DebugViewMaterialGBufferShadowMask;
        Material m_currentDebugViewMaterialGBuffer;
        Material m_DebugDisplayLatlong;
        Material m_DebugFullScreen;
        Material m_DebugColorPicker;
        Material m_Blit;
        Material m_ErrorMaterial;

        RenderTargetIdentifier[] m_MRTCache2 = new RenderTargetIdentifier[2];

        // 'm_CameraColorBuffer' does not contain diffuse lighting of SSS materials until the SSS pass. It is stored within 'm_CameraSssDiffuseLightingBuffer'.
        RTHandleSystem.RTHandle m_CameraColorBuffer;
        RTHandleSystem.RTHandle m_CameraSssDiffuseLightingBuffer;

        RTHandleSystem.RTHandle m_ScreenSpaceShadowsBuffer;
        RTHandleSystem.RTHandle m_AmbientOcclusionBuffer;
        RTHandleSystem.RTHandle m_MultiAmbientOcclusionBuffer;
        RTHandleSystem.RTHandle m_DistortionBuffer;

        // TODO: remove me, I am just a temporary debug texture. :-)
        // RTHandleSystem.RTHandle m_SsrDebugTexture;
        RTHandleSystem.RTHandle m_SsrHitPointTexture;
        RTHandleSystem.RTHandle m_SsrLightingTexture;
        // MSAA Versions of regular textures
        RTHandleSystem.RTHandle m_CameraColorMSAABuffer;
        RTHandleSystem.RTHandle m_CameraSssDiffuseLightingMSAABuffer;

        // Temporary hack post process output for multi camera setup
        static int _TempPostProcessOutputTexture = Shader.PropertyToID("_TempPostProcessOutputTexture");
        static RenderTargetIdentifier _TempPostProcessOutputTextureID = new RenderTargetIdentifier(_TempPostProcessOutputTexture);

        // The current MSAA count
        MSAASamples m_MSAASamples;

        // AO resolve property block
        MaterialPropertyBlock m_AOPropertyBlock = new MaterialPropertyBlock();
        Material m_AOResolveMaterial = null;

        // The pass "SRPDefaultUnlit" is a fall back to legacy unlit rendering and is required to support unity 2d + unity UI that render in the scene.
        ShaderTagId[] m_ForwardAndForwardOnlyPassNames = { HDShaderPassNames.s_ForwardOnlyName, HDShaderPassNames.s_ForwardName, HDShaderPassNames.s_SRPDefaultUnlitName };
        ShaderTagId[] m_ForwardOnlyPassNames = { HDShaderPassNames.s_ForwardOnlyName, HDShaderPassNames.s_SRPDefaultUnlitName };

        ShaderTagId[] m_AllTransparentPassNames = {  HDShaderPassNames.s_TransparentBackfaceName,
                                                        HDShaderPassNames.s_ForwardOnlyName,
                                                        HDShaderPassNames.s_ForwardName,
                                                        HDShaderPassNames.s_SRPDefaultUnlitName };

        ShaderTagId[] m_AllForwardOpaquePassNames = {    HDShaderPassNames.s_ForwardOnlyName,
                                                            HDShaderPassNames.s_ForwardName,
                                                            HDShaderPassNames.s_SRPDefaultUnlitName };

        ShaderTagId[] m_DepthOnlyAndDepthForwardOnlyPassNames = { HDShaderPassNames.s_DepthForwardOnlyName, HDShaderPassNames.s_DepthOnlyName };
        ShaderTagId[] m_DepthForwardOnlyPassNames = { HDShaderPassNames.s_DepthForwardOnlyName };
        ShaderTagId[] m_DepthOnlyPassNames = { HDShaderPassNames.s_DepthOnlyName };
        ShaderTagId[] m_TransparentDepthPrepassNames = { HDShaderPassNames.s_TransparentDepthPrepassName };
        ShaderTagId[] m_TransparentDepthPostpassNames = { HDShaderPassNames.s_TransparentDepthPostpassName };
        ShaderTagId[] m_ForwardErrorPassNames = { HDShaderPassNames.s_AlwaysName, HDShaderPassNames.s_ForwardBaseName, HDShaderPassNames.s_DeferredName, HDShaderPassNames.s_PrepassBaseName, HDShaderPassNames.s_VertexName, HDShaderPassNames.s_VertexLMRGBMName, HDShaderPassNames.s_VertexLMName };
        ShaderTagId[] m_SinglePassName = new ShaderTagId[1];

        // Stencil usage in HDRenderPipeline.
        // Currently we use only 2 bits to identify the kind of lighting that is expected from the render pipeline
        // Usage is define in LightDefinitions.cs
        [Flags]
        public enum StencilBitMask
        {
            Clear                           = 0,    // 0x0
            LightingMask                    = 7,    // 0x7  - 3 bit
            Decals                          = 8,    // 0x8  - 1 bit
            DecalsForwardOutputNormalBuffer = 16,   // 0x10 - 1 bit
            DoesntReceiveSSR                = 32,   // 0x20 - 1 bit
            ObjectVelocity                  = 128,  // 0x80 - 1 bit
            All                             = 255   // 0xFF - 8 bit
        }

        RenderStateBlock m_DepthStateOpaque;

        // Detect when windows size is changing
        int m_CurrentWidth;
        int m_CurrentHeight;

        // Use to detect frame changes
        uint  m_FrameCount;
        float m_LastTime, m_Time;

        public int GetCurrentShadowCount() { return m_LightLoop.GetCurrentShadowCount(); }
        public int GetDecalAtlasMipCount()
        {
            int highestDim = Math.Max(renderPipelineSettings.decalSettings.atlasWidth, renderPipelineSettings.decalSettings.atlasHeight);
            return (int)Math.Log(highestDim, 2);
        }

        readonly SkyManager m_SkyManager = new SkyManager();
        readonly LightLoop m_LightLoop = new LightLoop();
        readonly VolumetricLightingSystem m_VolumetricLightingSystem = new VolumetricLightingSystem();

        // Debugging
        MaterialPropertyBlock m_SharedPropertyBlock = new MaterialPropertyBlock();
        DebugDisplaySettings m_DebugDisplaySettings = new DebugDisplaySettings();
        public DebugDisplaySettings debugDisplaySettings { get { return m_DebugDisplaySettings; } }
        static DebugDisplaySettings s_NeutralDebugDisplaySettings = new DebugDisplaySettings();
        DebugDisplaySettings m_CurrentDebugDisplaySettings;
        RTHandleSystem.RTHandle         m_DebugColorPickerBuffer;
        RTHandleSystem.RTHandle         m_DebugFullScreenTempBuffer;
        bool                            m_FullScreenDebugPushed;
        bool                            m_ValidAPI; // False by default mean we render normally, true mean we don't render anything
        bool                            m_IsDepthBufferCopyValid;

        RenderTargetIdentifier[] m_MRTWithSSS;
        string m_ForwardPassProfileName;

        Vector2Int m_PyramidSizeV2I = new Vector2Int();
        Vector4 m_PyramidSizeV4F = new Vector4();
        Vector4 m_PyramidScaleLod = new Vector4();
        Vector4 m_PyramidScale = new Vector4();

        public Material GetBlitMaterial() { return m_Blit; }

        ComputeBuffer m_DepthPyramidMipLevelOffsetsBuffer = null;

        ComputeBuffer m_HDRPGlobalsCB = null;

        public HDRenderPipeline(HDRenderPipelineAsset asset)
        {
            m_Asset = asset;

            DebugManager.instance.RefreshEditor();

            m_ValidAPI = true;

            if (!SetRenderingFeatures())
            {
                m_ValidAPI = false;

                return;
            }

#if UNITY_EDITOR
            // The first thing we need to do is to set the defines that depend on the render pipeline settings
            m_Asset.EvaluateSettings();
#endif

            // Upgrade the resources (re-import every references in RenderPipelineResources) if the resource version mismatches
            // It's done here because we know every HDRP assets have been imported before
            UpgradeResourcesIfNeeded();


            // Initial state of the RTHandle system.
            // Tells the system that we will require MSAA or not so that we can avoid wasteful render texture allocation.
            // TODO: Might want to initialize to at least the window resolution to avoid un-necessary re-alloc in the player
            RTHandles.Initialize(1, 1, m_Asset.renderPipelineSettings.supportMSAA, m_Asset.renderPipelineSettings.msaaSampleCount);

            m_GPUCopy = new GPUCopy(asset.renderPipelineResources.shaders.copyChannelCS);

            m_MipGenerator = new MipGenerator(m_Asset);

            EncodeBC6H.DefaultInstance = EncodeBC6H.DefaultInstance ?? new EncodeBC6H(asset.renderPipelineResources.shaders.encodeBC6HCS);

            m_ReflectionProbeCullResults = new ReflectionProbeCullResults(asset.reflectionSystemParameters);
            ReflectionSystem.SetParameters(asset.reflectionSystemParameters);

            // Scan material list and assign it
            m_MaterialList = HDUtils.GetRenderPipelineMaterialList();
            // Find first material that have non 0 Gbuffer count and assign it as deferredMaterial
            m_DeferredMaterial = null;
            foreach (var material in m_MaterialList)
            {
                if (material.IsDefferedMaterial())
                    m_DeferredMaterial = material;
            }

            // TODO: Handle the case of no Gbuffer material
            // TODO: I comment the assert here because m_DeferredMaterial for whatever reasons contain the correct class but with a "null" in the name instead of the real name and then trigger the assert
            // whereas it work. Don't know what is happening, DebugDisplay use the same code and name is correct there.
            // Debug.Assert(m_DeferredMaterial != null);

            m_GbufferManager = new GBufferManager(asset, m_DeferredMaterial);
            m_DbufferManager = new DBufferManager();

            m_SSSBufferManager.Build(asset);
            m_SharedRTManager.Build(asset);

            // Initialize various compute shader resources
            m_applyDistortionKernel = m_applyDistortionCS.FindKernel("KMain");
            m_SsrTracingKernel      = m_ScreenSpaceReflectionsCS.FindKernel("ScreenSpaceReflectionsTracing");
            m_SsrReprojectionKernel = m_ScreenSpaceReflectionsCS.FindKernel("ScreenSpaceReflectionsReprojection");

            // General material
            m_CopyStencil = CoreUtils.CreateEngineMaterial(asset.renderPipelineResources.shaders.copyStencilBufferPS);

            m_CameraMotionVectorsMaterial = CoreUtils.CreateEngineMaterial(asset.renderPipelineResources.shaders.cameraMotionVectorsPS);
            m_DecalNormalBufferMaterial = CoreUtils.CreateEngineMaterial(asset.renderPipelineResources.shaders.decalNormalBufferPS);

            m_CopyDepth = CoreUtils.CreateEngineMaterial(asset.renderPipelineResources.shaders.copyDepthBufferPS);

            InitializeDebugMaterials();

            m_MaterialList.ForEach(material => material.Build(asset));

            if(m_Asset.renderPipelineSettings.lightLoopSettings.supportFabricConvolution)
            {
                m_IBLFilterArray = new IBLFilterBSDF[2];
                m_IBLFilterArray[0] = new IBLFilterGGX(asset.renderPipelineResources, m_MipGenerator);
                m_IBLFilterArray[1] = new IBLFilterCharlie(asset.renderPipelineResources, m_MipGenerator);
            }
            else
            {
                m_IBLFilterArray = new IBLFilterBSDF[1];
                m_IBLFilterArray[0] = new IBLFilterGGX(asset.renderPipelineResources, m_MipGenerator);
            }

            m_LightLoop.Build(asset, m_IBLFilterArray);

            m_SkyManager.Build(asset, m_IBLFilterArray);

            m_VolumetricLightingSystem.Build(asset);

            m_DebugDisplaySettings.RegisterDebug();
#if UNITY_EDITOR
            // We don't need the debug of Scene View at runtime (each camera have its own debug settings)
            FrameSettings.RegisterDebug("Scene View", m_Asset.GetFrameSettings());
#endif

            m_DepthPyramidMipLevelOffsetsBuffer = new ComputeBuffer(15, sizeof(int) * 2);

            InitializeRenderTextures();

            // For debugging
            MousePositionDebug.instance.Build();

            InitializeRenderStateBlocks();

            // Init the MSAA AO resolve material
            m_AOResolveMaterial = CoreUtils.CreateEngineMaterial(m_Asset.renderPipelineResources.shaders.aoResolvePS);

            // Keep track of the original msaa sample value
            m_MSAASamples = m_Asset ? m_Asset.renderPipelineSettings.msaaSampleCount : MSAASamples.None;

            // Propagate it to the debug menu
            m_DebugDisplaySettings.msaaSamples = m_MSAASamples;

            // Allocate ComputeBuffer for HDRP globals
            m_HDRPGlobalsCB = new ComputeBuffer(1, Marshal.SizeOf<HDRPGlobalConstantBuffer>(), ComputeBufferType.Constant);
            m_HDRPGlobalsCB.name = "HDRPGlobalsBuf";

            m_MRTWithSSS = new RenderTargetIdentifier[2 + m_SSSBufferManager.sssBufferCount];
#if ENABLE_RAYTRACING
            m_RayTracingManager.InitAccelerationStructures();
#endif
        }

        void UpgradeResourcesIfNeeded()
        {
#if UNITY_EDITOR
            //possible because deserialized along the asset
            m_Asset.renderPipelineResources.UpgradeIfNeeded();
            //however it is not possible to call the same way the editor resources.
            //Reason: we pass here before the asset are accessible on disk.
            //Migration is done at deserialisation time for this scriptableobject
            //Note: renderPipelineResources can be migrated at deserialisation time too to have a more unified API
#endif
        }
        
        void InitializeRenderTextures()
        {
            RenderPipelineSettings settings = m_Asset.renderPipelineSettings;

            if (settings.supportedLitShaderMode != RenderPipelineSettings.SupportedLitShaderMode.ForwardOnly)
                m_GbufferManager.CreateBuffers();

            if (settings.supportDecals)
                m_DbufferManager.CreateBuffers();

            m_SSSBufferManager.InitSSSBuffers(m_GbufferManager, m_Asset.renderPipelineSettings);
            m_SharedRTManager.InitSharedBuffers(m_GbufferManager, m_Asset.renderPipelineSettings, m_Asset.renderPipelineResources);

            m_CameraColorBuffer = RTHandles.Alloc(Vector2.one, filterMode: FilterMode.Point, colorFormat: RenderTextureFormat.ARGBHalf, sRGB: false, enableRandomWrite: true, useMipMap: false, name: "CameraColor");
            m_CameraSssDiffuseLightingBuffer = RTHandles.Alloc(Vector2.one, filterMode: FilterMode.Point, colorFormat: RenderTextureFormat.RGB111110Float, sRGB: false, enableRandomWrite: true, name: "CameraSSSDiffuseLighting");

            if (settings.supportSSAO)
            {
                m_AmbientOcclusionBuffer = RTHandles.Alloc(Vector2.one, filterMode: FilterMode.Bilinear, colorFormat: RenderTextureFormat.R8, sRGB: false, enableRandomWrite: true, name: "AmbientOcclusion");
            }

            m_DistortionBuffer = RTHandles.Alloc(Vector2.one, filterMode: FilterMode.Point, colorFormat: Builtin.GetDistortionBufferFormat(), sRGB: Builtin.GetDistortionBufferSRGBFlag(), name: "Distortion");

            // TODO: For MSAA, we'll need to add a Draw path in order to support MSAA properlye
            // Use RG16 as we only have one deferred directional and one screen space shadow light currently
            m_ScreenSpaceShadowsBuffer = RTHandles.Alloc(Vector2.one, filterMode: FilterMode.Point, colorFormat: RenderTextureFormat.R16, sRGB: false, enableRandomWrite: true, name: "ScreenSpaceShadowsBuffer");

            if (settings.supportSSR)
            {
                // m_SsrDebugTexture    = RTHandles.Alloc(Vector2.one, filterMode: FilterMode.Point, colorFormat: RenderTextureFormat.ARGBFloat, sRGB: false, enableRandomWrite: true, name: "SSR_Debug_Texture");
                m_SsrHitPointTexture = RTHandles.Alloc(Vector2.one, filterMode: FilterMode.Point, colorFormat: RenderTextureFormat.RG32,      sRGB: false, enableRandomWrite: true, name: "SSR_Hit_Point_Texture");
                m_SsrLightingTexture = RTHandles.Alloc(Vector2.one, filterMode: FilterMode.Point, colorFormat: RenderTextureFormat.ARGBHalf,  sRGB: false, enableRandomWrite: true, name: "SSR_Lighting_Texture");
            }

            if (Debug.isDebugBuild)
            {
                m_DebugColorPickerBuffer = RTHandles.Alloc(Vector2.one, filterMode: FilterMode.Point, colorFormat: RenderTextureFormat.ARGBHalf, sRGB: false, name: "DebugColorPicker");
                m_DebugFullScreenTempBuffer = RTHandles.Alloc(Vector2.one, filterMode: FilterMode.Point, colorFormat: RenderTextureFormat.ARGBHalf, sRGB: false, name: "DebugFullScreen");
            }

            // Let's create the MSAA textures
            if (m_Asset.renderPipelineSettings.supportMSAA)
            {
                // MSAA versions of classic texture
                if (m_Asset.renderPipelineSettings.supportSSAO)
                {
                    m_MultiAmbientOcclusionBuffer = RTHandles.Alloc(Vector2.one, filterMode: FilterMode.Bilinear, colorFormat: RenderTextureFormat.RG16, sRGB: false, enableRandomWrite: true, name: "AmbientOcclusionMSAA");
                }
                m_CameraColorMSAABuffer = RTHandles.Alloc(Vector2.one, filterMode: FilterMode.Point, colorFormat: RenderTextureFormat.ARGBHalf, sRGB: false, bindTextureMS: true, enableMSAA: true, name: "CameraColorMSAA");
                m_CameraSssDiffuseLightingMSAABuffer = RTHandles.Alloc(Vector2.one, filterMode: FilterMode.Point, colorFormat: RenderTextureFormat.RGB111110Float, sRGB: false, bindTextureMS: true, enableMSAA: true, name: "CameraSSSDiffuseLightingMSAA");
            }
        }

        void DestroyRenderTextures()
        {
            m_GbufferManager.DestroyBuffers();
            m_DbufferManager.DestroyBuffers();
            m_MipGenerator.Release();

            RTHandles.Release(m_CameraColorBuffer);
            RTHandles.Release(m_CameraSssDiffuseLightingBuffer);

            RTHandles.Release(m_AmbientOcclusionBuffer);
            RTHandles.Release(m_DistortionBuffer);
            RTHandles.Release(m_ScreenSpaceShadowsBuffer);

            // RTHandles.Release(m_SsrDebugTexture);
            RTHandles.Release(m_SsrHitPointTexture);
            RTHandles.Release(m_SsrLightingTexture);

            RTHandles.Release(m_DebugColorPickerBuffer);
            RTHandles.Release(m_DebugFullScreenTempBuffer);

            RTHandles.Release(m_CameraColorMSAABuffer);
            RTHandles.Release(m_MultiAmbientOcclusionBuffer);
            RTHandles.Release(m_CameraSssDiffuseLightingMSAABuffer);

            HDCamera.ClearAll();
        }

        bool SetRenderingFeatures()
        {
            // Set sub-shader pipeline tag
            Shader.globalRenderPipeline = "HDRenderPipeline";

            // HD use specific GraphicsSettings
            GraphicsSettings.lightsUseLinearIntensity = true;
            GraphicsSettings.lightsUseColorTemperature = true;
            GraphicsSettings.useScriptableRenderPipelineBatching = m_Asset.enableSRPBatcher;

            SupportedRenderingFeatures.active = new SupportedRenderingFeatures()
            {
                reflectionProbeModes = SupportedRenderingFeatures.ReflectionProbeModes.Rotation,
                defaultMixedLightingModes = SupportedRenderingFeatures.LightmapMixedBakeModes.IndirectOnly,
                mixedLightingModes = SupportedRenderingFeatures.LightmapMixedBakeModes.IndirectOnly | SupportedRenderingFeatures.LightmapMixedBakeModes.Shadowmask,
                lightmapBakeTypes = LightmapBakeType.Baked | LightmapBakeType.Mixed | LightmapBakeType.Realtime,
                lightmapsModes = LightmapsMode.NonDirectional | LightmapsMode.CombinedDirectional,
                lightProbeProxyVolumes = true,
                motionVectors = true,
                receiveShadows = false,
                reflectionProbes = true,
                rendererPriority = true,
                overridesEnvironmentLighting = true,
                overridesFog = true,
                overridesOtherLightingSettings = true
            };

            Lightmapping.SetDelegate(GlobalIlluminationUtils.hdLightsDelegate);

#if UNITY_EDITOR
            SceneViewDrawMode.SetupDrawMode();

            if (UnityEditor.PlayerSettings.colorSpace == ColorSpace.Gamma)
            {
                Debug.LogError("High Definition Render Pipeline doesn't support Gamma mode, change to Linear mode");
            }
#endif

            if (!IsSupportedPlatform())
            {
                CoreUtils.DisplayUnsupportedAPIMessage();

                // Display more information to the users when it should have use Metal instead of OpenGL
                if (SystemInfo.graphicsDeviceType.ToString().StartsWith("OpenGL"))
                {
                    if (SystemInfo.operatingSystem.StartsWith("Mac"))
                        CoreUtils.DisplayUnsupportedMessage("Use Metal API instead.");
                    else if (SystemInfo.operatingSystem.StartsWith("Windows"))
                        CoreUtils.DisplayUnsupportedMessage("Use Vulkan API instead.");
                }

                return false;
            }

            return true;
        }

        bool IsSupportedPlatform()
        {
            // Note: If you add new platform in this function, think about adding support when building the player to in HDRPCustomBuildProcessor.cs

            if (!SystemInfo.supportsComputeShaders)
                return false;

// If we are in the editor, we have to take the current target build platform as the graphic device type is always the same
#if UNITY_EDITOR
            if (HDUtils.IsSupportedBuildTarget(UnityEditor.EditorUserBuildSettings.activeBuildTarget))
                return true;
#else
            if (HDUtils.IsSupportedGraphicDevice(SystemInfo.graphicsDeviceType))
                return true;
#endif

            if (SystemInfo.graphicsDeviceType == GraphicsDeviceType.Metal)
            {
                string os = SystemInfo.operatingSystem;

                // Metal support depends on OS version:
                // macOS 10.11.x doesn't have tessellation / earlydepthstencil support, early driver versions were buggy in general
                // macOS 10.12.x should usually work with AMD, but issues with Intel/Nvidia GPUs. Regardless of the GPU, there are issues with MTLCompilerService crashing with some shaders
                // macOS 10.13.x is expected to work, and if it's a driver/shader compiler issue, there's still hope on getting it fixed to next shipping OS patch release
                //
                // Has worked experimentally with iOS in the past, but it's not currently supported
                //

                if (os.StartsWith("Mac"))
                {
                    // TODO: Expose in C# version number, for now assume "Mac OS X 10.10.4" format with version 10 at least
                    int startIndex = os.LastIndexOf(" ");
                    var parts = os.Substring(startIndex + 1).Split('.');
                    int a = Convert.ToInt32(parts[0]);
                    int b = Convert.ToInt32(parts[1]);
                    // In case in the future there's a need to disable specific patch releases
                    // int c = Convert.ToInt32(parts[2]);

                    if (a >= 10 && b >= 13)
                        return true;
                }
            }

            return false;
        }

        void UnsetRenderingFeatures()
        {
            Shader.globalRenderPipeline = "";

            SupportedRenderingFeatures.active = new SupportedRenderingFeatures();

            // Reset srp batcher state just in case
            GraphicsSettings.useScriptableRenderPipelineBatching = false;

            Lightmapping.ResetDelegate();
        }

        void InitializeDebugMaterials()
        {
            m_DebugViewMaterialGBuffer = CoreUtils.CreateEngineMaterial(m_Asset.renderPipelineResources.shaders.debugViewMaterialGBufferPS);
            m_DebugViewMaterialGBufferShadowMask = CoreUtils.CreateEngineMaterial(m_Asset.renderPipelineResources.shaders.debugViewMaterialGBufferPS);
            m_DebugViewMaterialGBufferShadowMask.EnableKeyword("SHADOWS_SHADOWMASK");
            m_DebugDisplayLatlong = CoreUtils.CreateEngineMaterial(m_Asset.renderPipelineResources.shaders.debugDisplayLatlongPS);
            m_DebugFullScreen = CoreUtils.CreateEngineMaterial(m_Asset.renderPipelineResources.shaders.debugFullScreenPS);
            m_DebugColorPicker = CoreUtils.CreateEngineMaterial(m_Asset.renderPipelineResources.shaders.debugColorPickerPS);
            m_Blit = CoreUtils.CreateEngineMaterial(m_Asset.renderPipelineResources.shaders.blitPS);
            m_ErrorMaterial = CoreUtils.CreateEngineMaterial("Hidden/InternalErrorShader");
        }

        void InitializeRenderStateBlocks()
        {
            m_DepthStateOpaque = new RenderStateBlock
            {
                depthState = new DepthState(true, CompareFunction.LessEqual),
                mask = RenderStateMask.Depth
            };
        }

        public void OnSceneLoad()
        {
            // Recreate the textures which went NULL
            m_MaterialList.ForEach(material => material.Build(m_Asset));
        }

        protected override void Dispose(bool disposing)
        {
            UnsetRenderingFeatures();

            if (!m_ValidAPI)
                return;

            base.Dispose(disposing);

#if ENABLE_RAYTRACING
            m_RayTracingManager.ReleaseAccelerationStructures();
#endif
            m_DebugDisplaySettings.UnregisterDebug();

            m_LightLoop.Cleanup();

            // For debugging
            MousePositionDebug.instance.Cleanup();

            DecalSystem.instance.Cleanup();

            m_MaterialList.ForEach(material => material.Cleanup());

            CoreUtils.Destroy(m_AOResolveMaterial);
            CoreUtils.Destroy(m_CopyStencil);
            CoreUtils.Destroy(m_CameraMotionVectorsMaterial);
            CoreUtils.Destroy(m_DecalNormalBufferMaterial);

            CoreUtils.Destroy(m_DebugViewMaterialGBuffer);
            CoreUtils.Destroy(m_DebugViewMaterialGBufferShadowMask);
            CoreUtils.Destroy(m_DebugDisplayLatlong);
            CoreUtils.Destroy(m_DebugFullScreen);
            CoreUtils.Destroy(m_DebugColorPicker);
            CoreUtils.Destroy(m_Blit);
            CoreUtils.Destroy(m_CopyDepth);
            CoreUtils.Destroy(m_ErrorMaterial);

            m_SSSBufferManager.Cleanup();
            m_SharedRTManager.Cleanup();
            m_SkyManager.Cleanup();
            m_VolumetricLightingSystem.Cleanup();
            for(int bsdfIdx = 0; bsdfIdx < m_IBLFilterArray.Length; ++bsdfIdx)
            {
                m_IBLFilterArray[bsdfIdx].Cleanup();
            }

            Shader.SetGlobalConstantBuffer(HDShaderIDs.HDRPGlobalCB, null, 0, 0);
            m_HDRPGlobalsCB.Dispose();

            HDCamera.ClearAll();

            DestroyRenderTextures();
            CullingGroupManager.instance.Cleanup();

            CoreUtils.SafeRelease(m_DepthPyramidMipLevelOffsetsBuffer);

#if UNITY_EDITOR
            SceneViewDrawMode.ResetDrawMode();
            FrameSettings.UnRegisterDebug("Scene View");
#endif
        }

        void Resize(HDCamera hdCamera)
        {
            bool resolutionChanged = (hdCamera.actualWidth != m_CurrentWidth) || (hdCamera.actualHeight != m_CurrentHeight);

            if (resolutionChanged || m_LightLoop.NeedResize())
            {
                if (m_CurrentWidth > 0 && m_CurrentHeight > 0)
                    m_LightLoop.ReleaseResolutionDependentBuffers();

                m_LightLoop.AllocResolutionDependentBuffers((int)hdCamera.screenSize.x, (int)hdCamera.screenSize.y, hdCamera.camera.stereoEnabled);
            }

            // update recorded window resolution
            m_CurrentWidth = hdCamera.actualWidth;
            m_CurrentHeight = hdCamera.actualHeight;
        }

        public void PushGlobalParams(HDCamera hdCamera, CommandBuffer cmd, DiffusionProfileSettings sssParameters)
        {
            using (new ProfilingSample(cmd, "Push Global Parameters", CustomSamplerId.PushGlobalParameters.GetSampler()))
            {
                HDRPGlobalConstantBuffer shaderVars = new HDRPGlobalConstantBuffer();

                // Set up UnityPerFrame CBuffer.
                m_SSSBufferManager.PushGlobalParams(hdCamera, cmd, sssParameters, ref shaderVars.m_SSSVars);

                m_DbufferManager.PushGlobalParams(hdCamera, cmd, ref shaderVars.m_DecalVars);

                m_VolumetricLightingSystem.PushGlobalParams(hdCamera, cmd, m_FrameCount);

                var ssRefraction = VolumeManager.instance.stack.GetComponent<ScreenSpaceRefraction>()
                    ?? ScreenSpaceRefraction.@default;
                ssRefraction.PushShaderParameters(cmd);
                var ssReflection = VolumeManager.instance.stack.GetComponent<ScreenSpaceReflection>()
                    ?? ScreenSpaceReflection.@default;
                ssReflection.PushShaderParameters(cmd);

                // Set up UnityPerView CBuffer.
                hdCamera.SetupGlobalParams(cmd, m_Time, m_LastTime, m_FrameCount);

                cmd.SetGlobalVector(HDShaderIDs._IndirectLightingMultiplier, new Vector4(VolumeManager.instance.stack.GetComponent<IndirectLightingController>().indirectDiffuseIntensity, 0, 0, 0));

                PushGlobalRTHandle(
                    cmd,
                    m_SharedRTManager.GetDepthTexture(),
                    HDShaderIDs._DepthPyramidTexture,
                    HDShaderIDs._DepthPyramidSize,
                    HDShaderIDs._DepthPyramidScale
                );
                var currentColorPyramid = hdCamera.GetCurrentFrameRT((int)HDCameraFrameHistoryType.ColorBufferMipChain);
                PushGlobalRTHandle(
                    cmd,
                    currentColorPyramid,
                    HDShaderIDs._ColorPyramidTexture,
                    HDShaderIDs._ColorPyramidSize,
                    HDShaderIDs._ColorPyramidScale
                );
                PushGlobalRTHandle(
                    cmd,
                    m_SharedRTManager.GetVelocityBuffer(),
                    HDShaderIDs._CameraMotionVectorsTexture,
                    HDShaderIDs._CameraMotionVectorsSize,
                    HDShaderIDs._CameraMotionVectorsScale
                );

                // Light loop stuff...
                if (hdCamera.frameSettings.enableSSR)
                    cmd.SetGlobalTexture(HDShaderIDs._SsrLightingTexture, m_SsrLightingTexture);
                else
<<<<<<< HEAD
                    cmd.SetGlobalTexture(HDShaderIDs._SsrLightingTexture, Texture2D.blackTexture);

                if(hdCamera.frameSettings.useConstantBuffers)
                {
                    m_HDRPGlobalsCB.SetData(new HDRPGlobalConstantBuffer[] { shaderVars });
                    cmd.SetGlobalConstantBuffer(m_HDRPGlobalsCB, HDShaderIDs.HDRPGlobalCB, 0, Marshal.SizeOf<HDRPGlobalConstantBuffer>());
                }
=======
                    cmd.SetGlobalTexture(HDShaderIDs._SsrLightingTexture, RuntimeUtilities.transparentTexture);
>>>>>>> c09d3001
            }
        }

        bool NeedStencilBufferCopy()
        {
            // Currently, Unity does not offer a way to bind the stencil buffer as a texture in a compute shader.
            // Therefore, it's manually copied using a pixel shader.
            return m_LightLoop.GetFeatureVariantsEnabled();
        }

        void CopyDepthBufferIfNeeded(CommandBuffer cmd)
        {
            if (!m_IsDepthBufferCopyValid)
            {
                using (new ProfilingSample(cmd, "Copy depth buffer", CustomSamplerId.CopyDepthBuffer.GetSampler()))
                {
                    // TODO: maybe we don't actually need the top MIP level?
                    // That way we could avoid making the copy, and build the MIP hierarchy directly.
                    // The downside is that our SSR tracing accuracy would decrease a little bit.
                    // But since we never render SSR at full resolution, this may be acceptable.

                    // TODO: reading the depth buffer with a compute shader will cause it to decompress in place.
                    // On console, to preserve the depth test performance, we must NOT decompress the 'm_CameraDepthStencilBuffer' in place.
                    // We should call decompressDepthSurfaceToCopy() and decompress it to 'm_CameraDepthBufferMipChain'.
                    m_GPUCopy.SampleCopyChannel_xyzw2x(cmd, m_SharedRTManager.GetDepthStencilBuffer(), m_SharedRTManager.GetDepthTexture(), new RectInt(0, 0, m_CurrentWidth, m_CurrentHeight));
                }
                m_IsDepthBufferCopyValid = true;
            }
        }

        public void SetMicroShadowingSettings(CommandBuffer cmd)
        {
            MicroShadowing microShadowingSettings = VolumeManager.instance.stack.GetComponent<MicroShadowing>();
            cmd.SetGlobalFloat(HDShaderIDs._MicroShadowingOpacity, microShadowingSettings.enable ? microShadowingSettings.opacity : 0.0f);
        }

        public void ConfigureKeywords(bool enableBakeShadowMask, HDCamera hdCamera, CommandBuffer cmd)
        {
            // Globally enable (for GBuffer shader and forward lit (opaque and transparent) the keyword SHADOWS_SHADOWMASK
            CoreUtils.SetKeyword(cmd, "SHADOWS_SHADOWMASK", enableBakeShadowMask);
            // Configure material to use depends on shadow mask option
            m_currentRendererConfigurationBakedLighting = enableBakeShadowMask ? HDUtils.k_RendererConfigurationBakedLightingWithShadowMask : HDUtils.k_RendererConfigurationBakedLighting;
            m_currentDebugViewMaterialGBuffer = enableBakeShadowMask ? m_DebugViewMaterialGBufferShadowMask : m_DebugViewMaterialGBuffer;

            CoreUtils.SetKeyword(cmd, "LIGHT_LAYERS", hdCamera.frameSettings.enableLightLayers);
            cmd.SetGlobalInt(HDShaderIDs._EnableLightLayers, hdCamera.frameSettings.enableLightLayers ? 1 : 0);

            if (m_Asset.renderPipelineSettings.supportDecals)
            {
                CoreUtils.SetKeyword(cmd, "DECALS_OFF", false);
                CoreUtils.SetKeyword(cmd, "DECALS_3RT", !m_Asset.GetRenderPipelineSettings().decalSettings.perChannelMask);
                CoreUtils.SetKeyword(cmd, "DECALS_4RT", m_Asset.GetRenderPipelineSettings().decalSettings.perChannelMask);
            }
            else
            {
                CoreUtils.SetKeyword(cmd, "DECALS_OFF", true);
                CoreUtils.SetKeyword(cmd, "DECALS_3RT", false);
                CoreUtils.SetKeyword(cmd, "DECALS_4RT", false);
            }

            // Raise the normal buffer flag only if we are in forward rendering
            CoreUtils.SetKeyword(cmd, "WRITE_NORMAL_BUFFER", hdCamera.frameSettings.shaderLitMode == LitShaderMode.Forward);

            // Raise or remove the depth msaa flag based on the frame setting
            CoreUtils.SetKeyword(cmd, "WRITE_MSAA_DEPTH", hdCamera.frameSettings.enableMSAA);
        }

        static bool CompareCamRT(Camera cam1, Camera cam2)
        {
            if (cam1.targetTexture == null)
                return false;
            else if (cam2.targetTexture == null)
                return true;
            else return  cam1.targetTexture.GetInstanceID() < cam2.targetTexture.GetInstanceID();
        }

        // We want the camera sorting to be stable and keep the sorting done by C++ internally.
        // Bubble sort is simple enough and will work fine for lists of camera that should stay small.
        static void SortCameraByRT(Camera[] cameras)
        {
            bool swap = true;
            while (swap)
            {
                swap = false;
                for (int i = 0; (i < cameras.Length - 1) ; ++i)
                {
                    var cam1 = cameras[i];
                    var cam2 = cameras[i + 1];
                    if (CompareCamRT(cam1, cam2))
                    {
                        cameras[i] = cam2;
                        cameras[i + 1] = cam1;
                        swap = true;
                    }
                }
            }
        }
        
        ReflectionProbeCullResults m_ReflectionProbeCullResults;
        protected override void Render(ScriptableRenderContext renderContext, Camera[] cameras)
        {
            if (!m_ValidAPI)
                return;

            UnityEngine.Rendering.RenderPipeline.BeginFrameRendering(cameras);

            {
                // SRP.Render() can be called several times per frame.
                // Also, most Time variables do not consistently update in the Scene View.
                // This makes reliable detection of the start of the new frame VERY hard.
                // One of the exceptions is 'Time.realtimeSinceStartup'.
                // Therefore, outside of the Play Mode we update the time at 60 fps,
                // and in the Play Mode we rely on 'Time.frameCount'.
                float t = Time.realtimeSinceStartup;
                uint c = (uint)Time.frameCount;

                bool newFrame;

                if (Application.isPlaying)
                {
                    newFrame = m_FrameCount != c;

                    m_FrameCount = c;
                }
                else
                {
                    newFrame = (t - m_Time) > 0.0166f;

                    if (newFrame)
                        m_FrameCount++;
                }

                if (newFrame)
                {
                    HDCamera.CleanUnused();

                    // Make sure both are never 0.
                    m_LastTime = (m_Time > 0) ? m_Time : t;
                    m_Time = t;
                }
            }

            // TODO: Render only visible probes
            var isAnyCamerasAReflectionCamera = false;
            for (int i = 0; i < cameras.Length && !isAnyCamerasAReflectionCamera; ++i)
                isAnyCamerasAReflectionCamera |= cameras[i].cameraType == CameraType.Reflection;
            if(!isAnyCamerasAReflectionCamera)  //only pass here when rendering normal camera (prevent infinite loop)
            {
                ReflectionSystem.RenderAllRealtimeProbes();
            }

            // We first update the state of asset frame settings as they can be use by various camera
            // but we keep the dirty state to correctly reset other camera that use RenderingPath.Default.
            bool assetFrameSettingsIsDirty = m_Asset.frameSettingsIsDirty;
            m_Asset.UpdateDirtyFrameSettings();

            // We need to sort by target RenderTexture because we need to accumulate cameras rendering in the same RT.
            // In this case (and if there is more than one camera with the same target) we need to blit to the final target only for the last camera of the group.
            SortCameraByRT(cameras);

            for (int cameraIndex = 0; cameraIndex < cameras.Length; ++cameraIndex)
            {
                var camera = cameras[cameraIndex];

                if (camera == null)
                    continue;

                bool lastCameraFromGroup = true;
                if (cameraIndex < (cameras.Length - 1))
                    lastCameraFromGroup = (camera.targetTexture != cameras[cameraIndex + 1].targetTexture);

                UnityEngine.Rendering.RenderPipeline.BeginCameraRendering(camera);
                UnityEngine.Experimental.VFX.VFXManager.ProcessCamera(camera); //Visual Effect Graph is not yet a required package but calling this method when there isn't any VisualEffect component has no effect (but needed for Camera sorting in Visual Effect Graph context)

                // First, get aggregate of frame settings base on global settings, camera frame settings and debug settings
                // Note: the SceneView camera will never have additionalCameraData
                var additionalCameraData = camera.GetComponent<HDAdditionalCameraData>();

                // Init effective frame settings of each camera
                // Each camera have its own debug frame settings control from the debug windows
                // debug frame settings can't be aggregate with frame settings (i.e we can't aggregate forward only control for example)
                // so debug settings (when use) are the effective frame settings
                // To be able to have this behavior we init effective frame settings with serialized frame settings and copy
                // debug settings change on top of it. Each time frame settings are change in the editor, we reset all debug settings
                // to stay in sync. The loop below allow to update all frame settings correctly and is required because
                // camera can rely on default frame settings from the HDRendeRPipelineAsset
                FrameSettings srcFrameSettings;
                if (additionalCameraData)
                {
                    if (camera.cameraType != CameraType.Reflection)
                    {
                        //reflection camera must already have their framesettings correctly set at this point
                        additionalCameraData.UpdateDirtyFrameSettings(assetFrameSettingsIsDirty, m_Asset.GetFrameSettings());
                    }
                    srcFrameSettings = additionalCameraData.GetFrameSettings();
                }
                else
                {
                    srcFrameSettings = m_Asset.GetFrameSettings();
                }

                FrameSettings currentFrameSettings = new FrameSettings();
                // Get the effective frame settings for this camera taking into account the global setting and camera type
                FrameSettings.InitializeFrameSettings(camera, m_Asset.GetRenderPipelineSettings(), srcFrameSettings, ref currentFrameSettings);

                // This is the main command buffer used for the frame.
                var cmd = CommandBufferPool.Get("");

                // Specific pass to simply display the content of the camera buffer if users have fill it themselves (like video player)
                if (additionalCameraData && additionalCameraData.renderingPath == HDAdditionalCameraData.RenderingPath.FullscreenPassthrough)
                {
                    renderContext.ExecuteCommandBuffer(cmd);
                    CommandBufferPool.Release(cmd);
                    renderContext.Submit();
                    continue;
                }

                // Don't render reflection in Preview, it prevent them to display
                if (currentFrameSettings.enableRealtimePlanarReflection && camera.cameraType != CameraType.Reflection && camera.cameraType != CameraType.Preview
                    // Planar probes rendering is not currently supported for orthographic camera
                    // Avoid rendering to prevent error log spamming
                    && !camera.orthographic)
                    // TODO: Render only visible probes
                    ReflectionSystem.RenderAllRealtimeViewerDependentProbesFor(ReflectionProbeType.PlanarReflection, camera);

                // Init material if needed
                // TODO: this should be move outside of the camera loop but we have no command buffer, ask details to Tim or Julien to do this
                for(int bsdfIdx = 0; bsdfIdx < m_IBLFilterArray.Length; ++bsdfIdx)
                {
                    if (!m_IBLFilterArray[bsdfIdx].IsInitialized())
                        m_IBLFilterArray[bsdfIdx].Initialize(cmd);
                }


                foreach (var material in m_MaterialList)
                    material.RenderInit(cmd);

                using (new ProfilingSample(cmd, "HDRenderPipeline::Render", CustomSamplerId.HDRenderPipelineRender.GetSampler()))
                {
                    // If we render a reflection view or a preview we should not display any debug information
                    // This need to be call before ApplyDebugDisplaySettings()
                    if (camera.cameraType == CameraType.Reflection || camera.cameraType == CameraType.Preview)
                    {
                        // Neutral allow to disable all debug settings
                        m_CurrentDebugDisplaySettings = s_NeutralDebugDisplaySettings;
                    }
                    else
                    {
                        m_CurrentDebugDisplaySettings = m_DebugDisplaySettings;

                        // Make sure we are in sync with the debug menu for the msaa count
                        m_MSAASamples = m_DebugDisplaySettings.msaaSamples;
                        m_SharedRTManager.SetNumMSAASamples(m_MSAASamples);
                    }

                    // Caution: Component.GetComponent() generate 0.6KB of garbage at each frame here !
                    var postProcessLayer = camera.GetComponent<PostProcessLayer>();

                    // Disable post process if we enable debug mode or if the post process layer is disabled
                    if (m_CurrentDebugDisplaySettings.IsDebugDisplayRemovePostprocess() || !HDUtils.IsPostProcessingActive(postProcessLayer))
                    {
                        currentFrameSettings.enablePostprocess = false;
                    }

                    // Disable SSS if luxmeter is enabled
                    if (debugDisplaySettings.lightingDebugSettings.debugLightingMode == DebugLightingMode.LuxMeter)
                    {
                        currentFrameSettings.enableSubsurfaceScattering = false;
                    }

                    var hdCamera = HDCamera.Get(camera);

                    if (hdCamera == null)
                    {
                        hdCamera = HDCamera.Create(camera);
                    }

                    // From this point, we should only use frame settings from the camera
                    hdCamera.Update(currentFrameSettings, postProcessLayer, m_VolumetricLightingSystem, m_MSAASamples);

                    using (new ProfilingSample(cmd, "Volume Update", CustomSamplerId.VolumeUpdate.GetSampler()))
                    {
                        VolumeManager.instance.Update(hdCamera.volumeAnchor, hdCamera.volumeLayerMask);
                    }

                    if (additionalCameraData != null && additionalCameraData.hasCustomRender)
                    {
                        // Flush pending command buffer.
                        renderContext.ExecuteCommandBuffer(cmd);
                        CommandBufferPool.Release(cmd);

                        // Execute custom render
                        additionalCameraData.ExecuteCustomRender(renderContext, hdCamera);

                        renderContext.Submit();
                        continue;
                    }

                    // Do anything we need to do upon a new frame.
                    // The NewFrame must be after the VolumeManager update and before Resize because it uses properties set in NewFrame
                    m_LightLoop.NewFrame(currentFrameSettings);

                    Resize(hdCamera);

                    ApplyDebugDisplaySettings(hdCamera, cmd);
                    m_SkyManager.UpdateCurrentSkySettings(hdCamera);

                    ScriptableCullingParameters cullingParams;
                    if (!camera.TryGetCullingParameters(camera.stereoEnabled, out cullingParams)) // Fixme remove stereo passdown?
                    {
                        renderContext.Submit();
                        continue;
                    }

                    m_LightLoop.UpdateCullingParameters(ref cullingParams);
                    hdCamera.UpdateStereoDependentState(ref cullingParams);

#if UNITY_EDITOR
                    // emit scene view UI
                    if (camera.cameraType == CameraType.SceneView)
                    {
                        ScriptableRenderContext.EmitWorldGeometryForSceneView(camera);
                    }
#endif

                    if (hdCamera.frameSettings.enableDecals)
                    {
                        // decal system needs to be updated with current camera, it needs it to set up culling and light list generation parameters
                        DecalSystem.instance.CurrentCamera = camera;
                        DecalSystem.instance.BeginCull();
                    }

                    ReflectionSystem.PrepareCull(camera, m_ReflectionProbeCullResults);


                    CullingResults cullingResults;
                    using (new ProfilingSample(cmd, "CullResults.Cull", CustomSamplerId.CullResultsCull.GetSampler()))
                    {
                        cullingResults = renderContext.Cull(ref cullingParams);
                    }

                    m_IsDepthBufferCopyValid = false; // this is a new render frame
                    m_ReflectionProbeCullResults.Cull();

                    m_DbufferManager.enableDecals = false;
                    if (hdCamera.frameSettings.enableDecals)
                    {
                        using (new ProfilingSample(cmd, "DBufferPrepareDrawData", CustomSamplerId.DBufferPrepareDrawData.GetSampler()))
                        {
                            DecalSystem.instance.EndCull();
                            m_DbufferManager.enableDecals = true;              // mesh decals are renderers managed by c++ runtime and we have no way to query if any are visible, so set to true
                            DecalSystem.instance.UpdateCachedMaterialData();    // textures, alpha or fade distances could've changed
                            DecalSystem.instance.CreateDrawData();              // prepare data is separate from draw
                            DecalSystem.instance.UpdateTextureAtlas(cmd);       // as this is only used for transparent pass, would've been nice not to have to do this if no transparent renderers are visible, needs to happen after CreateDrawData
                        }
                    }

                    renderContext.SetupCameraProperties(camera, camera.stereoEnabled);

                    PushGlobalParams(hdCamera, cmd, diffusionProfileSettings);

                    // TODO: Find a correct place to bind these material textures
                    // We have to bind the material specific global parameters in this mode
                    m_MaterialList.ForEach(material => material.Bind());

                    // Frustum cull density volumes on the CPU. Can be performed as soon as the camera is set up.
                    DensityVolumeList densityVolumes = m_VolumetricLightingSystem.PrepareVisibleDensityVolumeList(hdCamera, cmd, m_Time);

                    // Note: Legacy Unity behave like this for ShadowMask
                    // When you select ShadowMask in Lighting panel it recompile shaders on the fly with the SHADOW_MASK keyword.
                    // However there is no C# function that we can query to know what mode have been select in Lighting Panel and it will be wrong anyway. Lighting Panel setup what will be the next bake mode. But until light is bake, it is wrong.
                    // Currently to know if you need shadow mask you need to go through all visible lights (of CullResult), check the LightBakingOutput struct and look at lightmapBakeType/mixedLightingMode. If one light have shadow mask bake mode, then you need shadow mask features (i.e extra Gbuffer).
                    // It mean that when we build a standalone player, if we detect a light with bake shadow mask, we generate all shader variant (with and without shadow mask) and at runtime, when a bake shadow mask light is visible, we dynamically allocate an extra GBuffer and switch the shader.
                    // So the first thing to do is to go through all the light: PrepareLightsForGPU
                    bool enableBakeShadowMask;
                    using (new ProfilingSample(cmd, "TP_PrepareLightsForGPU", CustomSamplerId.TPPrepareLightsForGPU.GetSampler()))
                    {
                        enableBakeShadowMask = m_LightLoop.PrepareLightsForGPU(cmd, hdCamera, cullingResults, m_ReflectionProbeCullResults, densityVolumes, m_DebugDisplaySettings);
                    }
                    // Configure all the keywords
                    ConfigureKeywords(enableBakeShadowMask, hdCamera, cmd);

                    StartStereoRendering(cmd, renderContext, camera);

                    ClearBuffers(hdCamera, cmd);

                    // TODO: Add stereo occlusion mask
                    bool shouldRenderMotionVectorAfterGBuffer = RenderDepthPrepass(cullingResults, hdCamera, renderContext, cmd);

                    if (!shouldRenderMotionVectorAfterGBuffer)
                    {
                        // If objects velocity if enabled, this will render the objects with motion vector into the target buffers (in addition to the depth)
                        // Note: An object with motion vector must not be render in the prepass otherwise we can have motion vector write that should have been rejected
                        RenderObjectsVelocity(cullingResults, hdCamera, renderContext, cmd);
                    }                    

                    // Now that all depths have been rendered, resolve the depth buffer
                    m_SharedRTManager.ResolveSharedRT(cmd, hdCamera);

                    // This will bind the depth buffer if needed for DBuffer)
                    RenderDBuffer(hdCamera, cmd, renderContext, cullingResults);

                    RenderGBuffer(cullingResults, hdCamera, renderContext, cmd);

                    // We can now bind the normal buffer to be use by any effect
                    m_SharedRTManager.BindNormalBuffer(cmd);

                    if (!hdCamera.frameSettings.enableMSAA) // MSAA not supported
                    {
                        using (new ProfilingSample(cmd, "DBuffer Normal (forward)", CustomSamplerId.DBufferNormal.GetSampler()))
                        {
                            int stencilMask;
                            int stencilRef;
                            switch (hdCamera.frameSettings.shaderLitMode)
                            {
                                case LitShaderMode.Forward:  // in forward rendering all pixels that decals wrote into have to be composited
                                    stencilMask = (int)StencilBitMask.Decals;
                                    stencilRef = (int)StencilBitMask.Decals;
                                    break;
                                case LitShaderMode.Deferred: // in deferred rendering only pixels affected by both forward materials and decals need to be composited
                                    stencilMask = (int)StencilBitMask.Decals | (int)StencilBitMask.DecalsForwardOutputNormalBuffer;
                                    stencilRef = (int)StencilBitMask.Decals | (int)StencilBitMask.DecalsForwardOutputNormalBuffer;
                                    break;
                                default:
                                    throw new ArgumentOutOfRangeException("Unknown ShaderLitMode");
                            }

                            m_DecalNormalBufferMaterial.SetInt(HDShaderIDs._DecalNormalBufferStencilReadMask, stencilMask);
                            m_DecalNormalBufferMaterial.SetInt(HDShaderIDs._DecalNormalBufferStencilRef, stencilRef);

                            HDUtils.SetRenderTarget(cmd, hdCamera, m_SharedRTManager.GetDepthStencilBuffer());
                            cmd.SetRandomWriteTarget(1, m_SharedRTManager.GetNormalBuffer());
                            cmd.DrawProcedural(Matrix4x4.identity, m_DecalNormalBufferMaterial, 0, MeshTopology.Triangles, 3, 1);
                            cmd.ClearRandomWriteTargets();
                        }
                    }

                    // In both forward and deferred, everything opaque should have been rendered at this point so we can safely copy the depth buffer for later processing.
                    GenerateDepthPyramid(hdCamera, cmd, FullScreenDebugMode.DepthPyramid);
                    // Depth texture is now ready, bind it (Depth buffer could have been bind before if DBuffer is enable)
                    cmd.SetGlobalTexture(HDShaderIDs._CameraDepthTexture, m_SharedRTManager.GetDepthTexture());

                    if (shouldRenderMotionVectorAfterGBuffer)
                    {
                        // See the call RenderObjectsVelocity() above and comment
                        RenderObjectsVelocity(cullingResults, hdCamera, renderContext, cmd);
                    }

                    StopStereoRendering(cmd, renderContext, camera);
                    // Caution: We require sun light here as some skies use the sun light to render, it means that UpdateSkyEnvironment must be called after PrepareLightsForGPU.
                    // TODO: Try to arrange code so we can trigger this call earlier and use async compute here to run sky convolution during other passes (once we move convolution shader to compute).
                    UpdateSkyEnvironment(hdCamera, cmd);


                    if (m_CurrentDebugDisplaySettings.IsDebugMaterialDisplayEnabled())
                    {
                        RenderDebugViewMaterial(cullingResults, hdCamera, renderContext, cmd);

                        PushColorPickerDebugTexture(cmd, m_CameraColorBuffer, hdCamera);
                    }
                    else
                    {
                        StartStereoRendering(cmd, renderContext, camera);

                        // TODO: Everything here (SSAO, Shadow, Build light list, deferred shadow, material and light classification can be parallelize with Async compute)
                        RenderSSAO(cmd, hdCamera, renderContext, postProcessLayer);

                        // Clear and copy the stencil texture needs to be moved to before we invoke the async light list build,
                        // otherwise the async compute queue can end up using that texture before the graphics queue is done with it.
                        // TODO: Move this code inside LightLoop
                        if (m_LightLoop.GetFeatureVariantsEnabled())
                        {
                            // For material classification we use compute shader and so can't read into the stencil, so prepare it.
                            using (new ProfilingSample(cmd, "Clear and copy stencil texture", CustomSamplerId.ClearAndCopyStencilTexture.GetSampler()))
                            {
                                HDUtils.SetRenderTarget(cmd, hdCamera, m_SharedRTManager.GetStencilBufferCopy(), ClearFlag.Color, CoreUtils.clearColorAllBlack);

                                HDUtils.SetRenderTarget(cmd, hdCamera, m_SharedRTManager.GetDepthStencilBuffer());
                                cmd.SetRandomWriteTarget(1, m_SharedRTManager.GetStencilBufferCopy());

                                m_CopyStencil.SetInt(HDShaderIDs._StencilRef, (int)StencilLightingUsage.NoLighting);
                                m_CopyStencil.SetInt(HDShaderIDs._StencilMask, (int)StencilBitMask.LightingMask);

                                // Use ShaderPassID 3 => "Pass 3 - Initialize Stencil UAV copy with 1 if value different from stencilRef to output"
                                CoreUtils.DrawFullScreen(cmd, m_CopyStencil, null, 3);
                                cmd.ClearRandomWriteTargets();
                            }

                            if(hdCamera.frameSettings.enableSSR)
                            {
                                using (new ProfilingSample(cmd, "Update stencil copy for SSR Exclusion", CustomSamplerId.UpdateStencilCopyForSSRExclusion.GetSampler()))
                                {
                                    HDUtils.SetRenderTarget(cmd, hdCamera, m_SharedRTManager.GetDepthStencilBuffer());
                                    cmd.SetRandomWriteTarget(1, m_SharedRTManager.GetStencilBufferCopy());

                                    m_CopyStencil.SetInt(HDShaderIDs._StencilRef, (int)StencilBitMask.DoesntReceiveSSR);
                                    m_CopyStencil.SetInt(HDShaderIDs._StencilMask, (int)StencilBitMask.DoesntReceiveSSR);

                                    // Pass 4 performs an OR between the already present content of the copy and the stencil ref, if stencil test passes.
                                    CoreUtils.DrawFullScreen(cmd, m_CopyStencil, null, 4);
                                    cmd.ClearRandomWriteTargets();
                                }
                            }
                        }

                        // Needs the depth pyramid and motion vectors, as well as the render of the previous frame.
                        RenderSSR(hdCamera, cmd);

                        StopStereoRendering(cmd, renderContext, camera);

#if UNITY_2019_1_OR_NEWER
                        GraphicsFence buildGPULightListsCompleteFence = new GraphicsFence();
#else
                        GPUFence buildGPULightListsCompleteFence = new GPUFence();
#endif
                        if (hdCamera.frameSettings.enableAsyncCompute)
                        {
#if UNITY_2019_1_OR_NEWER
                            GraphicsFence startFence = cmd.CreateAsyncGraphicsFence();
#else
                            GPUFence startFence = cmd.CreateGPUFence();
#endif
                            renderContext.ExecuteCommandBuffer(cmd);
                            cmd.Clear();

                            buildGPULightListsCompleteFence = m_LightLoop.BuildGPULightListsAsyncBegin(hdCamera, renderContext, m_SharedRTManager.GetDepthStencilBuffer(), m_SharedRTManager.GetStencilBufferCopy(), startFence, m_SkyManager.IsLightingSkyValid());
                        }

                        using (new ProfilingSample(cmd, "Render shadows", CustomSamplerId.RenderShadows.GetSampler()))
                        {
                            // This call overwrites camera properties passed to the shader system.
                            m_LightLoop.RenderShadows(renderContext, cmd, cullingResults);

                            // Overwrite camera properties set during the shadow pass with the original camera properties.
                            renderContext.SetupCameraProperties(camera, camera.stereoEnabled);
                            hdCamera.SetupGlobalParams(cmd, m_Time, m_LastTime, m_FrameCount);
                        }

                        using (new ProfilingSample(cmd, "Screen space shadows", CustomSamplerId.ScreenSpaceShadows.GetSampler()))
                        {

                            StartStereoRendering(cmd, renderContext, camera);
                            // When debug is enabled we need to clear otherwise we may see non-shadows areas with stale values.
                            if (m_CurrentDebugDisplaySettings.fullScreenDebugMode == FullScreenDebugMode.ContactShadows)
                            {
                                HDUtils.SetRenderTarget(cmd, hdCamera, m_ScreenSpaceShadowsBuffer, ClearFlag.Color, CoreUtils.clearColorAllBlack);
                            }

                            HDUtils.CheckRTCreated(m_ScreenSpaceShadowsBuffer);

                            int firstMipOffsetY = m_SharedRTManager.GetDepthBufferMipChainInfo().mipLevelOffsets[1].y;
                            m_LightLoop.RenderScreenSpaceShadows(hdCamera, m_ScreenSpaceShadowsBuffer, hdCamera.frameSettings.enableMSAA ? m_SharedRTManager.GetDepthValuesTexture() : m_SharedRTManager.GetDepthTexture(), firstMipOffsetY, cmd);

                            PushFullScreenDebugTexture(hdCamera, cmd, m_ScreenSpaceShadowsBuffer, FullScreenDebugMode.ContactShadows);
                            StopStereoRendering(cmd, renderContext, camera);
                        }

                        if (hdCamera.frameSettings.enableAsyncCompute)
                        {
                            m_LightLoop.BuildGPULightListAsyncEnd(hdCamera, cmd, buildGPULightListsCompleteFence);
                        }
                        else
                        {
                            using (new ProfilingSample(cmd, "Build Light list", CustomSamplerId.BuildLightList.GetSampler()))
                            {
                                m_LightLoop.BuildGPULightLists(hdCamera, cmd, m_SharedRTManager.GetDepthStencilBuffer(), m_SharedRTManager.GetStencilBufferCopy(), m_SkyManager.IsLightingSkyValid());
                            }
                        }

                        {
                            // Set fog parameters for volumetric lighting.
                            var visualEnv = VolumeManager.instance.stack.GetComponent<VisualEnvironment>();
                            visualEnv.PushFogShaderParameters(hdCamera, cmd);
                        }

                        // Perform the voxelization step which fills the density 3D texture.
                        // Requires the clustered lighting data structure to be built, and can run async.
                        m_VolumetricLightingSystem.VolumeVoxelizationPass(hdCamera, cmd, m_FrameCount, densityVolumes);

                        // Render the volumetric lighting.
                        // The pass requires the volume properties, the light list and the shadows, and can run async.
                        m_VolumetricLightingSystem.VolumetricLightingPass(hdCamera, cmd, m_FrameCount);

						SetMicroShadowingSettings(cmd);

						// Might float this higher if we enable stereo w/ deferred
                        StartStereoRendering(cmd, renderContext, camera);

                        RenderDeferredLighting(hdCamera, cmd);


                        RenderForward(cullingResults, hdCamera, renderContext, cmd, ForwardPass.Opaque);

                        m_SharedRTManager.ResolveMSAAColor(cmd, hdCamera, m_CameraSssDiffuseLightingMSAABuffer, m_CameraSssDiffuseLightingBuffer);
                        m_SharedRTManager.ResolveMSAAColor(cmd, hdCamera, m_SSSBufferManager.GetSSSBufferMSAA(0), m_SSSBufferManager.GetSSSBuffer(0));

                        // SSS pass here handle both SSS material from deferred and forward
                        m_SSSBufferManager.SubsurfaceScatteringPass(hdCamera, cmd, diffusionProfileSettings, hdCamera.frameSettings.enableMSAA ? m_CameraColorMSAABuffer : m_CameraColorBuffer,
                            m_CameraSssDiffuseLightingBuffer, m_SharedRTManager.GetDepthStencilBuffer(hdCamera.frameSettings.enableMSAA), m_SharedRTManager.GetDepthTexture());

                        RenderSky(hdCamera, cmd);

                        m_SharedRTManager.ResolveMSAAColor(cmd, hdCamera, m_CameraColorMSAABuffer, m_CameraColorBuffer);

                        RenderTransparentDepthPrepass(cullingResults, hdCamera, renderContext, cmd);

                        // Render pre refraction objects
                        RenderForward(cullingResults, hdCamera, renderContext, cmd, ForwardPass.PreRefraction);

                        RenderColorPyramid(hdCamera, cmd, true);

                        // Render all type of transparent forward (unlit, lit, complex (hair...)) to keep the sorting between transparent objects.
                        RenderForward(cullingResults, hdCamera, renderContext, cmd, ForwardPass.Transparent);

                        // Render All forward error
                        RenderForwardError(cullingResults, hdCamera, renderContext, cmd);

                        // Fill depth buffer to reduce artifact for transparent object during postprocess
                        RenderTransparentDepthPostpass(cullingResults, hdCamera, renderContext, cmd);

                        RenderColorPyramid(hdCamera, cmd, false);

                        AccumulateDistortion(cullingResults, hdCamera, renderContext, cmd);
                        RenderDistortion(hdCamera, cmd);

                        StopStereoRendering(cmd, renderContext, camera);

                        PushFullScreenDebugTexture(hdCamera, cmd, m_CameraColorBuffer, FullScreenDebugMode.NanTracker);
                        PushFullScreenLightingDebugTexture(hdCamera, cmd, m_CameraColorBuffer);
                        PushColorPickerDebugTexture(cmd, m_CameraColorBuffer, hdCamera);

                        // The final pass either postprocess of Blit will flip the screen (as it is reverse by default due to Unity openGL legacy)
                        // Postprocess system (that doesn't use cmd.Blit) handle it with configuration (and do not flip in SceneView) or it is automatically done in Blit

                        StartStereoRendering(cmd, renderContext, camera);


                        // Final blit
                        if (hdCamera.frameSettings.enablePostprocess)
                        {
                            // when we have a group of multiple cameras rendering into the same render target, for every camera but the last of the group, we need to output the result into
                            // the camera color buffer so that the next camera can accumulate over it.
                            RenderPostProcess(hdCamera, cmd, postProcessLayer, !lastCameraFromGroup);
                        }
                        else
                        {
                            using (new ProfilingSample(cmd, "Blit to final RT", CustomSamplerId.BlitToFinalRT.GetSampler()))
                            {
                                // This Blit will flip the screen on anything other than openGL
                                if (camera.stereoEnabled && (XRGraphics.eyeTextureDesc.dimension == TextureDimension.Tex2D))
                                {
#if UNITY_2019_1_OR_NEWER
                                    Material finalDoubleWideBlit = GetBlitMaterial();
                                    finalDoubleWideBlit.SetTexture(HDShaderIDs._BlitTexture, m_CameraColorBuffer);
                                    finalDoubleWideBlit.SetFloat(HDShaderIDs._BlitMipLevel, 0.0f);
                                    finalDoubleWideBlit.SetVector(HDShaderIDs._BlitScaleBiasRt, new Vector4(1.0f, 1.0f, 0.0f, 0.0f));
                                    finalDoubleWideBlit.SetVector(HDShaderIDs._BlitScaleBias, new Vector4(1.0f, 1.0f, 0.0f, 0.0f));
                                    cmd.Blit(m_CameraColorBuffer, BuiltinRenderTextureType.CameraTarget, finalDoubleWideBlit);
#else
                                    cmd.BlitFullscreenTriangle(m_CameraColorBuffer, BuiltinRenderTextureType.CameraTarget); // Prior to 2019.1's y-flip fixes, we didn't need a flip in the shader
#endif
                                }
                                else
                                {
                                    HDUtils.BlitCameraTexture(cmd, hdCamera, m_CameraColorBuffer, BuiltinRenderTextureType.CameraTarget);
                                }
                            }
                        }

                        StopStereoRendering(cmd, renderContext, camera);
                        // Pushes to XR headset and/or display mirror
                        if (camera.stereoEnabled)
                            renderContext.StereoEndRender(camera);
                    }

                    // Copy depth buffer if render texture has one as our depth buffer can be bigger than the one provided and we use our RT handle system.
                    // We need to copy only the corresponding portion
                    // (it's handled automatically by the copy shader because it uses a load in pixel coordinates based on the target).
                    // This copy will also have the effect of re-binding this depth buffer correctly for subsequent editor rendering (This allow to have correct Gizmo/Icons).
                    // TODO: If at some point we get proper render target aliasing, we will be able to use the provided depth texture directly with our RT handle system
                    bool copyDepth = hdCamera.camera.targetTexture != null ? hdCamera.camera.targetTexture.depth != 0 : false;

                    // NOTE: This needs to be done before the call to RenderDebug because debug overlays need to update the depth for the scene view as well.
                    // Make sure RenderDebug does not change the current Render Target
                    if (copyDepth)
                    {
                        using (new ProfilingSample(cmd, "Copy Depth in Target Texture", CustomSamplerId.CopyDepth.GetSampler()))
                        {
                            m_CopyDepth.SetTexture(HDShaderIDs._InputDepth, m_SharedRTManager.GetDepthStencilBuffer());
                            cmd.Blit(null, BuiltinRenderTextureType.CameraTarget, m_CopyDepth);
                        }
                    }

                    // Caution: RenderDebug need to take into account that we have flip the screen (so anything capture before the flip will be flipped)
                    RenderDebug(hdCamera, cmd, cullingResults);

#if UNITY_EDITOR
                    // We need to make sure the viewport is correctly set for the editor rendering. It might have been changed by debug overlay rendering just before.
                    cmd.SetViewport(new Rect(0.0f, 0.0f, hdCamera.actualWidth, hdCamera.actualHeight));
#endif
                }

                // Caution: ExecuteCommandBuffer must be outside of the profiling bracket
                renderContext.ExecuteCommandBuffer(cmd);

                CommandBufferPool.Release(cmd);
                renderContext.Submit();

#if UNITY_EDITOR
                UnityEditor.Handles.DrawGizmos(camera);
#endif

            } // For each camera
        }

        void RenderOpaqueRenderList(CullingResults cull,
            HDCamera hdCamera,
            ScriptableRenderContext renderContext,
            CommandBuffer cmd,
            ShaderTagId passName,
            PerObjectData rendererConfiguration = 0,
            RenderQueueRange? inRenderQueueRange = null,
            RenderStateBlock? stateBlock = null,
            Material overrideMaterial = null)
        {
            m_SinglePassName[0] = passName;
            RenderOpaqueRenderList(cull, hdCamera, renderContext, cmd, m_SinglePassName, rendererConfiguration, inRenderQueueRange, stateBlock, overrideMaterial);
        }

        void RenderOpaqueRenderList(CullingResults cull,
            HDCamera hdCamera,
            ScriptableRenderContext renderContext,
            CommandBuffer cmd,
            ShaderTagId[] passNames,
            PerObjectData rendererConfiguration = 0,
            RenderQueueRange? inRenderQueueRange = null,
            RenderStateBlock? stateBlock = null,
            Material overrideMaterial = null,
            bool excludeMotionVector = false
            )
        {
            if (!hdCamera.frameSettings.enableOpaqueObjects)
                return;

            // This is done here because DrawRenderers API lives outside command buffers so we need to make call this before doing any DrawRenders
            renderContext.ExecuteCommandBuffer(cmd);
            cmd.Clear();

            var sortingSettings = new SortingSettings(hdCamera.camera)
            {
                criteria = SortingCriteria.CommonOpaque
            };

            var drawSettings = new DrawingSettings(HDShaderPassNames.s_EmptyName, sortingSettings)
            {
                perObjectData = rendererConfiguration
            };

            for (int i = 0; i < passNames.Length; ++i)
            {
                drawSettings.SetShaderPassName(i, passNames[i]);
            }

            if (overrideMaterial != null)
            {
                drawSettings.overrideMaterial = overrideMaterial;
                drawSettings.overrideMaterialPassIndex = 0;
            }

            var filterSettings = new FilteringSettings(inRenderQueueRange == null ? HDRenderQueue.k_RenderQueue_AllOpaque : inRenderQueueRange.Value)
            {
                excludeMotionVectorObjects = excludeMotionVector
            };

            if (stateBlock == null)
                renderContext.DrawRenderers(cull, ref drawSettings, ref filterSettings);
            else
            {
                var renderStateBlock = stateBlock.Value;
                renderContext.DrawRenderers(cull, ref drawSettings, ref filterSettings, ref renderStateBlock);
            }
        }

        void RenderTransparentRenderList(CullingResults cull,
            HDCamera hdCamera,
            ScriptableRenderContext renderContext,
            CommandBuffer cmd,
            ShaderTagId passName,
            PerObjectData rendererConfiguration = 0,
            RenderQueueRange? inRenderQueueRange = null,
            RenderStateBlock? stateBlock = null,
            Material overrideMaterial = null,
            bool excludeMotionVectorObjects = false
            )
        {
            m_SinglePassName[0] = passName;
            RenderTransparentRenderList(cull, hdCamera, renderContext, cmd, m_SinglePassName,
                rendererConfiguration, inRenderQueueRange, stateBlock, overrideMaterial);
        }

        void RenderTransparentRenderList(CullingResults cull,
            HDCamera hdCamera,
            ScriptableRenderContext renderContext,
            CommandBuffer cmd,
            ShaderTagId[] passNames,
            PerObjectData rendererConfiguration = 0,
            RenderQueueRange? inRenderQueueRange = null,
            RenderStateBlock? stateBlock = null,
            Material overrideMaterial = null,
            bool excludeMotionVectorObjects = false
            )
        {
            if (!hdCamera.frameSettings.enableTransparentObjects)
                return;

            // This is done here because DrawRenderers API lives outside command buffers so we need to make call this before doing any DrawRenders
            renderContext.ExecuteCommandBuffer(cmd);
            cmd.Clear();

            var sortingSettings = new SortingSettings(hdCamera.camera)
            {
                criteria = SortingCriteria.CommonTransparent | SortingCriteria.RendererPriority
            };

            var drawSettings = new DrawingSettings(HDShaderPassNames.s_EmptyName, sortingSettings)
            {
                perObjectData = rendererConfiguration
            };

            for (int i = 0; i < passNames.Length; ++i)
            {
                drawSettings.SetShaderPassName(i, passNames[i]);
            }

            if (overrideMaterial != null)
            {
                drawSettings.overrideMaterial = overrideMaterial;
                drawSettings.overrideMaterialPassIndex = 0;
            }

            var filterSettings = new FilteringSettings(inRenderQueueRange == null ? HDRenderQueue.k_RenderQueue_AllTransparent : inRenderQueueRange.Value)
            {
                excludeMotionVectorObjects = excludeMotionVectorObjects
            };

            if (stateBlock == null)
                renderContext.DrawRenderers(cull, ref drawSettings, ref filterSettings);
            else
            {
                var renderStateBlock = stateBlock.Value;
                renderContext.DrawRenderers(cull, ref drawSettings, ref filterSettings, ref renderStateBlock);
            }
        }

        void AccumulateDistortion(CullingResults cullResults, HDCamera hdCamera, ScriptableRenderContext renderContext, CommandBuffer cmd)
        {
            if (!hdCamera.frameSettings.enableDistortion)
                return;

            using (new ProfilingSample(cmd, "Distortion", CustomSamplerId.Distortion.GetSampler()))
            {
                HDUtils.SetRenderTarget(cmd, hdCamera, m_DistortionBuffer, m_SharedRTManager.GetDepthStencilBuffer(), ClearFlag.Color, Color.clear);

                // Only transparent object can render distortion vectors
                RenderTransparentRenderList(cullResults, hdCamera, renderContext, cmd, HDShaderPassNames.s_DistortionVectorsName);
            }
        }

        void RenderDistortion(HDCamera hdCamera, CommandBuffer cmd)
        {
            if (!hdCamera.frameSettings.enableDistortion)
                return;

            using (new ProfilingSample(cmd, "ApplyDistortion", CustomSamplerId.ApplyDistortion.GetSampler()))
            {
                var currentColorPyramid = hdCamera.GetCurrentFrameRT((int)HDCameraFrameHistoryType.ColorBufferMipChain);

                var size = new Vector4(hdCamera.actualWidth, hdCamera.actualHeight, 1f / hdCamera.actualWidth, 1f / hdCamera.actualHeight);
                uint x, y, z;
                m_applyDistortionCS.GetKernelThreadGroupSizes(m_applyDistortionKernel, out x, out y, out z);
                cmd.SetComputeTextureParam(m_applyDistortionCS, m_applyDistortionKernel, HDShaderIDs._DistortionTexture, m_DistortionBuffer);
                cmd.SetComputeTextureParam(m_applyDistortionCS, m_applyDistortionKernel, HDShaderIDs._ColorPyramidTexture, currentColorPyramid);
                cmd.SetComputeTextureParam(m_applyDistortionCS, m_applyDistortionKernel, HDShaderIDs._Destination, m_CameraColorBuffer);
                cmd.SetComputeVectorParam(m_applyDistortionCS, HDShaderIDs._Size, size);

                cmd.DispatchCompute(m_applyDistortionCS, m_applyDistortionKernel, Mathf.CeilToInt(size.x / x), Mathf.CeilToInt(size.y / y), 1);
            }
        }

        // RenderDepthPrepass render both opaque and opaque alpha tested based on engine configuration.
        // Forward only renderer: We always render everything
        // Deferred renderer: We always render depth prepass for alpha tested (optimization), other object are render based on engine configuration.
        // Forward opaque with deferred renderer (DepthForwardOnly pass): We always render everything
        // True is return if motion vector must be render after GBuffer pass
        bool RenderDepthPrepass(CullingResults cull, HDCamera hdCamera, ScriptableRenderContext renderContext, CommandBuffer cmd)
        {
            // In case of deferred renderer, we can have forward opaque material. These materials need to be render in the depth buffer to correctly build the light list.
            // And they will tag the stencil to not be lit during the deferred lighting pass.

            // Guidelines: In deferred by default there is no opaque in forward. However it is possible to force an opaque material to render in forward
            // by using the pass "ForwardOnly". In this case the .shader should not have "Forward" but only a "ForwardOnly" pass.
            // It must also have a "DepthForwardOnly" and no "DepthOnly" pass as forward material (either deferred or forward only rendering) have always a depth pass.
            // If a forward material have no depth prepass, then lighting can be incorrect (deferred shadowing, SSAO), this may be acceptable depends on usage

            // Whatever the configuration we always render first the opaque object as opaque alpha tested are more costly to render and could be reject by early-z
            // (but not Hi-z as it is disable with clip instruction). This is handled automatically with the RenderQueue value (OpaqueAlphaTested have a different value and thus are sorted after Opaque)

            // Forward material always output normal buffer (unless they don't participate to shading)
            // Deferred material never output normal buffer

            // Note: Unlit object use a ForwardOnly pass and don't have normal, they will write 0 in the normal buffer. This should be safe
            // as they will not use the result of lighting anyway. However take care of effect that will try to filter normal buffer.
            // TODO: maybe we can use a stencil to tag when Forward unlit touch normal buffer

            // Additional guidelines when motion vector are enabled
            // To save drawcall we don't render in prepass the object that have object motion vector. We use the excludeMotion filter option of DrawRenderer to know that (only C++ can know if an object have object motion vector).
            // Thus during this prepass we will exclude all object that have object motion vector, mean that during the velocity pass they will also output normal buffer (like a regular prepass) if needed.
            // Combination of both depth prepass + motion vector pass provide the full depth buffer
            // Caution: When there is no depth prepass we must render the object motion vector after the GBuffer pass, otherwise it mean some object that hide the object with motion vector will overwrite depth buffer but not the
            // velocity buffer and we will get artifacts

            // In order to avoid rendering objects twice (once in the depth pre-pass and once in the motion vector pass, when the motion vector pass is enabled). We exclude the objects that have motion vectors.
            bool excludeMotion = hdCamera.frameSettings.enableObjectMotionVectors;
            bool shouldRenderMotionVectorAfterGBuffer = false;

            switch (hdCamera.frameSettings.shaderLitMode)
            {
                case LitShaderMode.Forward:
                    using (new ProfilingSample(cmd, "Depth Prepass (forward)", CustomSamplerId.DepthPrepass.GetSampler()))
                    {
                        HDUtils.SetRenderTarget(cmd, hdCamera, m_SharedRTManager.GetPrepassBuffersRTI(hdCamera.frameSettings), m_SharedRTManager.GetDepthStencilBuffer(hdCamera.frameSettings.enableMSAA));

                        XRUtils.DrawOcclusionMesh(cmd, hdCamera.camera, hdCamera.camera.stereoEnabled);

                        // Full forward: Output normal buffer for both forward and forwardOnly
                        // Exclude object that render velocity (if motion vector are enabled)
                        RenderOpaqueRenderList(cull, hdCamera, renderContext, cmd, m_DepthOnlyAndDepthForwardOnlyPassNames, 0, HDRenderQueue.k_RenderQueue_AllOpaque, excludeMotionVector: excludeMotion);
                    }
                    break;
                case LitShaderMode.Deferred:
                    // If we enable DBuffer, we need a full depth prepass
                    if (hdCamera.frameSettings.enableDepthPrepassWithDeferredRendering || m_DbufferManager.enableDecals)
                    {
                        using (new ProfilingSample(cmd, m_DbufferManager.enableDecals ? "Depth Prepass (deferred) force by Decals" : "Depth Prepass (deferred)", CustomSamplerId.DepthPrepass.GetSampler()))
                        {
                            HDUtils.SetRenderTarget(cmd, hdCamera, m_SharedRTManager.GetDepthStencilBuffer());

                            XRUtils.DrawOcclusionMesh(cmd, hdCamera.camera, hdCamera.camera.stereoEnabled);

                            // First deferred material
                            RenderOpaqueRenderList(cull, hdCamera, renderContext, cmd, m_DepthOnlyPassNames, 0, HDRenderQueue.k_RenderQueue_AllOpaque, excludeMotionVector: excludeMotion);

                            HDUtils.SetRenderTarget(cmd, hdCamera, m_SharedRTManager.GetPrepassBuffersRTI(hdCamera.frameSettings), m_SharedRTManager.GetDepthStencilBuffer());

                            // Then forward only material that output normal buffer
                            RenderOpaqueRenderList(cull, hdCamera, renderContext, cmd, m_DepthForwardOnlyPassNames, 0, HDRenderQueue.k_RenderQueue_AllOpaque, excludeMotionVector: excludeMotion);
                        }
                    }
                    else // Deferred with partial depth prepass
                    {
                        using (new ProfilingSample(cmd, "Depth Prepass (deferred incomplete)", CustomSamplerId.DepthPrepass.GetSampler()))
                        {
                            HDUtils.SetRenderTarget(cmd, hdCamera, m_SharedRTManager.GetDepthStencilBuffer());

                            XRUtils.DrawOcclusionMesh(cmd, hdCamera.camera, hdCamera.camera.stereoEnabled);
                            
                            // First deferred alpha tested materials. Alpha tested object have always a prepass even if enableDepthPrepassWithDeferredRendering is disabled
                            var renderQueueRange = new RenderQueueRange { lowerBound = (int)RenderQueue.AlphaTest, upperBound = (int)RenderQueue.GeometryLast - 1 };
                            RenderOpaqueRenderList(cull, hdCamera, renderContext, cmd, m_DepthOnlyPassNames, 0, renderQueueRange);

                            HDUtils.SetRenderTarget(cmd, hdCamera, m_SharedRTManager.GetPrepassBuffersRTI(hdCamera.frameSettings), m_SharedRTManager.GetDepthStencilBuffer());
                            
                            // Then forward only material that output normal buffer
                            RenderOpaqueRenderList(cull, hdCamera, renderContext, cmd, m_DepthForwardOnlyPassNames, 0, HDRenderQueue.k_RenderQueue_AllOpaque);
                        }

                        shouldRenderMotionVectorAfterGBuffer = true;
                    }
                    break;
                default:
                    throw new ArgumentOutOfRangeException("Unknown ShaderLitMode");
            }

            return shouldRenderMotionVectorAfterGBuffer;
        }

        // RenderGBuffer do the gbuffer pass. This is solely call with deferred. If we use a depth prepass, then the depth prepass will perform the alpha testing for opaque alpha tested and we don't need to do it anymore
        // during Gbuffer pass. This is handled in the shader and the depth test (equal and no depth write) is done here.
        void RenderGBuffer(CullingResults cull, HDCamera hdCamera, ScriptableRenderContext renderContext, CommandBuffer cmd)
        {
            if (hdCamera.frameSettings.shaderLitMode != LitShaderMode.Deferred)
                return;

            using (new ProfilingSample(cmd, m_CurrentDebugDisplaySettings.IsDebugDisplayEnabled() ? "GBuffer Debug" : "GBuffer", CustomSamplerId.GBuffer.GetSampler()))
            {
                // setup GBuffer for rendering
                HDUtils.SetRenderTarget(cmd, hdCamera, m_GbufferManager.GetBuffersRTI(hdCamera.frameSettings), m_SharedRTManager.GetDepthStencilBuffer());
                RenderOpaqueRenderList(cull, hdCamera, renderContext, cmd, HDShaderPassNames.s_GBufferName, m_currentRendererConfigurationBakedLighting, HDRenderQueue.k_RenderQueue_AllOpaque);

                m_GbufferManager.BindBufferAsTextures(cmd);
            }
        }

        void RenderDBuffer(HDCamera hdCamera, CommandBuffer cmd, ScriptableRenderContext renderContext, CullingResults cullResults)
        {
            if (!hdCamera.frameSettings.enableDecals)
                return;

            using (new ProfilingSample(cmd, "DBufferRender", CustomSamplerId.DBufferRender.GetSampler()))
            {
                // We need to copy depth buffer texture if we want to bind it at this stage
                CopyDepthBufferIfNeeded(cmd);

                bool rtCount4 = m_Asset.GetRenderPipelineSettings().decalSettings.perChannelMask;
                // Depth texture is now ready, bind it.
                cmd.SetGlobalTexture(HDShaderIDs._CameraDepthTexture, m_SharedRTManager.GetDepthTexture());
                m_DbufferManager.ClearAndSetTargets(cmd, hdCamera, rtCount4, m_SharedRTManager.GetDepthStencilBuffer());
                renderContext.ExecuteCommandBuffer(cmd);
                cmd.Clear();

                var sortingSettings = new SortingSettings(hdCamera.camera)
                {
                    criteria = SortingCriteria.CommonOpaque
                };

                var drawSettings = new DrawingSettings(HDShaderPassNames.s_EmptyName, sortingSettings)
                {
                    perObjectData = PerObjectData.None
                }; 
                
                if (rtCount4)
                {
                    drawSettings.SetShaderPassName(0, HDShaderPassNames.s_MeshDecalsMName);
                    drawSettings.SetShaderPassName(1, HDShaderPassNames.s_MeshDecalsAOName);
                    drawSettings.SetShaderPassName(2, HDShaderPassNames.s_MeshDecalsMAOName);
                    drawSettings.SetShaderPassName(3, HDShaderPassNames.s_MeshDecalsSName);
                    drawSettings.SetShaderPassName(4, HDShaderPassNames.s_MeshDecalsMSName);
                    drawSettings.SetShaderPassName(5, HDShaderPassNames.s_MeshDecalsAOSName);
                    drawSettings.SetShaderPassName(6, HDShaderPassNames.s_MeshDecalsMAOSName);
                }
                else
                {
                    drawSettings.SetShaderPassName(0, HDShaderPassNames.s_MeshDecals3RTName);
                }

                FilteringSettings filterRenderersSettings = new FilteringSettings(HDRenderQueue.k_RenderQueue_AllOpaque);
                renderContext.DrawRenderers(cullResults, ref drawSettings, ref filterRenderersSettings);
                DecalSystem.instance.RenderIntoDBuffer(cmd);
                m_DbufferManager.UnSetHTile(cmd);
                m_DbufferManager.SetHTileTexture(cmd);  // mask per 8x8 tile used for optimization when looking up dbuffer values
            }
        }

        void RenderDebugViewMaterial(CullingResults cull, HDCamera hdCamera, ScriptableRenderContext renderContext, CommandBuffer cmd)
        {
            using (new ProfilingSample(cmd, "DisplayDebug ViewMaterial", CustomSamplerId.DisplayDebugViewMaterial.GetSampler()))
            {
                if (m_CurrentDebugDisplaySettings.materialDebugSettings.IsDebugGBufferEnabled() && hdCamera.frameSettings.shaderLitMode == LitShaderMode.Deferred)
                {
                    using (new ProfilingSample(cmd, "DebugViewMaterialGBuffer", CustomSamplerId.DebugViewMaterialGBuffer.GetSampler()))
                    {
                        HDUtils.DrawFullScreen(cmd, hdCamera, m_currentDebugViewMaterialGBuffer, m_CameraColorBuffer);
                    }
                }
                else
                {
                    // When rendering debug material we shouldn't rely on a depth prepass for optimizing the alpha clip test. As it is control on the material inspector side
                    // we must override the state here.

                    HDUtils.SetRenderTarget(cmd, hdCamera, m_CameraColorBuffer, m_SharedRTManager.GetDepthStencilBuffer(), ClearFlag.All, CoreUtils.clearColorAllBlack);
                    // Render Opaque forward
                    RenderOpaqueRenderList(cull, hdCamera, renderContext, cmd, m_AllForwardOpaquePassNames, m_currentRendererConfigurationBakedLighting, stateBlock: m_DepthStateOpaque);

                    // Render forward transparent
                    RenderTransparentRenderList(cull, hdCamera, renderContext, cmd, m_AllTransparentPassNames, m_currentRendererConfigurationBakedLighting, stateBlock: m_DepthStateOpaque);
                }
            }

            // Last blit
            {
                using (new ProfilingSample(cmd, "Blit DebugView Material Debug", CustomSamplerId.BlitDebugViewMaterialDebug.GetSampler()))
                {
                    // This Blit will flip the screen anything other than openGL
                    HDUtils.BlitCameraTexture(cmd, hdCamera, m_CameraColorBuffer, BuiltinRenderTextureType.CameraTarget);
                }
            }
        }

        void RenderSSAO(CommandBuffer cmd, HDCamera hdCamera, ScriptableRenderContext renderContext, PostProcessLayer postProcessLayer)
        {
            var camera = hdCamera.camera;

            // Apply SSAO from PostProcessLayer
            if (hdCamera.frameSettings.enableSSAO && postProcessLayer != null && postProcessLayer.enabled)
            {
                var settings = postProcessLayer.GetSettings<AmbientOcclusion>();

                if (settings.IsEnabledAndSupported(null))
                {
                    using (new ProfilingSample(cmd, "Render SSAO", CustomSamplerId.RenderSSAO.GetSampler()))
                    {
                        // In case we are in an MSAA frame, we need to feed both min and max depth of the pixel so that we compute ao values for both depths and resolve the AO afterwards
                        var aoTarget = hdCamera.frameSettings.enableMSAA ? m_MultiAmbientOcclusionBuffer : m_AmbientOcclusionBuffer;
                        var depthTexture = hdCamera.frameSettings.enableMSAA ? m_SharedRTManager.GetDepthValuesTexture() : m_SharedRTManager.GetDepthTexture();

                        HDUtils.CheckRTCreated(aoTarget.rt);
                        postProcessLayer.BakeMSVOMap(cmd, camera, aoTarget, depthTexture, true, hdCamera.frameSettings.enableMSAA);
                    }

                    if (hdCamera.frameSettings.enableMSAA)
                    {
                        using (new ProfilingSample(cmd, "Resolve AO Buffer", CustomSamplerId.BlitDebugViewMaterialDebug.GetSampler()))
                        {
                            HDUtils.SetRenderTarget(cmd, hdCamera, m_AmbientOcclusionBuffer);
                            m_AOPropertyBlock.SetTexture("_DepthValuesTexture", m_SharedRTManager.GetDepthValuesTexture());
                            m_AOPropertyBlock.SetTexture("_MultiAOTexture", m_MultiAmbientOcclusionBuffer);
                            cmd.DrawProcedural(Matrix4x4.identity, m_AOResolveMaterial, 0, MeshTopology.Triangles, 3, 1, m_AOPropertyBlock);
                        }
                    }

                    cmd.SetGlobalTexture(HDShaderIDs._AmbientOcclusionTexture, m_AmbientOcclusionBuffer);
                    cmd.SetGlobalVector(HDShaderIDs._AmbientOcclusionParam, new Vector4(settings.color.value.r, settings.color.value.g, settings.color.value.b, settings.directLightingStrength.value));
                    PushFullScreenDebugTexture(hdCamera, cmd, m_AmbientOcclusionBuffer, FullScreenDebugMode.SSAO);

                    return;
                }
            }

            // No AO applied - neutral is black, see the comment in the shaders
            cmd.SetGlobalTexture(HDShaderIDs._AmbientOcclusionTexture, RuntimeUtilities.blackTexture);
            cmd.SetGlobalVector(HDShaderIDs._AmbientOcclusionParam, Vector4.zero);
        }

        void RenderDeferredLighting(HDCamera hdCamera, CommandBuffer cmd)
        {
            if (hdCamera.frameSettings.shaderLitMode != LitShaderMode.Deferred)
                return;

            m_MRTCache2[0] = m_CameraColorBuffer;
            m_MRTCache2[1] = m_CameraSssDiffuseLightingBuffer;
            var depthTexture = m_SharedRTManager.GetDepthTexture();

            var options = new LightLoop.LightingPassOptions();

            if (hdCamera.frameSettings.enableSubsurfaceScattering)
            {
                // Output split lighting for materials asking for it (masked in the stencil buffer)
                options.outputSplitLighting = true;

                m_LightLoop.RenderDeferredLighting(hdCamera, cmd, m_CurrentDebugDisplaySettings, m_MRTCache2, m_SharedRTManager.GetDepthStencilBuffer(), depthTexture, options);
            }

            // Output combined lighting for all the other materials.
            options.outputSplitLighting = false;

            m_LightLoop.RenderDeferredLighting(hdCamera, cmd, m_CurrentDebugDisplaySettings, m_MRTCache2, m_SharedRTManager.GetDepthStencilBuffer(), depthTexture, options);
        }

        void UpdateSkyEnvironment(HDCamera hdCamera, CommandBuffer cmd)
        {
            m_SkyManager.UpdateEnvironment(hdCamera, m_LightLoop.GetCurrentSunLight(), cmd);
        }

        void RenderSky(HDCamera hdCamera, CommandBuffer cmd)
        {
            var colorBuffer = hdCamera.frameSettings.enableMSAA ? m_CameraColorMSAABuffer : m_CameraColorBuffer;
            var depthBuffer = m_SharedRTManager.GetDepthStencilBuffer(hdCamera.frameSettings.enableMSAA);

            var visualEnv = VolumeManager.instance.stack.GetComponent<VisualEnvironment>();
            m_SkyManager.RenderSky(hdCamera, m_LightLoop.GetCurrentSunLight(), colorBuffer, depthBuffer, m_CurrentDebugDisplaySettings, cmd);

            if (visualEnv.fogType.value != FogType.None)
                m_SkyManager.RenderOpaqueAtmosphericScattering(cmd, hdCamera, colorBuffer, depthBuffer, hdCamera.frameSettings.enableMSAA);
        }

        public Texture2D ExportSkyToTexture()
        {
            return m_SkyManager.ExportSkyToTexture();
        }

        // Render forward is use for both transparent and opaque objects. In case of deferred we can still render opaque object in forward.
        void RenderForward(CullingResults cullResults, HDCamera hdCamera, ScriptableRenderContext renderContext, CommandBuffer cmd, ForwardPass pass)
        {
            // Guidelines: In deferred by default there is no opaque in forward. However it is possible to force an opaque material to render in forward
            // by using the pass "ForwardOnly". In this case the .shader should not have "Forward" but only a "ForwardOnly" pass.
            // It must also have a "DepthForwardOnly" and no "DepthOnly" pass as forward material (either deferred or forward only rendering) have always a depth pass.
            // The RenderForward pass will render the appropriate pass depends on the engine settings. In case of forward only rendering, both "Forward" pass and "ForwardOnly" pass
            // material will be render for both transparent and opaque. In case of deferred, both path are used for transparent but only "ForwardOnly" is use for opaque.
            // (Thus why "Forward" and "ForwardOnly" are exclusive, else they will render two times"

            if (m_CurrentDebugDisplaySettings.IsDebugDisplayEnabled())
            {
                m_ForwardPassProfileName = k_ForwardPassDebugName[(int)pass];
            }
            else
            {
                m_ForwardPassProfileName = k_ForwardPassName[(int)pass];
            }

            using (new ProfilingSample(cmd, m_ForwardPassProfileName, CustomSamplerId.ForwardPassName.GetSampler()))
            {
                var camera = hdCamera.camera;

                m_LightLoop.RenderForward(camera, cmd, pass == ForwardPass.Opaque);

                if (pass == ForwardPass.Opaque)
                {
                    // In case of forward SSS we will bind all the required target. It is up to the shader to write into it or not.
                    if (hdCamera.frameSettings.enableSubsurfaceScattering)
                    {
                        if(hdCamera.frameSettings.enableMSAA)
                        {
                            m_MRTWithSSS[0] = m_CameraColorMSAABuffer; // Store the specular color
                            m_MRTWithSSS[1] = m_CameraSssDiffuseLightingMSAABuffer;
                            for (int i = 0; i < m_SSSBufferManager.sssBufferCount; ++i)
                            {
                                m_MRTWithSSS[i + 2] = m_SSSBufferManager.GetSSSBufferMSAA(i);
                            }
                        }
                        else
                        {
                            m_MRTWithSSS[0] = m_CameraColorBuffer; // Store the specular color
                            m_MRTWithSSS[1] = m_CameraSssDiffuseLightingBuffer;
                            for (int i = 0; i < m_SSSBufferManager.sssBufferCount; ++i)
                            {
                                m_MRTWithSSS[i + 2] = m_SSSBufferManager.GetSSSBuffer(i);
                            }
                        }
                        HDUtils.SetRenderTarget(cmd, hdCamera, m_MRTWithSSS, m_SharedRTManager.GetDepthStencilBuffer(hdCamera.frameSettings.enableMSAA));
                    }
                    else
                    {
                        HDUtils.SetRenderTarget(cmd, hdCamera, hdCamera.frameSettings.enableMSAA ? m_CameraColorMSAABuffer : m_CameraColorBuffer, m_SharedRTManager.GetDepthStencilBuffer(hdCamera.frameSettings.enableMSAA));
                    }

                    var passNames = hdCamera.frameSettings.shaderLitMode == LitShaderMode.Forward
                        ? m_ForwardAndForwardOnlyPassNames
                        : m_ForwardOnlyPassNames;
                    RenderOpaqueRenderList(cullResults, hdCamera, renderContext, cmd, passNames, m_currentRendererConfigurationBakedLighting);
                }
                else
                {
                    HDUtils.SetRenderTarget(cmd, hdCamera, m_CameraColorBuffer, m_SharedRTManager.GetDepthStencilBuffer());
                    if ((hdCamera.frameSettings.enableDecals) && (DecalSystem.m_DecalDatasCount > 0)) // enable d-buffer flag value is being interpreted more like enable decals in general now that we have clustered
                                                                                                      // decal datas count is 0 if no decals affect transparency
                    {
                        DecalSystem.instance.SetAtlas(cmd); // for clustered decals
                    }

                    RenderTransparentRenderList(cullResults, hdCamera, renderContext, cmd, m_AllTransparentPassNames, m_currentRendererConfigurationBakedLighting, pass == ForwardPass.PreRefraction ? HDRenderQueue.k_RenderQueue_PreRefraction : HDRenderQueue.k_RenderQueue_Transparent);
                }
            }
        }

        // This is use to Display legacy shader with an error shader
        [Conditional("DEVELOPMENT_BUILD"), Conditional("UNITY_EDITOR")]
        void RenderForwardError(CullingResults cullResults, HDCamera hdCamera, ScriptableRenderContext renderContext, CommandBuffer cmd)
        {
            using (new ProfilingSample(cmd, "Render Forward Error", CustomSamplerId.RenderForwardError.GetSampler()))
            {
                HDUtils.SetRenderTarget(cmd, hdCamera, m_CameraColorBuffer, m_SharedRTManager.GetDepthStencilBuffer());
                RenderOpaqueRenderList(cullResults, hdCamera, renderContext, cmd, m_ForwardErrorPassNames, 0, RenderQueueRange.all, null, m_ErrorMaterial);
            }
        }

        void RenderTransparentDepthPrepass(CullingResults cull, HDCamera hdCamera, ScriptableRenderContext renderContext, CommandBuffer cmd)
        {
            if (hdCamera.frameSettings.enableTransparentPrepass)
            {
                // Render transparent depth prepass after opaque one
                using (new ProfilingSample(cmd, "Transparent Depth Prepass", CustomSamplerId.TransparentDepthPrepass.GetSampler()))
                {
                    RenderTransparentRenderList(cull, hdCamera, renderContext, cmd, m_TransparentDepthPrepassNames);
                }
            }
        }

        void RenderTransparentDepthPostpass(CullingResults cullResults, HDCamera hdCamera, ScriptableRenderContext renderContext, CommandBuffer cmd)
        {
            if (!hdCamera.frameSettings.enableTransparentPostpass)
                return;

            using (new ProfilingSample(cmd, "Render Transparent Depth Post ", CustomSamplerId.TransparentDepthPostpass.GetSampler()))
            {
                HDUtils.SetRenderTarget(cmd, hdCamera, m_SharedRTManager.GetDepthStencilBuffer());
                RenderTransparentRenderList(cullResults, hdCamera, renderContext, cmd, m_TransparentDepthPostpassNames);
            }
        }

        void RenderObjectsVelocity(CullingResults cullResults, HDCamera hdCamera, ScriptableRenderContext renderContext, CommandBuffer cmd)
        {
            if (!hdCamera.frameSettings.enableObjectMotionVectors)
                return;

            using (new ProfilingSample(cmd, "Objects Velocity", CustomSamplerId.ObjectsVelocity.GetSampler()))
            {
                // These flags are still required in SRP or the engine won't compute previous model matrices...
                // If the flag hasn't been set yet on this camera, motion vectors will skip a frame.
                hdCamera.camera.depthTextureMode |= DepthTextureMode.MotionVectors | DepthTextureMode.Depth;

                HDUtils.SetRenderTarget(cmd, hdCamera, m_SharedRTManager.GetVelocityPassBuffersRTI(hdCamera.frameSettings), m_SharedRTManager.GetDepthStencilBuffer(hdCamera.frameSettings.enableMSAA));
                RenderOpaqueRenderList(cullResults, hdCamera, renderContext, cmd, HDShaderPassNames.s_MotionVectorsName, PerObjectData.MotionVectors);
            }
        }

        void RenderCameraVelocity(CullingResults cullResults, HDCamera hdCamera, ScriptableRenderContext renderContext, CommandBuffer cmd)
        {
            if (!hdCamera.frameSettings.enableMotionVectors)
                return;

            using (new ProfilingSample(cmd, "Camera Velocity", CustomSamplerId.CameraVelocity.GetSampler()))
            {
                // These flags are still required in SRP or the engine won't compute previous model matrices...
                // If the flag hasn't been set yet on this camera, motion vectors will skip a frame.
                hdCamera.camera.depthTextureMode |= DepthTextureMode.MotionVectors | DepthTextureMode.Depth;

                HDUtils.DrawFullScreen(cmd, hdCamera, m_CameraMotionVectorsMaterial, m_SharedRTManager.GetVelocityBuffer(), m_SharedRTManager.GetDepthStencilBuffer(), null, 0);
                PushFullScreenDebugTexture(hdCamera, cmd, m_SharedRTManager.GetVelocityBuffer(), FullScreenDebugMode.MotionVectors);

#if UNITY_EDITOR

                // In scene view there is no motion vector, so we clear the RT to black
                if (hdCamera.camera.cameraType == CameraType.SceneView)
                {
                    HDUtils.SetRenderTarget(cmd, hdCamera, m_SharedRTManager.GetVelocityBuffer(), m_SharedRTManager.GetDepthStencilBuffer(), ClearFlag.Color, CoreUtils.clearColorAllBlack);
                }
#endif
            }
        }

        void RenderSSR(HDCamera hdCamera, CommandBuffer cmd)
        {
            if (!hdCamera.frameSettings.enableSSR)
                return;

            var cs = m_ScreenSpaceReflectionsCS;

            var previousColorPyramid = hdCamera.GetPreviousFrameRT((int)HDCameraFrameHistoryType.ColorBufferMipChain);

            Vector2Int previousColorPyramidSize = new Vector2Int(previousColorPyramid.rt.width, previousColorPyramid.rt.height);

            int w = hdCamera.actualWidth;
            int h = hdCamera.actualHeight;

            using (new ProfilingSample(cmd, "SSR - Tracing", CustomSamplerId.SsrTracing.GetSampler()))
            {
                var volumeSettings = VolumeManager.instance.stack.GetComponent<ScreenSpaceReflection>();

                if (!volumeSettings) volumeSettings = ScreenSpaceReflection.@default;

                int kernel = m_SsrTracingKernel;

                float n = hdCamera.camera.nearClipPlane;
                float f = hdCamera.camera.farClipPlane;

                float thickness      = volumeSettings.depthBufferThickness;
                float thicknessScale = 1.0f / (1.0f + thickness);
                float thicknessBias  = -n / (f - n) * (thickness * thicknessScale);

                HDUtils.PackedMipChainInfo info = m_SharedRTManager.GetDepthBufferMipChainInfo();

                float roughnessFadeStart             = 1 - volumeSettings.smoothnessFadeStart;
                float roughnessFadeEnd               = 1 - volumeSettings.minSmoothness;
                float roughnessFadeLength            = roughnessFadeEnd - roughnessFadeStart;
                float roughnessFadeEndTimesRcpLength = (roughnessFadeLength != 0) ? (roughnessFadeEnd * (1.0f / roughnessFadeLength)) : 1;
                float roughnessFadeRcpLength         = (roughnessFadeLength != 0) ? (1.0f / roughnessFadeLength) : 0;
                float edgeFadeRcpLength              = Mathf.Min(1.0f / volumeSettings.screenWeightDistance, float.MaxValue);

                cmd.SetComputeIntParam(  cs, HDShaderIDs._SsrIterLimit,                      volumeSettings.rayMaxIterations);
                cmd.SetComputeFloatParam(cs, HDShaderIDs._SsrThicknessScale,                 thicknessScale);
                cmd.SetComputeFloatParam(cs, HDShaderIDs._SsrThicknessBias,                  thicknessBias);
                cmd.SetComputeFloatParam(cs, HDShaderIDs._SsrRoughnessFadeEnd,               roughnessFadeEnd);
                cmd.SetComputeFloatParam(cs, HDShaderIDs._SsrRoughnessFadeRcpLength,         roughnessFadeRcpLength);
                cmd.SetComputeFloatParam(cs, HDShaderIDs._SsrRoughnessFadeEndTimesRcpLength, roughnessFadeEndTimesRcpLength);
                cmd.SetComputeIntParam(  cs, HDShaderIDs._SsrDepthPyramidMaxMip,             info.mipLevelCount);
                cmd.SetComputeFloatParam(cs, HDShaderIDs._SsrEdgeFadeRcpLength,              edgeFadeRcpLength);
                cmd.SetComputeIntParam(  cs, HDShaderIDs._SsrStencilExclusionValue,          hdCamera.frameSettings.shaderLitMode == LitShaderMode.Forward ? -1 : (int)StencilBitMask.DoesntReceiveSSR);
                cmd.SetComputeVectorParam(cs, HDShaderIDs._ColorPyramidUvScaleAndLimitPrevFrame, HDUtils.ComputeUvScaleAndLimit(hdCamera.viewportSizePrevFrame, previousColorPyramidSize));

                // cmd.SetComputeTextureParam(cs, kernel, "_SsrDebugTexture",    m_SsrDebugTexture);
                cmd.SetComputeTextureParam(cs, kernel, HDShaderIDs._SsrHitPointTexture, m_SsrHitPointTexture);
                cmd.SetComputeTextureParam(cs, kernel, HDShaderIDs._StencilTexture, m_SharedRTManager.GetStencilBufferCopy());

                cmd.SetComputeBufferParam(cs, kernel, HDShaderIDs._SsrDepthPyramidMipOffsets, info.GetOffsetBufferData(m_DepthPyramidMipLevelOffsetsBuffer));

                cmd.DispatchCompute(cs, kernel, HDUtils.DivRoundUp(w, 8), HDUtils.DivRoundUp(h, 8), 1);
            }

            using (new ProfilingSample(cmd, "SSR - Reprojection", CustomSamplerId.SsrReprojection.GetSampler()))
            {
                int kernel = m_SsrReprojectionKernel;

                // cmd.SetComputeTextureParam(cs, kernel, "_SsrDebugTexture",    m_SsrDebugTexture);
                cmd.SetComputeTextureParam(cs, kernel, HDShaderIDs._VelocityTexture,      m_SharedRTManager.GetVelocityBuffer());
                cmd.SetComputeTextureParam(cs, kernel, HDShaderIDs._SsrHitPointTexture,   m_SsrHitPointTexture);
                cmd.SetComputeTextureParam(cs, kernel, HDShaderIDs._SsrLightingTextureRW, m_SsrLightingTexture);
                cmd.SetComputeTextureParam(cs, kernel, HDShaderIDs._ColorPyramidTexture,  previousColorPyramid);

                cmd.DispatchCompute(cs, kernel, HDUtils.DivRoundUp(w, 8), HDUtils.DivRoundUp(h, 8), 1);
            }

            if (!hdCamera.colorPyramidHistoryIsValid)
            {
                cmd.SetGlobalTexture(HDShaderIDs._SsrLightingTexture, RuntimeUtilities.transparentTexture);
                hdCamera.colorPyramidHistoryIsValid = true; // For the next frame...
            }

            PushFullScreenDebugTexture(hdCamera, cmd, m_SsrLightingTexture, FullScreenDebugMode.ScreenSpaceReflections);
        }

        void RenderColorPyramid(HDCamera hdCamera, CommandBuffer cmd, bool isPreRefraction)
        {
            if (isPreRefraction)
            {
                if (!hdCamera.frameSettings.enableRoughRefraction)
                    return;
            }
            else
            {
                // TODO: This final Gaussian pyramid can be reuse by Bloom and SSR in the future, so disable it only if there is no postprocess AND no distortion
                if (!hdCamera.frameSettings.enableDistortion && !hdCamera.frameSettings.enablePostprocess && !hdCamera.frameSettings.enableSSR)
                    return;
            }

            var currentColorPyramid = hdCamera.GetCurrentFrameRT((int)HDCameraFrameHistoryType.ColorBufferMipChain);

            int lodCount;

            // GC.Alloc
            // String.Format
            using (new ProfilingSample(cmd, "Color Gaussian MIP Chain", CustomSamplerId.ColorPyramid))
            {
                m_PyramidSizeV2I.Set(hdCamera.actualWidth, hdCamera.actualHeight);
                lodCount = m_MipGenerator.RenderColorGaussianPyramid(cmd, m_PyramidSizeV2I, m_CameraColorBuffer, currentColorPyramid);
            }

            float scaleX = hdCamera.actualWidth / (float)currentColorPyramid.rt.width;
            float scaleY = hdCamera.actualHeight / (float)currentColorPyramid.rt.height;
            cmd.SetGlobalTexture(HDShaderIDs._ColorPyramidTexture, currentColorPyramid);
            m_PyramidSizeV4F.Set(hdCamera.actualWidth, hdCamera.actualHeight, 1f / hdCamera.actualWidth, 1f / hdCamera.actualHeight);
            m_PyramidScaleLod.Set(scaleX, scaleY, lodCount, 0.0f);
            m_PyramidScale.Set(scaleX, scaleY, 0f, 0f);
            cmd.SetGlobalVector(HDShaderIDs._ColorPyramidSize, m_PyramidSizeV4F);
            cmd.SetGlobalVector(HDShaderIDs._ColorPyramidScale, m_PyramidScaleLod);
            PushFullScreenDebugTextureMip(hdCamera, cmd, currentColorPyramid, lodCount, m_PyramidScale, isPreRefraction ? FullScreenDebugMode.PreRefractionColorPyramid : FullScreenDebugMode.FinalColorPyramid);
        }

        void GenerateDepthPyramid(HDCamera hdCamera, CommandBuffer cmd, FullScreenDebugMode debugMode)
        {
            CopyDepthBufferIfNeeded(cmd);

            int mipCount = m_SharedRTManager.GetDepthBufferMipChainInfo().mipLevelCount;

            // GC.Alloc
            // String.Format
            using (new ProfilingSample(cmd, "Generate Depth Buffer MIP Chain", CustomSamplerId.DepthPyramid))
            {
                m_MipGenerator.RenderMinDepthPyramid(cmd, m_SharedRTManager.GetDepthTexture(), m_SharedRTManager.GetDepthBufferMipChainInfo());
            }

            float scaleX = hdCamera.actualWidth / (float)m_SharedRTManager.GetDepthTexture().rt.width;
            float scaleY = hdCamera.actualHeight / (float)m_SharedRTManager.GetDepthTexture().rt.height;
            cmd.SetGlobalTexture(HDShaderIDs._DepthPyramidTexture, m_SharedRTManager.GetDepthTexture());
            m_PyramidSizeV4F.Set(hdCamera.actualWidth, hdCamera.actualHeight, 1f / hdCamera.actualWidth, 1f / hdCamera.actualHeight);
            m_PyramidScaleLod.Set(scaleX, scaleY, mipCount, 0.0f);
            m_PyramidScale.Set(scaleX, scaleY, 0f, 0f);
            cmd.SetGlobalVector(HDShaderIDs._DepthPyramidSize, m_PyramidSizeV4F);
            cmd.SetGlobalVector(HDShaderIDs._DepthPyramidScale, m_PyramidScaleLod);
            PushFullScreenDebugTextureMip(hdCamera, cmd, m_SharedRTManager.GetDepthTexture(), mipCount, m_PyramidScale, debugMode);
        }

        void RenderPostProcess(HDCamera hdcamera, CommandBuffer cmd, PostProcessLayer layer, bool needOutputToColorBuffer)
        {
            using (new ProfilingSample(cmd, "Post-processing", CustomSamplerId.PostProcessing.GetSampler()))
            {
                RenderTargetIdentifier source = m_CameraColorBuffer;

                // For console we are not allowed to resize the windows, so don't use our hack.
                // We also don't do the copy if viewport size and render texture size match.
                bool viewportAndRTSameSize = (hdcamera.actualWidth == m_CameraColorBuffer.rt.width && hdcamera.actualHeight == m_CameraColorBuffer.rt.height);
                bool tempHACK = !m_SharedRTManager.IsConsolePlatform() && !viewportAndRTSameSize;

                if (tempHACK)
                {
                    // TEMPORARY:
                    // Since we don't render to the full render textures, we need to feed the post processing stack with the right scale/bias.
                    // This feature not being implemented yet, we'll just copy the relevant buffers into an appropriately sized RT.
                    cmd.ReleaseTemporaryRT(HDShaderIDs._CameraDepthTexture);
                    cmd.ReleaseTemporaryRT(HDShaderIDs._CameraMotionVectorsTexture);
                    cmd.ReleaseTemporaryRT(HDShaderIDs._CameraColorTexture);

                    cmd.GetTemporaryRT(HDShaderIDs._CameraDepthTexture, hdcamera.actualWidth, hdcamera.actualHeight, m_SharedRTManager.GetDepthStencilBuffer().rt.depth, FilterMode.Point, m_SharedRTManager.GetDepthStencilBuffer().rt.format);
                    m_CopyDepth.SetTexture(HDShaderIDs._InputDepth, m_SharedRTManager.GetDepthStencilBuffer());
                    cmd.Blit(null, HDShaderIDs._CameraDepthTexture, m_CopyDepth);
                    if (m_SharedRTManager.GetVelocityBuffer() != null)
                    {
                        cmd.GetTemporaryRT(HDShaderIDs._CameraMotionVectorsTexture, hdcamera.actualWidth, hdcamera.actualHeight, 0, FilterMode.Point, m_SharedRTManager.GetVelocityBuffer().rt.format);
                        HDUtils.BlitCameraTexture(cmd, hdcamera, m_SharedRTManager.GetVelocityBuffer(), HDShaderIDs._CameraMotionVectorsTexture);
                    }
                    cmd.GetTemporaryRT(HDShaderIDs._CameraColorTexture, hdcamera.actualWidth, hdcamera.actualHeight, 0, FilterMode.Point, m_CameraColorBuffer.rt.format);
                    HDUtils.BlitCameraTexture(cmd, hdcamera, m_CameraColorBuffer, HDShaderIDs._CameraColorTexture);
                    source = HDShaderIDs._CameraColorTexture;

                    // When we want to output to color buffer, we have to allocate a temp RT of the right size because post processes don't support output viewport.
                    // We'll then copy the result into the camera color buffer.
                    if (needOutputToColorBuffer)
                    {
                        cmd.ReleaseTemporaryRT(_TempPostProcessOutputTexture);
                        cmd.GetTemporaryRT(_TempPostProcessOutputTexture, hdcamera.actualWidth, hdcamera.actualHeight, 0, FilterMode.Point, m_CameraColorBuffer.rt.format);
                }
                }
                else
                {
                    // Note: Here we don't use GetDepthTexture() to get the depth texture but m_CameraDepthStencilBuffer as the Forward transparent pass can
                    // write extra data to deal with DOF/MB
                    cmd.SetGlobalTexture(HDShaderIDs._CameraDepthTexture, m_SharedRTManager.GetDepthStencilBuffer());
                    cmd.SetGlobalTexture(HDShaderIDs._CameraMotionVectorsTexture, m_SharedRTManager.GetVelocityBuffer());
                }

                RenderTargetIdentifier dest = BuiltinRenderTextureType.CameraTarget;
                if (needOutputToColorBuffer)
                {
                    dest = tempHACK ? _TempPostProcessOutputTextureID : m_CameraColorBuffer;
                }

                var context = hdcamera.postprocessRenderContext;
                context.Reset();
                context.source = source;
                context.destination = dest;
                context.command = cmd;
                context.camera = hdcamera.camera;
                context.sourceFormat = RenderTextureFormat.ARGBHalf;
                context.flip = (hdcamera.camera.targetTexture == null) && !needOutputToColorBuffer;
#if !UNITY_2019_1_OR_NEWER // Y-flip correction available in 2019.1
                context.flip = context.flip && (!hdcamera.camera.stereoEnabled);
#endif

                layer.Render(context);

                if (needOutputToColorBuffer && tempHACK)
                {
                    HDUtils.BlitCameraTexture(cmd, hdcamera, _TempPostProcessOutputTextureID, m_CameraColorBuffer);
                }
            }
        }

        public void ApplyDebugDisplaySettings(HDCamera hdCamera, CommandBuffer cmd)
        {
            // See ShaderPassForward.hlsl: for forward shaders, if DEBUG_DISPLAY is enabled and no DebugLightingMode or DebugMipMapMod
            // modes have been set, lighting is automatically skipped (To avoid some crashed due to lighting RT not set on console).
            // However debug mode like colorPickerModes and false color don't need DEBUG_DISPLAY and must work with the lighting.
            // So we will enabled DEBUG_DISPLAY independently

            // Enable globally the keyword DEBUG_DISPLAY on shader that support it with multi-compile
            CoreUtils.SetKeyword(cmd, "DEBUG_DISPLAY", m_CurrentDebugDisplaySettings.IsDebugDisplayEnabled());

            if (m_CurrentDebugDisplaySettings.IsDebugDisplayEnabled() ||
                m_CurrentDebugDisplaySettings.colorPickerDebugSettings.colorPickerMode != ColorPickerDebugMode.None)
            {
                // This is for texture streaming
                m_CurrentDebugDisplaySettings.UpdateMaterials();

                var lightingDebugSettings = m_CurrentDebugDisplaySettings.lightingDebugSettings;
                var debugAlbedo = new Vector4(lightingDebugSettings.overrideAlbedo ? 1.0f : 0.0f, lightingDebugSettings.overrideAlbedoValue.r, lightingDebugSettings.overrideAlbedoValue.g, lightingDebugSettings.overrideAlbedoValue.b);
                var debugSmoothness = new Vector4(lightingDebugSettings.overrideSmoothness ? 1.0f : 0.0f, lightingDebugSettings.overrideSmoothnessValue, 0.0f, 0.0f);
                var debugNormal = new Vector4(lightingDebugSettings.overrideNormal ? 1.0f : 0.0f, 0.0f, 0.0f, 0.0f);
                var debugSpecularColor = new Vector4(lightingDebugSettings.overrideSpecularColor ? 1.0f : 0.0f, lightingDebugSettings.overrideSpecularColorValue.r, lightingDebugSettings.overrideSpecularColorValue.g, lightingDebugSettings.overrideSpecularColorValue.b);
                var debugEmissiveColor = new Vector4(lightingDebugSettings.overrideEmissiveColor ? 1.0f : 0.0f, lightingDebugSettings.overrideEmissiveColorValue.r, lightingDebugSettings.overrideEmissiveColorValue.g, lightingDebugSettings.overrideEmissiveColorValue.b);

                cmd.SetGlobalInt(HDShaderIDs._DebugViewMaterial, (int)m_CurrentDebugDisplaySettings.GetDebugMaterialIndex());
                cmd.SetGlobalInt(HDShaderIDs._DebugLightingMode, (int)m_CurrentDebugDisplaySettings.GetDebugLightingMode());
                cmd.SetGlobalInt(HDShaderIDs._DebugShadowMapMode, (int)m_CurrentDebugDisplaySettings.GetDebugShadowMapMode());
                cmd.SetGlobalInt(HDShaderIDs._DebugMipMapMode, (int)m_CurrentDebugDisplaySettings.GetDebugMipMapMode());
                cmd.SetGlobalInt(HDShaderIDs._DebugMipMapModeTerrainTexture, (int)m_CurrentDebugDisplaySettings.GetDebugMipMapModeTerrainTexture());
                cmd.SetGlobalInt(HDShaderIDs._ColorPickerMode, (int)m_CurrentDebugDisplaySettings.GetDebugColorPickerMode());

                cmd.SetGlobalVector(HDShaderIDs._DebugLightingAlbedo, debugAlbedo);
                cmd.SetGlobalVector(HDShaderIDs._DebugLightingSmoothness, debugSmoothness);
                cmd.SetGlobalVector(HDShaderIDs._DebugLightingNormal, debugNormal);
                cmd.SetGlobalVector(HDShaderIDs._DebugLightingSpecularColor, debugSpecularColor);
                cmd.SetGlobalVector(HDShaderIDs._DebugLightingEmissiveColor, debugEmissiveColor);

                cmd.SetGlobalVector(HDShaderIDs._MousePixelCoord, HDUtils.GetMouseCoordinates(hdCamera));
                cmd.SetGlobalVector(HDShaderIDs._MouseClickPixelCoord, HDUtils.GetMouseClickCoordinates(hdCamera));
                cmd.SetGlobalTexture(HDShaderIDs._DebugFont, m_Asset.renderPipelineResources.textures.debugFontTex);

                // The DebugNeedsExposure test allows us to set a neutral value if exposure is not needed. This way we don't need to make various tests inside shaders but only in this function.
                cmd.SetGlobalFloat(HDShaderIDs._DebugExposure, m_CurrentDebugDisplaySettings.DebugNeedsExposure() ? lightingDebugSettings.debugExposure : 0.0f);
            }
        }

        public void PushColorPickerDebugTexture(CommandBuffer cmd, RTHandleSystem.RTHandle textureID, HDCamera hdCamera)
        {
            if (m_CurrentDebugDisplaySettings.colorPickerDebugSettings.colorPickerMode != ColorPickerDebugMode.None || m_DebugDisplaySettings.falseColorDebugSettings.falseColor || m_DebugDisplaySettings.lightingDebugSettings.debugLightingMode == DebugLightingMode.LuminanceMeter)
            {
                using (new ProfilingSample(cmd, "Push To Color Picker"))
                {
                    HDUtils.BlitCameraTexture(cmd, hdCamera, textureID, m_DebugColorPickerBuffer);
                }
            }
        }

        // TODO TEMP: Not sure I want to keep this special case. Gotta see how to get rid of it (not sure it will work correctly for non-full viewports.
        public void PushColorPickerDebugTexture(HDCamera hdCamera, CommandBuffer cmd, RenderTargetIdentifier textureID)
        {
            if (m_CurrentDebugDisplaySettings.colorPickerDebugSettings.colorPickerMode != ColorPickerDebugMode.None || m_DebugDisplaySettings.falseColorDebugSettings.falseColor || m_DebugDisplaySettings.lightingDebugSettings.debugLightingMode == DebugLightingMode.LuminanceMeter)
            {
                using (new ProfilingSample(cmd, "Push To Color Picker"))
                {
                    HDUtils.BlitCameraTexture(cmd, hdCamera, textureID, m_DebugColorPickerBuffer);
                }
            }
        }

        bool NeedsFullScreenDebugMode()
        {
            bool fullScreenDebugEnabled = m_CurrentDebugDisplaySettings.fullScreenDebugMode != FullScreenDebugMode.None;
            bool lightingDebugEnabled = m_CurrentDebugDisplaySettings.lightingDebugSettings.shadowDebugMode == ShadowMapDebugMode.SingleShadow;

            return fullScreenDebugEnabled || lightingDebugEnabled;
        }

        public void PushFullScreenLightingDebugTexture(HDCamera hdCamera, CommandBuffer cmd, RTHandleSystem.RTHandle textureID)
        {
            if (NeedsFullScreenDebugMode() && m_FullScreenDebugPushed == false)
            {
                m_FullScreenDebugPushed = true;
                HDUtils.BlitCameraTexture(cmd, hdCamera, textureID, m_DebugFullScreenTempBuffer);
            }
        }

        public void PushFullScreenDebugTexture(HDCamera hdCamera, CommandBuffer cmd, RTHandleSystem.RTHandle textureID, FullScreenDebugMode debugMode)
        {
            if (debugMode == m_CurrentDebugDisplaySettings.fullScreenDebugMode)
            {
                m_FullScreenDebugPushed = true; // We need this flag because otherwise if no full screen debug is pushed (like for example if the corresponding pass is disabled), when we render the result in RenderDebug m_DebugFullScreenTempBuffer will contain potential garbage
                HDUtils.BlitCameraTexture(cmd, hdCamera, textureID, m_DebugFullScreenTempBuffer);
            }
        }

        void PushFullScreenDebugTextureMip(HDCamera hdCamera, CommandBuffer cmd, RTHandleSystem.RTHandle texture, int lodCount, Vector4 scaleBias, FullScreenDebugMode debugMode)
        {
            if (debugMode == m_CurrentDebugDisplaySettings.fullScreenDebugMode)
            {
                var mipIndex = Mathf.FloorToInt(m_CurrentDebugDisplaySettings.fullscreenDebugMip * (lodCount));

                m_FullScreenDebugPushed = true; // We need this flag because otherwise if no full screen debug is pushed (like for example if the corresponding pass is disabled), when we render the result in RenderDebug m_DebugFullScreenTempBuffer will contain potential garbage
                HDUtils.BlitCameraTexture(cmd, hdCamera, texture, m_DebugFullScreenTempBuffer, scaleBias, mipIndex);
            }
        }

        void RenderDebug(HDCamera hdCamera, CommandBuffer cmd, CullingResults cullResults)
        {
            // We don't want any overlay for these kind of rendering
            if (hdCamera.camera.cameraType == CameraType.Reflection || hdCamera.camera.cameraType == CameraType.Preview)
                return;

            using (new ProfilingSample(cmd, "Render Debug", CustomSamplerId.RenderDebug.GetSampler()))
            {
                // First render full screen debug texture
                if (NeedsFullScreenDebugMode() && m_FullScreenDebugPushed)
                {
                    m_FullScreenDebugPushed = false;
                    cmd.SetGlobalTexture(HDShaderIDs._DebugFullScreenTexture, m_DebugFullScreenTempBuffer);
                    // TODO: Replace with command buffer call when available
                    m_DebugFullScreen.SetFloat(HDShaderIDs._FullScreenDebugMode, (float)m_CurrentDebugDisplaySettings.fullScreenDebugMode);
                    HDUtils.PackedMipChainInfo info = m_SharedRTManager.GetDepthBufferMipChainInfo();
                    m_DebugFullScreen.SetInt(HDShaderIDs._DebugDepthPyramidMip, (int)(m_CurrentDebugDisplaySettings.fullscreenDebugMip * info.mipLevelCount));
                    m_DebugFullScreen.SetBuffer(HDShaderIDs._DebugDepthPyramidOffsets, info.GetOffsetBufferData(m_DepthPyramidMipLevelOffsetsBuffer));
                    // Everything we have capture is flipped (as it happen before FinalPass/postprocess/Blit. So if we are not in SceneView
                    // (i.e. we have perform a flip, we need to flip the input texture)
                    HDUtils.DrawFullScreen(cmd, hdCamera, m_DebugFullScreen, (RenderTargetIdentifier)BuiltinRenderTextureType.CameraTarget);

                    PushColorPickerDebugTexture(hdCamera, cmd, (RenderTargetIdentifier)BuiltinRenderTextureType.CameraTarget);
                }

                // Then overlays
                float x = 0;
                float overlayRatio = m_CurrentDebugDisplaySettings.debugOverlayRatio;
                float overlaySize = Math.Min(hdCamera.actualHeight, hdCamera.actualWidth) * overlayRatio;
                float y = hdCamera.actualHeight - overlaySize;

                var lightingDebug = m_CurrentDebugDisplaySettings.lightingDebugSettings;

                if (lightingDebug.displaySkyReflection)
                {
                    var skyReflection = m_SkyManager.skyReflection;
                    m_SharedPropertyBlock.SetTexture(HDShaderIDs._InputCubemap, skyReflection);
                    m_SharedPropertyBlock.SetFloat(HDShaderIDs._Mipmap, lightingDebug.skyReflectionMipmap);
                    m_SharedPropertyBlock.SetFloat(HDShaderIDs._DebugExposure, lightingDebug.debugExposure);
                    cmd.SetViewport(new Rect(x, y, overlaySize, overlaySize));
                    cmd.DrawProcedural(Matrix4x4.identity, m_DebugDisplayLatlong, 0, MeshTopology.Triangles, 3, 1, m_SharedPropertyBlock);
                    HDUtils.NextOverlayCoord(ref x, ref y, overlaySize, overlaySize, hdCamera.actualWidth);
                }

                m_LightLoop.RenderDebugOverlay(hdCamera, cmd, m_CurrentDebugDisplaySettings, ref x, ref y, overlaySize, hdCamera.actualWidth, cullResults);

                DecalSystem.instance.RenderDebugOverlay(hdCamera, cmd, m_CurrentDebugDisplaySettings, ref x, ref y, overlaySize, hdCamera.actualWidth);

                if (m_CurrentDebugDisplaySettings.colorPickerDebugSettings.colorPickerMode != ColorPickerDebugMode.None || m_CurrentDebugDisplaySettings.falseColorDebugSettings.falseColor || m_CurrentDebugDisplaySettings.lightingDebugSettings.debugLightingMode == DebugLightingMode.LuminanceMeter)
                {
                    ColorPickerDebugSettings colorPickerDebugSettings = m_CurrentDebugDisplaySettings.colorPickerDebugSettings;
                    FalseColorDebugSettings falseColorDebugSettings = m_CurrentDebugDisplaySettings.falseColorDebugSettings;
                    var falseColorThresholds = new Vector4(falseColorDebugSettings.colorThreshold0, falseColorDebugSettings.colorThreshold1, falseColorDebugSettings.colorThreshold2, falseColorDebugSettings.colorThreshold3);

                    // Here we have three cases:
                    // - Material debug is enabled, this is the buffer we display
                    // - Otherwise we display the HDR buffer before postprocess and distortion
                    // - If fullscreen debug is enabled we always use it

                    cmd.SetGlobalTexture(HDShaderIDs._DebugColorPickerTexture, m_DebugColorPickerBuffer); // No SetTexture with RenderTarget identifier... so use SetGlobalTexture
                    // TODO: Replace with command buffer call when available
                    m_DebugColorPicker.SetColor(HDShaderIDs._ColorPickerFontColor, colorPickerDebugSettings.fontColor);
                    m_DebugColorPicker.SetInt(HDShaderIDs._FalseColorEnabled, falseColorDebugSettings.falseColor ? 1 : 0);
                    m_DebugColorPicker.SetVector(HDShaderIDs._FalseColorThresholds, falseColorThresholds);
                    // The material display debug perform sRGBToLinear conversion as the final blit currently hardcode a linearToSrgb conversion. As when we read with color picker this is not done,
                    // we perform it inside the color picker shader. But we shouldn't do it for HDR buffer.
                    m_DebugColorPicker.SetFloat(HDShaderIDs._ApplyLinearToSRGB, m_CurrentDebugDisplaySettings.IsDebugMaterialDisplayEnabled() ? 1.0f : 0.0f);
                    // Everything we have capture is flipped (as it happen before FinalPass/postprocess/Blit. So if we are not in SceneView
                    // (i.e. we have perform a flip, we need to flip the input texture) + we need to handle the case were we debug a fullscreen pass that have already perform the flip
                    HDUtils.DrawFullScreen(cmd, hdCamera, m_DebugColorPicker, (RenderTargetIdentifier)BuiltinRenderTextureType.CameraTarget);
                }
            }
        }

        void ClearBuffers(HDCamera hdCamera, CommandBuffer cmd)
        {
            FrameSettings settings = hdCamera.frameSettings;

            using (new ProfilingSample(cmd, "ClearBuffers", CustomSamplerId.ClearBuffers.GetSampler()))
            {
                // We clear only the depth buffer, no need to clear the various color buffer as we overwrite them.
                // Clear depth/stencil and init buffers
                using (new ProfilingSample(cmd, "Clear Depth/Stencil", CustomSamplerId.ClearDepthStencil.GetSampler()))
                {
                    if (hdCamera.clearDepth)
                    {
                        HDUtils.SetRenderTarget(cmd, hdCamera, hdCamera.frameSettings.enableMSAA? m_CameraColorMSAABuffer : m_CameraColorBuffer, m_SharedRTManager.GetDepthStencilBuffer(hdCamera.frameSettings.enableMSAA), ClearFlag.Depth);
                        if (hdCamera.frameSettings.enableMSAA)
                        {
                            HDUtils.SetRenderTarget(cmd, hdCamera, m_SharedRTManager.GetDepthTexture(true), m_SharedRTManager.GetDepthStencilBuffer(true), ClearFlag.Color, Color.black);
                        }
                    }
                }

                // Clear the HDR target
                using (new ProfilingSample(cmd, "Clear HDR target", CustomSamplerId.ClearHDRTarget.GetSampler()))
                {
                    if (hdCamera.clearColorMode == HDAdditionalCameraData.ClearColorMode.BackgroundColor ||
                        // If the luxmeter is enabled, the sky isn't rendered so we clear the background color
                        m_DebugDisplaySettings.lightingDebugSettings.debugLightingMode == DebugLightingMode.LuxMeter ||
                        // If we want the sky but the sky don't exist, still clear with background color
                        (hdCamera.clearColorMode == HDAdditionalCameraData.ClearColorMode.Sky && !m_SkyManager.IsVisualSkyValid()) ||
                        // Special handling for Preview we force to clear with background color (i.e black)
                        // Note that the sky use in this case is the last one setup. If there is no scene or game, there is no sky use as reflection in the preview
                        HDUtils.IsRegularPreviewCamera(hdCamera.camera)
                        )
                    {
                        Color clearColor = hdCamera.backgroundColorHDR;

                        // We set the background color to black when the luxmeter is enabled to avoid picking the sky color
                        if (m_DebugDisplaySettings.lightingDebugSettings.debugLightingMode == DebugLightingMode.LuxMeter)
                            clearColor = Color.black;

                        HDUtils.SetRenderTarget(cmd, hdCamera, hdCamera.frameSettings.enableMSAA ? m_CameraColorMSAABuffer : m_CameraColorBuffer, m_SharedRTManager.GetDepthStencilBuffer(hdCamera.frameSettings.enableMSAA), ClearFlag.Color, clearColor);

                    }
                }

                if (settings.enableSubsurfaceScattering)
                {
                    using (new ProfilingSample(cmd, "Clear SSS Lighting Buffer", CustomSamplerId.ClearSssLightingBuffer.GetSampler()))
                    {
                        HDUtils.SetRenderTarget(cmd, hdCamera, hdCamera.frameSettings.enableMSAA ? m_CameraSssDiffuseLightingMSAABuffer : m_CameraSssDiffuseLightingBuffer, ClearFlag.Color, CoreUtils.clearColorAllBlack);
                    }
                }

                if (settings.enableSSR)
                {
                    using (new ProfilingSample(cmd, "Clear SSR Buffers", CustomSamplerId.ClearSsrBuffers.GetSampler()))
                    {
                        // In practice, these textures are sparse (mostly black). Therefore, clearing them is fast (due to CMASK),
                        // and much faster than fully overwriting them from within SSR shaders.
                        // HDUtils.SetRenderTarget(cmd, hdCamera, m_SsrDebugTexture,    ClearFlag.Color, CoreUtils.clearColorAllBlack);
                        HDUtils.SetRenderTarget(cmd, hdCamera, m_SsrHitPointTexture, ClearFlag.Color, CoreUtils.clearColorAllBlack);
                        HDUtils.SetRenderTarget(cmd, hdCamera, m_SsrLightingTexture, ClearFlag.Color, CoreUtils.clearColorAllBlack);
                    }
                }

                // We don't need to clear the GBuffers as scene is rewrite and we are suppose to only access valid data (invalid data are tagged with stencil as StencilLightingUsage.NoLighting),
                // This is to save some performance
                if (settings.shaderLitMode == LitShaderMode.Deferred)
                {
                    // We still clear in case of debug mode
                    if (m_CurrentDebugDisplaySettings.IsDebugDisplayEnabled())
                    {
                        using (new ProfilingSample(cmd, "Clear GBuffer", CustomSamplerId.ClearGBuffer.GetSampler()))
                        {
                            HDUtils.SetRenderTarget(cmd, hdCamera, m_GbufferManager.GetBuffersRTI(), m_SharedRTManager.GetDepthStencilBuffer(), ClearFlag.Color, CoreUtils.clearColorAllBlack);
                        }
                    }
                }
            }
        }

        void StartStereoRendering(CommandBuffer cmd, ScriptableRenderContext renderContext, Camera cam)
        {
            if (cam.stereoEnabled)
            {
                renderContext.ExecuteCommandBuffer(cmd);
                cmd.Clear();
                renderContext.StartMultiEye(cam);
            }
        }

        void StopStereoRendering(CommandBuffer cmd, ScriptableRenderContext renderContext, Camera cam)
        {
            if (cam.stereoEnabled)
            {
                renderContext.ExecuteCommandBuffer(cmd);
                cmd.Clear();
                renderContext.StopMultiEye(cam);
            }
        }

        /// <summary>
        /// Push a RenderTexture handled by a RTHandle in global parameters.
        /// </summary>
        /// <param name="cmd">Command buffer to queue commands</param>
        /// <param name="rth">RTHandle handling the RenderTexture</param>
        /// <param name="textureID">TextureID to use for texture binding.</param>
        /// <param name="sizeID">Property ID to store RTHandle size ((x,y) = Actual Pixel Size, (z,w) = 1 / Actual Pixel Size).</param>
        /// <param name="scaleID">PropertyID to store RTHandle scale ((x,y) = Screen Scale, z = lod count, w = unused).</param>
        void PushGlobalRTHandle(CommandBuffer cmd, RTHandleSystem.RTHandle rth, int textureID, int sizeID, int scaleID)
        {
            if (rth != null)
            {
                cmd.SetGlobalTexture(textureID, rth);
                cmd.SetGlobalVector(
                    sizeID,
                    new Vector4(
                    rth.referenceSize.x,
                    rth.referenceSize.y,
                    1f / rth.referenceSize.x,
                    1f / rth.referenceSize.y
                    )
                );
                cmd.SetGlobalVector(
                    scaleID,
                    new Vector4(
                    rth.referenceSize.x / (float)rth.rt.width,
                    rth.referenceSize.y / (float)rth.rt.height,
                    Mathf.Log(Mathf.Min(rth.rt.width, rth.rt.height), 2),
                    0.0f
                    )
                );
            }
            else
            {
                cmd.SetGlobalTexture(textureID, Texture2D.blackTexture);
                cmd.SetGlobalVector(sizeID, Vector4.one);
                cmd.SetGlobalVector(scaleID, Vector4.one);
            }
        }
    }
}<|MERGE_RESOLUTION|>--- conflicted
+++ resolved
@@ -709,17 +709,13 @@
                 if (hdCamera.frameSettings.enableSSR)
                     cmd.SetGlobalTexture(HDShaderIDs._SsrLightingTexture, m_SsrLightingTexture);
                 else
-<<<<<<< HEAD
-                    cmd.SetGlobalTexture(HDShaderIDs._SsrLightingTexture, Texture2D.blackTexture);
+                    cmd.SetGlobalTexture(HDShaderIDs._SsrLightingTexture, RuntimeUtilities.transparentTexture);
 
                 if(hdCamera.frameSettings.useConstantBuffers)
                 {
                     m_HDRPGlobalsCB.SetData(new HDRPGlobalConstantBuffer[] { shaderVars });
                     cmd.SetGlobalConstantBuffer(m_HDRPGlobalsCB, HDShaderIDs.HDRPGlobalCB, 0, Marshal.SizeOf<HDRPGlobalConstantBuffer>());
                 }
-=======
-                    cmd.SetGlobalTexture(HDShaderIDs._SsrLightingTexture, RuntimeUtilities.transparentTexture);
->>>>>>> c09d3001
             }
         }
 
