//#define HAVE_DEFAULT_RENDERING_LAYER_MASK

using System.Collections.Generic;
using UnityEngine.VFX;
using System;
using System.Diagnostics;
using System.Linq;
using UnityEngine.Experimental.GlobalIllumination;
using UnityEngine.Experimental.Rendering;
using UnityEngine.Experimental.Rendering.RenderGraphModule;
#if UNITY_EDITOR
using UnityEditorInternal;
using UnityEditor.Rendering;
#endif

#if ENABLE_VIRTUALTEXTURES
using UnityEngine.Rendering.VirtualTexturing;
#endif


namespace UnityEngine.Rendering.HighDefinition
{
    /// <summary>
    /// High Definition Render Pipeline class.
    /// </summary>
    public partial class HDRenderPipeline : RenderPipeline
    {
        #region Default Settings
        internal static HDRenderPipelineAsset defaultAsset
            => GraphicsSettings.renderPipelineAsset is HDRenderPipelineAsset hdrpAsset ? hdrpAsset : null;

        internal static HDRenderPipelineAsset currentAsset
            => GraphicsSettings.currentRenderPipeline is HDRenderPipelineAsset hdrpAsset ? hdrpAsset : null;

        internal static HDRenderPipeline currentPipeline
            => RenderPipelineManager.currentPipeline is HDRenderPipeline hdrp ? hdrp : null;

        internal static bool pipelineSupportsRayTracing => HDRenderPipeline.currentPipeline != null && HDRenderPipeline.currentPipeline.rayTracingSupported;


        private static Volume s_DefaultVolume = null;
        static VolumeProfile defaultVolumeProfile
            => defaultAsset?.defaultVolumeProfile;

        static HDRenderPipeline()
        {
#if UNITY_EDITOR
            UnityEditor.AssemblyReloadEvents.beforeAssemblyReload += () =>
            {
                if (s_DefaultVolume != null && !s_DefaultVolume.Equals(null))
                {
                    CoreUtils.Destroy(s_DefaultVolume.gameObject);
                    s_DefaultVolume = null;
                }
            };
#endif
        }

        internal static Volume GetOrCreateDefaultVolume()
        {
            if (s_DefaultVolume == null || s_DefaultVolume.Equals(null))
            {
                var go = new GameObject("Default Volume") { hideFlags = HideFlags.HideAndDontSave };
                s_DefaultVolume = go.AddComponent<Volume>();
                s_DefaultVolume.isGlobal = true;
                s_DefaultVolume.priority = float.MinValue;
                s_DefaultVolume.sharedProfile = defaultVolumeProfile;
            }

            if (
                // In case the asset was deleted or the reference removed
                s_DefaultVolume.sharedProfile == null || s_DefaultVolume.sharedProfile.Equals(null)
#if UNITY_EDITOR

                // In case the serialization recreated an empty volume sharedProfile

                || !UnityEditor.AssetDatabase.Contains(s_DefaultVolume.sharedProfile)
#endif
            )
            {
                s_DefaultVolume.sharedProfile = defaultVolumeProfile;
            }

            if (s_DefaultVolume.sharedProfile != defaultVolumeProfile)
            {
                s_DefaultVolume.sharedProfile = defaultVolumeProfile;
            }

            return s_DefaultVolume;
        }
        #endregion

        /// <summary>
        /// Shader Tag for the High Definition Render Pipeline.
        /// </summary>
        public const string k_ShaderTagName = "HDRenderPipeline";

        readonly HDRenderPipelineAsset m_Asset;
        internal HDRenderPipelineAsset asset { get { return m_Asset; } }
        readonly HDRenderPipelineAsset m_DefaultAsset;
        internal RenderPipelineResources defaultResources { get { return m_DefaultAsset.renderPipelineResources; } }

        internal RenderPipelineSettings currentPlatformRenderPipelineSettings { get { return m_Asset.currentPlatformRenderPipelineSettings; } }

        readonly RenderPipelineMaterial m_DeferredMaterial;
        readonly List<RenderPipelineMaterial> m_MaterialList = new List<RenderPipelineMaterial>();

        readonly GBufferManager m_GbufferManager;
        readonly DBufferManager m_DbufferManager;
#if ENABLE_VIRTUALTEXTURES
        readonly VTBufferManager m_VtBufferManager;
#endif
        readonly SharedRTManager m_SharedRTManager = new SharedRTManager();
        internal SharedRTManager sharedRTManager { get { return m_SharedRTManager; } }

        readonly PostProcessSystem m_PostProcessSystem;
        readonly XRSystem m_XRSystem;

        // Keep track of previous Graphic and QualitySettings value to reset when switching to another pipeline
        bool m_PreviousLightsUseLinearIntensity;
        bool m_PreviousLightsUseColorTemperature;
        bool m_PreviousSRPBatcher;

#if HAVE_DEFAULT_RENDERING_LAYER_MASK
        uint m_PreviousDefaultRenderingLayerMask;
#endif
        ShadowmaskMode m_PreviousShadowMaskMode;

        bool m_FrameSettingsHistoryEnabled = false;
#if UNITY_EDITOR
        bool m_PreviousEnableCookiesInLightmapper = true;
#endif

        /// <summary>
        /// This functions allows the user to have an approximation of the number of rays that were traced for a given frame.
        /// </summary>
        /// <param name="rayValues">Specifes which ray count value should be returned.</param>
        /// <returns>The approximated ray count for a frame</returns>
        public uint GetRaysPerFrame(RayCountValues rayValues) { return m_RayCountManager.GetRaysPerFrame(rayValues); }

        // Renderer Bake configuration can vary depends on if shadow mask is enabled or no
        PerObjectData m_CurrentRendererConfigurationBakedLighting = HDUtils.k_RendererConfigurationBakedLighting;
        MaterialPropertyBlock m_CopyDepthPropertyBlock = new MaterialPropertyBlock();
        Material m_CopyDepth;
        Material m_DownsampleDepthMaterial;
        Material m_UpsampleTransparency;
        GPUCopy m_GPUCopy;
        MipGenerator m_MipGenerator;
        BlueNoise m_BlueNoise;

        IBLFilterBSDF[] m_IBLFilterArray = null;

        ComputeShader m_ScreenSpaceReflectionsCS { get { return defaultResources.shaders.screenSpaceReflectionsCS; } }
        int m_SsrTracingKernel      = -1;
        int m_SsrReprojectionKernel = -1;

        Material m_ApplyDistortionMaterial;

        Material m_CameraMotionVectorsMaterial;
        Material m_DecalNormalBufferMaterial;

        Material m_ClearStencilBufferMaterial;

        // Debug material
        Material m_DebugViewMaterialGBuffer;
        Material m_DebugViewMaterialGBufferShadowMask;
        Material m_currentDebugViewMaterialGBuffer;
        Material m_DebugDisplayLatlong;
        Material m_DebugFullScreen;
        MaterialPropertyBlock m_DebugFullScreenPropertyBlock = new MaterialPropertyBlock();
        Material m_DebugColorPicker;
        Material m_DebugExposure;
        Material m_ErrorMaterial;

        Material m_Blit;
        Material m_BlitTexArray;
        Material m_BlitTexArraySingleSlice;
        MaterialPropertyBlock m_BlitPropertyBlock = new MaterialPropertyBlock();

        RenderTargetIdentifier[] m_MRTCache2 = new RenderTargetIdentifier[2];

        // 'm_CameraColorBuffer' does not contain diffuse lighting of SSS materials until the SSS pass. It is stored within 'm_CameraSssDiffuseLightingBuffer'.
        RTHandle m_CameraColorBuffer;
        RTHandle m_OpaqueAtmosphericScatteringBuffer; // Necessary to perform dual-source (polychromatic alpha) blending which is not supported by Unity
        RTHandle m_CameraSssDiffuseLightingBuffer;

        RTHandle m_ContactShadowBuffer;
        RTHandle m_ScreenSpaceShadowsBuffer;
        RTHandle m_DistortionBuffer;

        RTHandle m_LowResTransparentBuffer;

        // TODO: remove me, I am just a temporary debug texture. :-)
        // RTHandle m_SsrDebugTexture;
        RTHandle m_SsrHitPointTexture;
        RTHandle m_SsrLightingTexture;
        // MSAA Versions of regular textures
        RTHandle m_CameraColorMSAABuffer;
        RTHandle m_OpaqueAtmosphericScatteringMSAABuffer;  // Necessary to perform dual-source (polychromatic alpha) blending which is not supported by Unity
        RTHandle m_CameraSssDiffuseLightingMSAABuffer;

        Lazy<RTHandle> m_CustomPassColorBuffer;
        Lazy<RTHandle> m_CustomPassDepthBuffer;

        // Constant Buffers
        ShaderVariablesGlobal m_ShaderVariablesGlobalCB = new ShaderVariablesGlobal();
        ShaderVariablesXR m_ShaderVariablesXRCB = new ShaderVariablesXR();
        ShaderVariablesDebugDisplay m_ShaderVariablesDebugDisplayCB = new ShaderVariablesDebugDisplay();
        ShaderVariablesRaytracing m_ShaderVariablesRayTracingCB = new ShaderVariablesRaytracing();

        // The current MSAA count
        MSAASamples m_MSAASamples;

        // The pass "SRPDefaultUnlit" is a fall back to legacy unlit rendering and is required to support unity 2d + unity UI that render in the scene.
        ShaderTagId[] m_ForwardAndForwardOnlyPassNames = { HDShaderPassNames.s_ForwardOnlyName, HDShaderPassNames.s_ForwardName, HDShaderPassNames.s_SRPDefaultUnlitName };
        ShaderTagId[] m_ForwardOnlyPassNames = { HDShaderPassNames.s_ForwardOnlyName, HDShaderPassNames.s_SRPDefaultUnlitName };

        ShaderTagId[] m_AllTransparentPassNames = {  HDShaderPassNames.s_TransparentBackfaceName,
                                                        HDShaderPassNames.s_ForwardOnlyName,
                                                        HDShaderPassNames.s_ForwardName,
                                                        HDShaderPassNames.s_SRPDefaultUnlitName };

        ShaderTagId[] m_TransparentNoBackfaceNames = {  HDShaderPassNames.s_ForwardOnlyName,
                                                        HDShaderPassNames.s_ForwardName,
                                                        HDShaderPassNames.s_SRPDefaultUnlitName };


        ShaderTagId[] m_AllForwardOpaquePassNames = {    HDShaderPassNames.s_ForwardOnlyName,
                                                            HDShaderPassNames.s_ForwardName,
                                                            HDShaderPassNames.s_SRPDefaultUnlitName };

        ShaderTagId[] m_DepthOnlyAndDepthForwardOnlyPassNames = { HDShaderPassNames.s_DepthForwardOnlyName, HDShaderPassNames.s_DepthOnlyName };
        ShaderTagId[] m_DepthForwardOnlyPassNames = { HDShaderPassNames.s_DepthForwardOnlyName };
        ShaderTagId[] m_DepthOnlyPassNames = { HDShaderPassNames.s_DepthOnlyName };
        ShaderTagId[] m_TransparentDepthPrepassNames = { HDShaderPassNames.s_TransparentDepthPrepassName };
        ShaderTagId[] m_TransparentDepthPostpassNames = { HDShaderPassNames.s_TransparentDepthPostpassName };
        ShaderTagId[] m_RayTracingPrepassNames = { HDShaderPassNames.s_RayTracingPrepassName };
        ShaderTagId[] m_ForwardErrorPassNames = { HDShaderPassNames.s_AlwaysName, HDShaderPassNames.s_ForwardBaseName, HDShaderPassNames.s_DeferredName, HDShaderPassNames.s_PrepassBaseName, HDShaderPassNames.s_VertexName, HDShaderPassNames.s_VertexLMRGBMName, HDShaderPassNames.s_VertexLMName };
        ShaderTagId[] m_DecalsEmissivePassNames = { HDShaderPassNames.s_MeshDecalsForwardEmissiveName, HDShaderPassNames.s_ShaderGraphMeshDecalsForwardEmissiveName };
        ShaderTagId[] m_SinglePassName = new ShaderTagId[1];
        ShaderTagId[] m_Decals4RTPassNames = { HDShaderPassNames.s_MeshDecalsMName , HDShaderPassNames.s_MeshDecalsAOName , HDShaderPassNames.s_MeshDecalsMAOName, HDShaderPassNames.s_MeshDecalsSName ,
                                                HDShaderPassNames.s_MeshDecalsMSName, HDShaderPassNames.s_MeshDecalsAOSName, HDShaderPassNames.s_MeshDecalsMAOSName, HDShaderPassNames.s_ShaderGraphMeshDecalsName4RT};
        ShaderTagId[] m_Decals3RTPassNames = { HDShaderPassNames.s_MeshDecals3RTName , HDShaderPassNames.s_ShaderGraphMeshDecalsName3RT };

        RenderStateBlock m_DepthStateOpaque;
        RenderStateBlock m_DepthStateNoWrite;
        RenderStateBlock m_AlphaToMaskBlock;

        readonly List<CustomPassVolume> m_ActivePassVolumes = new List<CustomPassVolume>(6);

        // Detect when windows size is changing
        int m_MaxCameraWidth;
        int m_MaxCameraHeight;
        // Keep track of the maximum number of XR instanced views
        int m_MaxViewCount = 1;

        // Use to detect frame changes
        int m_FrameCount;
        float m_LastTime, m_Time; // Do NOT take the 'animateMaterials' setting into account.

        internal int   GetFrameCount() { return m_FrameCount; }
        internal float GetLastTime()   { return m_LastTime;   }
        internal float GetTime()       { return m_Time;       }

        GraphicsFormat GetColorBufferFormat()
            => (GraphicsFormat)m_Asset.currentPlatformRenderPipelineSettings.colorBufferFormat;

        GraphicsFormat GetCustomBufferFormat()
            => (GraphicsFormat)m_Asset.currentPlatformRenderPipelineSettings.customBufferFormat;

        internal int GetDecalAtlasMipCount()
        {
            int highestDim = Math.Max(currentPlatformRenderPipelineSettings.decalSettings.atlasWidth, currentPlatformRenderPipelineSettings.decalSettings.atlasHeight);
            return (int)Math.Log(highestDim, 2);
        }

        internal int GetCookieAtlasMipCount() => (int)Mathf.Log((int)currentPlatformRenderPipelineSettings.lightLoopSettings.cookieAtlasSize, 2);

        internal int GetPlanarReflectionProbeMipCount()
        {
            int size = (int)currentPlatformRenderPipelineSettings.lightLoopSettings.planarReflectionAtlasSize;
            return (int)Mathf.Log(size, 2);
        }

        internal int GetMaxScreenSpaceShadows()
        {
            return currentPlatformRenderPipelineSettings.hdShadowInitParams.supportScreenSpaceShadows ? currentPlatformRenderPipelineSettings.hdShadowInitParams.maxScreenSpaceShadowSlots : 0;
        }

        readonly SkyManager m_SkyManager = new SkyManager();
        internal SkyManager skyManager { get { return m_SkyManager; } }
        readonly AmbientOcclusionSystem m_AmbientOcclusionSystem;

        // Debugging
        MaterialPropertyBlock m_SharedPropertyBlock = new MaterialPropertyBlock();
        DebugDisplaySettings m_DebugDisplaySettings = new DebugDisplaySettings();
#if ENABLE_VIRTUALTEXTURES
        Material m_VTDebugBlit;
#endif
        /// <summary>
        /// Debug display settings.
        /// </summary>
        public DebugDisplaySettings debugDisplaySettings { get { return m_DebugDisplaySettings; } }
        static DebugDisplaySettings s_NeutralDebugDisplaySettings = new DebugDisplaySettings();
        internal DebugDisplaySettings m_CurrentDebugDisplaySettings;
        RTHandle                        m_DebugColorPickerBuffer;
        RTHandle                        m_DebugFullScreenTempBuffer;
        // This target is only used in Dev builds as an intermediate destination for post process and where debug rendering will be done.
        RTHandle                        m_IntermediateAfterPostProcessBuffer;
        // We need this flag because otherwise if no full screen debug is pushed (like for example if the corresponding pass is disabled), when we render the result in RenderDebug m_DebugFullScreenTempBuffer will contain potential garbage
        bool                            m_FullScreenDebugPushed;
        bool                            m_ValidAPI; // False by default mean we render normally, true mean we don't render anything
        bool                            m_IsDepthBufferCopyValid;
        RenderTexture                   m_TemporaryTargetForCubemaps;
        HDCamera                        m_CurrentHDCamera;

        private CameraCache<(Transform viewer, HDProbe probe, int face)> m_ProbeCameraCache = new
            CameraCache<(Transform viewer, HDProbe probe, int face)>();

        RenderTargetIdentifier[] m_MRTTransparentMotionVec;
#if ENABLE_VIRTUALTEXTURES
        RenderTargetIdentifier[] m_MRTWithSSS = new RenderTargetIdentifier[3 + VTBufferManager.AdditionalForwardRT]; // Specular, (optional) VT, diffuse, sss buffer; note: vt is alway on slot 1 to keep in sync with unlit.
        RenderTargetIdentifier[] m_MRTWithVTFeedback = new RenderTargetIdentifier[2];
#else
        RenderTargetIdentifier[] m_MRTWithSSS = new RenderTargetIdentifier[3]; // Specular, diffuse, sss buffer;
#endif
        RenderTargetIdentifier[] mMRTSingle = new RenderTargetIdentifier[1];
        string m_ForwardPassProfileName;

        internal Material GetBlitMaterial(bool useTexArray, bool singleSlice) { return useTexArray ? (singleSlice ? m_BlitTexArraySingleSlice : m_BlitTexArray) : m_Blit; }

        ComputeBuffer m_DepthPyramidMipLevelOffsetsBuffer = null;

        ScriptableCullingParameters frozenCullingParams;
        bool frozenCullingParamAvailable = false;

        internal bool showCascade
        {
            get => m_CurrentDebugDisplaySettings.GetDebugLightingMode() == DebugLightingMode.VisualizeCascade;
            set
            {
                if (value)
                    m_CurrentDebugDisplaySettings.SetDebugLightingMode(DebugLightingMode.VisualizeCascade);
                else
                    m_CurrentDebugDisplaySettings.SetDebugLightingMode(DebugLightingMode.None);
            }
        }

        // RENDER GRAPH
        internal static bool enableRenderGraphTests { get => Array.Exists(Environment.GetCommandLineArgs(), arg => arg == "-rendergraph-tests"); }
        RenderGraph m_RenderGraph;
        bool        m_EnableRenderGraph;

        // MSAA resolve materials
        Material m_ColorResolveMaterial = null;
        Material m_MotionVectorResolve = null;

        // Flag that defines if ray tracing is supported by the current asset and platform
        bool m_RayTracingSupported = false;
        /// <summary>
        ///  Flag that defines if ray tracing is supported by the current HDRP asset and platform
        /// </summary>
        public bool rayTracingSupported { get { return m_RayTracingSupported; } }


#if UNITY_EDITOR
        bool m_ResourcesInitialized = false;
#endif

        /// <summary>
        /// HDRenderPipeline constructor.
        /// </summary>
        /// <param name="asset">Source HDRenderPipelineAsset.</param>
        /// <param name="defaultAsset">Defauklt HDRenderPipelineAsset.</param>
        public HDRenderPipeline(HDRenderPipelineAsset asset, HDRenderPipelineAsset defaultAsset)
        {
            m_Asset = asset;
            m_DefaultAsset = defaultAsset;
            HDProbeSystem.Parameters = asset.reflectionSystemParameters;

            DebugManager.instance.RefreshEditor();

            m_ValidAPI = true;

            SetRenderingFeatures();

            // The first thing we need to do is to set the defines that depend on the render pipeline settings
            m_RayTracingSupported = GatherRayTracingSupport(m_Asset.currentPlatformRenderPipelineSettings);

#if UNITY_EDITOR
            m_Asset.EvaluateSettings();

            UpgradeResourcesIfNeeded();

            //In case we are loading element in the asset pipeline (occurs when library is not fully constructed) the creation of the HDRenderPipeline is done at a time we cannot access resources.
            //So in this case, the reloader would fail and the resources cannot be validated. So skip validation here.
            //The HDRenderPipeline will be reconstructed in a few frame which will fix this issue.
            if (HDRenderPipeline.defaultAsset.renderPipelineResources == null
                || HDRenderPipeline.defaultAsset.renderPipelineEditorResources == null
                || (m_RayTracingSupported && HDRenderPipeline.defaultAsset.renderPipelineRayTracingResources == null))
                return;
            else
                m_ResourcesInitialized = true;

            ValidateResources();
#endif

            // We need to call this after the resource initialization as we attempt to use them in checking the supported API.
            if (!CheckAPIValidity())
            {
                m_ValidAPI = false;

                return;
            }

#if ENABLE_VIRTUALTEXTURES
            VirtualTexturingSettingsSRP settings = asset.virtualTexturingSettings;

            if (settings == null)
                settings = new VirtualTexturingSettingsSRP();

            VirtualTexturing.Streaming.SetCPUCacheSize(settings.streamingCpuCacheSizeInMegaBytes);

            GPUCacheSetting[] gpuCacheSettings = new GPUCacheSetting[settings.streamingGpuCacheSettings.Count];
            for (int i = 0; i < settings.streamingGpuCacheSettings.Count; ++i)
            {
                GPUCacheSettingSRP srpSetting = settings.streamingGpuCacheSettings[i];
                gpuCacheSettings[i] = new GPUCacheSetting() { format = srpSetting.format, sizeInMegaBytes = srpSetting.sizeInMegaBytes };
            }

            VirtualTexturing.Streaming.SetGPUCacheSettings(gpuCacheSettings);
#endif

            // Initial state of the RTHandle system.
            // Tells the system that we will require MSAA or not so that we can avoid wasteful render texture allocation.
            // We initialize to screen width/height to avoid multiple realloc that can lead to inflated memory usage (as releasing of memory is delayed).
            RTHandles.Initialize(Screen.width, Screen.height, m_Asset.currentPlatformRenderPipelineSettings.supportMSAA, m_Asset.currentPlatformRenderPipelineSettings.msaaSampleCount);

            m_XRSystem = new XRSystem(asset.renderPipelineResources.shaders);
            m_GPUCopy = new GPUCopy(defaultResources.shaders.copyChannelCS);

            m_MipGenerator = new MipGenerator(defaultResources);
            m_BlueNoise = new BlueNoise(defaultResources);

            EncodeBC6H.DefaultInstance = EncodeBC6H.DefaultInstance ?? new EncodeBC6H(defaultResources.shaders.encodeBC6HCS);

            // Scan material list and assign it
            m_MaterialList = HDUtils.GetRenderPipelineMaterialList();
            // Find first material that have non 0 Gbuffer count and assign it as deferredMaterial
            m_DeferredMaterial = null;
            foreach (var material in m_MaterialList)
            {
                if (material.IsDefferedMaterial())
                    m_DeferredMaterial = material;
            }

            // TODO: Handle the case of no Gbuffer material
            // TODO: I comment the assert here because m_DeferredMaterial for whatever reasons contain the correct class but with a "null" in the name instead of the real name and then trigger the assert
            // whereas it work. Don't know what is happening, DebugDisplay use the same code and name is correct there.
            // Debug.Assert(m_DeferredMaterial != null);

            m_GbufferManager = new GBufferManager(asset, m_DeferredMaterial);
            m_DbufferManager = new DBufferManager();
            m_DbufferManager.InitializeHDRPResouces(asset);
#if ENABLE_VIRTUALTEXTURES
            m_VtBufferManager = new VTBufferManager(asset);
            m_VTDebugBlit = CoreUtils.CreateEngineMaterial(defaultResources.shaders.debugViewVirtualTexturingBlit);
#endif

            m_SharedRTManager.Build(asset);
            m_PostProcessSystem = new PostProcessSystem(asset, defaultResources);
            m_AmbientOcclusionSystem = new AmbientOcclusionSystem(asset, defaultResources);

            // Initialize various compute shader resources
            m_SsrTracingKernel      = m_ScreenSpaceReflectionsCS.FindKernel("ScreenSpaceReflectionsTracing");
            m_SsrReprojectionKernel = m_ScreenSpaceReflectionsCS.FindKernel("ScreenSpaceReflectionsReprojection");

            // General material
            m_CameraMotionVectorsMaterial = CoreUtils.CreateEngineMaterial(defaultResources.shaders.cameraMotionVectorsPS);
            m_DecalNormalBufferMaterial = CoreUtils.CreateEngineMaterial(defaultResources.shaders.decalNormalBufferPS);

            m_CopyDepth = CoreUtils.CreateEngineMaterial(defaultResources.shaders.copyDepthBufferPS);
            m_DownsampleDepthMaterial = CoreUtils.CreateEngineMaterial(defaultResources.shaders.downsampleDepthPS);
            m_UpsampleTransparency = CoreUtils.CreateEngineMaterial(defaultResources.shaders.upsampleTransparentPS);

            m_ApplyDistortionMaterial = CoreUtils.CreateEngineMaterial(defaultResources.shaders.applyDistortionPS);

            m_ClearStencilBufferMaterial = CoreUtils.CreateEngineMaterial(defaultResources.shaders.clearStencilBufferPS);

            InitializeDebugMaterials();

            m_MaterialList.ForEach(material => material.Build(asset, defaultResources));

            if (m_Asset.currentPlatformRenderPipelineSettings.lightLoopSettings.supportFabricConvolution)
            {
                m_IBLFilterArray = new IBLFilterBSDF[2];
                m_IBLFilterArray[0] = new IBLFilterGGX(defaultResources, m_MipGenerator);
                m_IBLFilterArray[1] = new IBLFilterCharlie(defaultResources, m_MipGenerator);
            }
            else
            {
                m_IBLFilterArray = new IBLFilterBSDF[1];
                m_IBLFilterArray[0] = new IBLFilterGGX(defaultResources, m_MipGenerator);
            }

            InitializeLightLoop(m_IBLFilterArray);

            m_SkyManager.Build(asset, defaultResources, m_IBLFilterArray);

            InitializeVolumetricLighting();
            InitializeSubsurfaceScattering();

            m_DebugDisplaySettings.RegisterDebug();
#if UNITY_EDITOR
            // We don't need the debug of Scene View at runtime (each camera have its own debug settings)
            // All scene view will share the same FrameSettings for now as sometimes Dispose is called after
            // another instance of HDRenderPipeline constructor is called.

            Camera firstSceneViewCamera = UnityEditor.SceneView.sceneViews.Count > 0 ? (UnityEditor.SceneView.sceneViews[0] as UnityEditor.SceneView).camera : null;
            if (firstSceneViewCamera != null)
            {
                var history = FrameSettingsHistory.RegisterDebug(null, true);
                DebugManager.instance.RegisterData(history);
            }
#endif

            m_DepthPyramidMipLevelOffsetsBuffer = new ComputeBuffer(15, sizeof(int) * 2);

            InitializeRenderTextures();

            // TODO RENDERGRAPH: Moved those out of InitializeRenderTexture as they are still needed in render graph and would be deallocated otherwise when switching it on.
            m_CustomPassColorBuffer = new Lazy<RTHandle>(() => RTHandles.Alloc(Vector2.one, TextureXR.slices, dimension: TextureXR.dimension, colorFormat: GetCustomBufferFormat(), enableRandomWrite: true, useDynamicScale: true, name: "CustomPassColorBuffer"));
            m_CustomPassDepthBuffer = new Lazy<RTHandle>(() => RTHandles.Alloc(Vector2.one, TextureXR.slices, dimension: TextureXR.dimension, colorFormat: GraphicsFormat.R32_UInt, useDynamicScale: true, name: "CustomPassDepthBuffer", depthBufferBits: DepthBits.Depth32));

            // For debugging
            MousePositionDebug.instance.Build();

            InitializeRenderStateBlocks();

            // Keep track of the original msaa sample value
            // TODO : Bind this directly to the debug menu instead of having an intermediate value
            m_MSAASamples = m_Asset ? m_Asset.currentPlatformRenderPipelineSettings.msaaSampleCount : MSAASamples.None;

#if ENABLE_VIRTUALTEXTURES
            // Debug.Log("Scriptable renderpipeline VT enabled");
            m_MRTTransparentMotionVec = new RenderTargetIdentifier[2 + VTBufferManager.AdditionalForwardRT];
#else
            //Debug.Log("Scriptable renderpipeline VT disabled");
            m_MRTTransparentMotionVec = new RenderTargetIdentifier[2];
#endif

            if (m_RayTracingSupported)
            {
                InitRayTracingManager();
                InitRayTracedReflections();
                InitRayTracedIndirectDiffuse();
                InitRaytracingDeferred();
                InitRecursiveRenderer();
                InitPathTracing();

                m_AmbientOcclusionSystem.InitRaytracing(this);
            }
            // Initialize the SSGI structures
            InitScreenSpaceGlobalIllumination();

            // Initialize screen space shadows
            InitializeScreenSpaceShadows();

            CameraCaptureBridge.enabled = true;

            InitializePrepass(m_Asset);
            m_ColorResolveMaterial = CoreUtils.CreateEngineMaterial(asset.renderPipelineResources.shaders.colorResolvePS);
            m_MotionVectorResolve = CoreUtils.CreateEngineMaterial(asset.renderPipelineResources.shaders.resolveMotionVecPS);

            InitializeProbeVolumes();
            CustomPassUtils.Initialize();

            if (enableRenderGraphTests)
                EnableRenderGraph(true);
        }

#if UNITY_EDITOR
        void UpgradeResourcesInAssetIfNeeded(HDRenderPipelineAsset asset)
        {
            // Check that the serialized Resources are not broken
            if (asset.renderPipelineResources == null)
                asset.renderPipelineResources
                    = UnityEditor.AssetDatabase.LoadAssetAtPath<RenderPipelineResources>(HDUtils.GetHDRenderPipelinePath() + "Runtime/RenderPipelineResources/HDRenderPipelineResources.asset");
#if UNITY_EDITOR_LINUX // Temp hack to be able to make linux test run. To clarify
            ResourceReloader.TryReloadAllNullIn(asset.renderPipelineResources, HDUtils.GetHDRenderPipelinePath());
#else
            ResourceReloader.ReloadAllNullIn(asset.renderPipelineResources, HDUtils.GetHDRenderPipelinePath());
#endif

            if (m_RayTracingSupported)
            {
                if (asset.renderPipelineRayTracingResources == null)
                    asset.renderPipelineRayTracingResources
                        = UnityEditor.AssetDatabase.LoadAssetAtPath<HDRenderPipelineRayTracingResources>(HDUtils.GetHDRenderPipelinePath() + "Runtime/RenderPipelineResources/HDRenderPipelineRayTracingResources.asset");
#if UNITY_EDITOR_LINUX // Temp hack to be able to make linux test run. To clarify
                ResourceReloader.TryReloadAllNullIn(asset.renderPipelineRayTracingResources, HDUtils.GetHDRenderPipelinePath());
#else
                ResourceReloader.ReloadAllNullIn(asset.renderPipelineRayTracingResources, HDUtils.GetHDRenderPipelinePath());
#endif
            }
            else
            {
                // If ray tracing is not enabled we do not want to have ray tracing resources referenced
                asset.renderPipelineRayTracingResources = null;
            }

            var editorResourcesPath = HDUtils.GetHDRenderPipelinePath() + "Editor/RenderPipelineResources/HDRenderPipelineEditorResources.asset";
            if (asset.renderPipelineEditorResources == null)
            {
                var objs = InternalEditorUtility.LoadSerializedFileAndForget(editorResourcesPath);
                asset.renderPipelineEditorResources = objs != null && objs.Length > 0 ? objs.First() as HDRenderPipelineEditorResources : null;
            }

            if (ResourceReloader.ReloadAllNullIn(asset.renderPipelineEditorResources,
                HDUtils.GetHDRenderPipelinePath()))
            {
                InternalEditorUtility.SaveToSerializedFileAndForget(
                    new Object[]{asset.renderPipelineEditorResources },
                    editorResourcesPath,
                    true);
            }

            // Upgrade the resources (re-import every references in RenderPipelineResources) if the resource version mismatches
            // It's done here because we know every HDRP assets have been imported before
            asset.renderPipelineResources?.UpgradeIfNeeded();
        }

        void UpgradeResourcesIfNeeded()
        {
            // The first thing we need to do is to set the defines that depend on the render pipeline settings
            m_Asset.EvaluateSettings();

            // Check and fix both the default and current HDRP asset
            UpgradeResourcesInAssetIfNeeded(HDRenderPipeline.defaultAsset);
            UpgradeResourcesInAssetIfNeeded(HDRenderPipeline.currentAsset);
        }

        void ValidateResources()
        {
            var resources = HDRenderPipeline.defaultAsset.renderPipelineResources;

            // We iterate over all compute shader to verify if they are all compiled, if it's not the case
            // then we throw an exception to avoid allocating resources and crashing later on by using a null
            // compute kernel.
            foreach (var computeShader in resources.shaders.GetAllComputeShaders())
            {
                foreach (var message in UnityEditor.ShaderUtil.GetComputeShaderMessages(computeShader))
                {
                    if (message.severity == UnityEditor.Rendering.ShaderCompilerMessageSeverity.Error)
                    {
                        // Will be catched by the try in HDRenderPipelineAsset.CreatePipeline()
                        throw new Exception(String.Format(
                            "Compute Shader compilation error on platform {0} in file {1}:{2}: {3}{4}\n" +
                            "HDRP will not run until the error is fixed.\n",
                            message.platform, message.file, message.line, message.message, message.messageDetails
                        ));
                    }
                }
            }
        }

#endif

#if UNITY_2020_2_OR_NEWER
        internal void SwitchRenderTargetsToFastMem(CommandBuffer cmd, HDCamera camera)
        {
            // Color and normal buffer will always be in fast memory
            m_CameraColorBuffer.SwitchToFastMemory(cmd, residencyFraction: 1.0f, FastMemoryFlags.SpillTop, copyContents: false);
            m_SharedRTManager.GetNormalBuffer().SwitchToFastMemory(cmd, residencyFraction: 1.0f, FastMemoryFlags.SpillTop, copyContents: false);
            // Following might need to change depending on context... TODO: Do a deep investigation of projects we have to check what is the most beneficial.
            RenderPipelineSettings settings = m_Asset.currentPlatformRenderPipelineSettings;

            if (settings.supportedLitShaderMode != RenderPipelineSettings.SupportedLitShaderMode.ForwardOnly)
            {
                // Switch gbuffers to fast memory when we are in deferred
                var buffers = m_GbufferManager.GetBuffers();
                foreach (var buffer in buffers)
                {
                    buffer.SwitchToFastMemory(cmd, residencyFraction: 1.0f, FastMemoryFlags.SpillTop, copyContents: false);
                }
            }

            // Trying to fit the depth pyramid
            m_SharedRTManager.GetDepthTexture().SwitchToFastMemory(cmd, residencyFraction: 1.0f, FastMemoryFlags.SpillTop, false);
        }
#endif
        /// <summary>
        /// Resets the reference size of the internal RTHandle System.
        /// This allows users to reduce the memory footprint of render textures after doing a super sampled rendering pass for example.
        /// </summary>
        /// <param name="width">New width of the internal RTHandle System.</param>
        /// <param name="height">New height of the internal RTHandle System.</param>
        public void ResetRTHandleReferenceSize(int width, int height)
        {
            RTHandles.ResetReferenceSize(width, height);
            HDCamera.ResetAllHistoryRTHandleSystems(width, height);
        }

        void InitializeRenderTextures()
        {
            RenderPipelineSettings settings = m_Asset.currentPlatformRenderPipelineSettings;

            if (settings.supportedLitShaderMode != RenderPipelineSettings.SupportedLitShaderMode.ForwardOnly)
                m_GbufferManager.CreateBuffers();

            if (settings.supportDecals)
                m_DbufferManager.CreateBuffers();

#if ENABLE_VIRTUALTEXTURES
            m_VtBufferManager.CreateBuffers(settings);
#endif

            InitSSSBuffers();
            m_SharedRTManager.InitSharedBuffers(m_GbufferManager, m_Asset.currentPlatformRenderPipelineSettings, defaultResources);

            m_CameraColorBuffer = RTHandles.Alloc(Vector2.one, TextureXR.slices, dimension: TextureXR.dimension, colorFormat: GetColorBufferFormat(), enableRandomWrite: true, useMipMap: false, useDynamicScale: true, name: "CameraColor");
            m_OpaqueAtmosphericScatteringBuffer = RTHandles.Alloc(Vector2.one, TextureXR.slices, dimension: TextureXR.dimension, colorFormat: GetColorBufferFormat(), enableRandomWrite: true, useMipMap: false, useDynamicScale: true, name: "OpaqueAtmosphericScattering");
            m_CameraSssDiffuseLightingBuffer = RTHandles.Alloc(Vector2.one, TextureXR.slices, dimension: TextureXR.dimension, colorFormat: GraphicsFormat.B10G11R11_UFloatPack32, enableRandomWrite: true, useDynamicScale: true, name: "CameraSSSDiffuseLighting");

            m_DistortionBuffer = RTHandles.Alloc(Vector2.one, TextureXR.slices, dimension: TextureXR.dimension, colorFormat: Builtin.GetDistortionBufferFormat(), useDynamicScale: true, name: "Distortion");

            m_ContactShadowBuffer = RTHandles.Alloc(Vector2.one, TextureXR.slices, dimension: TextureXR.dimension, colorFormat: GraphicsFormat.R32_UInt, enableRandomWrite: true, useDynamicScale: true, name: "ContactShadowsBuffer");

            if (m_Asset.currentPlatformRenderPipelineSettings.lowresTransparentSettings.enabled)
            {
                // We need R16G16B16A16_SFloat as we need a proper alpha channel for compositing.
                m_LowResTransparentBuffer = RTHandles.Alloc(Vector2.one * 0.5f, TextureXR.slices, dimension: TextureXR.dimension, colorFormat: GraphicsFormat.R16G16B16A16_SFloat, enableRandomWrite: true, useDynamicScale: true, name: "Low res transparent");
            }

            if (settings.supportSSR)
            {
                // m_SsrDebugTexture    = RTHandles.Alloc(Vector2.one, TextureXR.slices, dimension: TextureXR.dimension, colorFormat: RenderTextureFormat.ARGBFloat, sRGB: false, enableRandomWrite: true, useDynamicScale: true, name: "SSR_Debug_Texture");
                m_SsrHitPointTexture = RTHandles.Alloc(Vector2.one, TextureXR.slices, dimension: TextureXR.dimension, colorFormat: GraphicsFormat.R16G16_UNorm, enableRandomWrite: true, useDynamicScale: true, name: "SSR_Hit_Point_Texture");
                m_SsrLightingTexture = RTHandles.Alloc(Vector2.one, TextureXR.slices, dimension: TextureXR.dimension, colorFormat: GraphicsFormat.R16G16B16A16_SFloat, enableRandomWrite: true, useDynamicScale: true, name: "SSR_Lighting_Texture");
            }

            // Let's create the MSAA textures
            if (m_Asset.currentPlatformRenderPipelineSettings.supportMSAA && m_Asset.currentPlatformRenderPipelineSettings.supportedLitShaderMode != RenderPipelineSettings.SupportedLitShaderMode.DeferredOnly)
            {
                m_CameraColorMSAABuffer = RTHandles.Alloc(Vector2.one, TextureXR.slices, dimension: TextureXR.dimension, colorFormat: GetColorBufferFormat(), bindTextureMS: true, enableMSAA: true, useDynamicScale: true, name: "CameraColorMSAA");
                m_OpaqueAtmosphericScatteringMSAABuffer = RTHandles.Alloc(Vector2.one, TextureXR.slices, dimension: TextureXR.dimension, colorFormat: GetColorBufferFormat(), bindTextureMS: true, enableMSAA: true, useDynamicScale: true, name: "OpaqueAtmosphericScatteringMSAA");
                m_CameraSssDiffuseLightingMSAABuffer = RTHandles.Alloc(Vector2.one, TextureXR.slices, dimension: TextureXR.dimension, colorFormat: GetColorBufferFormat(), bindTextureMS: true, enableMSAA: true, useDynamicScale: true, name: "CameraSSSDiffuseLightingMSAA");
            }
        }

        void GetOrCreateDebugTextures()
        {
            if (m_EnableRenderGraph)
                return;

            //Debug.isDebugBuild can be changed during DoBuildPlayer, these allocation has to be check on every frames
            //TODO : Clean this with the RenderGraph system
            if (Debug.isDebugBuild && m_DebugColorPickerBuffer == null && m_DebugFullScreenTempBuffer == null)
            {
                m_DebugColorPickerBuffer = RTHandles.Alloc(Vector2.one, filterMode: FilterMode.Point, colorFormat: GraphicsFormat.R16G16B16A16_SFloat, useDynamicScale: true, name: "DebugColorPicker");
                m_DebugFullScreenTempBuffer = RTHandles.Alloc(Vector2.one, TextureXR.slices, dimension: TextureXR.dimension, colorFormat: GraphicsFormat.R16G16B16A16_SFloat, useDynamicScale: true, name: "DebugFullScreen");
            }

            if (m_IntermediateAfterPostProcessBuffer == null)
            {
                // We always need this target because there could be a custom pass in after post process mode.
                // In that case, we need to do the flip y after this pass.
                m_IntermediateAfterPostProcessBuffer = RTHandles.Alloc(Vector2.one, TextureXR.slices, dimension: TextureXR.dimension, colorFormat: GetColorBufferFormat(), useDynamicScale: true, name: "AfterPostProcess"); // Needs to be FP16 because output target might be HDR
            }
        }

        void DestroyRenderTextures()
        {
            m_GbufferManager.DestroyBuffers();
            m_DbufferManager.DestroyBuffers();
#if ENABLE_VIRTUALTEXTURES
            m_VtBufferManager.DestroyBuffers();
#endif

            DestroySSSBuffers();
            m_SharedRTManager.Cleanup();

            RTHandles.Release(m_CameraColorBuffer);
            RTHandles.Release(m_OpaqueAtmosphericScatteringBuffer);
            RTHandles.Release(m_CameraSssDiffuseLightingBuffer);

            RTHandles.Release(m_DistortionBuffer);
            RTHandles.Release(m_ContactShadowBuffer);

            RTHandles.Release(m_LowResTransparentBuffer);

            // RTHandles.Release(m_SsrDebugTexture);
            RTHandles.Release(m_SsrHitPointTexture);
            RTHandles.Release(m_SsrLightingTexture);

            RTHandles.Release(m_CameraColorMSAABuffer);
            RTHandles.Release(m_OpaqueAtmosphericScatteringMSAABuffer);
            RTHandles.Release(m_CameraSssDiffuseLightingMSAABuffer);

            // Those buffer are initialized lazily so we need to null them for this to work after deallocation.
            RTHandles.Release(m_DebugColorPickerBuffer);
            RTHandles.Release(m_DebugFullScreenTempBuffer);
            RTHandles.Release(m_IntermediateAfterPostProcessBuffer);
            m_DebugColorPickerBuffer = null;
            m_DebugFullScreenTempBuffer = null;
            m_IntermediateAfterPostProcessBuffer = null;
        }

        void SetRenderingFeatures()
        {
            // Set sub-shader pipeline tag
            Shader.globalRenderPipeline = "HDRenderPipeline";

            // HD use specific GraphicsSettings
            m_PreviousLightsUseLinearIntensity = GraphicsSettings.lightsUseLinearIntensity;
            GraphicsSettings.lightsUseLinearIntensity = true;
            m_PreviousLightsUseColorTemperature = GraphicsSettings.lightsUseColorTemperature;
            GraphicsSettings.lightsUseColorTemperature = true;
            m_PreviousSRPBatcher = GraphicsSettings.useScriptableRenderPipelineBatching;
            GraphicsSettings.useScriptableRenderPipelineBatching = m_Asset.enableSRPBatcher;
#if  HAVE_DEFAULT_RENDERING_LAYER_MASK
            m_PreviousDefaultRenderingLayerMask = GraphicsSettings.defaultRenderingLayerMask;
            GraphicsSettings.defaultRenderingLayerMask = ShaderVariablesGlobal.DefaultRenderingLayerMask;
#endif

            // In case shadowmask mode isn't setup correctly, force it to correct usage (as there is no UI to fix it)
            m_PreviousShadowMaskMode = QualitySettings.shadowmaskMode;
            QualitySettings.shadowmaskMode = ShadowmaskMode.DistanceShadowmask;

            SupportedRenderingFeatures.active = new SupportedRenderingFeatures()
            {
                reflectionProbeModes = SupportedRenderingFeatures.ReflectionProbeModes.Rotation,
                defaultMixedLightingModes = SupportedRenderingFeatures.LightmapMixedBakeModes.IndirectOnly,
                mixedLightingModes = SupportedRenderingFeatures.LightmapMixedBakeModes.IndirectOnly | (m_Asset.currentPlatformRenderPipelineSettings.supportShadowMask ? SupportedRenderingFeatures.LightmapMixedBakeModes.Shadowmask : 0),
                lightmapBakeTypes = LightmapBakeType.Baked | LightmapBakeType.Mixed | LightmapBakeType.Realtime,
                lightmapsModes = LightmapsMode.NonDirectional | LightmapsMode.CombinedDirectional,
                lightProbeProxyVolumes = true,
                motionVectors = true,
                receiveShadows = false,
                reflectionProbes = false,
                rendererPriority = true,
                overridesFog = true,
                overridesOtherLightingSettings = true,
                editableMaterialRenderQueue = false
                // Enlighten is deprecated in 2019.3 and above
                , enlighten = false
                , overridesLODBias = true
                , overridesMaximumLODLevel = true
                , terrainDetailUnsupported = true
                , overridesShadowmask = true // Don't display the shadow mask UI in Quality Settings
                , overrideShadowmaskMessage = "\nThe Shadowmask Mode used at run time can be found in the Shadows section of Light component."
                , overridesRealtimeReflectionProbes = true // Don't display the real time reflection probes checkbox UI in Quality Settings
            };

            Lightmapping.SetDelegate(GlobalIlluminationUtils.hdLightsDelegate);

#if UNITY_EDITOR
            // HDRP always enable baking of cookie by default
            m_PreviousEnableCookiesInLightmapper = UnityEditor.EditorSettings.enableCookiesInLightmapper;
            UnityEditor.EditorSettings.enableCookiesInLightmapper = true;

            SceneViewDrawMode.SetupDrawMode();

            if (UnityEditor.PlayerSettings.colorSpace == ColorSpace.Gamma)
            {
                Debug.LogError("High Definition Render Pipeline doesn't support Gamma mode, change to Linear mode (HDRP isn't set up properly. Go to Windows > RenderPipeline > HDRP Wizard to fix your settings).");
            }
#endif
        }

        bool CheckAPIValidity()
        {
            GraphicsDeviceType unsupportedDeviceType;
            if (!IsSupportedPlatform(out unsupportedDeviceType))
            {
                HDUtils.DisplayUnsupportedAPIMessage(unsupportedDeviceType.ToString());

                // Display more information to the users when it should have use Metal instead of OpenGL
                if (SystemInfo.graphicsDeviceType.ToString().StartsWith("OpenGL"))
                {
                    if (SystemInfo.operatingSystem.StartsWith("Mac"))
                        HDUtils.DisplayUnsupportedMessage("Use Metal API instead.");
                    else if (SystemInfo.operatingSystem.StartsWith("Windows"))
                        HDUtils.DisplayUnsupportedMessage("Use Vulkan API instead.");
                }

                return false;
            }

            return true;
        }

        // Note: If you add new platform in this function, think about adding support when building the player to in HDRPCustomBuildProcessor.cs
        bool IsSupportedPlatform(out GraphicsDeviceType unsupportedGraphicDevice)
        {
            unsupportedGraphicDevice = SystemInfo.graphicsDeviceType;

            if (!SystemInfo.supportsComputeShaders)
                return false;

            if (!(defaultResources?.shaders.defaultPS?.isSupported ?? true))
                return false;

#if UNITY_EDITOR
            UnityEditor.BuildTarget activeBuildTarget = UnityEditor.EditorUserBuildSettings.activeBuildTarget;
            // If the build target matches the operating system of the editor
            if (SystemInfo.operatingSystemFamily == HDUtils.BuildTargetToOperatingSystemFamily(activeBuildTarget))
            {
                bool autoAPI = UnityEditor.PlayerSettings.GetUseDefaultGraphicsAPIs(activeBuildTarget);

                // then, there is two configuration possible:
                if (autoAPI)
                {
                    // if the graphic api is chosen automatically, then only the system's graphic device type matters
                    if (!HDUtils.IsSupportedGraphicDevice(SystemInfo.graphicsDeviceType))
                        return false;
                }
                else
                {
                    // otherwise, we need to iterate over every graphic api available in the list to track every non-supported APIs
                    return HDUtils.AreGraphicsAPIsSupported(activeBuildTarget, out unsupportedGraphicDevice);
                }
            }
            else // if the build target does not match the editor OS, then we have to check using the graphic api list
            {
                return HDUtils.AreGraphicsAPIsSupported(activeBuildTarget, out unsupportedGraphicDevice);
            }

            if (!HDUtils.IsSupportedBuildTarget(activeBuildTarget))
                return false;
#else
            if (!HDUtils.IsSupportedGraphicDevice(SystemInfo.graphicsDeviceType))
                return false;
#endif

            if (!HDUtils.IsOperatingSystemSupported(SystemInfo.operatingSystem))
                return false;

            return true;
        }

        void UnsetRenderingFeatures()
        {
            Shader.globalRenderPipeline = "";

            GraphicsSettings.lightsUseLinearIntensity = m_PreviousLightsUseLinearIntensity;
            GraphicsSettings.lightsUseColorTemperature = m_PreviousLightsUseColorTemperature;
            GraphicsSettings.useScriptableRenderPipelineBatching = m_PreviousSRPBatcher;
#if HAVE_DEFAULT_RENDERING_LAYER_MASK
            GraphicsSettings.defaultRenderingLayerMask = m_PreviousDefaultRenderingLayerMask;
#endif
            QualitySettings.shadowmaskMode = m_PreviousShadowMaskMode;

            SupportedRenderingFeatures.active = new SupportedRenderingFeatures();

            Lightmapping.ResetDelegate();

#if UNITY_EDITOR
            UnityEditor.EditorSettings.enableCookiesInLightmapper = m_PreviousEnableCookiesInLightmapper;
#endif
        }

        void InitializeRenderGraph()
        {
            m_RenderGraph = new RenderGraph();
        }

        void CleanupRenderGraph()
        {
            if (m_EnableRenderGraph)
            {
                m_RenderGraph.Cleanup();
                m_RenderGraph = null;
            }
        }

        internal bool IsRenderGraphEnabled()
        {
            return m_EnableRenderGraph;
        }

        internal void EnableRenderGraph(bool value)
        {
            bool changed = value != m_EnableRenderGraph;
            if (changed)
            {
                if (value)
                {
                    CleanupNonRenderGraphResources();
                    InitializeRenderGraph();
                    m_EnableRenderGraph = true;
                }
                else
                {
                    CleanupRenderGraph();
                    InitializeNonRenderGraphResources();
                    m_EnableRenderGraph = false;
                }
            }
        }

        void InitializeNonRenderGraphResources()
        {
            InitializeRenderTextures();
            m_ShadowManager.InitializeNonRenderGraphResources();
            m_AmbientOcclusionSystem.InitializeNonRenderGraphResources();
            m_PostProcessSystem.InitializeNonRenderGraphResources(asset);
            s_lightVolumes.InitializeNonRenderGraphResources();

            // Reset resolution dependent buffers. Tile, Coarse stencil etc...
            m_MaxCameraWidth = m_MaxCameraHeight = m_MaxViewCount = 1;
        }

        void CleanupNonRenderGraphResources()
        {
            DestroyRenderTextures();
            m_ShadowManager.CleanupNonRenderGraphResources();
            m_AmbientOcclusionSystem.CleanupNonRenderGraphResources();
            m_PostProcessSystem.CleanupNonRenderGraphResources();
            s_lightVolumes.CleanupNonRenderGraphResources();
            LightLoopCleanupNonRenderGraphResources();
            m_SharedRTManager.DisposeCoarseStencilBuffer();
            m_DbufferManager.ReleaseResolutionDependentBuffers();
        }

        void InitializeDebugMaterials()
        {
            m_DebugViewMaterialGBuffer = CoreUtils.CreateEngineMaterial(defaultResources.shaders.debugViewMaterialGBufferPS);
            m_DebugViewMaterialGBufferShadowMask = CoreUtils.CreateEngineMaterial(defaultResources.shaders.debugViewMaterialGBufferPS);
            m_DebugViewMaterialGBufferShadowMask.EnableKeyword("SHADOWS_SHADOWMASK");
            m_DebugDisplayLatlong = CoreUtils.CreateEngineMaterial(defaultResources.shaders.debugDisplayLatlongPS);
            m_DebugFullScreen = CoreUtils.CreateEngineMaterial(defaultResources.shaders.debugFullScreenPS);
            m_DebugColorPicker = CoreUtils.CreateEngineMaterial(defaultResources.shaders.debugColorPickerPS);
            m_DebugExposure = CoreUtils.CreateEngineMaterial(defaultResources.shaders.debugExposurePS);
            m_Blit = CoreUtils.CreateEngineMaterial(defaultResources.shaders.blitPS);
            m_ErrorMaterial = CoreUtils.CreateEngineMaterial("Hidden/InternalErrorShader");

            // With texture array enabled, we still need the normal blit version for other systems like atlas
            if (TextureXR.useTexArray)
            {
                m_Blit.EnableKeyword("DISABLE_TEXTURE2D_X_ARRAY");
                m_BlitTexArray = CoreUtils.CreateEngineMaterial(defaultResources.shaders.blitPS);
                m_BlitTexArraySingleSlice = CoreUtils.CreateEngineMaterial(defaultResources.shaders.blitPS);
                m_BlitTexArraySingleSlice.EnableKeyword("BLIT_SINGLE_SLICE");
            }
        }

        void InitializeRenderStateBlocks()
        {
            m_DepthStateOpaque = new RenderStateBlock
            {
                depthState = new DepthState(true, CompareFunction.LessEqual),
                mask = RenderStateMask.Depth
            };

            m_DepthStateNoWrite = new RenderStateBlock
            {
                depthState = new DepthState(false, CompareFunction.LessEqual),
                mask = RenderStateMask.Depth
            };

            m_AlphaToMaskBlock = new RenderStateBlock
            {
                blendState = new BlendState(true, false),
                mask = RenderStateMask.Blend
            };
        }

        /// <summary>
        /// Disposable pattern implementation.
        /// </summary>
        /// <param name="disposing">Is disposing.</param>
        protected override void Dispose(bool disposing)
        {
            DisposeProbeCameraPool();

            UnsetRenderingFeatures();

            if (!m_ValidAPI)
                return;

#if UNITY_EDITOR
            if (!m_ResourcesInitialized)
                return;
#endif

            base.Dispose(disposing);

            ReleaseScreenSpaceShadows();
            ReleaseScreenSpaceGlobalIllumination();

            if (m_RayTracingSupported)
            {
                ReleaseRecursiveRenderer();
                ReleaseRayTracingDeferred();
                ReleaseRayTracedIndirectDiffuse();
                ReleaseRayTracedReflections();
                ReleasePathTracing();
            }
            ReleaseRayTracingManager();
            m_DebugDisplaySettings.UnregisterDebug();

            CleanupLightLoop();

            // For debugging
            MousePositionDebug.instance.Cleanup();

            DecalSystem.instance.Cleanup();

            m_MaterialList.ForEach(material => material.Cleanup());

            CoreUtils.Destroy(m_CameraMotionVectorsMaterial);
            CoreUtils.Destroy(m_DecalNormalBufferMaterial);

#if ENABLE_VIRTUALTEXTURES
            CoreUtils.Destroy(m_VTDebugBlit);
#endif
            CoreUtils.Destroy(m_DebugViewMaterialGBuffer);
            CoreUtils.Destroy(m_DebugViewMaterialGBufferShadowMask);
            CoreUtils.Destroy(m_DebugDisplayLatlong);
            CoreUtils.Destroy(m_DebugFullScreen);
            CoreUtils.Destroy(m_DebugColorPicker);
            CoreUtils.Destroy(m_DebugExposure);
            CoreUtils.Destroy(m_Blit);
            CoreUtils.Destroy(m_BlitTexArray);
            CoreUtils.Destroy(m_BlitTexArraySingleSlice);
            CoreUtils.Destroy(m_CopyDepth);
            CoreUtils.Destroy(m_ErrorMaterial);
            CoreUtils.Destroy(m_DownsampleDepthMaterial);
            CoreUtils.Destroy(m_UpsampleTransparency);
            CoreUtils.Destroy(m_ApplyDistortionMaterial);
            CoreUtils.Destroy(m_ClearStencilBufferMaterial);

            m_XRSystem.Cleanup();
            m_SkyManager.Cleanup();
            CleanupVolumetricLighting();
            CleanupProbeVolumes();

            for(int bsdfIdx = 0; bsdfIdx < m_IBLFilterArray.Length; ++bsdfIdx)
            {
                m_IBLFilterArray[bsdfIdx].Cleanup();
            }

            m_PostProcessSystem.Cleanup();
            m_AmbientOcclusionSystem.Cleanup();
            m_BlueNoise.Cleanup();

            HDCamera.ClearAll();

            m_MipGenerator.Release();

            DestroyRenderTextures();

            if (m_CustomPassColorBuffer.IsValueCreated)
                RTHandles.Release(m_CustomPassColorBuffer.Value);
            if (m_CustomPassDepthBuffer.IsValueCreated)
                RTHandles.Release(m_CustomPassDepthBuffer.Value);

            CullingGroupManager.instance.Cleanup();

            m_DbufferManager.ReleaseResolutionDependentBuffers();
            m_SharedRTManager.DisposeCoarseStencilBuffer();

            CoreUtils.SafeRelease(m_DepthPyramidMipLevelOffsetsBuffer);

            CustomPassVolume.Cleanup();

            CleanupPrepass();
            CoreUtils.Destroy(m_ColorResolveMaterial);
            CoreUtils.Destroy(m_MotionVectorResolve);

            CustomPassUtils.Cleanup();
#if UNITY_EDITOR
            SceneViewDrawMode.ResetDrawMode();

            // Do not attempt to unregister SceneView FrameSettings. It is shared amongst every scene view and take only a little place.
            // For removing it, you should be sure that Dispose could never be called after the constructor of another instance of this SRP.
            // Also, at the moment, applying change to hdrpAsset cause the SRP to be Disposed and Constructed again.
            // Not always in that order.
#endif

            // Dispose m_ProbeCameraPool properly
            void DisposeProbeCameraPool()
            {
#if UNITY_EDITOR
                // Special case here: when the HDRP asset is modified in the Editor,
                //   it is disposed during an `OnValidate` call.
                //   But during `OnValidate` call, game object must not be destroyed.
                //   So, only when this method was called during an `OnValidate` call, the destruction of the
                //   pool is delayed, otherwise, it is destroyed as usual with `CoreUtils.Destroy`
                var isInOnValidate = false;
                isInOnValidate = new StackTrace().ToString().Contains("OnValidate");
                if (isInOnValidate)
                {
                    var pool = m_ProbeCameraCache;
                    UnityEditor.EditorApplication.delayCall += () => pool.Dispose();
                    m_ProbeCameraCache = null;
                }
                else
                {
#endif
                    m_ProbeCameraCache.Dispose();
                    m_ProbeCameraCache = null;
#if UNITY_EDITOR
                }
#endif

                CleanupRenderGraph();
            }

            ConstantBuffer.ReleaseAll();

            CameraCaptureBridge.enabled = false;

            // Dispose of Render Pipeline can be call either by OnValidate() or by OnDisable().
            // Inside an OnValidate() call we can't call a DestroyImmediate().
            // Here we are releasing our singleton to not leak while doing a domain reload.
            // However this is doing a call to DestroyImmediate().
            // To workaround this, and was we only leak with Singleton while doing domain reload (and not in OnValidate)
            // we are detecting if we are in an OnValidate call and releasing the Singleton only if it is not the case.
            if (!m_Asset.isInOnValidateCall)
                HDUtils.ReleaseComponentSingletons();
        }


        void Resize(HDCamera hdCamera)
        {
            // m_MaxCameraWidth and m_MaxCameraHeight start at 0 so we will at least go through this once at first frame to allocate the buffers for the first time.
            bool resolutionChanged = (hdCamera.actualWidth > m_MaxCameraWidth) || (hdCamera.actualHeight > m_MaxCameraHeight) || (hdCamera.viewCount > m_MaxViewCount);

            if (resolutionChanged)
            {
                // update recorded window resolution
                m_MaxCameraWidth = Mathf.Max(m_MaxCameraWidth, hdCamera.actualWidth);
                m_MaxCameraHeight = Mathf.Max(m_MaxCameraHeight, hdCamera.actualHeight);
                m_MaxViewCount = Math.Max(m_MaxViewCount, hdCamera.viewCount);

                if (m_MaxCameraWidth > 0 && m_MaxCameraHeight > 0)
                {
                    LightLoopReleaseResolutionDependentBuffers();
                    m_DbufferManager.ReleaseResolutionDependentBuffers();
                    m_SharedRTManager.DisposeCoarseStencilBuffer();
                }

                LightLoopAllocResolutionDependentBuffers(hdCamera, m_MaxCameraWidth, m_MaxCameraHeight);
                if (!m_EnableRenderGraph)
                {
                    m_DbufferManager.AllocResolutionDependentBuffers(m_MaxCameraWidth, m_MaxCameraHeight);
                    m_SharedRTManager.AllocateCoarseStencilBuffer(m_MaxCameraWidth, m_MaxCameraHeight, hdCamera.viewCount);
                }
            }
        }

        void UpdateGlobalConstantBuffers(HDCamera hdCamera, CommandBuffer cmd)
        {
            UpdateShaderVariablesGlobalCB(hdCamera, cmd);
            UpdateShaderVariablesXRCB(hdCamera, cmd);
            UpdateShaderVariablesRaytracingCB(hdCamera, cmd);

            // This one is not in a constant buffer because it's only used as a parameter for some shader's render states. It's not actually used inside shader code.
            cmd.SetGlobalInt(HDShaderIDs._ColorMaskTransparentVel, (int)ColorWriteMask.All);
        }

        void UpdateShaderVariablesGlobalCB(HDCamera hdCamera, CommandBuffer cmd)
        {
            hdCamera.UpdateShaderVariablesGlobalCB(ref m_ShaderVariablesGlobalCB, m_FrameCount);
            Fog.UpdateShaderVariablesGlobalCB(ref m_ShaderVariablesGlobalCB, hdCamera);
            UpdateShaderVariablesGlobalSubsurface(ref m_ShaderVariablesGlobalCB, hdCamera);
            UpdateShaderVariablesGlobalDecal(ref m_ShaderVariablesGlobalCB, hdCamera);
            UpdateShaderVariablesGlobalVolumetrics(ref m_ShaderVariablesGlobalCB, hdCamera);
            m_ShadowManager.UpdateShaderVariablesGlobalCB(ref m_ShaderVariablesGlobalCB);
            UpdateShaderVariablesGlobalLightLoop(ref m_ShaderVariablesGlobalCB, hdCamera);
            UpdateShaderVariablesGlobalProbeVolumes(ref m_ShaderVariablesGlobalCB, hdCamera);
            m_AmbientOcclusionSystem.UpdateShaderVariableGlobalCB(ref m_ShaderVariablesGlobalCB, hdCamera);

            // Misc
            MicroShadowing microShadowingSettings = hdCamera.volumeStack.GetComponent<MicroShadowing>();
            m_ShaderVariablesGlobalCB._MicroShadowOpacity = microShadowingSettings.enable.value ? microShadowingSettings.opacity.value : 0.0f;

            HDShadowSettings shadowSettings = hdCamera.volumeStack.GetComponent<HDShadowSettings>();
            m_ShaderVariablesGlobalCB._DirectionalTransmissionMultiplier = shadowSettings.directionalTransmissionMultiplier.value;

            ScreenSpaceRefraction ssRefraction = hdCamera.volumeStack.GetComponent<ScreenSpaceRefraction>();
            m_ShaderVariablesGlobalCB._SSRefractionInvScreenWeightDistance = 1.0f / ssRefraction.screenFadeDistance.value;

            IndirectLightingController indirectLightingController = hdCamera.volumeStack.GetComponent<IndirectLightingController>();
            m_ShaderVariablesGlobalCB._IndirectDiffuseLightingMultiplier = indirectLightingController.indirectDiffuseLightingMultiplier.value;
            m_ShaderVariablesGlobalCB._IndirectDiffuseLightingLayers = hdCamera.frameSettings.IsEnabled(FrameSettingsField.LightLayers) ? indirectLightingController.GetIndirectDiffuseLightingLayers() : uint.MaxValue;
            m_ShaderVariablesGlobalCB._ReflectionLightingMultiplier = indirectLightingController.reflectionLightingMultiplier.value;
            m_ShaderVariablesGlobalCB._ReflectionLightingLayers = hdCamera.frameSettings.IsEnabled(FrameSettingsField.LightLayers) ? indirectLightingController.GetReflectionLightingLayers() : uint.MaxValue;

            m_ShaderVariablesGlobalCB._OffScreenRendering = 0;
            m_ShaderVariablesGlobalCB._OffScreenDownsampleFactor = 1;
            m_ShaderVariablesGlobalCB._ReplaceDiffuseForIndirect = hdCamera.frameSettings.IsEnabled(FrameSettingsField.ReplaceDiffuseForIndirect) ? 1.0f : 0.0f;
            m_ShaderVariablesGlobalCB._EnableSkyReflection = hdCamera.frameSettings.IsEnabled(FrameSettingsField.SkyReflection) ? 1u : 0u;
            m_ShaderVariablesGlobalCB._ContactShadowOpacity = m_ContactShadows.opacity.value;

            int coarseStencilWidth = HDUtils.DivRoundUp(hdCamera.actualWidth, 8);
            int coarseStencilHeight = HDUtils.DivRoundUp(hdCamera.actualHeight, 8);
            m_ShaderVariablesGlobalCB._CoarseStencilBufferSize = new Vector4(coarseStencilWidth, coarseStencilHeight, 1.0f / coarseStencilWidth, 1.0f / coarseStencilHeight);

            m_ShaderVariablesGlobalCB._RaytracingFrameIndex = RayTracingFrameIndex(hdCamera);
            m_ShaderVariablesGlobalCB._IndirectDiffuseMode = (int)GetIndirectDiffuseMode(hdCamera);

            if (hdCamera.frameSettings.IsEnabled(FrameSettingsField.RayTracing))
            {
                // Check if recursive rendering is enabled or not. This will control the cull of primitive
                // during the gbuffer and forward pass
                ScreenSpaceReflection settings = hdCamera.volumeStack.GetComponent<ScreenSpaceReflection>();
                bool enableRaytracedReflections = hdCamera.frameSettings.IsEnabled(FrameSettingsField.RayTracing) && settings.rayTracing.value;
                m_ShaderVariablesGlobalCB._EnableRayTracedReflections = enableRaytracedReflections ? 1 : 0;
                RecursiveRendering recursiveSettings = hdCamera.volumeStack.GetComponent<RecursiveRendering>();
                m_ShaderVariablesGlobalCB._EnableRecursiveRayTracing = recursiveSettings.enable.value ? 1u : 0u;
            }
            else
            {
                m_ShaderVariablesGlobalCB._EnableRayTracedReflections = 0;
                m_ShaderVariablesGlobalCB._EnableRecursiveRayTracing = 0;
            }

            ConstantBuffer.PushGlobal(cmd, m_ShaderVariablesGlobalCB, HDShaderIDs._ShaderVariablesGlobal);
        }

        void UpdateShaderVariablesXRCB(HDCamera hdCamera, CommandBuffer cmd)
        {
            hdCamera.xr.UpdateBuiltinStereoMatrices(cmd);
            hdCamera.UpdateShaderVariablesXRCB(ref m_ShaderVariablesXRCB);
            ConstantBuffer.PushGlobal(cmd, m_ShaderVariablesXRCB, HDShaderIDs._ShaderVariablesXR);
        }


        void UpdateShaderVariablesRaytracingCB(HDCamera hdCamera, CommandBuffer cmd)
        {
            if (!hdCamera.frameSettings.IsEnabled(FrameSettingsField.RayTracing))
                return;

            RayTracingSettings rayTracingSettings = hdCamera.volumeStack.GetComponent<RayTracingSettings>();
            ScreenSpaceReflection screenSpaceReflection = hdCamera.volumeStack.GetComponent<ScreenSpaceReflection>();

            // Those are globally set parameters. The others are set per effect and will update the constant buffer as we render.
            m_ShaderVariablesRayTracingCB._RaytracingRayBias = rayTracingSettings.rayBias.value;
            m_ShaderVariablesRayTracingCB._RayCountEnabled = m_RayCountManager.RayCountIsEnabled();
            m_ShaderVariablesRayTracingCB._RaytracingCameraNearPlane = hdCamera.camera.nearClipPlane;
            m_ShaderVariablesRayTracingCB._RaytracingPixelSpreadAngle = GetPixelSpreadAngle(hdCamera.camera.fieldOfView, hdCamera.actualWidth, hdCamera.actualHeight);
            m_ShaderVariablesRayTracingCB._RaytracingReflectionMinSmoothness = screenSpaceReflection.minSmoothness;
            m_ShaderVariablesRayTracingCB._RaytracingReflectionSmoothnessFadeStart = screenSpaceReflection.smoothnessFadeStart;

            ConstantBuffer.PushGlobal(cmd, m_ShaderVariablesRayTracingCB, HDShaderIDs._ShaderVariablesRaytracing);
        }

        void CopyDepthBufferIfNeeded(HDCamera hdCamera, CommandBuffer cmd)
        {
            if (!m_IsDepthBufferCopyValid)
            {
                using (new ProfilingScope(cmd, ProfilingSampler.Get(HDProfileId.CopyDepthBuffer)))
                {
                    // TODO: maybe we don't actually need the top MIP level?
                    // That way we could avoid making the copy, and build the MIP hierarchy directly.
                    // The downside is that our SSR tracing accuracy would decrease a little bit.
                    // But since we never render SSR at full resolution, this may be acceptable.

                    // TODO: reading the depth buffer with a compute shader will cause it to decompress in place.
                    // On console, to preserve the depth test performance, we must NOT decompress the 'm_CameraDepthStencilBuffer' in place.
                    // We should call decompressDepthSurfaceToCopy() and decompress it to 'm_CameraDepthBufferMipChain'.
                    m_GPUCopy.SampleCopyChannel_xyzw2x(cmd, m_SharedRTManager.GetDepthStencilBuffer(), m_SharedRTManager.GetDepthTexture(), new RectInt(0, 0, hdCamera.actualWidth, hdCamera.actualHeight));
                    // Depth texture is now ready, bind it.
                    cmd.SetGlobalTexture(HDShaderIDs._CameraDepthTexture, m_SharedRTManager.GetDepthTexture());
                }
                m_IsDepthBufferCopyValid = true;
            }
        }

        struct BuildCoarseStencilAndResolveParameters
        {
            public HDCamera         hdCamera;
            public ComputeShader    resolveStencilCS;
            public int              resolveKernel;
            public bool             resolveIsNecessary;
        }

        BuildCoarseStencilAndResolveParameters PrepareBuildCoarseStencilParameters(HDCamera hdCamera)
        {
            var parameters = new BuildCoarseStencilAndResolveParameters();
            parameters.hdCamera = hdCamera;
            parameters.resolveStencilCS = defaultResources.shaders.resolveStencilCS;

            bool MSAAEnabled = hdCamera.frameSettings.IsEnabled(FrameSettingsField.MSAA);

            // The following features require a copy of the stencil, if none are active, no need to do the resolve.
            bool resolveIsNecessary = GetFeatureVariantsEnabled(hdCamera.frameSettings);
            resolveIsNecessary = resolveIsNecessary || hdCamera.IsSSREnabled()
                                                    || hdCamera.IsSSREnabled(transparent: true);
            // We need the resolve only with msaa
            parameters.resolveIsNecessary = resolveIsNecessary && MSAAEnabled;

            int kernel = SampleCountToPassIndex(MSAAEnabled ? hdCamera.msaaSamples : MSAASamples.None);
            parameters.resolveKernel = parameters.resolveIsNecessary ? kernel + 3 : kernel; // We have a different variant if we need to resolve to non-MSAA stencil

            return parameters;
        }

        void BuildCoarseStencilAndResolveIfNeeded(HDCamera hdCamera, CommandBuffer cmd)
        {
            var parameters = PrepareBuildCoarseStencilParameters(hdCamera);
            bool msaaEnabled = hdCamera.frameSettings.IsEnabled(FrameSettingsField.MSAA);
            BuildCoarseStencilAndResolveIfNeeded(parameters, m_SharedRTManager.GetDepthStencilBuffer(msaaEnabled),
                         msaaEnabled ? m_SharedRTManager.GetStencilBuffer(msaaEnabled) : null,
                         m_SharedRTManager.GetCoarseStencilBuffer(), cmd);

        }

        static void BuildCoarseStencilAndResolveIfNeeded(BuildCoarseStencilAndResolveParameters parameters, RTHandle depthStencilBuffer, RTHandle resolvedStencilBuffer, ComputeBuffer coarseStencilBuffer, CommandBuffer cmd)
        {
            using (new ProfilingScope(cmd, ProfilingSampler.Get(HDProfileId.CoarseStencilGeneration)))
            {
                ComputeShader cs = parameters.resolveStencilCS;
                cmd.SetComputeBufferParam(cs, parameters.resolveKernel, HDShaderIDs._CoarseStencilBuffer, coarseStencilBuffer);
                cmd.SetComputeTextureParam(cs, parameters.resolveKernel, HDShaderIDs._StencilTexture, depthStencilBuffer, 0, RenderTextureSubElement.Stencil);

                if (parameters.resolveIsNecessary)
                {
                    cmd.SetComputeTextureParam(cs, parameters.resolveKernel, HDShaderIDs._OutputStencilBuffer, resolvedStencilBuffer);
                }

                int coarseStencilWidth = HDUtils.DivRoundUp(parameters.hdCamera.actualWidth, 8);
                int coarseStencilHeight = HDUtils.DivRoundUp(parameters.hdCamera.actualHeight, 8);
                cmd.DispatchCompute(cs, parameters.resolveKernel, coarseStencilWidth, coarseStencilHeight, parameters.hdCamera.viewCount);
            }
        }

        void ConfigureKeywords(bool enableBakeShadowMask, HDCamera hdCamera, CommandBuffer cmd)
        {
            // Globally enable (for GBuffer shader and forward lit (opaque and transparent) the keyword SHADOWS_SHADOWMASK
            CoreUtils.SetKeyword(cmd, "SHADOWS_SHADOWMASK", enableBakeShadowMask);
            // Configure material to use depends on shadow mask option
            m_CurrentRendererConfigurationBakedLighting = enableBakeShadowMask ? HDUtils.k_RendererConfigurationBakedLightingWithShadowMask : HDUtils.k_RendererConfigurationBakedLighting;
            m_currentDebugViewMaterialGBuffer = enableBakeShadowMask ? m_DebugViewMaterialGBufferShadowMask : m_DebugViewMaterialGBuffer;

            CoreUtils.SetKeyword(cmd, "LIGHT_LAYERS", hdCamera.frameSettings.IsEnabled(FrameSettingsField.LightLayers));

            // configure keyword for both decal.shader and material
            if (m_Asset.currentPlatformRenderPipelineSettings.supportDecals)
            {
                CoreUtils.SetKeyword(cmd, "DECALS_OFF", false);
                CoreUtils.SetKeyword(cmd, "DECALS_3RT", !m_Asset.currentPlatformRenderPipelineSettings.decalSettings.perChannelMask);
                CoreUtils.SetKeyword(cmd, "DECALS_4RT", m_Asset.currentPlatformRenderPipelineSettings.decalSettings.perChannelMask);
            }
            else
            {
                CoreUtils.SetKeyword(cmd, "DECALS_OFF", true);
                CoreUtils.SetKeyword(cmd, "DECALS_3RT", false);
                CoreUtils.SetKeyword(cmd, "DECALS_4RT", false);
            }

            // Raise the normal buffer flag only if we are in forward rendering
            CoreUtils.SetKeyword(cmd, "WRITE_NORMAL_BUFFER", hdCamera.frameSettings.litShaderMode == LitShaderMode.Forward);

            // Raise the decal buffer flag only if we have decal enabled
            CoreUtils.SetKeyword(cmd, "WRITE_DECAL_BUFFER", hdCamera.frameSettings.IsEnabled(FrameSettingsField.DecalLayers));

            // Raise or remove the depth msaa flag based on the frame setting
            CoreUtils.SetKeyword(cmd, "WRITE_MSAA_DEPTH", hdCamera.frameSettings.IsEnabled(FrameSettingsField.MSAA));
        }

        struct RenderRequest
        {
            public struct Target
            {
                public RenderTargetIdentifier id;
                public CubemapFace face;
                public RTHandle copyToTarget;
                public RTHandle targetDepth;
            }
            public HDCamera hdCamera;
            public bool clearCameraSettings;
            public Target target;
            public HDCullingResults cullingResults;
            public int index;
            // Indices of render request to render before this one
            public List<int> dependsOnRenderRequestIndices;
            public CameraSettings cameraSettings;
            public List<(HDProbe.RenderData, HDProbe)> viewDependentProbesData;
        }
        struct HDCullingResults
        {
            public CullingResults cullingResults;
            public CullingResults? customPassCullingResults;
            public HDProbeCullingResults hdProbeCullingResults;
            public DecalSystem.CullResult decalCullResults;
            // TODO: DecalCullResults

            internal void Reset()
            {
                hdProbeCullingResults.Reset();
                if (decalCullResults != null)
                    decalCullResults.Clear();
                else
                    decalCullResults = GenericPool<DecalSystem.CullResult>.Get();
            }
        }

        /// <summary>
        /// RenderPipeline Render implementation.
        /// </summary>
        /// <param name="renderContext">Current ScriptableRenderContext.</param>
        /// <param name="cameras">List of cameras to render.</param>
        protected override void Render(ScriptableRenderContext renderContext, Camera[] cameras)
        {
#if UNITY_EDITOR
            if (!m_ResourcesInitialized)
                return;
#endif

            if (!m_ValidAPI || cameras.Length == 0)
                return;

            GetOrCreateDefaultVolume();
            GetOrCreateDebugTextures();

            // This function should be called once every render (once for all camera)
            LightLoopNewRender();

            BeginFrameRendering(renderContext, cameras);

            // Check if we can speed up FrameSettings process by skiping history
            // or go in detail if debug is activated. Done once for all renderer.
            m_FrameSettingsHistoryEnabled = FrameSettingsHistory.enabled;

            int  newCount = Time.frameCount;
            bool newFrame = newCount != m_FrameCount;
            m_FrameCount  = newCount;

            if (newFrame)
            {
                m_LastTime = m_Time;                        // Only update time once per frame.
                m_Time     = Time.time;                     // Does NOT take the 'animateMaterials' setting into account.
                m_LastTime = Mathf.Min(m_Time, m_LastTime); // Guard against broken Unity behavior. Should not be necessary.

                m_ProbeCameraCache.ClearCamerasUnusedFor(2, m_FrameCount);
                HDCamera.CleanUnused();
            }

            var dynResHandler = DynamicResolutionHandler.instance;
            if(m_EnableRenderGraph)
            {
                dynResHandler.Update(m_Asset.currentPlatformRenderPipelineSettings.dynamicResolutionSettings);
            }
            else
            {
                dynResHandler.Update(m_Asset.currentPlatformRenderPipelineSettings.dynamicResolutionSettings, () =>
                {
                    var hdrp = (RenderPipelineManager.currentPipeline as HDRenderPipeline);
                    var stencilBuffer = hdrp.m_SharedRTManager.GetDepthStencilBuffer().rt;
                    var stencilBufferSize = new Vector2Int(stencilBuffer.width, stencilBuffer.height);
                    hdrp.m_SharedRTManager.ComputeDepthBufferMipChainSize(DynamicResolutionHandler.instance.GetScaledSize(stencilBufferSize));
                }
                );
            }



            // This syntax is awful and hostile to debugging, please don't use it...
            using (ListPool<RenderRequest>.Get(out List<RenderRequest> renderRequests))
            using (ListPool<int>.Get(out List<int> rootRenderRequestIndices))
            using (HashSetPool<int>.Get(out HashSet<int> skipClearCullingResults))
            using (DictionaryPool<HDProbe, List<(int index, float weight)>>.Get(out Dictionary<HDProbe, List<(int index, float weight)>> renderRequestIndicesWhereTheProbeIsVisible))
            using (ListPool<CameraSettings>.Get(out List<CameraSettings> cameraSettings))
            using (ListPool<CameraPositionSettings>.Get(out List<CameraPositionSettings> cameraPositionSettings))
            {
                // With XR multi-pass enabled, each camera can be rendered multiple times with different parameters
                var multipassCameras = m_XRSystem.SetupFrame(cameras, m_Asset.currentPlatformRenderPipelineSettings.xrSettings.singlePass, m_DebugDisplaySettings.data.xrSinglePassTestMode);

#if UNITY_EDITOR
                // See comment below about the preview camera workaround
                bool hasGameViewCamera = false;
                foreach (var c in cameras)
                {
                    if (c.cameraType == CameraType.Game)
                    {
                        hasGameViewCamera = true;
                        break;
                    }
                }
#endif

                // Culling loop
                foreach ((Camera camera, XRPass xrPass) in multipassCameras)
                {
                    if (camera == null)
                        continue;

#if UNITY_EDITOR
                    // We selecting a camera in the editor, we have a preview that is drawn.
                    // For legacy reasons, Unity will render all preview cameras when rendering the GameView
                    // Actually, we don't need this here because we call explicitly Camera.Render when we
                    // need a preview
                    //
                    // This is an issue, because at some point, you end up with 2 cameras to render:
                    // - Main Camera (game view)
                    // - Preview Camera (preview)
                    // If the preview camera is rendered last, it will alter the "GameView RT" RenderTexture
                    // that was previously rendered by the Main Camera.
                    // This is an issue.
                    //
                    // Meanwhile, skipping all preview camera when rendering the game views is sane,
                    // and will workaround the aformentionned issue.
                    if (hasGameViewCamera && camera.cameraType == CameraType.Preview)
                        continue;
#endif

                    bool cameraRequestedDynamicRes = false;
                    var hdCam = camera.GetOrCreateExtension<HDCameraData>();
                    cameraRequestedDynamicRes = hdCam.allowDynamicResolution;

                    // We are in a case where the platform does not support hw dynamic resolution, so we force the software fallback.
                    // TODO: Expose the graphics caps info on whether the platform supports hw dynamic resolution or not.
                    // Temporarily disable HW Dynamic resolution on metal until the problems we have with it are fixed
                    bool isMetal = (SystemInfo.graphicsDeviceType == GraphicsDeviceType.Metal);
                    if (isMetal || (dynResHandler.RequestsHardwareDynamicResolution() && cameraRequestedDynamicRes && !camera.allowDynamicResolution))
                    {
<<<<<<< HEAD
                        dynResHandler.ForceSoftwareFallback();
=======
                        cameraRequestedDynamicRes = hdCam.allowDynamicResolution && camera.cameraType == CameraType.Game;

                        // We are in a case where the platform does not support hw dynamic resolution, so we force the software fallback.
                        // TODO: Expose the graphics caps info on whether the platform supports hw dynamic resolution or not.
                        // Temporarily disable HW Dynamic resolution on metal until the problems we have with it are fixed
                        bool isMetal = (SystemInfo.graphicsDeviceType == GraphicsDeviceType.Metal);
                        if (isMetal || (dynResHandler.RequestsHardwareDynamicResolution() && cameraRequestedDynamicRes && !camera.allowDynamicResolution))
                        {
                            dynResHandler.ForceSoftwareFallback();
                        }
>>>>>>> 77f87bda
                    }

                    dynResHandler.SetCurrentCameraRequest(cameraRequestedDynamicRes);
                    RTHandles.SetHardwareDynamicResolutionState(dynResHandler.HardwareDynamicResIsEnabled());

                    VFXManager.PrepareCamera(camera);

                    // Reset pooled variables
                    cameraSettings.Clear();
                    cameraPositionSettings.Clear();
                    skipClearCullingResults.Clear();

                    var cullingResults = UnsafeGenericPool<HDCullingResults>.Get();
                    cullingResults.Reset();

                    // Try to compute the parameters of the request or skip the request
                    var skipRequest = !TryCalculateFrameParameters(
                            camera,
                            xrPass,
                            out var additionalCameraData,
                            out var hdCamera,
                            out var cullingParameters);

                    // Note: In case of a custom render, we have false here and 'TryCull' is not executed
                    if (!skipRequest)
                    {
                        var needCulling = true;

                        // In XR multipass, culling results can be shared if the pass has the same culling id
                        if (xrPass.multipassId > 0)
                        {
                            foreach (var req in renderRequests)
                            {
                                if (camera == req.hdCamera.camera && req.hdCamera.xr.cullingPassId == xrPass.cullingPassId)
                                {
                                    UnsafeGenericPool<HDCullingResults>.Release(cullingResults);
                                    cullingResults = req.cullingResults;
                                    skipClearCullingResults.Add(req.index);
                                    needCulling = false;
                                    m_SkyManager.UpdateCurrentSkySettings(hdCamera);
                                }
                            }
                        }

                        if (needCulling)
                            skipRequest = !TryCull(camera, hdCamera, renderContext, m_SkyManager, cullingParameters, m_Asset, ref cullingResults);
                    }

                    if (additionalCameraData != null && additionalCameraData.hasCustomRender)
                    {
                        skipRequest = true;
                        // Execute custom render
                        additionalCameraData.ExecuteCustomRender(renderContext, hdCamera);
                    }

                    if (skipRequest)
                    {
                        // Submit render context and free pooled resources for this request
                        renderContext.Submit();
                        UnsafeGenericPool<HDCullingResults>.Release(cullingResults);
                        UnityEngine.Rendering.RenderPipeline.EndCameraRendering(renderContext, camera);
                        continue;
                    }

                    // Select render target
                    RenderTargetIdentifier targetId = camera.targetTexture ?? new RenderTargetIdentifier(BuiltinRenderTextureType.CameraTarget);
                    if (camera.targetTexture != null)
                    {
                        camera.targetTexture.IncrementUpdateCount(); // Necessary if the texture is used as a cookie.
                    }

                    // Render directly to XR render target if active
                    if (hdCamera.xr.enabled && hdCamera.xr.renderTargetValid)
                        targetId = hdCamera.xr.renderTarget;

                    // Add render request
                    var request = new RenderRequest
                    {
                        hdCamera = hdCamera,
                        cullingResults = cullingResults,
                        target = new RenderRequest.Target
                        {
                            id = targetId,
                            face = CubemapFace.Unknown
                        },
                        dependsOnRenderRequestIndices = ListPool<int>.Get(),
                        index = renderRequests.Count,
                        cameraSettings = CameraSettings.From(hdCamera),
                        viewDependentProbesData = ListPool<(HDProbe.RenderData, HDProbe)>.Get()
                        // TODO: store DecalCullResult
                    };
                    renderRequests.Add(request);
                    // This is a root render request
                    rootRenderRequestIndices.Add(request.index);

                    // Add visible probes to list
                    for (var i = 0; i < cullingResults.cullingResults.visibleReflectionProbes.Length; ++i)
                    {
                        var visibleProbe = cullingResults.cullingResults.visibleReflectionProbes[i];

                        // TODO: The following fix is temporary.
                        // We should investigate why we got null cull result when we change scene
                        if (visibleProbe == null || visibleProbe.Equals(null) || visibleProbe.reflectionProbe == null || visibleProbe.reflectionProbe.Equals(null))
                            continue;

                        HDAdditionalReflectionData additionalReflectionData;
                        if (!visibleProbe.reflectionProbe.TryGetComponent<HDAdditionalReflectionData>(out additionalReflectionData))
                            additionalReflectionData = visibleProbe.reflectionProbe.gameObject.AddComponent<HDAdditionalReflectionData>();

                        AddVisibleProbeVisibleIndexIfUpdateIsRequired(additionalReflectionData, request.index);
                    }
                    for (var i = 0; i < cullingResults.hdProbeCullingResults.visibleProbes.Count; ++i)
                        AddVisibleProbeVisibleIndexIfUpdateIsRequired(cullingResults.hdProbeCullingResults.visibleProbes[i], request.index);

                    // local function to help insertion of visible probe
                    void AddVisibleProbeVisibleIndexIfUpdateIsRequired(HDProbe probe, int visibleInIndex)
                    {
                        // Don't add it if it has already been updated this frame or not a real time probe
                        // TODO: discard probes that are baked once per frame and already baked this frame
                        if (!probe.requiresRealtimeUpdate)
                            return;

                        // Notify that we render the probe at this frame
                        // NOTE: If the probe was rendered on the very first frame, we could have some data that was used and it wasn't in a fully initialized state, which is fine on PC, but on console
                        // might lead to NaNs due to lack of complete initialization. To circumvent this, we force the probe to render again only if it was rendered on the first frame. Note that the problem
                        // doesn't apply if probe is enable any frame other than the very first. Also note that we are likely to be re-rendering the probe anyway due to the issue on sky ambient probe
                        // (see m_SkyManager.HasSetValidAmbientProbe in this function).
                        if (m_FrameCount > 1)
                            probe.SetIsRendered(m_FrameCount);

                        float visibility = ComputeVisibility(visibleInIndex, probe);

                        if (!renderRequestIndicesWhereTheProbeIsVisible.TryGetValue(probe, out var visibleInIndices))
                        {
                            visibleInIndices = ListPool<(int index, float weight)>.Get();
                            renderRequestIndicesWhereTheProbeIsVisible.Add(probe, visibleInIndices);
                        }
                        if (!visibleInIndices.Contains((visibleInIndex, visibility)))
                            visibleInIndices.Add((visibleInIndex, visibility));
                    }

                    float ComputeVisibility(int visibleInIndex, HDProbe visibleProbe)
                    {
                        var visibleInRenderRequest = renderRequests[visibleInIndex];
                        var viewerTransform = visibleInRenderRequest.hdCamera.camera.transform;
                        return HDUtils.ComputeWeightedLinearFadeDistance(visibleProbe.transform.position, viewerTransform.position, visibleProbe.weight, visibleProbe.fadeDistance);
                    }
                }

                foreach (var probeToRenderAndDependencies in renderRequestIndicesWhereTheProbeIsVisible)
                {
                    var visibleProbe = probeToRenderAndDependencies.Key;
                    var visibilities = probeToRenderAndDependencies.Value;

                    // Two cases:
                    //   - If the probe is view independent, we add only one render request per face that is
                    //      a dependency for all its 'visibleIn' render requests
                    //   - If the probe is view dependent, we add one render request per face per 'visibleIn'
                    //      render requests
                    var isViewDependent = visibleProbe.type == ProbeSettings.ProbeType.PlanarProbe;

                    Camera parentCamera;

                    if (isViewDependent)
                    {
                        for (int i = 0; i < visibilities.Count; ++i)
                        {
                            var visibility = visibilities[i];
                            if (visibility.weight <= 0f)
                                continue;

                            var visibleInIndex = visibility.index;
                            var visibleInRenderRequest = renderRequests[visibleInIndex];
                            var viewerTransform = visibleInRenderRequest.hdCamera.camera.transform;

                            parentCamera = visibleInRenderRequest.hdCamera.camera;

                            var renderDatas = ListPool<HDProbe.RenderData>.Get();

                            AddHDProbeRenderRequests(
                                visibleProbe,
                                viewerTransform,
                                new List<(int index, float weight)>{visibility},
                                HDUtils.GetSceneCullingMaskFromCamera(visibleInRenderRequest.hdCamera.camera),
                                parentCamera,
                                visibleInRenderRequest.hdCamera.camera.fieldOfView,
                                visibleInRenderRequest.hdCamera.camera.aspect,
                                ref renderDatas
                            );

                            foreach (var renderData in renderDatas)
                            {
                                visibleInRenderRequest.viewDependentProbesData.Add((renderData, visibleProbe));
                            }

                            ListPool<HDProbe.RenderData>.Release(renderDatas);
                        }
                    }
                    else
                    {
                        // No single parent camera for view dependent probes.
                        parentCamera = null;

                        bool visibleInOneViewer = false;
                        for (int i = 0; i < visibilities.Count && !visibleInOneViewer; ++i)
                        {
                            if (visibilities[i].weight > 0f)
                                visibleInOneViewer = true;
                        }
                        if (visibleInOneViewer)
                        {
                            var renderDatas = ListPool<HDProbe.RenderData>.Get();
                            AddHDProbeRenderRequests(visibleProbe, null, visibilities, 0, parentCamera, referenceFieldOfView: 90, referenceAspect: 1, ref renderDatas);
                            ListPool<HDProbe.RenderData>.Release(renderDatas);
                        }
                    }
                }
                foreach (var pair in renderRequestIndicesWhereTheProbeIsVisible)
                    ListPool<(int index, float weight)>.Release(pair.Value);
                renderRequestIndicesWhereTheProbeIsVisible.Clear();

                // Local function to share common code between view dependent and view independent requests
                void AddHDProbeRenderRequests(
                    HDProbe visibleProbe,
                    Transform viewerTransform,
                    List<(int index, float weight)> visibilities,
                    ulong overrideSceneCullingMask,
                    Camera parentCamera,
                    float referenceFieldOfView,
                    float referenceAspect,
                    ref List<HDProbe.RenderData> renderDatas
                )
                {
                    var position = ProbeCapturePositionSettings.ComputeFrom(
                        visibleProbe,
                        viewerTransform
                    );
                    cameraSettings.Clear();
                    cameraPositionSettings.Clear();
                    HDRenderUtilities.GenerateRenderingSettingsFor(
                        visibleProbe.settings, position,
                        cameraSettings, cameraPositionSettings, overrideSceneCullingMask,
                        referenceFieldOfView: referenceFieldOfView,
                        referenceAspect: referenceAspect
                    );

                    switch (visibleProbe.type)
                    {
                        case ProbeSettings.ProbeType.ReflectionProbe:
                            int desiredProbeSize = (int)((HDRenderPipeline)RenderPipelineManager.currentPipeline).currentPlatformRenderPipelineSettings.lightLoopSettings.reflectionCubemapSize;
                            if (visibleProbe.realtimeTextureRTH == null || visibleProbe.realtimeTextureRTH.rt.width != desiredProbeSize)
                            {
                                visibleProbe.SetTexture(ProbeSettings.Mode.Realtime, HDRenderUtilities.CreateReflectionProbeRenderTarget(desiredProbeSize));
                            }
                            break;
                        case ProbeSettings.ProbeType.PlanarProbe:
                            int desiredPlanarProbeSize = (int)visibleProbe.resolution;
                            GraphicsFormat planarFormat = (GraphicsFormat)m_Asset.currentPlatformRenderPipelineSettings.colorBufferFormat;
                            if (visibleProbe.realtimeTextureRTH == null || visibleProbe.realtimeTextureRTH.rt.width != desiredPlanarProbeSize || visibleProbe.realtimeTextureRTH.rt.graphicsFormat != planarFormat)
                            {
                                visibleProbe.SetTexture(ProbeSettings.Mode.Realtime, HDRenderUtilities.CreatePlanarProbeRenderTarget(desiredPlanarProbeSize, planarFormat));
                            }
                            if (visibleProbe.realtimeDepthTextureRTH == null || visibleProbe.realtimeDepthTextureRTH.rt.width != desiredPlanarProbeSize)
                            {
                                visibleProbe.SetDepthTexture(ProbeSettings.Mode.Realtime, HDRenderUtilities.CreatePlanarProbeDepthRenderTarget(desiredPlanarProbeSize));
                            }
                            // Set the viewer's camera as the default camera anchor
                            for (var i = 0; i < cameraSettings.Count; ++i)
                            {
                                var v = cameraSettings[i];
                                if (v.volumes.anchorOverride == null)
                                {
                                    v.volumes.anchorOverride = viewerTransform;
                                    cameraSettings[i] = v;
                                }
                            }
                            break;
                    }

                    for (int j = 0; j < cameraSettings.Count; ++j)
                    {
                        var camera = m_ProbeCameraCache.GetOrCreate((viewerTransform, visibleProbe, j), m_FrameCount, CameraType.Reflection);
                        if (!camera.HasExtension<HDCameraData>()) camera.CreateExtension<HDCameraData>();
                        var additionalCameraData = camera.SwitchActiveExtensionTo<HDCameraData>();
                        additionalCameraData.hasPersistentHistory = true;

                        // We need to set a targetTexture with the right otherwise when setting pixelRect, it will be rescaled internally to the size of the screen
                        camera.targetTexture = visibleProbe.realtimeTexture;
                        camera.gameObject.hideFlags = HideFlags.HideAndDontSave;
                        camera.gameObject.SetActive(false);

                        // Warning: accessing Object.name generate 48B of garbage at each frame here
                        // camera.name = HDUtils.ComputeProbeCameraName(visibleProbe.name, j, viewerTransform?.name);
                        // Non Alloc version of ComputeProbeCameraName but without the viewerTransform name part
                        camera.name = visibleProbe.probeName[j];

                        camera.ApplySettings(cameraSettings[j]);
                        camera.ApplySettings(cameraPositionSettings[j]);
                        camera.cameraType = CameraType.Reflection;
                        camera.pixelRect = new Rect(0, 0, visibleProbe.realtimeTexture.width, visibleProbe.realtimeTexture.height);

                        var _cullingResults = UnsafeGenericPool<HDCullingResults>.Get();
                        _cullingResults.Reset();

                        if (!(TryCalculateFrameParameters(
                                camera,
                                m_XRSystem.emptyPass,
                                out _,
                                out var hdCamera,
                                out var cullingParameters
                            )
                            && TryCull(
                                camera, hdCamera, renderContext, m_SkyManager, cullingParameters, m_Asset,
                                ref _cullingResults
                            )))
                        {
                            // Skip request and free resources
                            UnsafeGenericPool<HDCullingResults>.Release(_cullingResults);
                            continue;
                        }

                        // HACK! We render the probe until we know the ambient probe for the associated sky context is ready.
                        // For one-off rendering the dynamic ambient probe will be set to black until they are not processed, leading to faulty rendering.
                        // So we enqueue another rendering and then we will not set the probe texture until we have rendered with valid ambient probe.
                        if (!m_SkyManager.HasSetValidAmbientProbe(hdCamera))
                        {
                            visibleProbe.ForceRenderingNextUpdate();
                        }

                        hdCamera.parentCamera = parentCamera; // Used to inherit the properties of the view

                        additionalCameraData.flipYMode = visibleProbe.type == ProbeSettings.ProbeType.ReflectionProbe
                                ? HDCameraData.FlipYMode.ForceFlipY
                                : HDCameraData.FlipYMode.Automatic;

                        if (!visibleProbe.realtimeTexture.IsCreated())
                            visibleProbe.realtimeTexture.Create();

                        var renderData = new HDProbe.RenderData(
                                camera.worldToCameraMatrix,
                                camera.projectionMatrix,
                                camera.transform.position,
                                camera.transform.rotation,
                                cameraSettings[j].frustum.fieldOfView,
                                cameraSettings[j].frustum.aspect
                            );

                        renderDatas.Add(renderData);

                        visibleProbe.SetRenderData(
                            ProbeSettings.Mode.Realtime,
                            renderData
                        );

                        // TODO: Assign the actual final target to render to.
                        //   Currently, we use a target for each probe, and then copy it into the cache before using it
                        //   during the lighting pass.
                        //   But what we actually want here, is to render directly into the cache (either CubeArray,
                        //   or Texture2DArray)
                        //   To do so, we need to first allocate in the cache the location of the target and then assign
                        //   it here.
                        var request = new RenderRequest
                        {
                            hdCamera = hdCamera,
                            cullingResults = _cullingResults,
                            clearCameraSettings = true,
                            dependsOnRenderRequestIndices = ListPool<int>.Get(),
                            index = renderRequests.Count,
                            cameraSettings = cameraSettings[j],
                            viewDependentProbesData = ListPool<(HDProbe.RenderData, HDProbe)>.Get()
                            // TODO: store DecalCullResult
                        };

                        if (m_SkyManager.HasSetValidAmbientProbe(hdCamera))
                        {
                            // As we render realtime texture on GPU side, we must tag the texture so our texture array cache detect that something have change
                            visibleProbe.realtimeTexture.IncrementUpdateCount();

                            if (cameraSettings.Count > 1)
                            {
                                var face = (CubemapFace)j;
                                request.target = new RenderRequest.Target
                                {
                                    copyToTarget = visibleProbe.realtimeTextureRTH,
                                    face = face
                                };
                            }
                            else
                            {
                                request.target = new RenderRequest.Target
                                {
                                    id = visibleProbe.realtimeTextureRTH,
                                    targetDepth = visibleProbe.realtimeDepthTextureRTH,
                                    face = CubemapFace.Unknown
                                };
                            }
                        }

                        renderRequests.Add(request);


                        foreach (var visibility in visibilities)
                            renderRequests[visibility.index].dependsOnRenderRequestIndices.Add(request.index);
                    }
                }

                // TODO: Refactor into a method. If possible remove the intermediate target
                // Find max size for Cubemap face targets and resize/allocate if required the intermediate render target
                {
                    var size = Vector2Int.zero;
                    for (int i = 0; i < renderRequests.Count; ++i)
                    {
                        var renderRequest = renderRequests[i];
                        var isCubemapFaceTarget = renderRequest.target.face != CubemapFace.Unknown;
                        if (!isCubemapFaceTarget)
                            continue;

                        var width = renderRequest.hdCamera.actualWidth;
                        var height = renderRequest.hdCamera.actualHeight;
                        size.x = Mathf.Max(width, size.x);
                        size.y = Mathf.Max(height, size.y);
                    }

                    if (size != Vector2.zero)
                    {
                        if (m_TemporaryTargetForCubemaps != null)
                        {
                            if (m_TemporaryTargetForCubemaps.width != size.x
                                || m_TemporaryTargetForCubemaps.height != size.y)
                            {
                                m_TemporaryTargetForCubemaps.Release();
                                m_TemporaryTargetForCubemaps = null;
                            }
                        }
                        if (m_TemporaryTargetForCubemaps == null)
                        {
                            m_TemporaryTargetForCubemaps = new RenderTexture(
                                size.x, size.y, 1, GraphicsFormat.R16G16B16A16_SFloat
                            )
                            {
                                autoGenerateMips = false,
                                useMipMap = false,
                                name = "Temporary Target For Cubemap Face",
                                volumeDepth = 1,
                                useDynamicScale = false
                            };
                        }
                    }
                }

                using (ListPool<int>.Get(out List<int> renderRequestIndicesToRender))
                {
                    // Flatten the render requests graph in an array that guarantee dependency constraints
                    {
                        using (GenericPool<Stack<int>>.Get(out Stack<int> stack))
                        {
                            stack.Clear();
                            for (int i = rootRenderRequestIndices.Count -1; i >= 0; --i)
                            {
                                stack.Push(rootRenderRequestIndices[i]);
                                while (stack.Count > 0)
                                {
                                    var index = stack.Pop();
                                    if (!renderRequestIndicesToRender.Contains(index))
                                        renderRequestIndicesToRender.Add(index);

                                    var request = renderRequests[index];
                                    for (int j = 0; j < request.dependsOnRenderRequestIndices.Count; ++j)
                                        stack.Push(request.dependsOnRenderRequestIndices[j]);
                                }
                            }
                        }
                    }

                    using (new ProfilingScope(null, ProfilingSampler.Get(HDProfileId.HDRenderPipelineAllRenderRequest)))
                    {

                        // Warm up the RTHandle system so that it gets init to the maximum resolution available (avoiding to call multiple resizes
                        // that can lead to high memory spike as the memory release is delayed while the creation is immediate).
                        {
                            Vector2Int maxSize = new Vector2Int(1, 1);

                            for (int i = renderRequestIndicesToRender.Count - 1; i >= 0; --i)
                            {
                                var renderRequestIndex = renderRequestIndicesToRender[i];
                                var renderRequest = renderRequests[renderRequestIndex];
                                var hdCamera = renderRequest.hdCamera;

                                maxSize.x = Math.Max((int)hdCamera.finalViewport.size.x, maxSize.x);
                                maxSize.y = Math.Max((int)hdCamera.finalViewport.size.y, maxSize.y);
                            }

                            // Here we use the non scaled resolution for the RTHandleSystem ref size because we assume that at some point we will need full resolution anyway.
                            // This is necessary because we assume that after post processes, we have the full size render target for debug rendering
                            // The only point of calling this here is to grow the render targets. The call in BeginRender will setup the current RTHandle viewport size.
                            RTHandles.SetReferenceSize(maxSize.x, maxSize.y, m_MSAASamples);
                        }


                        // Execute render request graph, in reverse order
                        for (int i = renderRequestIndicesToRender.Count - 1; i >= 0; --i)
                        {
                            var renderRequestIndex = renderRequestIndicesToRender[i];
                            var renderRequest = renderRequests[renderRequestIndex];

                            var cmd = CommandBufferPool.Get("");

                            // TODO: Avoid the intermediate target and render directly into final target
                            //  CommandBuffer.Blit does not work on Cubemap faces
                            //  So we use an intermediate RT to perform a CommandBuffer.CopyTexture in the target Cubemap face
                            if (renderRequest.target.face != CubemapFace.Unknown)
                            {
                                if (!m_TemporaryTargetForCubemaps.IsCreated())
                                    m_TemporaryTargetForCubemaps.Create();

                                var hdCamera = renderRequest.hdCamera;
                                ref var target = ref renderRequest.target;
                                target.id = m_TemporaryTargetForCubemaps;
                            }

                            // The HDProbe store only one RenderData per probe, however RenderData can be view dependent (e.g. planar probes).
                            // To avoid that the render data for the wrong view is used, we previously store a copy of the render data
                            // for each viewer and we are going to set it on the probe right before said viewer is rendered.
                            foreach (var probeDataPair in renderRequest.viewDependentProbesData)
                            {
                                var probe = probeDataPair.Item2;
                                var probeRenderData = probeDataPair.Item1;
                                probe.SetRenderData(ProbeSettings.Mode.Realtime, probeRenderData);
                            }

                            // var aovRequestIndex = 0;
                            foreach (var aovRequest in renderRequest.hdCamera.aovRequests)
                            {
                                using (new ProfilingScope(cmd, ProfilingSampler.Get(HDProfileId.HDRenderPipelineRenderAOV)))
                                {
                                    cmd.SetInvertCulling(renderRequest.cameraSettings.invertFaceCulling);
                                    ExecuteRenderRequest(renderRequest, renderContext, cmd, aovRequest);
                                    cmd.SetInvertCulling(false);
                                }
                                renderContext.ExecuteCommandBuffer(cmd);
                                renderContext.Submit();
                                cmd.Clear();
                            }

                            using (new ProfilingScope(cmd, renderRequest.hdCamera.profilingSampler))
                            {
                                cmd.SetInvertCulling(renderRequest.cameraSettings.invertFaceCulling);
                                ExecuteRenderRequest(renderRequest, renderContext, cmd, AOVRequestData.defaultAOVRequestDataNonAlloc);
                                cmd.SetInvertCulling(false);
                                UnityEngine.Rendering.RenderPipeline.EndCameraRendering(renderContext, renderRequest.hdCamera.camera);
                            }

                            {
                                var target = renderRequest.target;
                                // Handle the copy if requested
                                if (target.copyToTarget != null)
                                {
                                    cmd.CopyTexture(
                                        target.id, 0, 0, 0, 0, renderRequest.hdCamera.actualWidth, renderRequest.hdCamera.actualHeight,
                                        target.copyToTarget, (int)target.face, 0, 0, 0
                                    );
                                }
                                if (renderRequest.clearCameraSettings)
                                    // release reference because the RenderTexture might be destroyed before the camera
                                    renderRequest.hdCamera.camera.targetTexture = null;

                                ListPool<int>.Release(renderRequest.dependsOnRenderRequestIndices);
                                ListPool<(HDProbe.RenderData, HDProbe)>.Release(renderRequest.viewDependentProbesData);

                                // Culling results can be shared between render requests: clear only when required
                                if (!skipClearCullingResults.Contains(renderRequest.index))
                                {
                                    renderRequest.cullingResults.decalCullResults?.Clear();
                                    UnsafeGenericPool<HDCullingResults>.Release(renderRequest.cullingResults);
                                }
                            }

                            // Render XR mirror view once all render requests have been completed
                            if (i == 0 && renderRequest.hdCamera.camera.cameraType == CameraType.Game && renderRequest.hdCamera.camera.targetTexture == null)
                            {
<<<<<<< HEAD
                                var acd = renderRequest.hdCamera.camera.GetExtension<HDCameraData>();
                                if (acd != null && acd.xrRendering)
=======
                                if (HDUtils.TryGetAdditionalCameraDataOrDefault(renderRequest.hdCamera.camera).xrRendering)
>>>>>>> 77f87bda
                                {
                                    m_XRSystem.RenderMirrorView(cmd);
                                }
                            }

                            // Now that all cameras have been rendered, let's propagate the data required for screen space shadows
                            PropagateScreenSpaceShadowData();

                            renderContext.ExecuteCommandBuffer(cmd);
                            CommandBufferPool.Release(cmd);
                            renderContext.Submit();
                        }
                    }
                }
            }

            if (m_EnableRenderGraph)
                m_RenderGraph.PurgeUnusedResources();
            m_XRSystem.ReleaseFrame();
            UnityEngine.Rendering.RenderPipeline.EndFrameRendering(renderContext, cameras);
        }


        void PropagateScreenSpaceShadowData()
        {
            // For every unique light that has been registered, update the previous transform
            foreach (HDAdditionalLightData lightData in m_ScreenSpaceShadowsUnion)
            {
                lightData.previousTransform = lightData.transform.localToWorldMatrix;
            }
        }

        void ExecuteRenderRequest(
            RenderRequest renderRequest,
            ScriptableRenderContext renderContext,
            CommandBuffer cmd,
            AOVRequestData aovRequest
        )
        {
            InitializeGlobalResources(renderContext);

            var hdCamera = renderRequest.hdCamera;
            var camera = hdCamera.camera;
            var cullingResults = renderRequest.cullingResults.cullingResults;
            var customPassCullingResults = renderRequest.cullingResults.customPassCullingResults ?? cullingResults;
            var hdProbeCullingResults = renderRequest.cullingResults.hdProbeCullingResults;
            var decalCullingResults = renderRequest.cullingResults.decalCullResults;
            var target = renderRequest.target;

            // Updates RTHandle
            hdCamera.BeginRender(cmd);
            m_CurrentHDCamera = hdCamera;

            // Render graph deals with Fast memory support in an automatic way.
            if(!m_EnableRenderGraph)
            {
#if UNITY_2020_2_OR_NEWER
                SwitchRenderTargetsToFastMem(cmd, hdCamera);
#endif
            }

            if (m_RayTracingSupported)
            {
                // This call need to happen once per camera
                // TODO: This can be wasteful for "compatible" cameras.
                // We need to determine the minimum set of feature used by all the camera and build the minimum number of acceleration structures.
                BuildRayTracingAccelerationStructure(hdCamera);
                CullForRayTracing(cmd, hdCamera);
            }

#if ENABLE_VIRTUALTEXTURES
            m_VtBufferManager.BeginRender(hdCamera.actualWidth, hdCamera.actualHeight);
#endif

            using (ListPool<RTHandle>.Get(out var aovBuffers))
            using (ListPool<RTHandle>.Get(out var aovCustomPassBuffers))
            {
                aovRequest.AllocateTargetTexturesIfRequired(ref aovBuffers, ref aovCustomPassBuffers);

            // If we render a reflection view or a preview we should not display any debug information
            // This need to be call before ApplyDebugDisplaySettings()
            if (camera.cameraType == CameraType.Reflection || camera.cameraType == CameraType.Preview)
            {
                // Neutral allow to disable all debug settings
                m_CurrentDebugDisplaySettings = s_NeutralDebugDisplaySettings;
            }
            else
            {
                // Make sure we are in sync with the debug menu for the msaa count
                m_MSAASamples = (m_DebugDisplaySettings.data.msaaSamples != MSAASamples.None) ?
                    m_DebugDisplaySettings.data.msaaSamples :
                    m_Asset.currentPlatformRenderPipelineSettings.msaaSampleCount;

                m_SharedRTManager.SetNumMSAASamples(m_MSAASamples);

                m_DebugDisplaySettings.UpdateCameraFreezeOptions();

                m_CurrentDebugDisplaySettings = m_DebugDisplaySettings;
            }

            // Now that we have the display settings, we can setup the lens attenuation factor.
            ColorUtils.s_LensAttenuation = m_CurrentDebugDisplaySettings.data.lightingDebugSettings.debugLensAttenuation;

            aovRequest.SetupDebugData(ref m_CurrentDebugDisplaySettings);

            if (hdCamera.frameSettings.IsEnabled(FrameSettingsField.RayTracing))
            {
                // Must update after getting DebugDisplaySettings
                m_RayCountManager.ClearRayCount(cmd, hdCamera, m_CurrentDebugDisplaySettings.data.countRays);
            }


            if (hdCamera.frameSettings.IsEnabled(FrameSettingsField.Decals))
            {
                using (new ProfilingScope(cmd, ProfilingSampler.Get(HDProfileId.DBufferPrepareDrawData)))
                {
                    // TODO: update singleton with DecalCullResults
                    DecalSystem.instance.CurrentCamera = hdCamera.camera; // Singletons are extremely dangerous...
                    DecalSystem.instance.LoadCullResults(decalCullingResults);
                    DecalSystem.instance.UpdateCachedMaterialData();    // textures, alpha or fade distances could've changed
                    DecalSystem.instance.CreateDrawData();              // prepare data is separate from draw
                    DecalSystem.instance.UpdateTextureAtlas(cmd);       // as this is only used for transparent pass, would've been nice not to have to do this if no transparent renderers are visible, needs to happen after CreateDrawData
                }
            }

            using (new ProfilingScope(null, ProfilingSampler.Get(HDProfileId.CustomPassVolumeUpdate)))
            {
                if (hdCamera.frameSettings.IsEnabled(FrameSettingsField.CustomPass))
                    CustomPassVolume.Update(hdCamera);
            }

            // Do anything we need to do upon a new frame.
            // The NewFrame must be after the VolumeManager update and before Resize because it uses properties set in NewFrame
            LightLoopNewFrame(cmd, hdCamera);

            // Apparently scissor states can leak from editor code. As it is not used currently in HDRP (apart from VR). We disable scissor at the beginning of the frame.
            cmd.DisableScissorRect();

            Resize(hdCamera);
            m_PostProcessSystem.BeginFrame(cmd, hdCamera, this);

            ApplyDebugDisplaySettings(hdCamera, cmd);

            SetupCameraProperties(hdCamera, renderContext, cmd);

            // TODO: Find a correct place to bind these material textures
            // We have to bind the material specific global parameters in this mode
            foreach (var material in m_MaterialList)
                material.Bind(cmd);

            // Frustum cull density volumes on the CPU. Can be performed as soon as the camera is set up.
            DensityVolumeList densityVolumes = PrepareVisibleDensityVolumeList(hdCamera, cmd, hdCamera.time);

            // Frustum cull probe volumes on the CPU. Can be performed as soon as the camera is set up.
            ProbeVolumeList probeVolumes = PrepareVisibleProbeVolumeList(renderContext, hdCamera, cmd);
            // Cache probe volume list as a member variable so it can be accessed inside of async compute tasks.
            SetProbeVolumeList(probeVolumes);

            // Note: Legacy Unity behave like this for ShadowMask
            // When you select ShadowMask in Lighting panel it recompile shaders on the fly with the SHADOW_MASK keyword.
            // However there is no C# function that we can query to know what mode have been select in Lighting Panel and it will be wrong anyway. Lighting Panel setup what will be the next bake mode. But until light is bake, it is wrong.
            // Currently to know if you need shadow mask you need to go through all visible lights (of CullResult), check the LightBakingOutput struct and look at lightmapBakeType/mixedLightingMode. If one light have shadow mask bake mode, then you need shadow mask features (i.e extra Gbuffer).
            // It mean that when we build a standalone player, if we detect a light with bake shadow mask, we generate all shader variant (with and without shadow mask) and at runtime, when a bake shadow mask light is visible, we dynamically allocate an extra GBuffer and switch the shader.
            // So the first thing to do is to go through all the light: PrepareLightsForGPU
            bool enableBakeShadowMask = PrepareLightsForGPU(cmd, hdCamera, cullingResults, hdProbeCullingResults, densityVolumes, probeVolumes, m_CurrentDebugDisplaySettings, aovRequest);

            UpdateGlobalConstantBuffers(hdCamera, cmd);

            // Do the same for ray tracing if allowed
            if (m_RayTracingSupported)
            {
                BuildRayTracingLightData(cmd, hdCamera, m_CurrentDebugDisplaySettings);
            }

            // Configure all the keywords
            ConfigureKeywords(enableBakeShadowMask, hdCamera, cmd);

            // Caution: We require sun light here as some skies use the sun light to render, it means that UpdateSkyEnvironment must be called after PrepareLightsForGPU.
            // TODO: Try to arrange code so we can trigger this call earlier and use async compute here to run sky convolution during other passes (once we move convolution shader to compute).
            if (!m_CurrentDebugDisplaySettings.IsMatcapViewEnabled(hdCamera))
                UpdateSkyEnvironment(hdCamera, renderContext, m_FrameCount, cmd);
            else
                cmd.SetGlobalTexture(HDShaderIDs._SkyTexture, CoreUtils.magentaCubeTextureArray);

            VFXManager.ProcessCameraCommand(camera, cmd);

            if (GL.wireframe)
            {
                RenderWireFrame(cullingResults, hdCamera, target.id, renderContext, cmd);
                return;
            }

            if (m_EnableRenderGraph)
            {
                try
                {
                    ExecuteWithRenderGraph(renderRequest, aovRequest, aovBuffers, renderContext, cmd);
                }
                catch(Exception e)
                {
                    Debug.LogError("Error while building Render Graph.");
                    Debug.LogException(e);
                }
                return;
            }

            hdCamera.xr.StartSinglePass(cmd);

            ClearBuffers(hdCamera, cmd);

            // Render XR occlusion mesh to depth buffer early in the frame to improve performance
            if (hdCamera.xr.enabled && m_Asset.currentPlatformRenderPipelineSettings.xrSettings.occlusionMesh)
            {
                bool msaa = hdCamera.frameSettings.IsEnabled(FrameSettingsField.MSAA);
                Color clearColor = GetColorBufferClearColor(hdCamera);

                hdCamera.xr.StopSinglePass(cmd);
                hdCamera.xr.RenderOcclusionMeshes(cmd, clearColor, msaa ? m_CameraColorMSAABuffer : m_CameraColorBuffer, m_SharedRTManager.GetDepthStencilBuffer(msaa));
                hdCamera.xr.StartSinglePass(cmd);
            }

            // Bind the custom color/depth before the first custom pass
            if (hdCamera.frameSettings.IsEnabled(FrameSettingsField.CustomPass))
            {
                if (m_CustomPassColorBuffer.IsValueCreated)
                    cmd.SetGlobalTexture(HDShaderIDs._CustomColorTexture, m_CustomPassColorBuffer.Value);
                if (m_CustomPassDepthBuffer.IsValueCreated)
                    cmd.SetGlobalTexture(HDShaderIDs._CustomDepthTexture, m_CustomPassDepthBuffer.Value);
            }

            RenderCustomPass(renderContext, cmd, hdCamera, customPassCullingResults, CustomPassInjectionPoint.BeforeRendering, aovRequest, aovCustomPassBuffers);

            RenderRayTracingPrepass(cullingResults, hdCamera, renderContext, cmd, false);

            // When evaluating probe volumes in material pass, we build a custom probe volume light list.
            // When evaluating probe volumes in light loop, probe volumes are folded into the standard light loop data.
            // Build probe volumes light list async during depth prepass.
            // TODO: (Nick): Take a look carefully at data dependancies - could this be moved even earlier? Directly after PrepareVisibleProbeVolumeList?
            // The probe volume light lists do not depend on any of the framebuffer RTs being cleared - do they depend on anything in PushGlobalParams()?
            // Do they depend on hdCamera.xr.StartSinglePass()?
            var buildProbeVolumeLightListTask = new HDGPUAsyncTask("Build probe volume light list", ComputeQueueType.Background);

            // Avoid garbage by explicitely passing parameters to the lambdas
            var asyncParams = new HDGPUAsyncTaskParams
            {
                renderContext = renderContext,
                hdCamera = hdCamera,
                frameCount = m_FrameCount,
            };

            // Currently we only have a single task that could potentially happen asny with depthPrepass.
            // Keeping this variable here in case additional passes are added.
            var haveAsyncTaskWithDepthPrepass = false;

            if (hdCamera.frameSettings.IsEnabled(FrameSettingsField.ProbeVolume) && ShaderConfig.s_ProbeVolumesEvaluationMode == ProbeVolumesEvaluationModes.MaterialPass)
            {
                // TODO: (Nick): Should we only build probe volume light lists async of we build standard light lists async? Or should we always build probe volume light lists async?
                if (hdCamera.frameSettings.BuildLightListRunsAsync())
                {
                    buildProbeVolumeLightListTask.Start(cmd, asyncParams, Callback, !haveAsyncTaskWithDepthPrepass);

                    haveAsyncTaskWithDepthPrepass = true;

                    void Callback(CommandBuffer c, HDGPUAsyncTaskParams a)
                        => BuildGPULightListProbeVolumesCommon(a.hdCamera, c);
                }
            }

            // This is always false in forward and if it is true, is equivalent of saying we have a partial depth prepass.
            bool shouldRenderMotionVectorAfterGBuffer = RenderDepthPrepass(cullingResults, hdCamera, renderContext, cmd);
            if (!shouldRenderMotionVectorAfterGBuffer)
            {
                // If objects motion vectors if enabled, this will render the objects with motion vector into the target buffers (in addition to the depth)
                // Note: An object with motion vector must not be render in the prepass otherwise we can have motion vector write that should have been rejected
                RenderObjectsMotionVectors(cullingResults, hdCamera, renderContext, cmd);
            }
            // If we have MSAA, we need to complete the motion vector buffer before buffer resolves, hence we need to run camera mv first.
            // This is always fine since shouldRenderMotionVectorAfterGBuffer is always false for forward.
            bool needCameraMVBeforeResolve = hdCamera.frameSettings.IsEnabled(FrameSettingsField.MSAA);
            if (needCameraMVBeforeResolve)
            {
                RenderCameraMotionVectors(cullingResults, hdCamera, renderContext, cmd);
            }

            PreRenderSky(hdCamera, cmd);

            // Now that all depths have been rendered, resolve the depth buffer
            m_SharedRTManager.ResolveSharedRT(cmd, hdCamera);

            RenderDBuffer(hdCamera, cmd, renderContext, cullingResults);


            // When evaluating probe volumes in material pass, we build a custom probe volume light list.
            // When evaluating probe volumes in light loop, probe volumes are folded into the standard light loop data.
            if (hdCamera.frameSettings.IsEnabled(FrameSettingsField.ProbeVolume) && ShaderConfig.s_ProbeVolumesEvaluationMode == ProbeVolumesEvaluationModes.MaterialPass)
            {
                if (hdCamera.frameSettings.BuildLightListRunsAsync())
                {
                    buildProbeVolumeLightListTask.EndWithPostWork(cmd, hdCamera, Callback);

                    void Callback(CommandBuffer c, HDCamera cam)
                    {
                        var hdrp = (RenderPipelineManager.currentPipeline as HDRenderPipeline);
                        var globalParams = hdrp.PrepareLightLoopGlobalParameters(cam, m_ProbeVolumeClusterData);
                        PushProbeVolumeLightListGlobalParams(globalParams, c);
                    }
                }
                else
                {
                    BuildGPULightListProbeVolumesCommon(hdCamera, cmd);
                    var hdrp = (RenderPipelineManager.currentPipeline as HDRenderPipeline);
                    var globalParams = hdrp.PrepareLightLoopGlobalParameters(hdCamera, m_ProbeVolumeClusterData);
                    PushProbeVolumeLightListGlobalParams(globalParams, cmd);
                }
            }

            RenderGBuffer(cullingResults, hdCamera, renderContext, cmd);

            DecalNormalPatch(hdCamera, cmd);

            // We can now bind the normal buffer to be use by any effect
            m_SharedRTManager.BindNormalBuffer(cmd);

            // After Depth and Normals/roughness including decals
            bool depthBufferModified = RenderCustomPass(renderContext, cmd, hdCamera, customPassCullingResults, CustomPassInjectionPoint.AfterOpaqueDepthAndNormal, aovRequest, aovCustomPassBuffers);

            // If the depth was already copied in RenderDBuffer, we force the copy again because the custom pass modified the depth.
            if (depthBufferModified)
                m_IsDepthBufferCopyValid = false;

            // In both forward and deferred, everything opaque should have been rendered at this point so we can safely copy the depth buffer for later processing.
            GenerateDepthPyramid(hdCamera, cmd, FullScreenDebugMode.DepthPyramid);

            // Depth texture is now ready, bind it (Depth buffer could have been bind before if DBuffer is enable)
            cmd.SetGlobalTexture(HDShaderIDs._CameraDepthTexture, m_SharedRTManager.GetDepthTexture());

            if (shouldRenderMotionVectorAfterGBuffer)
            {
                // See the call RenderObjectsMotionVectors() above and comment
                RenderObjectsMotionVectors(cullingResults, hdCamera, renderContext, cmd);
            }

            // In case we don't have MSAA, we always run camera motion vectors when is safe to assume Object MV are rendered
            if(!needCameraMVBeforeResolve)
            {
                RenderCameraMotionVectors(cullingResults, hdCamera, renderContext, cmd);
            }


            if (hdCamera.frameSettings.IsEnabled(FrameSettingsField.MotionVectors))
                cmd.SetGlobalTexture(HDShaderIDs._CameraMotionVectorsTexture, m_SharedRTManager.GetMotionVectorsBuffer());
            else
                cmd.SetGlobalTexture(HDShaderIDs._CameraMotionVectorsTexture, TextureXR.GetBlackTexture());

#if UNITY_EDITOR
            var showGizmos = camera.cameraType == CameraType.SceneView || (camera.targetTexture == null && camera.cameraType == CameraType.Game);
#endif

            RenderTransparencyOverdraw(cullingResults, hdCamera, renderContext, cmd);

            if (m_CurrentDebugDisplaySettings.IsDebugMaterialDisplayEnabled() || m_CurrentDebugDisplaySettings.IsMaterialValidationEnabled() || CoreUtils.IsSceneLightingDisabled(hdCamera.camera))
            {
                RenderDebugViewMaterial(cullingResults, hdCamera, renderContext, cmd);
            }
            else if (hdCamera.frameSettings.IsEnabled(FrameSettingsField.RayTracing) &&
                     hdCamera.volumeStack.GetComponent<PathTracing>().enable.value &&
                     hdCamera.camera.cameraType != CameraType.Preview)
            {

                // We only request the light cluster if we are gonna use it for debug mode
                if (FullScreenDebugMode.LightCluster == m_CurrentDebugDisplaySettings.data.fullScreenDebugMode && GetRayTracingClusterState())
                {
                    HDRaytracingLightCluster lightCluster = RequestLightCluster();
                    lightCluster.EvaluateClusterDebugView(cmd, hdCamera);
                }

                RenderPathTracing(hdCamera, cmd, m_CameraColorBuffer);
            }
            else
            {

                // When debug is enabled we need to clear otherwise we may see non-shadows areas with stale values.
                if (hdCamera.frameSettings.IsEnabled(FrameSettingsField.ContactShadows) && m_CurrentDebugDisplaySettings.data.fullScreenDebugMode == FullScreenDebugMode.ContactShadows)
                {
                    CoreUtils.SetRenderTarget(cmd, m_ContactShadowBuffer, ClearFlag.Color, Color.clear);
                }

                BuildCoarseStencilAndResolveIfNeeded(hdCamera, cmd);

                hdCamera.xr.StopSinglePass(cmd);

                var buildLightListTask = new HDGPUAsyncTask("Build light list", ComputeQueueType.Background);
                // It is important that this task is in the same queue as the build light list due to dependency it has on it. If really need to move it, put an extra fence to make sure buildLightListTask has finished.
                var volumeVoxelizationTask = new HDGPUAsyncTask("Volumetric voxelization", ComputeQueueType.Background);
                var SSRTask = new HDGPUAsyncTask("Screen Space Reflection", ComputeQueueType.Background);
                var SSAOTask = new HDGPUAsyncTask("SSAO", ComputeQueueType.Background);

                var haveAsyncTaskWithShadows = false;
                if (hdCamera.frameSettings.BuildLightListRunsAsync())
                {
                    buildLightListTask.Start(cmd, asyncParams, Callback, !haveAsyncTaskWithShadows);

                    haveAsyncTaskWithShadows = true;

                    void Callback(CommandBuffer c, HDGPUAsyncTaskParams a)
                        => BuildGPULightListsCommon(a.hdCamera, c);
                }

                if (hdCamera.frameSettings.VolumeVoxelizationRunsAsync())
                {
                    volumeVoxelizationTask.Start(cmd, asyncParams, Callback, !haveAsyncTaskWithShadows);

                    haveAsyncTaskWithShadows = true;

                    void Callback(CommandBuffer c, HDGPUAsyncTaskParams a)
                        => VolumeVoxelizationPass(a.hdCamera, c, m_FrameCount);
                }

                if (hdCamera.frameSettings.SSRRunsAsync())
                {
                    SSRTask.Start(cmd, asyncParams, Callback, !haveAsyncTaskWithShadows);

                    haveAsyncTaskWithShadows = true;

                void Callback(CommandBuffer c, HDGPUAsyncTaskParams a)
                        => RenderSSR(a.hdCamera, c, a.renderContext);
                }

                if (hdCamera.frameSettings.SSAORunsAsync())
                {
                    var depthTexture = m_SharedRTManager.GetDepthTexture();
                    var normalBuffer = m_SharedRTManager.GetNormalBuffer();
                    var motionVectors = m_Asset.currentPlatformRenderPipelineSettings.supportMotionVectors ? m_SharedRTManager.GetMotionVectorsBuffer() : TextureXR.GetBlackTextureArray();

                    SSAOTask.Start(cmd, asyncParams, AsyncSSAODispatch, !haveAsyncTaskWithShadows);
                    haveAsyncTaskWithShadows = true;

                    void AsyncSSAODispatch(CommandBuffer c, HDGPUAsyncTaskParams a)
                        => m_AmbientOcclusionSystem.Dispatch(c, a.hdCamera, depthTexture, normalBuffer, motionVectors, a.frameCount);
                }

                using (new ProfilingScope(cmd, ProfilingSampler.Get(HDProfileId.RenderShadowMaps)))
                {
                    // This call overwrites camera properties passed to the shader system.
                    RenderShadowMaps(renderContext, cmd, m_ShaderVariablesGlobalCB, cullingResults, hdCamera);

                    hdCamera.UpdateShaderVariablesGlobalCB(ref m_ShaderVariablesGlobalCB, m_FrameCount);
                    ConstantBuffer.PushGlobal(cmd, m_ShaderVariablesGlobalCB, HDShaderIDs._ShaderVariablesGlobal);
                }

                hdCamera.xr.StartSinglePass(cmd);

                if (hdCamera.frameSettings.IsEnabled(FrameSettingsField.RayTracing))
                {
                    // We only request the light cluster if we are gonna use it for debug mode
                    if (FullScreenDebugMode.LightCluster == m_CurrentDebugDisplaySettings.data.fullScreenDebugMode && GetRayTracingClusterState())
                    {
                        HDRaytracingLightCluster lightCluster = RequestLightCluster();
                        lightCluster.EvaluateClusterDebugView(cmd, hdCamera);
                    }
                }

                switch (GetIndirectDiffuseMode(hdCamera))
                {
                    case IndirectDiffuseMode.Off:
                        BindBlackIndirectDiffuseTexture(cmd);
                        break;

                    case IndirectDiffuseMode.ScreenSpace:
                        RenderSSGI(hdCamera, cmd, renderContext, m_FrameCount);
                        BindIndirectDiffuseTexture(cmd);
                        break;

                    case IndirectDiffuseMode.Raytrace:
                        RenderRayTracedIndirectDiffuse(hdCamera, cmd, renderContext, m_FrameCount);
                        break;
                }

                if (!hdCamera.frameSettings.SSRRunsAsync())
                {
                    // Needs the depth pyramid and motion vectors, as well as the render of the previous frame.
                    RenderSSR(hdCamera, cmd, renderContext);
                }

                // Contact shadows needs the light loop so we do them after the build light list
                if (hdCamera.frameSettings.BuildLightListRunsAsync())
                {
                    buildLightListTask.EndWithPostWork(cmd, hdCamera, Callback);

                    void Callback(CommandBuffer c, HDCamera cam)
                    {
                        var hdrp = (RenderPipelineManager.currentPipeline as HDRenderPipeline);
                        var globalParams = hdrp.PrepareLightLoopGlobalParameters(cam, m_TileAndClusterData);
                        PushLightLoopGlobalParams(globalParams, c);
                    }
                }
                else
                {
                    BuildGPULightLists(hdCamera, cmd);
                }

                if (!hdCamera.frameSettings.SSAORunsAsync())
                {
                    var motionVectors = m_Asset.currentPlatformRenderPipelineSettings.supportMotionVectors ? m_SharedRTManager.GetMotionVectorsBuffer() : TextureXR.GetBlackTextureArray();
                    m_AmbientOcclusionSystem.Render(cmd, hdCamera, renderContext, m_SharedRTManager.GetDepthTexture(), m_SharedRTManager.GetNormalBuffer(), motionVectors, m_ShaderVariablesRayTracingCB, m_FrameCount);
                }

                // Run the contact shadows here as they need the light list
                HDUtils.CheckRTCreated(m_ContactShadowBuffer);
                RenderContactShadows(hdCamera, cmd);
                PushFullScreenDebugTexture(hdCamera, cmd, m_ContactShadowBuffer, FullScreenDebugMode.ContactShadows);

                RenderScreenSpaceShadows(hdCamera, cmd);

                if (hdCamera.frameSettings.VolumeVoxelizationRunsAsync())
                {
                    volumeVoxelizationTask.End(cmd, hdCamera);
                }
                else
                {
                    // Perform the voxelization step which fills the density 3D texture.
                    VolumeVoxelizationPass(hdCamera, cmd, m_FrameCount);
                }

                // Render the volumetric lighting.
                // The pass requires the volume properties, the light list and the shadows, and can run async.
                VolumetricLightingPass(hdCamera, cmd, m_FrameCount);

                if (hdCamera.frameSettings.SSAORunsAsync())
                {
                    SSAOTask.EndWithPostWork(cmd, hdCamera, Callback);
                    void Callback(CommandBuffer c, HDCamera cam)
                    {
                        var hdrp = (RenderPipelineManager.currentPipeline as HDRenderPipeline);
                        hdrp.m_AmbientOcclusionSystem.PostDispatchWork(c, cam);
                    }
                }

                SetContactShadowsTexture(hdCamera, m_ContactShadowBuffer, cmd);


                if (hdCamera.frameSettings.SSRRunsAsync())
                {
                    SSRTask.End(cmd, hdCamera);
                }

                RenderDeferredLighting(hdCamera, cmd);

                RenderForwardOpaque(cullingResults, hdCamera, renderContext, cmd);

                m_SharedRTManager.ResolveMSAAColor(cmd, hdCamera, m_CameraSssDiffuseLightingMSAABuffer, m_CameraSssDiffuseLightingBuffer);
                m_SharedRTManager.ResolveMSAAColor(cmd, hdCamera, GetSSSBufferMSAA(), GetSSSBuffer());

                // SSS pass here handle both SSS material from deferred and forward
                RenderSubsurfaceScattering(hdCamera, cmd, hdCamera.frameSettings.IsEnabled(FrameSettingsField.MSAA) ? m_CameraColorMSAABuffer : m_CameraColorBuffer,
                                           m_CameraSssDiffuseLightingBuffer, m_SharedRTManager.GetDepthStencilBuffer(hdCamera.frameSettings.IsEnabled(FrameSettingsField.MSAA)), m_SharedRTManager.GetDepthTexture());

                RenderForwardEmissive(cullingResults, hdCamera, renderContext, cmd);

                RenderSky(hdCamera, cmd);

                // Send all the geometry graphics buffer to client systems if required (must be done after the pyramid and before the transparent depth pre-pass)
                SendGeometryGraphicsBuffers(PrepareSendGeometryBuffersParameters(hdCamera, m_SharedRTManager.GetDepthBufferMipChainInfo()), m_SharedRTManager.GetNormalBuffer(), m_SharedRTManager.GetDepthTexture(), cmd);

                m_PostProcessSystem.DoUserAfterOpaqueAndSky(cmd, hdCamera, m_CameraColorBuffer);

                // No need for old stencil values here since from transparent on different features are tagged
                ClearStencilBuffer(cmd);

                RenderTransparentDepthPrepass(cullingResults, hdCamera, renderContext, cmd);

                RenderSSRTransparent(hdCamera, cmd, renderContext);

                RenderRayTracingPrepass(cullingResults, hdCamera, renderContext, cmd, true);
                RaytracingRecursiveRender(hdCamera, cmd, renderContext, cullingResults);

                // To allow users to fetch the current color buffer, we temporarily bind the camera color buffer
                cmd.SetGlobalTexture(HDShaderIDs._ColorPyramidTexture, m_CameraColorBuffer);
                RenderCustomPass(renderContext, cmd, hdCamera, customPassCullingResults, CustomPassInjectionPoint.BeforePreRefraction, aovRequest, aovCustomPassBuffers);

                // Render pre refraction objects
                RenderForwardTransparent(cullingResults, hdCamera, true, renderContext, cmd);

                if (hdCamera.frameSettings.IsEnabled(FrameSettingsField.Refraction))
                {
                    // First resolution of the color buffer for the color pyramid
                    m_SharedRTManager.ResolveMSAAColor(cmd, hdCamera, m_CameraColorMSAABuffer, m_CameraColorBuffer);

                    RenderColorPyramid(hdCamera, cmd, true);

                    // Bind current color pyramid for shader graph SceneColorNode on transparent objects
                    cmd.SetGlobalTexture(HDShaderIDs._ColorPyramidTexture, hdCamera.GetCurrentFrameRT((int)HDCameraFrameHistoryType.ColorBufferMipChain));
                }
                else
                {
                    cmd.SetGlobalTexture(HDShaderIDs._ColorPyramidTexture, TextureXR.GetBlackTexture());
                }

                // We don't have access to the color pyramid with transparent if rough refraction is disabled
                RenderCustomPass(renderContext, cmd, hdCamera, customPassCullingResults, CustomPassInjectionPoint.BeforeTransparent, aovRequest, aovCustomPassBuffers);

                // Render all type of transparent forward (unlit, lit, complex (hair...)) to keep the sorting between transparent objects.
                RenderForwardTransparent(cullingResults, hdCamera, false, renderContext, cmd);

                if (hdCamera.frameSettings.IsEnabled(FrameSettingsField.TransparentsWriteMotionVector))
                {
                    m_SharedRTManager.ResolveMotionVectorTexture(cmd, hdCamera);
                    cmd.SetGlobalTexture(HDShaderIDs._CameraMotionVectorsTexture, m_SharedRTManager.GetMotionVectorsBuffer());
                }

                // We push the motion vector debug texture here as transparent object can overwrite the motion vector texture content.
                if(m_Asset.currentPlatformRenderPipelineSettings.supportMotionVectors)
                    PushFullScreenDebugTexture(hdCamera, cmd, m_SharedRTManager.GetMotionVectorsBuffer(), FullScreenDebugMode.MotionVectors);

                // Second resolve the color buffer for finishing the frame
                m_SharedRTManager.ResolveMSAAColor(cmd, hdCamera, m_CameraColorMSAABuffer, m_CameraColorBuffer);

                // Render All forward error
                RenderForwardError(cullingResults, hdCamera, renderContext, cmd);

                DownsampleDepthForLowResTransparency(hdCamera, cmd);

                RenderLowResTransparent(cullingResults, hdCamera, renderContext, cmd);

                UpsampleTransparent(hdCamera, cmd);

                // Fill depth buffer to reduce artifact for transparent object during postprocess
                RenderTransparentDepthPostpass(cullingResults, hdCamera, renderContext, cmd);

                RenderColorPyramid(hdCamera, cmd, false);

                AccumulateDistortion(cullingResults, hdCamera, renderContext, cmd);
                RenderDistortion(hdCamera, cmd);

                PushFullScreenDebugTexture(hdCamera, cmd, m_CameraColorBuffer, FullScreenDebugMode.NanTracker);
                PushFullScreenLightingDebugTexture(hdCamera, cmd, m_CameraColorBuffer);

                if (m_SubFrameManager.isRecording && m_SubFrameManager.subFrameCount > 1)
                {
                    RenderAccumulation(hdCamera, m_CameraColorBuffer, m_CameraColorBuffer, false, cmd);
                }

#if UNITY_EDITOR
                // Render gizmos that should be affected by post processes
                if (showGizmos)
                {
                    if(m_CurrentDebugDisplaySettings.GetDebugLightingMode() == DebugLightingMode.MatcapView)
                    {
                        Gizmos.exposure = Texture2D.blackTexture;
                    }
                    else
                    {
                        Gizmos.exposure = m_PostProcessSystem.GetExposureTexture(hdCamera).rt;
                    }

                    RenderGizmos(cmd, camera, renderContext, GizmoSubset.PreImageEffects);
                }
#endif
            }

#if ENABLE_VIRTUALTEXTURES
            m_VtBufferManager.Resolve(cmd, m_GbufferManager.GetVTFeedbackBuffer(), hdCamera);
            VirtualTexturing.System.Update();

            if(m_VTDebugBlit != null)
            {
                PushFullScreenDebugTexture(cmd, GetVTFeedbackBufferForForward(hdCamera), FullScreenDebugMode.RequestedVirtualTextureTiles, m_VTDebugBlit);
            }
#endif

            // At this point, m_CameraColorBuffer has been filled by either debug views are regular rendering so we can push it here.
            PushColorPickerDebugTexture(cmd, hdCamera, m_CameraColorBuffer);

            RenderCustomPass(renderContext, cmd, hdCamera, customPassCullingResults, CustomPassInjectionPoint.BeforePostProcess, aovRequest, aovCustomPassBuffers);

            aovRequest.PushCameraTexture(cmd, AOVBuffers.Color, hdCamera, m_CameraColorBuffer, aovBuffers);

            RenderTargetIdentifier postProcessDest = HDUtils.PostProcessIsFinalPass(hdCamera) ? target.id : m_IntermediateAfterPostProcessBuffer;
            RenderPostProcess(cullingResults, hdCamera, postProcessDest, renderContext, cmd);

            // If requested, compute histogram of the very final image
            if (m_CurrentDebugDisplaySettings.data.lightingDebugSettings.exposureDebugMode == ExposureDebugMode.FinalImageHistogramView)
            {
                m_PostProcessSystem.GenerateDebugImageHistogram(cmd, hdCamera, m_IntermediateAfterPostProcessBuffer);
            }

            PushFullScreenExposureDebugTexture(cmd, m_IntermediateAfterPostProcessBuffer);

            RenderCustomPass(renderContext, cmd, hdCamera, customPassCullingResults, CustomPassInjectionPoint.AfterPostProcess, aovRequest, aovCustomPassBuffers);

            // Copy and rescale depth buffer for XR devices
            if (hdCamera.xr.enabled && hdCamera.xr.copyDepth)
            {
                using (new ProfilingScope(cmd, ProfilingSampler.Get(HDProfileId.XRDepthCopy)))
                {
                    var depthBuffer = m_SharedRTManager.GetDepthStencilBuffer();
                    var rtScale = depthBuffer.rtHandleProperties.rtHandleScale / DynamicResolutionHandler.instance.GetCurrentScale();

                    m_CopyDepthPropertyBlock.SetTexture(HDShaderIDs._InputDepth, depthBuffer);
                    m_CopyDepthPropertyBlock.SetVector(HDShaderIDs._BlitScaleBias, rtScale);
                    m_CopyDepthPropertyBlock.SetInt("_FlipY", 1);

                    cmd.SetRenderTarget(target.id, 0, CubemapFace.Unknown, -1);
                    cmd.SetViewport(hdCamera.finalViewport);
                    CoreUtils.DrawFullScreen(cmd, m_CopyDepth, m_CopyDepthPropertyBlock);
                }
            }

            // In developer build, we always render post process in m_AfterPostProcessBuffer at (0,0) in which we will then render debug.
            // Because of this, we need another blit here to the final render target at the right viewport.
            if (!HDUtils.PostProcessIsFinalPass(hdCamera) || aovRequest.isValid)
            {
                hdCamera.ExecuteCaptureActions(m_IntermediateAfterPostProcessBuffer, cmd);

                RenderDebug(hdCamera, cmd, cullingResults);

                hdCamera.xr.StopSinglePass(cmd);

                using (new ProfilingScope(cmd, ProfilingSampler.Get(HDProfileId.BlitToFinalRTDevBuildOnly)))
                {
                        for (int viewIndex = 0; viewIndex < hdCamera.viewCount; ++viewIndex)
                        {
                            var finalBlitParams = PrepareFinalBlitParameters(hdCamera, viewIndex);
                            BlitFinalCameraTexture(finalBlitParams, m_BlitPropertyBlock, m_IntermediateAfterPostProcessBuffer, target.id, cmd);

                            // If a depth target is specified, fill it
                            if (target.targetDepth != null)
                                BlitFinalCameraTexture(finalBlitParams, m_BlitPropertyBlock, m_SharedRTManager.GetDepthTexture(), target.targetDepth, cmd);
                        }
                }

                aovRequest.PushCameraTexture(cmd, AOVBuffers.Output, hdCamera, m_IntermediateAfterPostProcessBuffer, aovBuffers);
            }

            // XR mirror view and blit do device
            hdCamera.xr.EndCamera(cmd, hdCamera);

            // Send all the color graphics buffer to client systems if required.
            SendColorGraphicsBuffer(cmd, hdCamera);

            // Due to our RT handle system we don't write into the backbuffer depth buffer (as our depth buffer can be bigger than the one provided)
            // So we need to do a copy of the corresponding part of RT depth buffer in the target depth buffer in various situation:
            // - RenderTexture (camera.targetTexture != null) has a depth buffer (camera.targetTexture.depth != 0)
            // - We are rendering into the main game view (i.e not a RenderTexture camera.cameraType == CameraType.Game && hdCamera.camera.targetTexture == null) in the editor for allowing usage of Debug.DrawLine and Debug.Ray.
            // - We draw Gizmo/Icons in the editor (hdCamera.camera.targetTexture != null && camera.targetTexture.depth != 0 - The Scene view has a targetTexture and a depth texture)
            // TODO: If at some point we get proper render target aliasing, we will be able to use the provided depth texture directly with our RT handle system
            // Note: Debug.DrawLine and Debug.Ray only work in editor, not in player
            var copyDepth = hdCamera.camera.targetTexture != null && hdCamera.camera.targetTexture.depth != 0;
#if UNITY_EDITOR
            copyDepth = copyDepth || hdCamera.isMainGameView; // Specific case of Debug.DrawLine and Debug.Ray
#endif
            if (copyDepth && !hdCamera.xr.enabled)
            {
                using (new ProfilingScope(cmd, ProfilingSampler.Get(HDProfileId.CopyDepthInTargetTexture)))
                {
                    cmd.SetRenderTarget(target.id);
                    cmd.SetViewport(hdCamera.finalViewport);
                    m_CopyDepthPropertyBlock.SetTexture(HDShaderIDs._InputDepth, m_SharedRTManager.GetDepthStencilBuffer());
                    // When we are Main Game View we need to flip the depth buffer ourselves as we are after postprocess / blit that have already flipped the screen
                    m_CopyDepthPropertyBlock.SetInt("_FlipY", hdCamera.isMainGameView ? 1 : 0);
                    m_CopyDepthPropertyBlock.SetVector(HDShaderIDs._BlitScaleBias, new Vector4(1.0f, 1.0f, 0.0f, 0.0f));
                    CoreUtils.DrawFullScreen(cmd, m_CopyDepth, m_CopyDepthPropertyBlock);
                }
            }
                aovRequest.PushCameraTexture(cmd, AOVBuffers.DepthStencil, hdCamera, m_SharedRTManager.GetDepthStencilBuffer(), aovBuffers);
                aovRequest.PushCameraTexture(cmd, AOVBuffers.Normals, hdCamera, m_SharedRTManager.GetNormalBuffer(), aovBuffers);
                if (m_Asset.currentPlatformRenderPipelineSettings.supportMotionVectors)
                    aovRequest.PushCameraTexture(cmd, AOVBuffers.MotionVectors, hdCamera, m_SharedRTManager.GetMotionVectorsBuffer(), aovBuffers);

#if UNITY_EDITOR
            // We need to make sure the viewport is correctly set for the editor rendering. It might have been changed by debug overlay rendering just before.
            cmd.SetViewport(hdCamera.finalViewport);

            if (camera.cameraType == CameraType.SceneView)
                RenderWireOverlay(cmd, camera, renderContext);

            // Render overlay Gizmos
            if (showGizmos)
                RenderGizmos(cmd, camera, renderContext, GizmoSubset.PostImageEffects);
#endif

                aovRequest.Execute(cmd, aovBuffers, aovCustomPassBuffers, RenderOutputProperties.From(hdCamera));
            }

            // This is required so that all commands up to here are executed before EndCameraRendering is called for the user.
            // Otherwise command would not be rendered in order.
            renderContext.ExecuteCommandBuffer(cmd);
            cmd.Clear();

            m_CurrentHDCamera = null;
        }

        struct BlitFinalCameraTextureParameters
        {
            public bool                     flip;
            public int                      srcTexArraySlice;
            public int                      dstTexArraySlice;
            public Rect                     viewport;
            public Material                 blitMaterial;
        }

        internal RTHandle GetExposureTexture(HDCamera hdCamera) =>
            m_PostProcessSystem.GetExposureTexture(hdCamera);

        BlitFinalCameraTextureParameters PrepareFinalBlitParameters(HDCamera hdCamera, int viewIndex)
        {
            var parameters = new BlitFinalCameraTextureParameters();

            if (hdCamera.xr.enabled)
            {
                parameters.viewport = hdCamera.xr.GetViewport(viewIndex);
                parameters.srcTexArraySlice = viewIndex;
                parameters.dstTexArraySlice = hdCamera.xr.GetTextureArraySlice(viewIndex);
            }
            else
            {
                parameters.viewport = hdCamera.finalViewport;
                parameters.srcTexArraySlice = -1;
                parameters.dstTexArraySlice = -1;
            }

            parameters.flip = hdCamera.flipYMode == HDCameraData.FlipYMode.ForceFlipY || hdCamera.isMainGameView;
            parameters.blitMaterial = HDUtils.GetBlitMaterial(TextureXR.useTexArray ? TextureDimension.Tex2DArray : TextureDimension.Tex2D, singleSlice: parameters.srcTexArraySlice >= 0);

            return parameters;
        }

        static void BlitFinalCameraTexture(BlitFinalCameraTextureParameters parameters, MaterialPropertyBlock propertyBlock, RTHandle source, RenderTargetIdentifier destination, CommandBuffer cmd)
        {
            // Here we can't use the viewport scale provided in hdCamera. The reason is that this scale is for internal rendering before post process with dynamic resolution factored in.
            // Here the input texture is already at the viewport size but may be smaller than the RT itself (because of the RTHandle system) so we compute the scale specifically here.
            var scaleBias = new Vector4((float)parameters.viewport.width / source.rt.width, (float)parameters.viewport.height / source.rt.height, 0.0f, 0.0f);

            if (parameters.flip)
            {
                scaleBias.w = scaleBias.y;
                scaleBias.y *= -1;
            }

            propertyBlock.SetTexture(HDShaderIDs._BlitTexture, source);
            propertyBlock.SetVector(HDShaderIDs._BlitScaleBias, scaleBias);
            propertyBlock.SetFloat(HDShaderIDs._BlitMipLevel, 0);
            propertyBlock.SetInt(HDShaderIDs._BlitTexArraySlice, parameters.srcTexArraySlice);
            HDUtils.DrawFullScreen(cmd, parameters.viewport, parameters.blitMaterial, destination, propertyBlock, 0, parameters.dstTexArraySlice);
        }

        void SetupCameraProperties(HDCamera hdCamera, ScriptableRenderContext renderContext, CommandBuffer cmd)
        {
            // The next 2 functions are required to flush the command buffer before calling functions directly on the render context.
            // This way, the commands will execute in the order specified by the C# code.
            renderContext.ExecuteCommandBuffer(cmd);
            cmd.Clear();

            renderContext.SetupCameraProperties(hdCamera.camera, hdCamera.xr.enabled);
        }

        void InitializeGlobalResources(ScriptableRenderContext renderContext)
        {
            // Global resources initialization
            var cmd = CommandBufferPool.Get("");
            // Init material if needed
            for (int bsdfIdx = 0; bsdfIdx < m_IBLFilterArray.Length; ++bsdfIdx)
            {
                if (!m_IBLFilterArray[bsdfIdx].IsInitialized())
                    m_IBLFilterArray[bsdfIdx].Initialize(cmd);
            }

            foreach (var material in m_MaterialList)
                material.RenderInit(cmd);

            TextureXR.Initialize(cmd, defaultResources.shaders.clearUIntTextureCS);

            renderContext.ExecuteCommandBuffer(cmd);
            CommandBufferPool.Release(cmd);
        }

        bool TryCalculateFrameParameters(
            Camera camera,
            XRPass xrPass,
            out HDCameraData additionalCameraData,
            out HDCamera hdCamera,
            out ScriptableCullingParameters cullingParams
        )
        {
            // First, get aggregate of frame settings base on global settings, camera frame settings and debug settings
            // Note: the SceneView camera will never have additionalCameraData
            additionalCameraData = HDUtils.TryGetAdditionalCameraDataOrDefault(camera);
            hdCamera = default;
            cullingParams = default;

            FrameSettings currentFrameSettings = new FrameSettings();
            // Compute the FrameSettings actually used to draw the frame
            // FrameSettingsHistory do the same while keeping all step of FrameSettings aggregation in memory for DebugMenu
            if (m_FrameSettingsHistoryEnabled && camera.cameraType != CameraType.Preview && camera.cameraType != CameraType.Reflection)
                FrameSettingsHistory.AggregateFrameSettings(ref currentFrameSettings, camera, additionalCameraData, m_Asset, m_DefaultAsset);
            else
                FrameSettings.AggregateFrameSettings(ref currentFrameSettings, camera, additionalCameraData, m_Asset, m_DefaultAsset);

            // With the Frame Settings now properly set up, we can resolve the sample budget.
            currentFrameSettings.sssResolvedSampleBudget = currentFrameSettings.GetResolvedSssSampleBudget(m_Asset);

            // Specific pass to simply display the content of the camera buffer if users have fill it themselves (like video player)
            if (additionalCameraData.fullscreenPassthrough)
                return false;

            // Retrieve debug display settings to init FrameSettings, unless we are a reflection and in this case we don't have debug settings apply.
            DebugDisplaySettings debugDisplaySettings = (camera.cameraType == CameraType.Reflection || camera.cameraType == CameraType.Preview) ? s_NeutralDebugDisplaySettings : m_DebugDisplaySettings;

            // Disable post process if we enable debug mode or if the post process layer is disabled
            if (debugDisplaySettings.IsDebugDisplayEnabled())
            {
                if (debugDisplaySettings.IsDebugDisplayRemovePostprocess())
                {
                    currentFrameSettings.SetEnabled(FrameSettingsField.Postprocess, false);
                    currentFrameSettings.SetEnabled(FrameSettingsField.CustomPass, false);
                }

                // Disable exposure if required
                if (!debugDisplaySettings.DebugNeedsExposure())
                {
                    currentFrameSettings.SetEnabled(FrameSettingsField.ExposureControl, false);
                }

                // Disable SSS if luxmeter is enabled
                if (debugDisplaySettings.data.lightingDebugSettings.debugLightingMode == DebugLightingMode.LuxMeter)
                {
                    currentFrameSettings.SetEnabled(FrameSettingsField.SubsurfaceScattering, false);
                }
            }

            if(CoreUtils.IsSceneLightingDisabled(camera))
            {
                currentFrameSettings.SetEnabled(FrameSettingsField.ExposureControl, false);
            }

            // Disable object-motion vectors in everything but the game view
            if (camera.cameraType != CameraType.Game)
            {
                currentFrameSettings.SetEnabled(FrameSettingsField.ObjectMotionVectors, false);
                currentFrameSettings.SetEnabled(FrameSettingsField.TransparentsWriteMotionVector, false);
            }

            hdCamera = HDCamera.GetOrCreate(camera, xrPass.multipassId);

            // From this point, we should only use frame settings from the camera
            hdCamera.Update(currentFrameSettings, this, m_MSAASamples, xrPass);
            ResizeVolumetricLightingBuffers(hdCamera, GetFrameCount()); // Safe to update the Volumetric Lighting System now

            // Custom Render requires a proper HDCamera, so we return after the HDCamera was setup
            if (additionalCameraData != null && additionalCameraData.hasCustomRender)
                return false;

            if (hdCamera.xr.enabled)
            {
                cullingParams = hdCamera.xr.cullingParams;
            }
            else
            {
                if (!camera.TryGetCullingParameters(camera.stereoEnabled, out cullingParams))
                    return false;
            }

            if (m_DebugDisplaySettings.IsCameraFreezeEnabled())
            {
                if (m_DebugDisplaySettings.IsCameraFrozen(camera))
                {
                    if (!frozenCullingParamAvailable)
                    {
                        frozenCullingParams = cullingParams;
                        frozenCullingParamAvailable = true;
                    }
                    cullingParams = frozenCullingParams;
                }
            }
            else
            {
                frozenCullingParamAvailable = false;
            }

            LightLoopUpdateCullingParameters(ref cullingParams, hdCamera);

            // If we don't use environment light (like when rendering reflection probes)
            //   we don't have to cull them.
            if (hdCamera.frameSettings.IsEnabled(FrameSettingsField.ReflectionProbe))
                cullingParams.cullingOptions |= CullingOptions.NeedsReflectionProbes;
            else
                cullingParams.cullingOptions &= ~CullingOptions.NeedsReflectionProbes;

            return true;
        }

        static void OverrideCullingForRayTracing(HDCamera hdCamera, Camera camera, ref ScriptableCullingParameters cullingParams)
        {
            var rayTracingSetting = hdCamera.volumeStack.GetComponent<RayTracingSettings>();

            if (rayTracingSetting.extendShadowCulling.value || rayTracingSetting.extendCameraCulling.value)
            {
                // We are in a static function, so we can't really save this allocation easily.
                Plane plane = new Plane();

                // Camera properties is a copy, need to grab it first
                CameraProperties cameraProperties = cullingParams.cameraProperties;

                // Override all the planes
                plane.SetNormalAndPosition(camera.transform.right, camera.transform.position - camera.transform.right * camera.farClipPlane);
                if (rayTracingSetting.extendShadowCulling.value)
                    cameraProperties.SetShadowCullingPlane(0, plane);
                if (rayTracingSetting.extendCameraCulling.value)
                    cullingParams.SetCullingPlane(0, plane);
                plane.SetNormalAndPosition(-camera.transform.right, camera.transform.position + camera.transform.right * camera.farClipPlane);
                if (rayTracingSetting.extendShadowCulling.value)
                    cameraProperties.SetShadowCullingPlane(1, plane);
                if (rayTracingSetting.extendCameraCulling.value)
                    cullingParams.SetCullingPlane(1, plane);
                plane.SetNormalAndPosition(camera.transform.up, camera.transform.position - camera.transform.up * camera.farClipPlane);
                if (rayTracingSetting.extendShadowCulling.value)
                    cameraProperties.SetShadowCullingPlane(2, plane);
                if (rayTracingSetting.extendCameraCulling.value)
                    cullingParams.SetCullingPlane(2, plane);
                plane.SetNormalAndPosition(-camera.transform.up, camera.transform.position + camera.transform.up * camera.farClipPlane);
                if (rayTracingSetting.extendShadowCulling.value)
                    cameraProperties.SetShadowCullingPlane(3, plane);
                if (rayTracingSetting.extendCameraCulling.value)
                    cullingParams.SetCullingPlane(3, plane);
                plane.SetNormalAndPosition(camera.transform.forward, camera.transform.position - camera.transform.forward * camera.farClipPlane);
                if (rayTracingSetting.extendShadowCulling.value)
                    cameraProperties.SetShadowCullingPlane(4, plane);
                if (rayTracingSetting.extendCameraCulling.value)
                    cullingParams.SetCullingPlane(4, plane);
                // The 5th planes doesn't need to be overriden, but just in case.
                plane.SetNormalAndPosition(-camera.transform.forward, camera.transform.position + camera.transform.forward * camera.farClipPlane);
                if (rayTracingSetting.extendShadowCulling.value)
                    cameraProperties.SetShadowCullingPlane(5, plane);
                if (rayTracingSetting.extendCameraCulling.value)
                    cullingParams.SetCullingPlane(5, plane);

                // Propagate the new planes
                cullingParams.cameraProperties = cameraProperties;
            }
        }

        static bool TryCull(
            Camera camera,
            HDCamera hdCamera,
            ScriptableRenderContext renderContext,
            SkyManager skyManager,
            ScriptableCullingParameters cullingParams,
            HDRenderPipelineAsset hdrp,
            ref HDCullingResults cullingResults
        )
        {
#if UNITY_EDITOR
            // emit scene view UI
            if (camera.cameraType == CameraType.SceneView)
            {
                ScriptableRenderContext.EmitWorldGeometryForSceneView(camera);
            }
#endif

            // Set the LOD bias and store current value to be able to restore it.
            // Use a try/finalize pattern to be sure to restore properly the qualitySettings.lodBias
            var initialLODBias = QualitySettings.lodBias;
            var initialMaximumLODLevel = QualitySettings.maximumLODLevel;
            try
            {
                QualitySettings.lodBias = hdCamera.frameSettings.GetResolvedLODBias(hdrp);
                QualitySettings.maximumLODLevel = hdCamera.frameSettings.GetResolvedMaximumLODLevel(hdrp);

                // This needs to be called before culling, otherwise in the case where users generate intermediate renderers, it can provoke crashes.
                BeginCameraRendering(renderContext, camera);

                DecalSystem.CullRequest decalCullRequest = null;
                if (hdCamera.frameSettings.IsEnabled(FrameSettingsField.Decals))
                {
                    // decal system needs to be updated with current camera, it needs it to set up culling and light list generation parameters
                    decalCullRequest = GenericPool<DecalSystem.CullRequest>.Get();
                    DecalSystem.instance.CurrentCamera = camera;
                    DecalSystem.instance.BeginCull(decalCullRequest);
                }

                // TODO: use a parameter to select probe types to cull depending on what is enabled in framesettings
                var hdProbeCullState = new HDProbeCullState();
                if (hdCamera.frameSettings.IsEnabled(FrameSettingsField.PlanarProbe))
                    hdProbeCullState = HDProbeSystem.PrepareCull(camera);

                // We need to set the ambient probe here because it's passed down to objects during the culling process.
                skyManager.UpdateCurrentSkySettings(hdCamera);
                skyManager.SetupAmbientProbe(hdCamera);

                if (hdCamera.frameSettings.IsEnabled(FrameSettingsField.RayTracing))
                {
                    OverrideCullingForRayTracing(hdCamera, camera, ref cullingParams);
                }

                using (new ProfilingScope(null, ProfilingSampler.Get(HDProfileId.CullResultsCull)))
                {
                    cullingResults.cullingResults = renderContext.Cull(ref cullingParams);
                }

                if (hdCamera.frameSettings.IsEnabled(FrameSettingsField.CustomPass))
                {
                    using (new ProfilingScope(null, ProfilingSampler.Get(HDProfileId.CustomPassCullResultsCull)))
                    {
                        cullingResults.customPassCullingResults = CustomPassVolume.Cull(renderContext, hdCamera);
                    }
                }

                if (hdCamera.frameSettings.IsEnabled(FrameSettingsField.PlanarProbe) && hdProbeCullState.cullingGroup != null)
                    HDProbeSystem.QueryCullResults(hdProbeCullState, ref cullingResults.hdProbeCullingResults);
                else
                    cullingResults.hdProbeCullingResults = default;

                if (hdCamera.frameSettings.IsEnabled(FrameSettingsField.Decals))
                {
                    using (new ProfilingScope(null, ProfilingSampler.Get(HDProfileId.DBufferPrepareDrawData)))
                    {
                        DecalSystem.instance.EndCull(decalCullRequest, cullingResults.decalCullResults);
                    }
                }

                if (decalCullRequest != null)
                {
                    decalCullRequest.Clear();
                    GenericPool<DecalSystem.CullRequest>.Release(decalCullRequest);
                }

                return true;
            }
            finally
            {
                QualitySettings.lodBias = initialLODBias;
                QualitySettings.maximumLODLevel = initialMaximumLODLevel;
            }
        }

        void RenderGizmos(CommandBuffer cmd, Camera camera, ScriptableRenderContext renderContext, GizmoSubset gizmoSubset)
        {
#if UNITY_EDITOR
            if (UnityEditor.Handles.ShouldRenderGizmos())
            {
                bool renderPrePostprocessGizmos = (gizmoSubset == GizmoSubset.PreImageEffects);

                using (new ProfilingScope(cmd, renderPrePostprocessGizmos ? ProfilingSampler.Get(HDProfileId.GizmosPrePostprocess) : ProfilingSampler.Get(HDProfileId.Gizmos)))
                {
                    renderContext.ExecuteCommandBuffer(cmd);
                    cmd.Clear();
                    renderContext.DrawGizmos(camera, gizmoSubset);
                }
            }
#endif
        }

#if UNITY_EDITOR
        void RenderWireOverlay(CommandBuffer cmd, Camera camera, ScriptableRenderContext renderContext)
        {
            using (new ProfilingScope(cmd, ProfilingSampler.Get(HDProfileId.RenderWireFrame)))
            {
                renderContext.ExecuteCommandBuffer(cmd);
                cmd.Clear();
//                renderContext.DrawWireOverlay(camera);
            }
        }
#endif

        static RendererListDesc CreateOpaqueRendererListDesc(
            CullingResults cull,
            Camera camera,
            ShaderTagId passName,
            PerObjectData rendererConfiguration = 0,
            RenderQueueRange? renderQueueRange = null,
            RenderStateBlock? stateBlock = null,
            Material overrideMaterial = null,
            bool excludeObjectMotionVectors = false
        )
        {
            var result = new RendererListDesc(passName, cull, camera)
            {
                rendererConfiguration = rendererConfiguration,
                renderQueueRange = renderQueueRange != null ? renderQueueRange.Value : HDRenderQueue.k_RenderQueue_AllOpaque,
                sortingCriteria = SortingCriteria.CommonOpaque,
                stateBlock = stateBlock,
                overrideMaterial = overrideMaterial,
                excludeObjectMotionVectors = excludeObjectMotionVectors
            };
            return result;
        }

        static RendererListDesc CreateOpaqueRendererListDesc(
            CullingResults cull,
            Camera camera,
            ShaderTagId[] passNames,
            PerObjectData rendererConfiguration = 0,
            RenderQueueRange? renderQueueRange = null,
            RenderStateBlock? stateBlock = null,
            Material overrideMaterial = null,
            bool excludeObjectMotionVectors = false
        )
        {
            var result = new RendererListDesc(passNames, cull, camera)
            {
                rendererConfiguration = rendererConfiguration,
                renderQueueRange = renderQueueRange != null ? renderQueueRange.Value : HDRenderQueue.k_RenderQueue_AllOpaque,
                sortingCriteria = SortingCriteria.CommonOpaque,
                stateBlock = stateBlock,
                overrideMaterial = overrideMaterial,
                excludeObjectMotionVectors = excludeObjectMotionVectors
            };
            return result;
        }

        static RendererListDesc CreateTransparentRendererListDesc(
            CullingResults cull,
            Camera camera,
            ShaderTagId passName,
            PerObjectData rendererConfiguration = 0,
            RenderQueueRange? renderQueueRange = null,
            RenderStateBlock? stateBlock = null,
            Material overrideMaterial = null,
            bool excludeObjectMotionVectors = false
        )
        {
            var result = new RendererListDesc(passName, cull, camera)
            {
                rendererConfiguration = rendererConfiguration,
                renderQueueRange = renderQueueRange != null ? renderQueueRange.Value : HDRenderQueue.k_RenderQueue_AllTransparent,
                sortingCriteria = SortingCriteria.CommonTransparent | SortingCriteria.RendererPriority,
                stateBlock = stateBlock,
                overrideMaterial = overrideMaterial,
                excludeObjectMotionVectors = excludeObjectMotionVectors
            };
            return result;
        }

        static RendererListDesc CreateTransparentRendererListDesc(
            CullingResults cull,
            Camera camera,
            ShaderTagId[] passNames,
            PerObjectData rendererConfiguration = 0,
            RenderQueueRange? renderQueueRange = null,
            RenderStateBlock? stateBlock = null,
            Material overrideMaterial = null,
            bool excludeObjectMotionVectors = false
        )
        {
            var result = new RendererListDesc(passNames, cull, camera)
            {
                rendererConfiguration = rendererConfiguration,
                renderQueueRange = renderQueueRange != null ? renderQueueRange.Value : HDRenderQueue.k_RenderQueue_AllTransparent,
                sortingCriteria = SortingCriteria.CommonTransparent | SortingCriteria.RendererPriority,
                stateBlock = stateBlock,
                overrideMaterial = overrideMaterial,
                excludeObjectMotionVectors = excludeObjectMotionVectors
            };
            return result;
        }

        static void DrawOpaqueRendererList(in ScriptableRenderContext renderContext, CommandBuffer cmd, in FrameSettings frameSettings, RendererList rendererList)
        {
            if (!frameSettings.IsEnabled(FrameSettingsField.OpaqueObjects))
                return;

            CoreUtils.DrawRendererList(renderContext, cmd, rendererList);
        }

        static void DrawTransparentRendererList(in ScriptableRenderContext renderContext, CommandBuffer cmd, in FrameSettings frameSettings, RendererList rendererList)
        {
            if (!frameSettings.IsEnabled(FrameSettingsField.TransparentObjects))
                return;

            CoreUtils.DrawRendererList(renderContext, cmd, rendererList);
        }

        void AccumulateDistortion(CullingResults cullResults, HDCamera hdCamera, ScriptableRenderContext renderContext, CommandBuffer cmd)
        {
            if (!hdCamera.frameSettings.IsEnabled(FrameSettingsField.Distortion))
                return;

            using (new ProfilingScope(cmd, ProfilingSampler.Get(HDProfileId.Distortion)))
            {
                CoreUtils.SetRenderTarget(cmd, m_DistortionBuffer, m_SharedRTManager.GetDepthStencilBuffer(), ClearFlag.Color, Color.clear);

                // Only transparent object can render distortion vectors
                var rendererList = RendererList.Create(CreateTransparentRendererListDesc(cullResults, hdCamera.camera, HDShaderPassNames.s_DistortionVectorsName));
                DrawTransparentRendererList(renderContext, cmd, hdCamera.frameSettings, rendererList);
            }
        }

        void RenderDistortion(HDCamera hdCamera, CommandBuffer cmd)
        {
            if (!hdCamera.frameSettings.IsEnabled(FrameSettingsField.Distortion))
                return;

            using (new ProfilingScope(cmd, ProfilingSampler.Get(HDProfileId.ApplyDistortion)))
            {
                var currentColorPyramid = hdCamera.GetCurrentFrameRT((int)HDCameraFrameHistoryType.ColorBufferMipChain);

                CoreUtils.SetRenderTarget(cmd, m_CameraColorBuffer);
                // TODO: Set stencil stuff via parameters rather than hardcoding it in shader.
                m_ApplyDistortionMaterial.SetTexture(HDShaderIDs._DistortionTexture, m_DistortionBuffer);
                m_ApplyDistortionMaterial.SetTexture(HDShaderIDs._ColorPyramidTexture, currentColorPyramid);

                var size = new Vector4(hdCamera.actualWidth, hdCamera.actualHeight, 1f / hdCamera.actualWidth, 1f / hdCamera.actualHeight);
                m_ApplyDistortionMaterial.SetVector(HDShaderIDs._Size, size);
                m_ApplyDistortionMaterial.SetInt(HDShaderIDs._StencilMask, (int)StencilUsage.DistortionVectors);
                m_ApplyDistortionMaterial.SetInt(HDShaderIDs._StencilRef, (int)StencilUsage.DistortionVectors);

                HDUtils.DrawFullScreen(cmd, m_ApplyDistortionMaterial, m_CameraColorBuffer, m_SharedRTManager.GetDepthStencilBuffer(), null, 0);
            }
        }

        struct DepthPrepassParameters
        {
            public string           passName;
            public HDProfileId      profilingId;
            public RendererListDesc depthDeferredRendererListDesc;
            public RendererListDesc depthForwardRendererListDesc;
            public bool             hasDepthDeferredPass;
            public bool             shouldRenderMotionVectorAfterGBuffer;
        }

        DepthPrepassParameters PrepareDepthPrepass(CullingResults cull, HDCamera hdCamera)
        {
            // Guidelines:
            // Lit shader can be in deferred or forward mode. In this case we use "DepthOnly" pass with "GBuffer" or "Forward" pass name
            // Other shader, including unlit are always forward and use "DepthForwardOnly" with "ForwardOnly" pass.
            // Those pass are exclusive so use only "DepthOnly" or "DepthForwardOnly" but not both at the same time, same for "Forward" and "DepthForwardOnly"
            // Any opaque material rendered in forward should have a depth prepass. If there is no depth prepass the lighting will be incorrect (deferred shadowing, contact shadow, SSAO), this may be acceptable depends on usage

            // Whatever the configuration we always render first opaque object then opaque alpha tested as they are more costly to render and could be reject by early-z
            // (but no Hi-z as it is disable with clip instruction). This is handled automatically with the RenderQueue value (OpaqueAlphaTested have a different value and thus are sorted after Opaque)

            // Forward material always output normal buffer.
            // Deferred material never output normal buffer.
            // Caution: Unlit material let normal buffer untouch. Caution as if people try to filter normal buffer, it can result in weird result.
            // TODO: Do we need a stencil bit to identify normal buffer not fill by unlit? So don't execute SSAO / SRR ?

            // Additional guidelines for motion vector:
            // We render object motion vector at the same time than depth prepass with MRT to save drawcall. Depth buffer is then fill with combination of depth prepass + motion vector.
            // For this we render first all objects that render depth only, then object that require object motion vector.
            // We use the excludeMotion filter option of DrawRenderer to gather object without object motion vector (only C++ can know if an object have object motion vector).
            // Caution: if there is no depth prepass we must render object motion vector after GBuffer pass otherwise some depth only objects can hide objects with motion vector and overwrite depth buffer but not update
            // the motion vector buffer resulting in artifacts

            // Additional guideline for decal
            // Decal are in their own render queue to allow to force them to render in depth buffer.
            // Thus it is not required to do a full depth prepass when decal are enabled
            // Mean when decal are enabled and we haven't request a full prepass in deferred, we can't guarantee that the prepass will be complete

            // With all this variant we have the following scenario of render target binding
            // decalsEnabled
            //     LitShaderMode.Forward
            //         Range Opaque both deferred and forward - depth + optional msaa + normal
            //	       Range opaqueDecal for both deferred and forward - depth + optional msaa + normal + decal
            //	       Range opaqueAlphaTest for both deferred and forward - depth + optional msaa + normal
            //	       Range opaqueDecalAlphaTes for both deferred and forward - depth + optional msaa + normal + decal
            //    LitShaderMode.Deferred
            //         fullDeferredPrepass
            //	           Range Opaque for deferred - depth
            //	           Range opaqueDecal for deferred - depth + decal
            //	           Range opaqueAlphaTest for deferred - depth
            //	           Range opaqueDecalAlphaTes for deferred - depth + decal

            //	           Range Opaque for forward - depth + normal
            //	           Range opaqueDecal for forward - depth + normal + decal
            //	           Range opaqueAlphaTest for forward - depth + normal
            //	           Range opaqueDecalAlphaTes for forward - depth + normal + decal
            //	       !fullDeferredPrepass
            //	           Range opaqueDecal for deferred - depth + decal
            //	           Range opaqueAlphaTest for deferred - depth
            //	           Range opaqueDecalAlphaTes for deferred - depth + decal

            //	           Range Opaque for forward - depth + normal
            //	           Range opaqueDecal for forward - depth + normal + decal
            //	           Range opaqueAlphaTest for forward - depth + normal
            //	           Range opaqueDecalAlphaTesT for forward - depth + normal + decal
            // !decalsEnabled
            //     LitShaderMode.Forward
            //	       Range Opaque..OpaqueDecalAlphaTest for deferred and forward - depth + optional msaa + normal
            //     LitShaderMode.Deferred
            //         fullDeferredPrepass
            //	           Range Opaque..OpaqueDecalAlphaTest for deferred - depth

            //	           Range Opaque..OpaqueDecalAlphaTest for forward - depth + normal
            //	       !fullDeferredPrepass
            //	           Range OpaqueAlphaTest..OpaqueDecalAlphaTest for deferred - depth

            //	           Range Opaque..OpaqueDecalAlphaTest for forward - depth + normal

            var result = new DepthPrepassParameters();

            bool decalsEnabled = hdCamera.frameSettings.IsEnabled(FrameSettingsField.Decals);
            bool fullDeferredPrepass = hdCamera.frameSettings.IsEnabled(FrameSettingsField.DepthPrepassWithDeferredRendering);
            // To avoid rendering objects twice (once in the depth pre-pass and once in the motion vector pass when the motion vector pass is enabled) we exclude the objects that have motion vectors.
            bool objectMotionEnabled = hdCamera.frameSettings.IsEnabled(FrameSettingsField.ObjectMotionVectors);

            result.shouldRenderMotionVectorAfterGBuffer = (hdCamera.frameSettings.litShaderMode == LitShaderMode.Deferred) && !fullDeferredPrepass;
            result.hasDepthDeferredPass = false;
            result.profilingId = HDProfileId.DepthPrepass;

            switch (hdCamera.frameSettings.litShaderMode)
            {
                case LitShaderMode.Forward:
                    result.passName = "Full Depth Prepass (Forward)";

                    RenderStateBlock? stateBlock = null;
                    if (!hdCamera.frameSettings.IsEnabled(FrameSettingsField.AlphaToMask))
                        stateBlock = m_AlphaToMaskBlock;

                    result.depthForwardRendererListDesc = CreateOpaqueRendererListDesc( cull, hdCamera.camera, m_DepthOnlyAndDepthForwardOnlyPassNames, stateBlock: stateBlock, excludeObjectMotionVectors: objectMotionEnabled);
                    break;

                case LitShaderMode.Deferred:
                    result.hasDepthDeferredPass = true;
                    result.passName = fullDeferredPrepass ? "Full Depth Prepass (Deferred)" :
                                        (decalsEnabled ? "Partial Depth Prepass (Deferred - Decal + AlphaTest)" : "Partial Depth Prepass (Deferred - AlphaTest)");

                    bool excludeMotion = fullDeferredPrepass ? objectMotionEnabled : false;

                    // First deferred materials. Alpha tested object have always a prepass even if enableDepthPrepassWithDeferredRendering is disabled
                    result.depthDeferredRendererListDesc = CreateOpaqueRendererListDesc(
                        cull, hdCamera.camera, m_DepthOnlyPassNames,
                        renderQueueRange: fullDeferredPrepass ? HDRenderQueue.k_RenderQueue_AllOpaque :
                                                                (decalsEnabled ? HDRenderQueue.k_RenderQueue_OpaqueDecalAndAlphaTest : HDRenderQueue.k_RenderQueue_OpaqueAlphaTest),
                        stateBlock: m_AlphaToMaskBlock,
                        excludeObjectMotionVectors: excludeMotion);

                    // Then forward only material that output normal buffer
                    result.depthForwardRendererListDesc = CreateOpaqueRendererListDesc(cull, hdCamera.camera, m_DepthForwardOnlyPassNames, stateBlock: m_AlphaToMaskBlock, excludeObjectMotionVectors: excludeMotion);
                    break;
                default:
                    throw new ArgumentOutOfRangeException("Unknown ShaderLitMode");
            }

            return result;
        }

        static void RenderDepthPrepass( ScriptableRenderContext     renderContext,
                                        CommandBuffer               cmd,
                                        FrameSettings               frameSettings,
                                        RenderTargetIdentifier[]    deferredMrt,
                                        RenderTargetIdentifier[]    forwardMrt,
                                        RTHandle                    depthBuffer,
                                        in RendererList             depthDeferredRendererListDesc,
                                        in RendererList             depthForwardRendererListDesc,
                                        bool                        hasDepthDeferredPass
                                        )
        {
            // Disable write to normal buffer for unlit shader (the normal buffer binding change when using MSAA)
            cmd.SetGlobalInt(HDShaderIDs._ColorMaskNormal, frameSettings.IsEnabled(FrameSettingsField.MSAA) ? (int)ColorWriteMask.All : 0);

            if (hasDepthDeferredPass)
            {
                if (deferredMrt == null)
                    CoreUtils.SetRenderTarget(cmd, depthBuffer);
                else
                    CoreUtils.SetRenderTarget(cmd, deferredMrt, depthBuffer);

                DrawOpaqueRendererList(renderContext, cmd, frameSettings, depthDeferredRendererListDesc);
            }

            CoreUtils.SetRenderTarget(cmd, forwardMrt, depthBuffer);
            DrawOpaqueRendererList(renderContext, cmd, frameSettings, depthForwardRendererListDesc);
        }

        // RenderDepthPrepass render both opaque and opaque alpha tested based on engine configuration.
        // Lit Forward only: We always render all materials
        // Lit Deferred: We always render depth prepass for alpha tested (optimization), other deferred material are render based on engine configuration.
        // Forward opaque with deferred renderer (DepthForwardOnly pass): We always render all materials
        // True is return if motion vector must be render after GBuffer pass
        bool RenderDepthPrepass(CullingResults cull, HDCamera hdCamera, ScriptableRenderContext renderContext, CommandBuffer cmd)
        {
            var depthPrepassParameters = PrepareDepthPrepass(cull, hdCamera);

            using (new ProfilingScope(cmd, ProfilingSampler.Get(depthPrepassParameters.profilingId)))
            {
                RenderDepthPrepass(renderContext, cmd, hdCamera.frameSettings,
                                    m_SharedRTManager.GetDepthPrepassDeferredRTI(hdCamera.frameSettings),
                                    m_SharedRTManager.GetDepthPrepassForwardRTI(hdCamera.frameSettings),
                                    m_SharedRTManager.GetDepthStencilBuffer(hdCamera.frameSettings.IsEnabled(FrameSettingsField.MSAA)),
                                    RendererList.Create(depthPrepassParameters.depthDeferredRendererListDesc),
                                    RendererList.Create(depthPrepassParameters.depthForwardRendererListDesc),
                                    depthPrepassParameters.hasDepthDeferredPass
                                    );
            }

            return depthPrepassParameters.shouldRenderMotionVectorAfterGBuffer;
        }

        // RenderGBuffer do the gbuffer pass. This is solely call with deferred. If we use a depth prepass, then the depth prepass will perform the alpha testing for opaque alpha tested and we don't need to do it anymore
        // during Gbuffer pass. This is handled in the shader and the depth test (equal and no depth write) is done here.
        void RenderGBuffer(CullingResults cull, HDCamera hdCamera, ScriptableRenderContext renderContext, CommandBuffer cmd)
        {
            if (hdCamera.frameSettings.litShaderMode != LitShaderMode.Deferred)
                return;

            using (new ProfilingScope(cmd, m_CurrentDebugDisplaySettings.IsDebugDisplayEnabled() ? ProfilingSampler.Get(HDProfileId.GBufferDebug) : ProfilingSampler.Get(HDProfileId.GBuffer)))
            {
                // setup GBuffer for rendering
                CoreUtils.SetRenderTarget(cmd, m_GbufferManager.GetBuffersRTI(hdCamera.frameSettings), m_SharedRTManager.GetDepthStencilBuffer());

                var rendererList = RendererList.Create(CreateOpaqueRendererListDesc(cull, hdCamera.camera, HDShaderPassNames.s_GBufferName, m_CurrentRendererConfigurationBakedLighting));
                DrawOpaqueRendererList(renderContext, cmd, hdCamera.frameSettings, rendererList);

                m_GbufferManager.BindBufferAsTextures(cmd);
#if ENABLE_VIRTUALTEXTURES
                cmd.ClearRandomWriteTargets();
#endif
            }
        }

        void RenderDBuffer(HDCamera hdCamera, CommandBuffer cmd, ScriptableRenderContext renderContext, CullingResults cullingResults)
        {
            if (!hdCamera.frameSettings.IsEnabled(FrameSettingsField.Decals))
            {
                // We still bind black textures to make sure that something is bound (can be a problem on some platforms)
                m_DbufferManager.BindBlackTextures(cmd);

                // Bind buffer to make sure that something is bound .
                cmd.SetGlobalBuffer(HDShaderIDs._DecalPropertyMaskBufferSRV, m_DbufferManager.propertyMaskBuffer);

                return;
            }

            // We need to copy depth buffer texture if we want to bind it at this stage
            CopyDepthBufferIfNeeded(hdCamera, cmd);

            // If we have an incomplete depth buffer use for decal we will need to do another copy
            // after the rendering of the GBuffer
            if ((   hdCamera.frameSettings.litShaderMode == LitShaderMode.Deferred) &&
                    !hdCamera.frameSettings.IsEnabled(FrameSettingsField.DepthPrepassWithDeferredRendering))
                m_IsDepthBufferCopyValid = false;

            using (new ProfilingScope(cmd, ProfilingSampler.Get(HDProfileId.DBufferRender)))
            {
                var parameters = PrepareRenderDBufferParameters(hdCamera);
                RenderDBuffer(  parameters,
                                m_DbufferManager.GetBuffersRTI(),
                                m_DbufferManager.GetRTHandles(),
                                m_SharedRTManager.GetDepthStencilBuffer(),
                                m_SharedRTManager.GetDepthTexture(),
                                RendererList.Create(PrepareMeshDecalsRendererList(cullingResults, hdCamera, parameters.use4RTs)),
                                m_DbufferManager.propertyMaskBuffer,
                                m_SharedRTManager.GetDecalPrepassBuffer(hdCamera.frameSettings.IsEnabled(FrameSettingsField.MSAA)),
                                renderContext, cmd);

                cmd.SetGlobalBuffer(HDShaderIDs._DecalPropertyMaskBufferSRV, m_DbufferManager.propertyMaskBuffer);

                m_DbufferManager.BindBufferAsTextures(cmd);
            }
        }

        void DecalNormalPatch(HDCamera hdCamera, CommandBuffer cmd)
        {
            // Integrated Intel GPU on Mac don't support the texture format use for normal (RGBA_8UNORM) for SetRandomWriteTarget
            // So on Metal for now we don't patch normal buffer if we detect an intel GPU
            if (SystemInfo.graphicsDeviceType == GraphicsDeviceType.Metal /* && SystemInfo.graphicsDeviceName.Contains("Intel") */)
            {
                return;
            }

            if (hdCamera.frameSettings.IsEnabled(FrameSettingsField.Decals) &&
                !hdCamera.frameSettings.IsEnabled(FrameSettingsField.MSAA)) // MSAA not supported
            {
                var parameters = PrepareDBufferNormalPatchParameters(hdCamera);
                DecalNormalPatch(parameters, m_DbufferManager.GetRTHandles(), m_SharedRTManager.GetDepthStencilBuffer(), m_SharedRTManager.GetNormalBuffer(), cmd);
            }
        }

        struct DBufferNormalPatchParameters
        {
            public Material decalNormalBufferMaterial;
            public int dBufferCount;
            public int stencilRef;
            public int stencilMask;
        }

        DBufferNormalPatchParameters PrepareDBufferNormalPatchParameters(HDCamera hdCamera)
        {
            var parameters = new DBufferNormalPatchParameters();
            parameters.dBufferCount = m_Asset.currentPlatformRenderPipelineSettings.decalSettings.perChannelMask ? 4 : 3;
            parameters.decalNormalBufferMaterial = m_DecalNormalBufferMaterial;
            switch (hdCamera.frameSettings.litShaderMode)
            {
                case LitShaderMode.Forward:  // in forward rendering all pixels that decals wrote into have to be composited
                    parameters.stencilMask = (int)StencilUsage.Decals;
                    parameters.stencilRef = (int)StencilUsage.Decals;
                    break;
                case LitShaderMode.Deferred: // in deferred rendering only pixels affected by both forward materials and decals need to be composited
                    parameters.stencilMask = (int)StencilUsage.Decals | (int)StencilUsage.RequiresDeferredLighting;
                    parameters.stencilRef = (int)StencilUsage.Decals;
                    break;
                default:
                    throw new ArgumentOutOfRangeException("Unknown ShaderLitMode");
            }

            return parameters;
        }

        static void DecalNormalPatch(   DBufferNormalPatchParameters    parameters,
                                        RTHandle[]                      dBuffer,
                                        RTHandle                        depthStencilBuffer,
                                        RTHandle                        normalBuffer,
                                        CommandBuffer                   cmd)
        {
            using (new ProfilingScope(cmd, ProfilingSampler.Get(HDProfileId.DBufferNormal)))
            {
                parameters.decalNormalBufferMaterial.SetInt(HDShaderIDs._DecalNormalBufferStencilReadMask, parameters.stencilMask);
                parameters.decalNormalBufferMaterial.SetInt(HDShaderIDs._DecalNormalBufferStencilRef, parameters.stencilRef);
                for (int i = 0; i < parameters.dBufferCount; ++i)
                    parameters.decalNormalBufferMaterial.SetTexture(HDShaderIDs._DBufferTexture[i], dBuffer[i]);

                CoreUtils.SetRenderTarget(cmd, depthStencilBuffer);
                cmd.SetRandomWriteTarget(1, normalBuffer);
                cmd.DrawProcedural(Matrix4x4.identity, parameters.decalNormalBufferMaterial, 0, MeshTopology.Triangles, 3, 1);
                cmd.ClearRandomWriteTargets();
            }
        }

        RendererListDesc PrepareMeshDecalsRendererList(CullingResults cullingResults, HDCamera hdCamera, bool use4RTs)
        {
            var desc = new RendererListDesc(use4RTs ? m_Decals4RTPassNames : m_Decals3RTPassNames, cullingResults, hdCamera.camera)
            {
                sortingCriteria = SortingCriteria.CommonOpaque,
                rendererConfiguration = PerObjectData.None,
                renderQueueRange = HDRenderQueue.k_RenderQueue_AllOpaque
            };

            return desc;
        }

        void UpdateShaderVariablesGlobalDecal(ref ShaderVariablesGlobal cb, HDCamera hdCamera)
        {
            if (hdCamera.frameSettings.IsEnabled(FrameSettingsField.Decals))
            {
                cb._EnableDecals  = 1;
                cb._DecalAtlasResolution = new Vector2(HDUtils.hdrpSettings.decalSettings.atlasWidth, HDUtils.hdrpSettings.decalSettings.atlasHeight);
            }
            else
            {
                cb._EnableDecals = 0;
            }
        }

        static RenderTargetIdentifier[] m_Dbuffer3RtIds = new RenderTargetIdentifier[3];

        struct RenderDBufferParameters
        {
            public bool use4RTs;
            public bool useDecalLayers;
            public ComputeShader clearPropertyMaskBufferCS;
            public int clearPropertyMaskBufferKernel;
            public int propertyMaskBufferSize;
        }

        RenderDBufferParameters PrepareRenderDBufferParameters(HDCamera hdCamera)
        {
            var parameters = new RenderDBufferParameters();
            parameters.use4RTs = m_Asset.currentPlatformRenderPipelineSettings.decalSettings.perChannelMask;
            parameters.useDecalLayers = hdCamera.frameSettings.IsEnabled(FrameSettingsField.DecalLayers);
            parameters.clearPropertyMaskBufferCS = m_DbufferManager.clearPropertyMaskBufferShader;
            parameters.clearPropertyMaskBufferKernel = m_DbufferManager.clearPropertyMaskBufferKernel;
            parameters.propertyMaskBufferSize = m_DbufferManager.GetPropertyMaskBufferSize(m_MaxCameraWidth, m_MaxCameraHeight);
            return parameters;
        }

        static void RenderDBuffer(  in RenderDBufferParameters  parameters,
                                    RenderTargetIdentifier[]    mrt,
                                    RTHandle[]                  rtHandles,
                                    RTHandle                    depthStencilBuffer,
                                    RTHandle                    depthTexture,
                                    RendererList                meshDecalsRendererList,
                                    ComputeBuffer               propertyMaskBuffer,
                                    RTHandle                    decalPrepassBuffer,
                                    ScriptableRenderContext     renderContext,
                                    CommandBuffer               cmd)
        {
            // for alpha compositing, color is cleared to 0, alpha to 1
            // https://developer.nvidia.com/gpugems/GPUGems3/gpugems3_ch23.html

            // this clears the targets
            // TODO: Once we move to render graph, move this to render targets initialization parameters and remove rtHandles parameters
            Color clearColor = new Color(0.0f, 0.0f, 0.0f, 1.0f);
            Color clearColorNormal = new Color(0.5f, 0.5f, 0.5f, 1.0f); // for normals 0.5 is neutral
            Color clearColorAOSBlend = new Color(1.0f, 1.0f, 1.0f, 1.0f);
            CoreUtils.SetRenderTarget(cmd, rtHandles[0], ClearFlag.Color, clearColor);
            CoreUtils.SetRenderTarget(cmd, rtHandles[1], ClearFlag.Color, clearColorNormal);
            CoreUtils.SetRenderTarget(cmd, rtHandles[2], ClearFlag.Color, clearColor);

            if (parameters.use4RTs)
            {
                CoreUtils.SetRenderTarget(cmd, rtHandles[3], ClearFlag.Color, clearColorAOSBlend);
                // this actually sets the MRTs and HTile RWTexture, this is done separately because we do not have an api to clear MRTs to different colors
                CoreUtils.SetRenderTarget(cmd, mrt, depthStencilBuffer); // do not clear anymore
            }
            else
            {
                for (int rtindex = 0; rtindex < 3; rtindex++)
                {
                     m_Dbuffer3RtIds[rtindex] = mrt[rtindex];
                }
                // this actually sets the MRTs and HTile RWTexture, this is done separately because we do not have an api to clear MRTs to different colors
                CoreUtils.SetRenderTarget(cmd, m_Dbuffer3RtIds, depthStencilBuffer); // do not clear anymore
            }

            // clear decal property mask buffer
            cmd.SetComputeBufferParam(parameters.clearPropertyMaskBufferCS, parameters.clearPropertyMaskBufferKernel, HDShaderIDs._DecalPropertyMaskBuffer, propertyMaskBuffer);
            cmd.DispatchCompute(parameters.clearPropertyMaskBufferCS, parameters.clearPropertyMaskBufferKernel, parameters.propertyMaskBufferSize / 64, 1, 1);
            cmd.SetRandomWriteTarget(parameters.use4RTs ? 4 : 3, propertyMaskBuffer);

            if (parameters.useDecalLayers)
                cmd.SetGlobalTexture(HDShaderIDs._DecalPrepassTexture, decalPrepassBuffer);
            else
                cmd.SetGlobalTexture(HDShaderIDs._DecalPrepassTexture, TextureXR.GetBlackTexture());

            cmd.SetGlobalTexture(HDShaderIDs._CameraDepthTexture, depthTexture);

            CoreUtils.DrawRendererList(renderContext, cmd, meshDecalsRendererList);
            DecalSystem.instance.RenderIntoDBuffer(cmd);

            cmd.ClearRandomWriteTargets();
        }

        RendererListDesc PrepareForwardEmissiveRendererList(CullingResults cullResults, HDCamera hdCamera)
        {
            var result = new RendererListDesc(m_DecalsEmissivePassNames, cullResults, hdCamera.camera)
            {
                renderQueueRange = HDRenderQueue.k_RenderQueue_AllOpaque,
                sortingCriteria = SortingCriteria.CommonOpaque,
                rendererConfiguration = PerObjectData.None
            };

            return result;
        }

        void RenderForwardEmissive(CullingResults cullResults, HDCamera hdCamera, ScriptableRenderContext renderContext, CommandBuffer cmd)
        {
            using (new ProfilingScope(cmd, ProfilingSampler.Get(HDProfileId.ForwardEmissive)))
            {
                bool msaa = hdCamera.frameSettings.IsEnabled(FrameSettingsField.MSAA);
                CoreUtils.SetRenderTarget(cmd, msaa ? m_CameraColorMSAABuffer : m_CameraColorBuffer, m_SharedRTManager.GetDepthStencilBuffer(msaa));
                CoreUtils.DrawRendererList(renderContext, cmd, RendererList.Create(PrepareForwardEmissiveRendererList(cullResults, hdCamera)));

                if (hdCamera.frameSettings.IsEnabled(FrameSettingsField.Decals))
                    DecalSystem.instance.RenderForwardEmissive(cmd);
            }
        }

        void RenderWireFrame(CullingResults cull, HDCamera hdCamera, RenderTargetIdentifier backbuffer, ScriptableRenderContext renderContext, CommandBuffer cmd)
        {
            using (new ProfilingScope(cmd, ProfilingSampler.Get(HDProfileId.RenderWireFrame)))
            {
                CoreUtils.SetRenderTarget(cmd, backbuffer, ClearFlag.Color, GetColorBufferClearColor(hdCamera));

                var rendererListOpaque = RendererList.Create(CreateOpaqueRendererListDesc(cull, hdCamera.camera, m_AllForwardOpaquePassNames));
                DrawOpaqueRendererList(renderContext, cmd, hdCamera.frameSettings, rendererListOpaque);

                // Render forward transparent
                var rendererListTransparent = RendererList.Create(CreateTransparentRendererListDesc(cull, hdCamera.camera, m_AllTransparentPassNames));
                DrawTransparentRendererList(renderContext, cmd, hdCamera.frameSettings, rendererListTransparent);
            }
        }

        void RenderDebugViewMaterial(CullingResults cull, HDCamera hdCamera, ScriptableRenderContext renderContext, CommandBuffer cmd)
        {
            using (new ProfilingScope(cmd, ProfilingSampler.Get(HDProfileId.DisplayDebugViewMaterial)))
            {
                if (m_CurrentDebugDisplaySettings.data.materialDebugSettings.IsDebugGBufferEnabled() && hdCamera.frameSettings.litShaderMode == LitShaderMode.Deferred)
                {
                    using (new ProfilingScope(cmd, ProfilingSampler.Get(HDProfileId.DebugViewMaterialGBuffer)))
                    {
                        HDUtils.DrawFullScreen(cmd, m_currentDebugViewMaterialGBuffer, m_CameraColorBuffer);
                    }
                }
                else
                {
                    // When rendering debug material we shouldn't rely on a depth prepass for optimizing the alpha clip test. As it is control on the material inspector side
                    // we must override the state here.

                    CoreUtils.SetRenderTarget(cmd, m_CameraColorBuffer, m_SharedRTManager.GetDepthStencilBuffer(), ClearFlag.All, Color.clear);
                    // Render Opaque forward
                    var rendererListOpaque = RendererList.Create(CreateOpaqueRendererListDesc(cull, hdCamera.camera, m_AllForwardOpaquePassNames, m_CurrentRendererConfigurationBakedLighting, stateBlock: m_DepthStateOpaque));
                    DrawOpaqueRendererList(renderContext, cmd, hdCamera.frameSettings, rendererListOpaque);

                    // Render forward transparent
                    var rendererListTransparent = RendererList.Create(CreateTransparentRendererListDesc(cull, hdCamera.camera, m_AllTransparentPassNames, m_CurrentRendererConfigurationBakedLighting));
                    DrawTransparentRendererList(renderContext, cmd, hdCamera.frameSettings, rendererListTransparent);
                }
            }
        }

        struct TransparencyOverdrawParameters
        {
            public ShaderVariablesDebugDisplay constantBuffer;
            public RendererListDesc transparencyRL;
            public RendererListDesc transparencyAfterPostRL;
            public RendererListDesc transparencyLowResRL;
            public FrameSettings frameSettings;
        }

        TransparencyOverdrawParameters PrepareTransparencyOverdrawParameters(HDCamera hdCamera, CullingResults cull)
        {
            var parameters = new TransparencyOverdrawParameters();

            var passNames = m_Asset.currentPlatformRenderPipelineSettings.supportTransparentBackface ? m_AllTransparentPassNames : m_TransparentNoBackfaceNames;
            var stateBlock = new RenderStateBlock
            {
                mask = RenderStateMask.Blend,
                blendState = new BlendState
                {
                    blendState0 = new RenderTargetBlendState
                    {

                        destinationColorBlendMode = BlendMode.One,
                        sourceColorBlendMode = BlendMode.One,
                        destinationAlphaBlendMode = BlendMode.One,
                        sourceAlphaBlendMode = BlendMode.One,
                        colorBlendOperation = BlendOp.Add,
                        alphaBlendOperation = BlendOp.Add,
                        writeMask = ColorWriteMask.All
                    }
                }
            };

            parameters.constantBuffer = m_ShaderVariablesDebugDisplayCB;
            parameters.transparencyRL = CreateTransparentRendererListDesc(cull, hdCamera.camera, passNames, stateBlock: stateBlock);
            parameters.transparencyAfterPostRL = CreateTransparentRendererListDesc(cull, hdCamera.camera, passNames, renderQueueRange: HDRenderQueue.k_RenderQueue_AfterPostProcessTransparent, stateBlock: stateBlock);
            parameters.transparencyLowResRL = CreateTransparentRendererListDesc(cull, hdCamera.camera, passNames, renderQueueRange: HDRenderQueue.k_RenderQueue_LowTransparent, stateBlock: stateBlock);
            parameters.frameSettings = hdCamera.frameSettings;

            return parameters;
        }

        static void RenderTransparencyOverdraw( TransparencyOverdrawParameters  parameters,
                                                RTHandle                        colorBuffer,
                                                RTHandle                        depthBuffer,
                                                in RendererList                 transparencyRL,
                                                in RendererList                 transparencyAfterPostRL,
                                                in RendererList                 transparencyLowResRL,
                                                ScriptableRenderContext         renderContext,
                                                CommandBuffer                   cmd)
        {
            CoreUtils.SetRenderTarget(cmd, colorBuffer, depthBuffer, clearFlag: ClearFlag.Color, clearColor: Color.black);
            var stateBlock = new RenderStateBlock
            {
                mask = RenderStateMask.Blend,
                blendState = new BlendState
                {
                    blendState0 = new RenderTargetBlendState
                    {

                        destinationColorBlendMode = BlendMode.One,
                        sourceColorBlendMode = BlendMode.One,
                        destinationAlphaBlendMode = BlendMode.One,
                        sourceAlphaBlendMode = BlendMode.One,
                        colorBlendOperation = BlendOp.Add,
                        alphaBlendOperation = BlendOp.Add,
                        writeMask = ColorWriteMask.All
                    }
                }
            };

            // High res transparent objects, drawing in m_DebugFullScreenTempBuffer
            parameters.constantBuffer._DebugTransparencyOverdrawWeight = 1.0f;
            ConstantBuffer.PushGlobal(cmd, parameters.constantBuffer, HDShaderIDs._ShaderVariablesDebugDisplay);

            DrawTransparentRendererList(renderContext, cmd, parameters.frameSettings, transparencyRL);
            DrawTransparentRendererList(renderContext, cmd, parameters.frameSettings, transparencyAfterPostRL);

            // Low res transparent objects, copying result m_DebugTranparencyLowRes
            parameters.constantBuffer._DebugTransparencyOverdrawWeight = 0.25f;
            ConstantBuffer.PushGlobal(cmd, parameters.constantBuffer, HDShaderIDs._ShaderVariablesDebugDisplay);
            DrawTransparentRendererList(renderContext, cmd, parameters.frameSettings, transparencyLowResRL);

            // weighted sum of m_DebugFullScreenTempBuffer and m_DebugTranparencyLowRes done in DebugFullScreen.shader
        }

        void RenderTransparencyOverdraw(CullingResults cull, HDCamera hdCamera, ScriptableRenderContext renderContext, CommandBuffer cmd)
        {
            if (m_CurrentDebugDisplaySettings.IsDebugDisplayEnabled() && m_CurrentDebugDisplaySettings.data.fullScreenDebugMode == FullScreenDebugMode.TransparencyOverdraw)
            {
                var parameters = PrepareTransparencyOverdrawParameters(hdCamera, cull);
                RenderTransparencyOverdraw( parameters,
                                            m_CameraColorBuffer,
                                            m_SharedRTManager.GetDepthStencilBuffer(),
                                            RendererList.Create(parameters.transparencyRL),
                                            RendererList.Create(parameters.transparencyAfterPostRL),
                                            RendererList.Create(parameters.transparencyLowResRL),
                                            renderContext, cmd);
                PushFullScreenDebugTexture(hdCamera, cmd, m_CameraColorBuffer, FullScreenDebugMode.TransparencyOverdraw);
            }
        }

        void UpdateSkyEnvironment(HDCamera hdCamera, ScriptableRenderContext renderContext, int frameIndex, CommandBuffer cmd)
        {
            m_SkyManager.UpdateEnvironment(hdCamera, renderContext, GetCurrentSunLight(), frameIndex, cmd);
        }

        /// <summary>
        /// Request an update of the environment lighting.
        /// </summary>
        public void RequestSkyEnvironmentUpdate()
        {
            m_SkyManager.RequestEnvironmentUpdate();
        }

        internal void RequestStaticSkyUpdate()
        {
            m_SkyManager.RequestStaticEnvironmentUpdate();
        }

        void PreRenderSky(HDCamera hdCamera, CommandBuffer cmd)
        {
            if (m_CurrentDebugDisplaySettings.DebugHideSky(hdCamera))
            {
                return;
            }

            bool msaaEnabled = hdCamera.frameSettings.IsEnabled(FrameSettingsField.MSAA);
            var colorBuffer = msaaEnabled ? m_CameraColorMSAABuffer : m_CameraColorBuffer;
            var depthBuffer = m_SharedRTManager.GetDepthStencilBuffer(msaaEnabled);
            var normalBuffer = m_SharedRTManager.GetNormalBuffer(msaaEnabled);

            m_SkyManager.PreRenderSky(hdCamera, GetCurrentSunLight(), colorBuffer, normalBuffer, depthBuffer, m_CurrentDebugDisplaySettings, m_FrameCount, cmd);
        }

        void RenderSky(HDCamera hdCamera, CommandBuffer cmd)
        {
            if (m_CurrentDebugDisplaySettings.DebugHideSky(hdCamera))
            {
                return;
            }

            // Necessary to perform dual-source (polychromatic alpha) blending which is not supported by Unity.
            // We load from the color buffer, perform blending manually, and store to the atmospheric scattering buffer.
            // Then we perform a copy from the atmospheric scattering buffer back to the color buffer.
            bool msaaEnabled = hdCamera.frameSettings.IsEnabled(FrameSettingsField.MSAA);
            var colorBuffer = msaaEnabled ? m_CameraColorMSAABuffer : m_CameraColorBuffer;
            var intermediateBuffer = msaaEnabled ? m_OpaqueAtmosphericScatteringMSAABuffer : m_OpaqueAtmosphericScatteringBuffer;
            var depthBuffer = m_SharedRTManager.GetDepthStencilBuffer(msaaEnabled);

            var visualEnv = hdCamera.volumeStack.GetComponent<VisualEnvironment>();
            m_SkyManager.RenderSky(hdCamera, GetCurrentSunLight(), colorBuffer, depthBuffer, m_CurrentDebugDisplaySettings, m_FrameCount, cmd);

            if (Fog.IsFogEnabled(hdCamera) || Fog.IsPBRFogEnabled(hdCamera))
            {
                var pixelCoordToViewDirWS = hdCamera.mainViewConstants.pixelCoordToViewDirWS;
                m_SkyManager.RenderOpaqueAtmosphericScattering(cmd, hdCamera, colorBuffer, m_SharedRTManager.GetDepthTexture(msaaEnabled), m_LightingBuffer, intermediateBuffer, depthBuffer, pixelCoordToViewDirWS, hdCamera.frameSettings.IsEnabled(FrameSettingsField.MSAA));
            }
        }

        /// <summary>
        /// Export the provided camera's sky to a flattened cubemap.
        /// </summary>
        /// <param name="camera">Requested camera.</param>
        /// <returns>Result texture.</returns>
        public Texture2D ExportSkyToTexture(Camera camera)
        {
            return m_SkyManager.ExportSkyToTexture(camera);
        }

        RendererListDesc PrepareForwardOpaqueRendererList(CullingResults cullResults, HDCamera hdCamera)
        {
            var passNames = hdCamera.frameSettings.litShaderMode == LitShaderMode.Forward
                ? m_ForwardAndForwardOnlyPassNames
                : m_ForwardOnlyPassNames;
            return  CreateOpaqueRendererListDesc(cullResults, hdCamera.camera, passNames, m_CurrentRendererConfigurationBakedLighting);
        }

        // Guidelines: In deferred by default there is no opaque in forward. However it is possible to force an opaque material to render in forward
        // by using the pass "ForwardOnly". In this case the .shader should not have "Forward" but only a "ForwardOnly" pass.
        // It must also have a "DepthForwardOnly" and no "DepthOnly" pass as forward material (either deferred or forward only rendering) have always a depth pass.
        // The RenderForward pass will render the appropriate pass depends on the engine settings. In case of forward only rendering, both "Forward" pass and "ForwardOnly" pass
        // material will be render for both transparent and opaque. In case of deferred, both path are used for transparent but only "ForwardOnly" is use for opaque.
        // (Thus why "Forward" and "ForwardOnly" are exclusive, else they will render two times"
        void RenderForwardOpaque(CullingResults cullResults, HDCamera hdCamera, ScriptableRenderContext renderContext, CommandBuffer cmd)
        {
            bool debugDisplay = m_CurrentDebugDisplaySettings.IsDebugDisplayEnabled();
            using (new ProfilingScope(cmd, debugDisplay ? ProfilingSampler.Get(HDProfileId.ForwardOpaqueDebug) : ProfilingSampler.Get(HDProfileId.ForwardOpaque)))
            {
                bool useFptl = hdCamera.frameSettings.IsEnabled(FrameSettingsField.FPTLForForwardOpaque);
                bool msaa = hdCamera.frameSettings.IsEnabled(FrameSettingsField.MSAA);

                RenderTargetIdentifier[] renderTarget = null;

                // In case of forward SSS we will bind all the required target. It is up to the shader to write into it or not.
                if (hdCamera.frameSettings.IsEnabled(FrameSettingsField.SubsurfaceScattering))
                {
                    renderTarget = m_MRTWithSSS;
                    renderTarget[0] = msaa ? m_CameraColorMSAABuffer : m_CameraColorBuffer; // Store the specular color

#if ENABLE_VIRTUALTEXTURES
                    renderTarget[1] = GetVTFeedbackBufferForForward(hdCamera);
                    const int offset = 2;
#else
                    const int offset = 1;
#endif
                    renderTarget[offset+0] = msaa ? m_CameraSssDiffuseLightingMSAABuffer : m_CameraSssDiffuseLightingBuffer;
                    renderTarget[offset+1] = msaa ? GetSSSBufferMSAA() : GetSSSBuffer();
                }
                else
                {
#if ENABLE_VIRTUALTEXTURES
                    renderTarget = m_MRTWithVTFeedback;
                    renderTarget[0] = msaa ? m_CameraColorMSAABuffer : m_CameraColorBuffer;
                    renderTarget[1] = GetVTFeedbackBufferForForward(hdCamera);
#else
                    renderTarget = mMRTSingle;
                    renderTarget[0] = msaa ? m_CameraColorMSAABuffer : m_CameraColorBuffer;
#endif
                }

                RenderForwardRendererList(hdCamera.frameSettings,
                                            RendererList.Create(PrepareForwardOpaqueRendererList(cullResults, hdCamera)),
                                            renderTarget,
                                            m_SharedRTManager.GetDepthStencilBuffer(msaa),
                                            useFptl ? m_TileAndClusterData.lightList : m_TileAndClusterData.perVoxelLightLists,
                                            true, renderContext, cmd);

#if ENABLE_VIRTUALTEXTURES
                cmd.ClearRandomWriteTargets();
#endif
            }
        }

        static bool NeedMotionVectorForTransparent(FrameSettings frameSettings)
        {
            return frameSettings.IsEnabled(FrameSettingsField.MotionVectors);
        }

        RendererListDesc PrepareForwardTransparentRendererList(CullingResults cullResults, HDCamera hdCamera, bool preRefraction)
        {
            RenderQueueRange transparentRange;
            if (preRefraction)
            {
                transparentRange = HDRenderQueue.k_RenderQueue_PreRefraction;
            }
            else if (hdCamera.frameSettings.IsEnabled(FrameSettingsField.LowResTransparent))
            {
                transparentRange = HDRenderQueue.k_RenderQueue_Transparent;
            }
            else // Low res transparent disabled
            {
                transparentRange = HDRenderQueue.k_RenderQueue_TransparentWithLowRes;
            }

            if (!hdCamera.frameSettings.IsEnabled(FrameSettingsField.Refraction))
            {
                if (hdCamera.frameSettings.IsEnabled(FrameSettingsField.LowResTransparent))
                    transparentRange = HDRenderQueue.k_RenderQueue_AllTransparent;
                else
                    transparentRange = HDRenderQueue.k_RenderQueue_AllTransparentWithLowRes;
            }

            if (NeedMotionVectorForTransparent(hdCamera.frameSettings))
            {
                m_CurrentRendererConfigurationBakedLighting |= PerObjectData.MotionVectors; // This will enable the flag for low res transparent as well
            }

            var passNames = m_Asset.currentPlatformRenderPipelineSettings.supportTransparentBackface ? m_AllTransparentPassNames : m_TransparentNoBackfaceNames;
            return CreateTransparentRendererListDesc(cullResults, hdCamera.camera, passNames, m_CurrentRendererConfigurationBakedLighting, transparentRange);
        }


        void RenderForwardTransparent(CullingResults cullResults, HDCamera hdCamera, bool preRefraction, ScriptableRenderContext renderContext, CommandBuffer cmd)
        {
            // If rough refraction are turned off, we render all transparents in the Transparent pass and we skip the PreRefraction one.
            if (!hdCamera.frameSettings.IsEnabled(FrameSettingsField.Refraction) && preRefraction)
            {
                return;
            }

            HDProfileId passName;
            bool debugDisplay = m_CurrentDebugDisplaySettings.IsDebugDisplayEnabled();
            if (debugDisplay)
                passName = preRefraction ? HDProfileId.ForwardPreRefractionDebug : HDProfileId.ForwardTransparentDebug;
            else
                passName = preRefraction ? HDProfileId.ForwardPreRefraction : HDProfileId.ForwardTransparent;

            using (new ProfilingScope(cmd, ProfilingSampler.Get(passName)))
            {
                bool msaa = hdCamera.frameSettings.IsEnabled(FrameSettingsField.MSAA);
                bool renderMotionVecForTransparent = NeedMotionVectorForTransparent(hdCamera.frameSettings);
                cmd.SetGlobalInt(HDShaderIDs._ColorMaskTransparentVel, renderMotionVecForTransparent ? (int)ColorWriteMask.All : 0);

                m_MRTTransparentMotionVec[0] = msaa ? m_CameraColorMSAABuffer : m_CameraColorBuffer;

#if ENABLE_VIRTUALTEXTURES
                m_MRTTransparentMotionVec[1] = GetVTFeedbackBufferForForward(hdCamera);
                const int offset = 2;
#else
                const int offset = 1;
#endif
                m_MRTTransparentMotionVec[offset] = renderMotionVecForTransparent ? m_SharedRTManager.GetMotionVectorsBuffer(hdCamera.frameSettings.IsEnabled(FrameSettingsField.MSAA))
                    // It doesn't really matter what gets bound here since the color mask state set will prevent this from ever being written to. However, we still need to bind something
                    // to avoid warnings about unbound render targets. The following rendertarget could really be anything if renderVelocitiesForTransparent, here the normal buffer
                    // as it is guaranteed to exist and to have the same size.
                    // to avoid warnings about unbound render targets.
                    : m_SharedRTManager.GetNormalBuffer(msaa);

                if ((hdCamera.frameSettings.IsEnabled(FrameSettingsField.Decals)) && (DecalSystem.m_DecalDatasCount > 0)) // enable d-buffer flag value is being interpreted more like enable decals in general now that we have clustered
                                                                                                                          // decal datas count is 0 if no decals affect transparency
                {
                    DecalSystem.instance.SetAtlas(cmd); // for clustered decals
                }

                RenderForwardRendererList(hdCamera.frameSettings,
                                            RendererList.Create(PrepareForwardTransparentRendererList(cullResults, hdCamera, preRefraction)),
                                            m_MRTTransparentMotionVec,
                                            m_SharedRTManager.GetDepthStencilBuffer(hdCamera.frameSettings.IsEnabled(FrameSettingsField.MSAA)),
                                            m_TileAndClusterData.perVoxelLightLists,
                                            false, renderContext, cmd);
            }
        }

        static void RenderForwardRendererList(  FrameSettings               frameSettings,
                                                RendererList                rendererList,
                                                RenderTargetIdentifier[]    renderTarget,
                                                RTHandle                    depthBuffer,
                                                ComputeBuffer               lightListBuffer,
                                                bool                        opaque,
                                                ScriptableRenderContext     renderContext,
                                                CommandBuffer               cmd)
        {
            // Note: SHADOWS_SHADOWMASK keyword is enabled in HDRenderPipeline.cs ConfigureForShadowMask
            bool useFptl = opaque && frameSettings.IsEnabled(FrameSettingsField.FPTLForForwardOpaque);

            // say that we want to use tile/cluster light loop
            CoreUtils.SetKeyword(cmd, "USE_FPTL_LIGHTLIST", useFptl);
            CoreUtils.SetKeyword(cmd, "USE_CLUSTERED_LIGHTLIST", !useFptl);
            cmd.SetGlobalBuffer(HDShaderIDs.g_vLightListGlobal, lightListBuffer);

            CoreUtils.SetRenderTarget(cmd, renderTarget, depthBuffer);
            if (opaque)
                DrawOpaqueRendererList(renderContext, cmd, frameSettings, rendererList);
            else
                DrawTransparentRendererList(renderContext, cmd, frameSettings, rendererList);
        }

        // This is use to Display legacy shader with an error shader
        [Conditional("DEVELOPMENT_BUILD"), Conditional("UNITY_EDITOR")]
        void RenderForwardError(CullingResults cullResults, HDCamera hdCamera, ScriptableRenderContext renderContext, CommandBuffer cmd)
        {
            using (new ProfilingScope(cmd, ProfilingSampler.Get(HDProfileId.RenderForwardError)))
            {
                CoreUtils.SetRenderTarget(cmd, m_CameraColorBuffer, m_SharedRTManager.GetDepthStencilBuffer());
                var rendererList = RendererList.Create(CreateOpaqueRendererListDesc(cullResults, hdCamera.camera, m_ForwardErrorPassNames, renderQueueRange: RenderQueueRange.all, overrideMaterial: m_ErrorMaterial));
                CoreUtils.DrawRendererList(renderContext, cmd, rendererList);
            }
        }

        bool RenderCustomPass(ScriptableRenderContext context, CommandBuffer cmd, HDCamera hdCamera, CullingResults cullingResults, CustomPassInjectionPoint injectionPoint, AOVRequestData aovRequest, List<RTHandle> aovCustomPassBuffers)
        {
            if (!hdCamera.frameSettings.IsEnabled(FrameSettingsField.CustomPass))
                return false;

            bool executed = false;
            CustomPassVolume.GetActivePassVolumes(injectionPoint, m_ActivePassVolumes);
            foreach (var customPass in m_ActivePassVolumes)
            {
                if (customPass == null)
                    return false;

                var customPassTargets = new CustomPass.RenderTargets
                {
                    cameraColorMSAABuffer = m_CameraColorMSAABuffer,
                    cameraColorBuffer = (injectionPoint == CustomPassInjectionPoint.AfterPostProcess) ? m_IntermediateAfterPostProcessBuffer : m_CameraColorBuffer,
                    customColorBuffer = m_CustomPassColorBuffer,
                    customDepthBuffer = m_CustomPassDepthBuffer,
                };
                executed |= customPass.Execute(context, cmd, hdCamera, cullingResults, m_SharedRTManager, customPassTargets);
            }

            // Push the custom pass buffer, in case it was requested in the AOVs
            aovRequest.PushCustomPassTexture(cmd, injectionPoint, m_CameraColorBuffer, m_CustomPassColorBuffer, aovCustomPassBuffers);

            return executed;
        }

        void RenderTransparentDepthPrepass(CullingResults cull, HDCamera hdCamera, ScriptableRenderContext renderContext, CommandBuffer cmd)
        {
            if (hdCamera.frameSettings.IsEnabled(FrameSettingsField.TransparentPrepass))
            {
                // Render transparent depth prepass after opaque one
                using (new ProfilingScope(cmd, ProfilingSampler.Get(HDProfileId.TransparentDepthPrepass)))
                {
                    if (hdCamera.IsSSREnabled(transparent: true))
                    {
                        // TO CHECK: we should disable decal variant here!

                        // But we also need to bind the normal buffer for objects that will receive SSR
                        CoreUtils.SetRenderTarget(cmd, m_SharedRTManager.GetDepthPrepassForwardRTI(hdCamera.frameSettings), m_SharedRTManager.GetDepthStencilBuffer());
                    }
                    else
                        CoreUtils.SetRenderTarget(cmd, m_SharedRTManager.GetDepthStencilBuffer());

                    var rendererList = RendererList.Create(CreateTransparentRendererListDesc(cull, hdCamera.camera, m_TransparentDepthPrepassNames));
                    DrawTransparentRendererList(renderContext, cmd, hdCamera.frameSettings, rendererList);
                }
            }
        }

        void RenderRayTracingPrepass(CullingResults cull, HDCamera hdCamera, ScriptableRenderContext renderContext, CommandBuffer cmd, bool clear)
        {
            if (!hdCamera.frameSettings.IsEnabled(FrameSettingsField.RayTracing))
                return;

            RecursiveRendering recursiveSettings = hdCamera.volumeStack.GetComponent<RecursiveRendering>();
            if (recursiveSettings.enable.value)
            {
                using (new ProfilingScope(cmd, ProfilingSampler.Get(HDProfileId.RayTracingPrepass)))
                {
                    RendererList transparentRendererList;
                    RendererList opaqueRendererList;

                    // when clear is required, it mean we are before the recursive rendering call, otherwise it mean we are before the depth prepass
                    // As the pass before depth prepass write depth, we don't need to write it again during the second one, also the buffer is only clear at this time
                    // TODO: evaluate the usage of a stencil bit in the stencil buffer to save a rendertarget (But it require various headaches to work correctly).
                    if (clear)
                    {
                        CoreUtils.SetRenderTarget(cmd, m_FlagMaskTextureRT, m_SharedRTManager.GetDepthStencilBuffer(), clearFlag: ClearFlag.Color, Color.black);
                        transparentRendererList = RendererList.Create(CreateOpaqueRendererListDesc(cull, hdCamera.camera, m_RayTracingPrepassNames, stateBlock: m_DepthStateNoWrite));
                        opaqueRendererList = RendererList.Create(CreateTransparentRendererListDesc(cull, hdCamera.camera, m_RayTracingPrepassNames, renderQueueRange: HDRenderQueue.k_RenderQueue_AllTransparentWithLowRes, stateBlock: m_DepthStateNoWrite));
                    }
                    else
                    {
                        CoreUtils.SetRenderTarget(cmd, m_FlagMaskTextureRT, m_SharedRTManager.GetDepthStencilBuffer());
                        transparentRendererList = RendererList.Create(CreateOpaqueRendererListDesc(cull, hdCamera.camera, m_RayTracingPrepassNames));
                        opaqueRendererList = RendererList.Create(CreateTransparentRendererListDesc(cull, hdCamera.camera, m_RayTracingPrepassNames));
                    }
                    DrawOpaqueRendererList(renderContext, cmd, hdCamera.frameSettings, opaqueRendererList);
                    DrawTransparentRendererList(renderContext, cmd, hdCamera.frameSettings, transparentRendererList);
                }
            }
        }

        void RenderTransparentDepthPostpass(CullingResults cullResults, HDCamera hdCamera, ScriptableRenderContext renderContext, CommandBuffer cmd)
        {
            if (!hdCamera.frameSettings.IsEnabled(FrameSettingsField.TransparentPostpass))
                return;

            using (new ProfilingScope(cmd, ProfilingSampler.Get(HDProfileId.TransparentDepthPostpass)))
            {
                CoreUtils.SetRenderTarget(cmd, m_SharedRTManager.GetDepthStencilBuffer());
                var rendererList = RendererList.Create(CreateTransparentRendererListDesc(cullResults, hdCamera.camera, m_TransparentDepthPostpassNames));
                DrawTransparentRendererList(renderContext, cmd, hdCamera.frameSettings, rendererList);
            }
        }

        void RenderLowResTransparent(CullingResults cullResults, HDCamera hdCamera, ScriptableRenderContext renderContext, CommandBuffer cmd)
        {
            if (!hdCamera.frameSettings.IsEnabled(FrameSettingsField.LowResTransparent))
                return;

            using (new ProfilingScope(cmd, ProfilingSampler.Get(HDProfileId.LowResTransparent)))
            {
                UpdateOffscreenRenderingConstants(ref m_ShaderVariablesGlobalCB, true, 2u);
                ConstantBuffer.PushGlobal(cmd, m_ShaderVariablesGlobalCB, HDShaderIDs._ShaderVariablesGlobal);

                CoreUtils.SetRenderTarget(cmd, m_LowResTransparentBuffer, m_SharedRTManager.GetLowResDepthBuffer(), clearFlag: ClearFlag.Color, Color.black);
                RenderQueueRange transparentRange = HDRenderQueue.k_RenderQueue_LowTransparent;
                var passNames = m_Asset.currentPlatformRenderPipelineSettings.supportTransparentBackface ? m_AllTransparentPassNames : m_TransparentNoBackfaceNames;
                var rendererList = RendererList.Create(CreateTransparentRendererListDesc(cullResults, hdCamera.camera, passNames, m_CurrentRendererConfigurationBakedLighting, HDRenderQueue.k_RenderQueue_LowTransparent));
                DrawTransparentRendererList(renderContext, cmd, hdCamera.frameSettings, rendererList);

                UpdateOffscreenRenderingConstants(ref m_ShaderVariablesGlobalCB, false, 1u);
                ConstantBuffer.PushGlobal(cmd, m_ShaderVariablesGlobalCB, HDShaderIDs._ShaderVariablesGlobal);
            }
        }

        void RenderObjectsMotionVectors(CullingResults cullResults, HDCamera hdCamera, ScriptableRenderContext renderContext, CommandBuffer cmd)
        {
            if (!hdCamera.frameSettings.IsEnabled(FrameSettingsField.ObjectMotionVectors))
                return;

            using (new ProfilingScope(cmd, ProfilingSampler.Get(HDProfileId.ObjectsMotionVector)))
            {
                // With all this variant we have the following scenario of render target binding
                // decalsEnabled
                //     LitShaderMode.Forward
                //         Range Opaque both deferred and forward - depth + optional msaa + motion + force zero decal + normal
                //	       Range opaqueDecal for both deferred and forward - depth + optional msaa + motion + decal + normal
                //	       Range opaqueAlphaTest for both deferred and forward - depth + optional msaa + motion + force zero decal + normal
                //	       Range opaqueDecalAlphaTest for both deferred and forward - depth + optional msaa + motion + decal + normal
                //    LitShaderMode.Deferred
                //	       Range Opaque for deferred - depth + motion + force zero decal
                //	       Range opaqueDecal for deferred - depth + motion + decal
                //	       Range opaqueAlphaTest for deferred - depth + motion + force zero decal
                //	       Range opaqueDecalAlphaTes for deferred - depth + motion + decal

                //	       Range Opaque for forward - depth + motion  + force zero decal + normal
                //	       Range opaqueDecal for forward - depth + motion + decal + normal
                //	       Range opaqueAlphaTest for forward - depth + motion + force zero decal + normal
                //	       Range opaqueDecalAlphaTest for forward - depth + motion + decal + normal

                // !decalsEnabled
                //     LitShaderMode.Forward
                //	       Range Opaque..OpaqueDecalAlphaTest for deferred and forward - depth + motion + optional msaa + normal
                //     LitShaderMode.Deferred
                //	       Range Opaque..OpaqueDecalAlphaTest for deferred - depth + motion

                //	       Range Opaque..OpaqueDecalAlphaTest for forward - depth + motion + normal

                // These flags are still required in SRP or the engine won't compute previous model matrices...
                // If the flag hasn't been set yet on this camera, motion vectors will skip a frame.
                hdCamera.camera.depthTextureMode |= DepthTextureMode.MotionVectors | DepthTextureMode.Depth;
                // Disable write to normal buffer for unlit shader (the normal buffer binding change when using MSAA)
                cmd.SetGlobalInt(HDShaderIDs._ColorMaskNormal, hdCamera.frameSettings.IsEnabled(FrameSettingsField.MSAA) ? (int)ColorWriteMask.All : 0);

                RenderStateBlock? stateBlock = null;
                if (hdCamera.frameSettings.litShaderMode == LitShaderMode.Deferred || !hdCamera.frameSettings.IsEnabled(FrameSettingsField.AlphaToMask))
                    stateBlock = m_AlphaToMaskBlock;

                CoreUtils.SetRenderTarget(cmd, m_SharedRTManager.GetMotionVectorsPassRTI(hdCamera.frameSettings), m_SharedRTManager.GetDepthStencilBuffer(hdCamera.frameSettings.IsEnabled(FrameSettingsField.MSAA)));
                var rendererList = RendererList.Create(CreateOpaqueRendererListDesc(cullResults, hdCamera.camera, HDShaderPassNames.s_MotionVectorsName, PerObjectData.MotionVectors, stateBlock: stateBlock));
                DrawOpaqueRendererList(renderContext, cmd, hdCamera.frameSettings, rendererList);
            }
        }

        void RenderCameraMotionVectors(CullingResults cullResults, HDCamera hdCamera, ScriptableRenderContext renderContext, CommandBuffer cmd)
        {
            if (!hdCamera.frameSettings.IsEnabled(FrameSettingsField.MotionVectors))
                return;

            using (new ProfilingScope(cmd, ProfilingSampler.Get(HDProfileId.CameraMotionVectors)))
            {
            	bool msaa = hdCamera.frameSettings.IsEnabled(FrameSettingsField.MSAA);

                // These flags are still required in SRP or the engine won't compute previous model matrices...
                // If the flag hasn't been set yet on this camera, motion vectors will skip a frame.
                hdCamera.camera.depthTextureMode |= DepthTextureMode.MotionVectors | DepthTextureMode.Depth;
                m_CameraMotionVectorsMaterial.SetInt(HDShaderIDs._StencilMask, (int)StencilUsage.ObjectMotionVector);
                m_CameraMotionVectorsMaterial.SetInt(HDShaderIDs._StencilRef, (int)StencilUsage.ObjectMotionVector);

                HDUtils.DrawFullScreen(cmd, m_CameraMotionVectorsMaterial, m_SharedRTManager.GetMotionVectorsBuffer(msaa), m_SharedRTManager.GetDepthStencilBuffer(msaa), null, 0);

#if UNITY_EDITOR
                // In scene view there is no motion vector, so we clear the RT to black
                if (hdCamera.camera.cameraType == CameraType.SceneView && !hdCamera.animateMaterials)
                {
                    CoreUtils.SetRenderTarget(cmd, m_SharedRTManager.GetMotionVectorsBuffer(msaa), m_SharedRTManager.GetDepthStencilBuffer(msaa), ClearFlag.Color, Color.clear);
                }
#endif
            }
        }

        struct RenderSSRParameters
        {
            public ComputeShader    ssrCS;
            public int              tracingKernel;
            public int              reprojectionKernel;
            public bool             transparentSSR;

            public int              width, height, viewCount;

            public ComputeBuffer    offsetBufferData;

            public ShaderVariablesScreenSpaceReflection cb;
        }

        RenderSSRParameters PrepareSSRParameters(HDCamera hdCamera, in HDUtils.PackedMipChainInfo depthPyramid, bool transparentSSR)
        {
            var volumeSettings = hdCamera.volumeStack.GetComponent<ScreenSpaceReflection>();
            var parameters = new RenderSSRParameters();

            parameters.ssrCS = m_ScreenSpaceReflectionsCS;
            parameters.tracingKernel = m_SsrTracingKernel;
            parameters.reprojectionKernel = m_SsrReprojectionKernel;
            parameters.transparentSSR = transparentSSR;

            parameters.width = hdCamera.actualWidth;
            parameters.height = hdCamera.actualHeight;
            parameters.viewCount = hdCamera.viewCount;

            float n = hdCamera.camera.nearClipPlane;
            float f = hdCamera.camera.farClipPlane;
            float thickness = volumeSettings.depthBufferThickness.value;

            ref var cb = ref parameters.cb;
            cb._SsrThicknessScale = 1.0f / (1.0f + thickness);
            cb._SsrThicknessBias = -n / (f - n) * (thickness * cb._SsrThicknessScale);
            cb._SsrIterLimit = volumeSettings.rayMaxIterations;
            cb._SsrReflectsSky = volumeSettings.reflectSky.value ? 1 : 0;
            cb._SsrStencilBit = (int)StencilUsage.TraceReflectionRay;
            float roughnessFadeStart = 1 - volumeSettings.smoothnessFadeStart;
            cb._SsrRoughnessFadeEnd = 1 - volumeSettings.minSmoothness;
            float roughnessFadeLength = cb._SsrRoughnessFadeEnd - roughnessFadeStart;
            cb._SsrRoughnessFadeEndTimesRcpLength = (roughnessFadeLength != 0) ? (cb._SsrRoughnessFadeEnd * (1.0f / roughnessFadeLength)) : 1;
            cb._SsrRoughnessFadeRcpLength = (roughnessFadeLength != 0) ? (1.0f / roughnessFadeLength) : 0;
            cb._SsrEdgeFadeRcpLength = Mathf.Min(1.0f / volumeSettings.screenFadeDistance.value, float.MaxValue);
            cb._ColorPyramidUvScaleAndLimitPrevFrame = HDUtils.ComputeViewportScaleAndLimit(hdCamera.historyRTHandleProperties.previousViewportSize, hdCamera.historyRTHandleProperties.previousRenderTargetSize);
            cb._SsrColorPyramidMaxMip = hdCamera.colorPyramidHistoryMipCount - 1;
            cb._SsrDepthPyramidMaxMip = depthPyramid.mipLevelCount - 1;

            parameters.offsetBufferData = depthPyramid.GetOffsetBufferData(m_DepthPyramidMipLevelOffsetsBuffer);

            return parameters;
        }

        static void RenderSSR(  in RenderSSRParameters  parameters,
                                RTHandle                depthTexture,
                                RTHandle                depthPyramid,
                                RTHandle                normalBuffer,
                                RTHandle                motionVectorsBuffer,
                                RTHandle                SsrHitPointTexture,
                                RTHandle                stencilBuffer,
                                RTHandle                clearCoatMask,
                                RTHandle                previousColorPyramid,
                                RTHandle                ssrLightingTexture,
                                ComputeBuffer           coarseStencilBuffer,
                                CommandBuffer           cmd,
                                ScriptableRenderContext renderContext)
        {
            var cs = parameters.ssrCS;

            using (new ProfilingScope(cmd, ProfilingSampler.Get(HDProfileId.SsrTracing)))
            {
                // cmd.SetComputeTextureParam(cs, kernel, "_SsrDebugTexture",    m_SsrDebugTexture);
                // Bind the non mip chain if we are rendering the transaprent version
                if (parameters.transparentSSR)
                {
                    CoreUtils.SetKeyword(cmd, "DEPTH_SOURCE_NOT_FROM_MIP_CHAIN", true);
                    cmd.SetComputeTextureParam(cs, parameters.tracingKernel, HDShaderIDs._DepthTexture, depthTexture);
                }
                cmd.SetComputeTextureParam(cs, parameters.tracingKernel, HDShaderIDs._CameraDepthTexture, depthPyramid);
                cmd.SetComputeTextureParam(cs, parameters.tracingKernel, HDShaderIDs._NormalBufferTexture, normalBuffer);
                cmd.SetComputeTextureParam(cs, parameters.tracingKernel, HDShaderIDs._SsrClearCoatMaskTexture, clearCoatMask);
                cmd.SetComputeTextureParam(cs, parameters.tracingKernel, HDShaderIDs._SsrHitPointTexture, SsrHitPointTexture);

                if (stencilBuffer.rt.stencilFormat == GraphicsFormat.None)  // We are accessing MSAA resolved version and not the depth stencil buffer directly.
                {
                    cmd.SetComputeTextureParam(cs, parameters.tracingKernel, HDShaderIDs._StencilTexture, stencilBuffer);
                }
                else
                {
                    cmd.SetComputeTextureParam(cs, parameters.tracingKernel, HDShaderIDs._StencilTexture, stencilBuffer, 0, RenderTextureSubElement.Stencil);
                }

                cmd.SetComputeBufferParam(cs, parameters.tracingKernel, HDShaderIDs._CoarseStencilBuffer, coarseStencilBuffer);
                cmd.SetComputeBufferParam(cs, parameters.tracingKernel, HDShaderIDs._DepthPyramidMipLevelOffsets, parameters.offsetBufferData);

                ConstantBuffer.Push(cmd, parameters.cb, cs, HDShaderIDs._ShaderVariablesScreenSpaceReflection);

                cmd.DispatchCompute(cs, parameters.tracingKernel, HDUtils.DivRoundUp(parameters.width, 8), HDUtils.DivRoundUp(parameters.height, 8), parameters.viewCount);

                if (parameters.transparentSSR)
                    CoreUtils.SetKeyword(cmd, "DEPTH_SOURCE_NOT_FROM_MIP_CHAIN", false);
            }

            using (new ProfilingScope(cmd, ProfilingSampler.Get(HDProfileId.SsrReprojection)))
            {
                // cmd.SetComputeTextureParam(cs, kernel, "_SsrDebugTexture",    m_SsrDebugTexture);
                cmd.SetComputeTextureParam(cs, parameters.reprojectionKernel, HDShaderIDs._SsrHitPointTexture, SsrHitPointTexture);
                cmd.SetComputeTextureParam(cs, parameters.reprojectionKernel, HDShaderIDs._SsrLightingTextureRW, ssrLightingTexture);
                cmd.SetComputeTextureParam(cs, parameters.reprojectionKernel, HDShaderIDs._ColorPyramidTexture, previousColorPyramid);
                cmd.SetComputeTextureParam(cs, parameters.reprojectionKernel, HDShaderIDs._SsrClearCoatMaskTexture, clearCoatMask);
                cmd.SetComputeTextureParam(cs, parameters.reprojectionKernel, HDShaderIDs._CameraMotionVectorsTexture, motionVectorsBuffer);
                cmd.SetComputeTextureParam(cs, parameters.reprojectionKernel, HDShaderIDs._NormalBufferTexture, normalBuffer);

                ConstantBuffer.Push(cmd, parameters.cb, cs, HDShaderIDs._ShaderVariablesScreenSpaceReflection);

                cmd.DispatchCompute(cs, parameters.reprojectionKernel, HDUtils.DivRoundUp(parameters.width, 8), HDUtils.DivRoundUp(parameters.height, 8), parameters.viewCount);
            }
        }

        void RenderSSR(HDCamera hdCamera, CommandBuffer cmd, ScriptableRenderContext renderContext)
        {
            if (!hdCamera.IsSSREnabled())
            {
                cmd.SetGlobalTexture(HDShaderIDs._SsrLightingTexture, TextureXR.GetClearTexture());
                return;
            }

            var settings = hdCamera.volumeStack.GetComponent<ScreenSpaceReflection>();
            bool usesRaytracedReflections = hdCamera.frameSettings.IsEnabled(FrameSettingsField.RayTracing) && settings.rayTracing.value;
            if (usesRaytracedReflections)
            {
                RenderRayTracedReflections(hdCamera, cmd, m_SsrLightingTexture, renderContext, m_FrameCount);
            }
            else
            {
                var previousColorPyramid = hdCamera.GetPreviousFrameRT((int)HDCameraFrameHistoryType.ColorBufferMipChain);

                // Evaluate the clear coat mask texture based on the lit shader mode
                RTHandle clearCoatMask = hdCamera.frameSettings.litShaderMode == LitShaderMode.Deferred ? m_GbufferManager.GetBuffer(2) : TextureXR.GetBlackTexture();

                var parameters = PrepareSSRParameters(hdCamera, m_SharedRTManager.GetDepthBufferMipChainInfo(), false);
                RenderSSR(parameters, m_SharedRTManager.GetDepthStencilBuffer(), m_SharedRTManager.GetDepthTexture(), m_SharedRTManager.GetNormalBuffer(), m_SharedRTManager.GetMotionVectorsBuffer(), m_SsrHitPointTexture,
                          m_SharedRTManager.GetStencilBuffer(hdCamera.frameSettings.IsEnabled(FrameSettingsField.MSAA)), clearCoatMask, previousColorPyramid,
                          m_SsrLightingTexture, m_SharedRTManager.GetCoarseStencilBuffer(), cmd, renderContext);

            	if (!hdCamera.colorPyramidHistoryIsValid)
            	{
                	cmd.SetGlobalTexture(HDShaderIDs._SsrLightingTexture, TextureXR.GetClearTexture());
                	hdCamera.colorPyramidHistoryIsValid = true; // For the next frame...
            	}
			}

            cmd.SetGlobalTexture(HDShaderIDs._SsrLightingTexture, m_SsrLightingTexture);
            PushFullScreenDebugTexture(hdCamera, cmd, m_SsrLightingTexture, FullScreenDebugMode.ScreenSpaceReflections);
        }

        void RenderSSRTransparent(HDCamera hdCamera, CommandBuffer cmd, ScriptableRenderContext renderContext)
        {
            if (!hdCamera.IsSSREnabled(transparent: true))
                return;

            var settings = hdCamera.volumeStack.GetComponent<ScreenSpaceReflection>();
            bool usesRaytracedReflections = hdCamera.frameSettings.IsEnabled(FrameSettingsField.RayTracing) && settings.rayTracing.value;
            if (usesRaytracedReflections)
            {
                RenderRayTracedReflections(hdCamera, cmd, m_SsrLightingTexture, renderContext, m_FrameCount, true);
            }
            else
            {
                BuildCoarseStencilAndResolveIfNeeded(hdCamera, cmd);

                // Before doing anything, we need to clear the target buffers and rebuild the depth pyramid for tracing
                // NOTE: This is probably something we can avoid if we read from the depth buffer and traced on the pyramid without the transparent objects
                using (new ProfilingScope(cmd, ProfilingSampler.Get(HDProfileId.PrepareForTransparentSsr)))
                {
                    // Clear the SSR lighting buffer (not sure it is required)
                    CoreUtils.SetRenderTarget(cmd, m_SsrLightingTexture, ClearFlag.Color, Color.clear);
                    CoreUtils.SetRenderTarget(cmd, m_SsrHitPointTexture, ClearFlag.Color, Color.clear);
                }

                // Evaluate the screen space reflection for the transparent pixels
                var previousColorPyramid = hdCamera.GetPreviousFrameRT((int)HDCameraFrameHistoryType.ColorBufferMipChain);
                var parameters = PrepareSSRParameters(hdCamera, m_SharedRTManager.GetDepthBufferMipChainInfo(), true);
                RenderSSR(parameters, m_SharedRTManager.GetDepthStencilBuffer(), m_SharedRTManager.GetDepthTexture(), m_SharedRTManager.GetNormalBuffer(), m_SharedRTManager.GetMotionVectorsBuffer(),
                    m_SsrHitPointTexture, m_SharedRTManager.GetStencilBuffer(), TextureXR.GetBlackTexture(), previousColorPyramid, m_SsrLightingTexture, m_SharedRTManager.GetCoarseStencilBuffer(), cmd, renderContext);

                // If color pyramid was not valid, we bind a black texture
                if (!hdCamera.colorPyramidHistoryIsValid)
                {
                    cmd.SetGlobalTexture(HDShaderIDs._SsrLightingTexture, TextureXR.GetClearTexture());
                    hdCamera.colorPyramidHistoryIsValid = true; // For the next frame...
                }
            }

            // Push our texture to the debug menu
            PushFullScreenDebugTexture(hdCamera, cmd, m_SsrLightingTexture, FullScreenDebugMode.TransparentScreenSpaceReflections);
        }

        void RenderColorPyramid(HDCamera hdCamera, CommandBuffer cmd, bool isPreRefraction)
        {
            if (isPreRefraction)
            {
                if (!hdCamera.frameSettings.IsEnabled(FrameSettingsField.Refraction))
                    return;
            }
            else
            {
                // This final Gaussian pyramid can be reused by SSR, so disable it only if there is no distortion
                if (!hdCamera.frameSettings.IsEnabled(FrameSettingsField.Distortion) && !hdCamera.IsSSREnabled())
                    return;
            }

            var currentColorPyramid = hdCamera.GetCurrentFrameRT((int)HDCameraFrameHistoryType.ColorBufferMipChain);

            int lodCount;

            using (new ProfilingScope(cmd, ProfilingSampler.Get(HDProfileId.ColorPyramid)))
            {
                Vector2Int pyramidSizeV2I = new Vector2Int(hdCamera.actualWidth, hdCamera.actualHeight);
                lodCount = m_MipGenerator.RenderColorGaussianPyramid(cmd, pyramidSizeV2I, m_CameraColorBuffer, currentColorPyramid);
                hdCamera.colorPyramidHistoryMipCount = lodCount;
            }

            // Warning! Danger!
            // The color pyramid scale is only correct for the most detailed MIP level.
            // For the other MIP levels, due to truncation after division by 2, a row or
            // column of texels may be lost. Since this can happen to BOTH the texture
            // size AND the viewport, (uv * _ColorPyramidScale.xy) can be off by a texel
            // unless the scale is 1 (and it will not be 1 if the texture was resized
            // and is of greater size compared to the viewport).
            cmd.SetGlobalTexture(HDShaderIDs._ColorPyramidTexture, currentColorPyramid);
            PushFullScreenDebugTextureMip(hdCamera, cmd, currentColorPyramid, lodCount, isPreRefraction ? FullScreenDebugMode.PreRefractionColorPyramid : FullScreenDebugMode.FinalColorPyramid);
        }

        void GenerateDepthPyramid(HDCamera hdCamera, CommandBuffer cmd, FullScreenDebugMode debugMode)
        {
            CopyDepthBufferIfNeeded(hdCamera, cmd);
            m_SharedRTManager.GetDepthBufferMipChainInfo().ComputePackedMipChainInfo(new Vector2Int(hdCamera.actualWidth, hdCamera.actualHeight));
            int mipCount = m_SharedRTManager.GetDepthBufferMipChainInfo().mipLevelCount;

            using (new ProfilingScope(cmd, ProfilingSampler.Get(HDProfileId.DepthPyramid)))
            {
                m_MipGenerator.RenderMinDepthPyramid(cmd, m_SharedRTManager.GetDepthTexture(), m_SharedRTManager.GetDepthBufferMipChainInfo());
            }

            cmd.SetGlobalTexture(HDShaderIDs._CameraDepthTexture, m_SharedRTManager.GetDepthTexture());
            PushFullScreenDebugTextureMip(hdCamera, cmd, m_SharedRTManager.GetDepthTexture(), mipCount, debugMode);
        }

        void DownsampleDepthForLowResTransparency(HDCamera hdCamera, CommandBuffer cmd)
        {
            var settings = m_Asset.currentPlatformRenderPipelineSettings.lowresTransparentSettings;
            if (!hdCamera.frameSettings.IsEnabled(FrameSettingsField.LowResTransparent))
                return;

            using (new ProfilingScope(cmd, ProfilingSampler.Get(HDProfileId.DownsampleDepth)))
            {
                CoreUtils.SetRenderTarget(cmd, m_SharedRTManager.GetLowResDepthBuffer());
                cmd.SetViewport(new Rect(0, 0, hdCamera.actualWidth * 0.5f, hdCamera.actualHeight * 0.5f));
                // TODO: Add option to switch modes at runtime
                if(settings.checkerboardDepthBuffer)
                {
                    m_DownsampleDepthMaterial.EnableKeyword("CHECKERBOARD_DOWNSAMPLE");
                }
                cmd.DrawProcedural(Matrix4x4.identity, m_DownsampleDepthMaterial, 0, MeshTopology.Triangles, 3, 1, null);
            }
        }

        void UpsampleTransparent(HDCamera hdCamera, CommandBuffer cmd)
        {
            var settings = m_Asset.currentPlatformRenderPipelineSettings.lowresTransparentSettings;
            if (!hdCamera.frameSettings.IsEnabled(FrameSettingsField.LowResTransparent))
                return;

            using (new ProfilingScope(cmd, ProfilingSampler.Get(HDProfileId.UpsampleLowResTransparent)))
            {
                CoreUtils.SetRenderTarget(cmd, m_CameraColorBuffer);
                if(settings.upsampleType == LowResTransparentUpsample.Bilinear)
                {
                    m_UpsampleTransparency.EnableKeyword("BILINEAR");
                }
                else if (settings.upsampleType == LowResTransparentUpsample.NearestDepth)
                {
                    m_UpsampleTransparency.EnableKeyword("NEAREST_DEPTH");
                }
                m_UpsampleTransparency.SetTexture(HDShaderIDs._LowResTransparent, m_LowResTransparentBuffer);
                m_UpsampleTransparency.SetTexture(HDShaderIDs._LowResDepthTexture, m_SharedRTManager.GetLowResDepthBuffer());
                cmd.DrawProcedural(Matrix4x4.identity, m_UpsampleTransparency, 0, MeshTopology.Triangles, 3, 1, null);
            }
        }

        unsafe void ApplyDebugDisplaySettings(HDCamera hdCamera, CommandBuffer cmd)
        {
            // See ShaderPassForward.hlsl: for forward shaders, if DEBUG_DISPLAY is enabled and no DebugLightingMode or DebugMipMapMod
            // modes have been set, lighting is automatically skipped (To avoid some crashed due to lighting RT not set on console).
            // However debug mode like colorPickerModes and false color don't need DEBUG_DISPLAY and must work with the lighting.
            // So we will enabled DEBUG_DISPLAY independently

            bool debugDisplayEnabledOrSceneLightingDisabled = m_CurrentDebugDisplaySettings.IsDebugDisplayEnabled() || CoreUtils.IsSceneLightingDisabled(hdCamera.camera);
            // Enable globally the keyword DEBUG_DISPLAY on shader that support it with multi-compile
            CoreUtils.SetKeyword(cmd, "DEBUG_DISPLAY", debugDisplayEnabledOrSceneLightingDisabled);

            // Setting this all the time due to a strange bug that either reports a (globally) bound texture as not bound or where SetGlobalTexture doesn't behave as expected.
            // As a workaround we bind it regardless of debug display. Eventually with
            cmd.SetGlobalTexture(HDShaderIDs._DebugMatCapTexture, defaultResources.textures.matcapTex);

            if (debugDisplayEnabledOrSceneLightingDisabled ||
                m_CurrentDebugDisplaySettings.data.colorPickerDebugSettings.colorPickerMode != ColorPickerDebugMode.None ||
                m_CurrentDebugDisplaySettings.IsDebugExposureModeEnabled())
            {
                // This is for texture streaming
                m_CurrentDebugDisplaySettings.UpdateMaterials();

                var lightingDebugSettings = m_CurrentDebugDisplaySettings.data.lightingDebugSettings;
                var materialDebugSettings = m_CurrentDebugDisplaySettings.data.materialDebugSettings;
                var debugAlbedo = new Vector4(lightingDebugSettings.overrideAlbedo ? 1.0f : 0.0f, lightingDebugSettings.overrideAlbedoValue.r, lightingDebugSettings.overrideAlbedoValue.g, lightingDebugSettings.overrideAlbedoValue.b);
                var debugSmoothness = new Vector4(lightingDebugSettings.overrideSmoothness ? 1.0f : 0.0f, lightingDebugSettings.overrideSmoothnessValue, 0.0f, 0.0f);
                var debugNormal = new Vector4(lightingDebugSettings.overrideNormal ? 1.0f : 0.0f, 0.0f, 0.0f, 0.0f);
                var debugAmbientOcclusion = new Vector4(lightingDebugSettings.overrideAmbientOcclusion ? 1.0f : 0.0f, lightingDebugSettings.overrideAmbientOcclusionValue, 0.0f, 0.0f);
                var debugSpecularColor = new Vector4(lightingDebugSettings.overrideSpecularColor ? 1.0f : 0.0f, lightingDebugSettings.overrideSpecularColorValue.r, lightingDebugSettings.overrideSpecularColorValue.g, lightingDebugSettings.overrideSpecularColorValue.b);
                var debugEmissiveColor = new Vector4(lightingDebugSettings.overrideEmissiveColor ? 1.0f : 0.0f, lightingDebugSettings.overrideEmissiveColorValue.r, lightingDebugSettings.overrideEmissiveColorValue.g, lightingDebugSettings.overrideEmissiveColorValue.b);
                var debugTrueMetalColor = new Vector4(materialDebugSettings.materialValidateTrueMetal ? 1.0f : 0.0f, materialDebugSettings.materialValidateTrueMetalColor.r, materialDebugSettings.materialValidateTrueMetalColor.g, materialDebugSettings.materialValidateTrueMetalColor.b);

                DebugLightingMode debugLightingMode = m_CurrentDebugDisplaySettings.GetDebugLightingMode();
                if (CoreUtils.IsSceneLightingDisabled(hdCamera.camera))
                {
                    debugLightingMode = DebugLightingMode.MatcapView;
                }

                ref var cb = ref m_ShaderVariablesDebugDisplayCB;

                var debugMaterialIndices = m_CurrentDebugDisplaySettings.GetDebugMaterialIndexes();
                for (int i = 0; i < 11; ++i)
                {
                    cb._DebugViewMaterialArray[i * 4] = (uint)debugMaterialIndices[i]; // Only x component is used.
                }
                for (int i = 0; i < 32; ++i)
                {
                    for (int j = 0; j < 4; ++j)
                        cb._DebugRenderingLayersColors[i * 4 + j] = m_CurrentDebugDisplaySettings.data.lightingDebugSettings.debugRenderingLayersColors[i][j];
                }

                cb._DebugLightingMode = (int)debugLightingMode;
                cb._DebugLightLayersMask = (int)m_CurrentDebugDisplaySettings.GetDebugLightLayersMask();
                cb._DebugShadowMapMode = (int)m_CurrentDebugDisplaySettings.GetDebugShadowMapMode();
                cb._DebugMipMapMode = (int)m_CurrentDebugDisplaySettings.GetDebugMipMapMode();
                cb._DebugMipMapModeTerrainTexture = (int)m_CurrentDebugDisplaySettings.GetDebugMipMapModeTerrainTexture();
                cb._ColorPickerMode = (int)m_CurrentDebugDisplaySettings.GetDebugColorPickerMode();
                cb._DebugFullScreenMode = (int)m_CurrentDebugDisplaySettings.data.fullScreenDebugMode;
                cb._DebugProbeVolumeMode = (int)m_CurrentDebugDisplaySettings.GetProbeVolumeDebugMode();

#if UNITY_EDITOR
                cb._MatcapMixAlbedo = HDRenderPipelinePreferences.matcapViewMixAlbedo ? 1 : 0;
                cb._MatcapViewScale = HDRenderPipelinePreferences.matcapViewScale;
#else
                cb._MatcapMixAlbedo = 0;
                cb._MatcapViewScale = 1.0f;
#endif
                cb._DebugLightingAlbedo = debugAlbedo;
                cb._DebugLightingSmoothness = debugSmoothness;
                cb._DebugLightingNormal = debugNormal;
                cb._DebugLightingAmbientOcclusion = debugAmbientOcclusion;
                cb._DebugLightingSpecularColor = debugSpecularColor;
                cb._DebugLightingEmissiveColor = debugEmissiveColor;
                cb._DebugLightingMaterialValidateHighColor = materialDebugSettings.materialValidateHighColor;
                cb._DebugLightingMaterialValidateLowColor = materialDebugSettings.materialValidateLowColor;
                cb._DebugLightingMaterialValidatePureMetalColor = debugTrueMetalColor;

                cb._MousePixelCoord = HDUtils.GetMouseCoordinates(hdCamera);
                cb._MouseClickPixelCoord = HDUtils.GetMouseClickCoordinates(hdCamera);

                cb._DebugSingleShadowIndex = m_CurrentDebugDisplaySettings.data.lightingDebugSettings.shadowDebugUseSelection ? m_DebugSelectedLightShadowIndex : (int)m_CurrentDebugDisplaySettings.data.lightingDebugSettings.shadowMapIndex;

                ConstantBuffer.PushGlobal(cmd, m_ShaderVariablesDebugDisplayCB, HDShaderIDs._ShaderVariablesDebugDisplay);

                cmd.SetGlobalTexture(HDShaderIDs._DebugFont, defaultResources.textures.debugFontTex);
            }
        }

        static bool NeedColorPickerDebug(DebugDisplaySettings debugSettings)
        {
            return debugSettings.data.colorPickerDebugSettings.colorPickerMode != ColorPickerDebugMode.None
                || debugSettings.data.falseColorDebugSettings.falseColor
                || debugSettings.data.lightingDebugSettings.debugLightingMode == DebugLightingMode.LuminanceMeter;
        }

        void PushColorPickerDebugTexture(CommandBuffer cmd, HDCamera hdCamera, RTHandle textureID)
        {
            if (NeedColorPickerDebug(m_CurrentDebugDisplaySettings))
            {
                using (new ProfilingScope(cmd, ProfilingSampler.Get(HDProfileId.PushToColorPicker)))
                {
                    HDUtils.BlitCameraTexture(cmd, textureID, m_DebugColorPickerBuffer);
                }
            }
        }

        bool NeedExposureDebugMode(DebugDisplaySettings debugSettings)
        {
            return debugSettings.data.lightingDebugSettings.exposureDebugMode != ExposureDebugMode.None;
        }

        bool NeedsFullScreenDebugMode()
        {
            bool fullScreenDebugEnabled = m_CurrentDebugDisplaySettings.data.fullScreenDebugMode != FullScreenDebugMode.None;
            bool lightingDebugEnabled = m_CurrentDebugDisplaySettings.data.lightingDebugSettings.shadowDebugMode == ShadowMapDebugMode.SingleShadow;

            return fullScreenDebugEnabled || lightingDebugEnabled;
        }

        void PushFullScreenLightingDebugTexture(HDCamera hdCamera, CommandBuffer cmd, RTHandle textureID)
        {
            // In practice, this is only useful for the SingleShadow debug view.
            // TODO: See how we can make this nicer than a specific functions just for one case.
            if (NeedsFullScreenDebugMode() && m_FullScreenDebugPushed == false)
            {
                m_FullScreenDebugPushed = true;
                HDUtils.BlitCameraTexture(cmd, textureID, m_DebugFullScreenTempBuffer);
            }
        }

        void PushFullScreenExposureDebugTexture(CommandBuffer cmd, RTHandle textureID)
        {
            if (m_CurrentDebugDisplaySettings.data.lightingDebugSettings.exposureDebugMode != ExposureDebugMode.None)
            {
                HDUtils.BlitCameraTexture(cmd, textureID, m_DebugFullScreenTempBuffer);
            }
        }

        internal void PushFullScreenDebugTexture(HDCamera hdCamera, CommandBuffer cmd, RTHandle textureID, FullScreenDebugMode debugMode)
        {
            if (debugMode == m_CurrentDebugDisplaySettings.data.fullScreenDebugMode)
            {
                m_FullScreenDebugPushed = true; // We need this flag because otherwise if no full screen debug is pushed (like for example if the corresponding pass is disabled), when we render the result in RenderDebug m_DebugFullScreenTempBuffer will contain potential garbage
                HDUtils.BlitCameraTexture(cmd, textureID, m_DebugFullScreenTempBuffer);
            }
        }

        void PushFullScreenDebugTexture(CommandBuffer cmd, RTHandle textureID, FullScreenDebugMode debugMode, Material shader)
        {
            if (debugMode == m_CurrentDebugDisplaySettings.data.fullScreenDebugMode)
            {
                m_FullScreenDebugPushed = true; // We need this flag because otherwise if no full screen debug is pushed (like for example if the corresponding pass is disabled), when we render the result in RenderDebug m_DebugFullScreenTempBuffer will contain potential garbage
                HDUtils.BlitCameraTexture(cmd, textureID, m_DebugFullScreenTempBuffer, shader, 0);
            }
        }


        void PushFullScreenDebugTextureMip(HDCamera hdCamera, CommandBuffer cmd, RTHandle texture, int lodCount, FullScreenDebugMode debugMode)
        {
            if (debugMode == m_CurrentDebugDisplaySettings.data.fullScreenDebugMode)
            {
                var mipIndex = Mathf.FloorToInt(m_CurrentDebugDisplaySettings.data.fullscreenDebugMip * lodCount);

                m_FullScreenDebugPushed = true; // We need this flag because otherwise if no full screen debug is pushed (like for example if the corresponding pass is disabled), when we render the result in RenderDebug m_DebugFullScreenTempBuffer will contain potential garbage
                HDUtils.BlitCameraTexture(cmd, texture, m_DebugFullScreenTempBuffer, mipIndex);
            }
        }

        struct DebugParameters
        {
            public DebugDisplaySettings debugDisplaySettings;
            public HDCamera hdCamera;

            // Full screen debug
            public bool             resolveFullScreenDebug;
            public Material         debugFullScreenMaterial;
            public int              depthPyramidMip;
            public ComputeBuffer    depthPyramidOffsets;

            // Sky
            public Texture skyReflectionTexture;
            public Material debugLatlongMaterial;

            public bool rayTracingSupported;
            public RayCountManager rayCountManager;

            // Lighting
            public LightLoopDebugOverlayParameters lightingOverlayParameters;

            // Color picker
            public bool     colorPickerEnabled;
            public Material colorPickerMaterial;

            // Exposure
            public bool     exposureDebugEnabled;
            public Material debugExposureMaterial;
        }

        DebugParameters PrepareDebugParameters(HDCamera hdCamera, HDUtils.PackedMipChainInfo depthMipInfo)
        {
            var parameters = new DebugParameters();

            parameters.debugDisplaySettings = m_CurrentDebugDisplaySettings;
            parameters.hdCamera = hdCamera;

            parameters.resolveFullScreenDebug = NeedsFullScreenDebugMode() && m_FullScreenDebugPushed;
            parameters.debugFullScreenMaterial = m_DebugFullScreen;
            parameters.depthPyramidMip = (int)(parameters.debugDisplaySettings.data.fullscreenDebugMip * depthMipInfo.mipLevelCount);
            parameters.depthPyramidOffsets = depthMipInfo.GetOffsetBufferData(m_DepthPyramidMipLevelOffsetsBuffer);

            parameters.skyReflectionTexture = m_SkyManager.GetSkyReflection(hdCamera);
            parameters.debugLatlongMaterial = m_DebugDisplayLatlong;
            parameters.lightingOverlayParameters = PrepareLightLoopDebugOverlayParameters();

            parameters.rayTracingSupported = hdCamera.frameSettings.IsEnabled(FrameSettingsField.RayTracing);
            parameters.rayCountManager = m_RayCountManager;

            parameters.colorPickerEnabled = NeedColorPickerDebug(parameters.debugDisplaySettings);
            parameters.colorPickerMaterial = m_DebugColorPicker;

            parameters.exposureDebugEnabled = NeedExposureDebugMode(parameters.debugDisplaySettings);
            parameters.debugExposureMaterial = m_DebugExposure;

            return parameters;
        }

        static void ResolveFullScreenDebug( in DebugParameters      parameters,
                                            MaterialPropertyBlock   mpb,
                                            RTHandle                inputFullScreenDebug,
                                            RTHandle                inputDepthPyramid,
                                            RTHandle                output,
                                            CommandBuffer           cmd)
        {
            mpb.SetTexture(HDShaderIDs._DebugFullScreenTexture, inputFullScreenDebug);
            mpb.SetTexture(HDShaderIDs._CameraDepthTexture, inputDepthPyramid);
            mpb.SetFloat(HDShaderIDs._FullScreenDebugMode, (float)parameters.debugDisplaySettings.data.fullScreenDebugMode);
            mpb.SetInt(HDShaderIDs._DebugDepthPyramidMip, parameters.depthPyramidMip);
            mpb.SetBuffer(HDShaderIDs._DebugDepthPyramidOffsets, parameters.depthPyramidOffsets);
            mpb.SetInt(HDShaderIDs._DebugContactShadowLightIndex, parameters.debugDisplaySettings.data.fullScreenContactShadowLightIndex);
            mpb.SetFloat(HDShaderIDs._TransparencyOverdrawMaxPixelCost, (float)parameters.debugDisplaySettings.data.transparencyDebugSettings.maxPixelCost);

            HDUtils.DrawFullScreen(cmd, parameters.debugFullScreenMaterial, output, mpb, 0);
        }

        static void ResolveColorPickerDebug(in DebugParameters  parameters,
                                            RTHandle            debugColorPickerBuffer,
                                            RTHandle            output,
                                            CommandBuffer       cmd)
        {
            ColorPickerDebugSettings colorPickerDebugSettings = parameters.debugDisplaySettings.data.colorPickerDebugSettings;
            FalseColorDebugSettings falseColorDebugSettings = parameters.debugDisplaySettings.data.falseColorDebugSettings;
            var falseColorThresholds = new Vector4(falseColorDebugSettings.colorThreshold0, falseColorDebugSettings.colorThreshold1, falseColorDebugSettings.colorThreshold2, falseColorDebugSettings.colorThreshold3);

            // Here we have three cases:
            // - Material debug is enabled, this is the buffer we display
            // - Otherwise we display the HDR buffer before postprocess and distortion
            // - If fullscreen debug is enabled we always use it
            parameters.colorPickerMaterial.SetTexture(HDShaderIDs._DebugColorPickerTexture, debugColorPickerBuffer);
            parameters.colorPickerMaterial.SetColor(HDShaderIDs._ColorPickerFontColor, colorPickerDebugSettings.fontColor);
            parameters.colorPickerMaterial.SetInt(HDShaderIDs._FalseColorEnabled, falseColorDebugSettings.falseColor ? 1 : 0);
            parameters.colorPickerMaterial.SetVector(HDShaderIDs._FalseColorThresholds, falseColorThresholds);
            parameters.colorPickerMaterial.SetVector(HDShaderIDs._MousePixelCoord, HDUtils.GetMouseCoordinates(parameters.hdCamera));
            parameters.colorPickerMaterial.SetVector(HDShaderIDs._MouseClickPixelCoord, HDUtils.GetMouseClickCoordinates(parameters.hdCamera));

            // The material display debug perform sRGBToLinear conversion as the final blit currently hardcodes a linearToSrgb conversion. As when we read with color picker this is not done,
            // we perform it inside the color picker shader. But we shouldn't do it for HDR buffer.
            parameters.colorPickerMaterial.SetFloat(HDShaderIDs._ApplyLinearToSRGB, parameters.debugDisplaySettings.IsDebugMaterialDisplayEnabled() ? 1.0f : 0.0f);

            HDUtils.DrawFullScreen(cmd, parameters.colorPickerMaterial, output);
        }


        static void RenderExposureDebug(in DebugParameters parameters,
                                            RTHandle inputColorBuffer,
                                            RTHandle postprocessedColorBuffer,
                                            RTHandle currentExposure,
                                            RTHandle prevExposure,
                                            RTHandle debugExposureData,
                                            RTHandle output,
                                            HableCurve hableCurve,
                                            int lutSize,
                                            Vector4 proceduralParams1,
                                            Vector4 proceduralParams2,
                                            ComputeBuffer histogramBuffer,
                                            CommandBuffer cmd)
        {
            // Grab exposure parameters
            var exposureSettings = parameters.hdCamera.volumeStack.GetComponent<Exposure>();

            Vector4 exposureParams = new Vector4(exposureSettings.compensation.value + parameters.debugDisplaySettings.data.lightingDebugSettings.debugExposure, exposureSettings.limitMin.value,
                                                exposureSettings.limitMax.value, 0f);

            Vector4 exposureVariants = new Vector4(1.0f, (int)exposureSettings.meteringMode.value, (int)exposureSettings.adaptationMode.value, 0.0f);
            Vector2 histogramFraction = exposureSettings.histogramPercentages.value / 100.0f;
            float evRange = exposureSettings.limitMax.value - exposureSettings.limitMin.value;
            float histScale = 1.0f / Mathf.Max(1e-5f, evRange);
            float histBias = -exposureSettings.limitMin.value * histScale;
            Vector4 histogramParams = new Vector4(histScale, histBias, histogramFraction.x, histogramFraction.y);

            parameters.debugExposureMaterial.SetVector(HDShaderIDs._ProceduralMaskParams, proceduralParams1);
            parameters.debugExposureMaterial.SetVector(HDShaderIDs._ProceduralMaskParams2, proceduralParams2);

            parameters.debugExposureMaterial.SetVector(HDShaderIDs._HistogramExposureParams, histogramParams);
            parameters.debugExposureMaterial.SetVector(HDShaderIDs._Variants, exposureVariants);
            parameters.debugExposureMaterial.SetVector(HDShaderIDs._ExposureParams, exposureParams);
            parameters.debugExposureMaterial.SetVector(HDShaderIDs._ExposureParams2, new Vector4(0.0f, 0.0f, ColorUtils.lensImperfectionExposureScale, ColorUtils.s_LightMeterCalibrationConstant));
            parameters.debugExposureMaterial.SetVector(HDShaderIDs._MousePixelCoord, HDUtils.GetMouseCoordinates(parameters.hdCamera));
            parameters.debugExposureMaterial.SetTexture(HDShaderIDs._SourceTexture, inputColorBuffer);
            parameters.debugExposureMaterial.SetTexture(HDShaderIDs._DebugFullScreenTexture, postprocessedColorBuffer);
            parameters.debugExposureMaterial.SetTexture(HDShaderIDs._PreviousExposureTexture, prevExposure);
            parameters.debugExposureMaterial.SetTexture(HDShaderIDs._ExposureTexture, currentExposure);
            parameters.debugExposureMaterial.SetTexture(HDShaderIDs._ExposureWeightMask, exposureSettings.weightTextureMask.value);
            parameters.debugExposureMaterial.SetBuffer(HDShaderIDs._HistogramBuffer, histogramBuffer);


            int passIndex = 0;
            if (parameters.debugDisplaySettings.data.lightingDebugSettings.exposureDebugMode == ExposureDebugMode.MeteringWeighted)
                passIndex = 1;
            if (parameters.debugDisplaySettings.data.lightingDebugSettings.exposureDebugMode == ExposureDebugMode.HistogramView)
            {
                parameters.debugExposureMaterial.SetTexture(HDShaderIDs._ExposureDebugTexture, debugExposureData);
                var tonemappingSettings = parameters.hdCamera.volumeStack.GetComponent<Tonemapping>();

                bool toneMapIsEnabled = parameters.hdCamera.frameSettings.IsEnabled(FrameSettingsField.Tonemapping);
                var tonemappingMode = toneMapIsEnabled ? tonemappingSettings.mode.value : TonemappingMode.None;

                bool drawTonemapCurve = tonemappingMode != TonemappingMode.None &&
                                        parameters.debugDisplaySettings.data.lightingDebugSettings.showTonemapCurveAlongHistogramView;

                bool centerAroundMiddleGrey = parameters.debugDisplaySettings.data.lightingDebugSettings.centerHistogramAroundMiddleGrey;
                parameters.debugExposureMaterial.SetVector(HDShaderIDs._ExposureDebugParams, new Vector4(drawTonemapCurve ? 1.0f : 0.0f, (int)tonemappingMode, centerAroundMiddleGrey ? 1 : 0, 0));
                if (drawTonemapCurve)
                {
                    if (tonemappingMode == TonemappingMode.Custom)
                    {
                        parameters.debugExposureMaterial.SetVector(HDShaderIDs._CustomToneCurve, hableCurve.uniforms.curve);
                        parameters.debugExposureMaterial.SetVector(HDShaderIDs._ToeSegmentA, hableCurve.uniforms.toeSegmentA);
                        parameters.debugExposureMaterial.SetVector(HDShaderIDs._ToeSegmentB, hableCurve.uniforms.toeSegmentB);
                        parameters.debugExposureMaterial.SetVector(HDShaderIDs._MidSegmentA, hableCurve.uniforms.midSegmentA);
                        parameters.debugExposureMaterial.SetVector(HDShaderIDs._MidSegmentB, hableCurve.uniforms.midSegmentB);
                        parameters.debugExposureMaterial.SetVector(HDShaderIDs._ShoSegmentA, hableCurve.uniforms.shoSegmentA);
                        parameters.debugExposureMaterial.SetVector(HDShaderIDs._ShoSegmentB, hableCurve.uniforms.shoSegmentB);
                    }
                }
                else if (tonemappingMode == TonemappingMode.External)
                {
                    parameters.debugExposureMaterial.SetTexture(HDShaderIDs._LogLut3D, tonemappingSettings.lutTexture.value);
                    parameters.debugExposureMaterial.SetVector(HDShaderIDs._LogLut3D_Params, new Vector4(1f / lutSize, lutSize - 1f, tonemappingSettings.lutContribution.value, 0f));
                }
                passIndex = 2;
            }
            if (parameters.debugDisplaySettings.data.lightingDebugSettings.exposureDebugMode == ExposureDebugMode.FinalImageHistogramView)
            {
                bool finalImageRGBHisto = parameters.debugDisplaySettings.data.lightingDebugSettings.displayFinalImageHistogramAsRGB;

                parameters.debugExposureMaterial.SetVector(HDShaderIDs._ExposureDebugParams, new Vector4(0, 0, 0, finalImageRGBHisto ? 1 : 0));

                parameters.debugExposureMaterial.SetBuffer(HDShaderIDs._FullImageHistogram, histogramBuffer);
                passIndex = 3;
            }


            HDUtils.DrawFullScreen(cmd, parameters.debugExposureMaterial, output, null, passIndex);
        }

        static void RenderSkyReflectionOverlay(in DebugParameters debugParameters, CommandBuffer cmd, MaterialPropertyBlock mpb, ref float x, ref float y, float overlaySize)
        {
            var lightingDebug = debugParameters.debugDisplaySettings.data.lightingDebugSettings;
            if (lightingDebug.displaySkyReflection)
            {
                mpb.SetTexture(HDShaderIDs._InputCubemap, debugParameters.skyReflectionTexture);
                mpb.SetFloat(HDShaderIDs._Mipmap, lightingDebug.skyReflectionMipmap);
                mpb.SetFloat(HDShaderIDs._ApplyExposure, 1.0f);
                mpb.SetFloat(HDShaderIDs._SliceIndex, lightingDebug.cubeArraySliceIndex);
                cmd.SetViewport(new Rect(x, y, overlaySize, overlaySize));
                cmd.DrawProcedural(Matrix4x4.identity, debugParameters.debugLatlongMaterial, 0, MeshTopology.Triangles, 3, 1, mpb);
                HDUtils.NextOverlayCoord(ref x, ref y, overlaySize, overlaySize, debugParameters.hdCamera);
            }
        }

        static void RenderRayCountOverlay(in DebugParameters debugParameters, CommandBuffer cmd, ref float x, ref float y, float overlaySize)
        {
            if (debugParameters.rayTracingSupported)
                debugParameters.rayCountManager.EvaluateRayCount(cmd, debugParameters.hdCamera);
        }

        void RenderDebug(HDCamera hdCamera, CommandBuffer cmd, CullingResults cullResults)
        {
            // We don't want any overlay for these kind of rendering
            if (hdCamera.camera.cameraType == CameraType.Reflection || hdCamera.camera.cameraType == CameraType.Preview)
                return;

            // Render Debug are only available in dev builds and we always render them in the same RT
            CoreUtils.SetRenderTarget(cmd, m_IntermediateAfterPostProcessBuffer, m_SharedRTManager.GetDepthStencilBuffer());

            var debugParams = PrepareDebugParameters(hdCamera, m_SharedRTManager.GetDepthBufferMipChainInfo());

            using (new ProfilingScope(cmd, ProfilingSampler.Get(HDProfileId.RenderDebug)))
            {
                // First render full screen debug texture
                if (debugParams.resolveFullScreenDebug)
                {
                    m_FullScreenDebugPushed = false;
                    ResolveFullScreenDebug(debugParams, m_DebugFullScreenPropertyBlock, m_DebugFullScreenTempBuffer, m_SharedRTManager.GetDepthTexture(), m_IntermediateAfterPostProcessBuffer, cmd);
                    PushColorPickerDebugTexture(cmd, hdCamera, m_IntermediateAfterPostProcessBuffer);
                }

                if (debugParams.exposureDebugEnabled)
                {
                    m_PostProcessSystem.ComputeProceduralMeteringParams(hdCamera, out Vector4 proceduralParams1, out Vector4 proceduralParams2);

                    RenderExposureDebug(debugParams, m_CameraColorBuffer, m_DebugFullScreenTempBuffer,
                                        m_PostProcessSystem.GetPreviousExposureTexture(hdCamera),
                                        m_PostProcessSystem.GetExposureTexture(hdCamera),
                                        m_PostProcessSystem.GetExposureDebugData(),
                                        m_IntermediateAfterPostProcessBuffer,
                                        m_PostProcessSystem.GetCustomToneMapCurve(),
                                        m_PostProcessSystem.GetLutSize(),
                                        proceduralParams1,
                                        proceduralParams2,
                                        debugParams.debugDisplaySettings.data.lightingDebugSettings.exposureDebugMode == ExposureDebugMode.FinalImageHistogramView ? m_PostProcessSystem.GetDebugImageHistogramBuffer() : m_PostProcessSystem.GetHistogramBuffer(), cmd);
                }

                // First resolve color picker
                if (debugParams.colorPickerEnabled)
                    ResolveColorPickerDebug(debugParams, m_DebugColorPickerBuffer, m_IntermediateAfterPostProcessBuffer, cmd);

                // Light volumes
                var lightingDebug = debugParams.debugDisplaySettings.data.lightingDebugSettings;
                bool isLightOverlapDebugEnabled = CoreUtils.IsLightOverlapDebugEnabled(hdCamera.camera);
                if (lightingDebug.displayLightVolumes || isLightOverlapDebugEnabled)
                {
                    s_lightVolumes.RenderLightVolumes(cmd, hdCamera, cullResults, lightingDebug, m_IntermediateAfterPostProcessBuffer);
                }

                // Then overlays
                HDUtils.ResetOverlay();
                float debugPanelWidth = HDUtils.GetRuntimeDebugPanelWidth(debugParams.hdCamera);
                float x = 0.0f;
                float overlayRatio = debugParams.debugDisplaySettings.data.debugOverlayRatio;
                float overlaySize = Math.Min(debugParams.hdCamera.actualHeight, debugParams.hdCamera.actualWidth - debugPanelWidth) * overlayRatio;
                float y = debugParams.hdCamera.actualHeight - overlaySize;

                // Add the width of the debug display if enabled on the camera
                x += debugPanelWidth;

                RenderSkyReflectionOverlay(debugParams, cmd, m_SharedPropertyBlock, ref x, ref y, overlaySize);
                RenderRayCountOverlay(debugParams, cmd, ref x, ref y, overlaySize);
                RenderLightLoopDebugOverlay(debugParams, cmd, ref x, ref y, overlaySize, m_TileAndClusterData.tileList, m_TileAndClusterData.lightList, m_TileAndClusterData.perVoxelLightLists, m_TileAndClusterData.dispatchIndirectBuffer, m_SharedRTManager.GetDepthTexture());
                RenderProbeVolumeDebugOverlay(debugParams, cmd, ref x, ref y, overlaySize, m_DebugDisplayProbeVolumeMaterial); // TODO(Nicholas): renders as a black square in the upper right.

                HDShadowManager.ShadowDebugAtlasTextures atlases = debugParams.lightingOverlayParameters.shadowManager.GetDebugAtlasTextures();
                RenderShadowsDebugOverlay(debugParams, atlases, cmd, ref x, ref y, overlaySize, m_SharedPropertyBlock);

                DecalSystem.instance.RenderDebugOverlay(debugParams.hdCamera, cmd, debugParams.debugDisplaySettings, ref x, ref y, overlaySize, debugParams.hdCamera.actualWidth);
            }
        }

        void ClearStencilBuffer(CommandBuffer cmd)
        {
            using (new ProfilingScope(cmd, ProfilingSampler.Get(HDProfileId.ClearStencil)))
            {
                m_ClearStencilBufferMaterial.SetInt(HDShaderIDs._StencilMask, (int)StencilUsage.HDRPReservedBits);
                HDUtils.DrawFullScreen(cmd, m_ClearStencilBufferMaterial, m_CameraColorBuffer, m_SharedRTManager.GetDepthStencilBuffer());
            }
        }

        void ClearBuffers(HDCamera hdCamera, CommandBuffer cmd)
        {
            bool msaa = hdCamera.frameSettings.IsEnabled(FrameSettingsField.MSAA);

            using (new ProfilingScope(cmd, ProfilingSampler.Get(HDProfileId.ClearBuffers)))
            {
                // We clear only the depth buffer, no need to clear the various color buffer as we overwrite them.
                // Clear depth/stencil and init buffers
                using (new ProfilingScope(cmd, ProfilingSampler.Get(HDProfileId.ClearDepthStencil)))
                {
                    if (hdCamera.clearDepth)
                    {
                        CoreUtils.SetRenderTarget(cmd, msaa ? m_CameraColorMSAABuffer : m_CameraColorBuffer, m_SharedRTManager.GetDepthStencilBuffer(msaa), ClearFlag.Depth);
                        if (hdCamera.frameSettings.IsEnabled(FrameSettingsField.MSAA))
                        {
                            CoreUtils.SetRenderTarget(cmd, m_SharedRTManager.GetDepthTexture(true), m_SharedRTManager.GetDepthStencilBuffer(true), ClearFlag.Color, Color.black);
                        }
                    }
                    m_IsDepthBufferCopyValid = false;
                }

                // Clear the decal buffer
                if (hdCamera.frameSettings.IsEnabled(FrameSettingsField.DecalLayers))
                {
                    using (new ProfilingScope(cmd, ProfilingSampler.Get(HDProfileId.ClearDecalBuffer)))
                        CoreUtils.SetRenderTarget(cmd, m_SharedRTManager.GetDecalPrepassBuffer(hdCamera.frameSettings.IsEnabled(FrameSettingsField.MSAA)), ClearFlag.Color, Color.clear);
                }

                // Clear the HDR target
                using (new ProfilingScope(cmd, ProfilingSampler.Get(HDProfileId.ClearHDRTarget)))
                {
                    if (hdCamera.clearColorMode == HDCameraData.ClearColorMode.Color ||
                        // If the luxmeter is enabled, the sky isn't rendered so we clear the background color
                        m_CurrentDebugDisplaySettings.data.lightingDebugSettings.debugLightingMode == DebugLightingMode.LuxMeter ||
                        // If the matcap view is enabled, the sky isn't updated so we clear the background color
                        m_CurrentDebugDisplaySettings.DebugHideSky(hdCamera) ||
                        // If we want the sky but the sky don't exist, still clear with background color
                        (hdCamera.clearColorMode == HDCameraData.ClearColorMode.Sky && !m_SkyManager.IsVisualSkyValid(hdCamera)) ||
                        // Special handling for Preview we force to clear with background color (i.e black)
                        // Note that the sky use in this case is the last one setup. If there is no scene or game, there is no sky use as reflection in the preview
                        HDUtils.IsRegularPreviewCamera(hdCamera.camera)
                        )
                    {
                        CoreUtils.SetRenderTarget(cmd, msaa ? m_CameraColorMSAABuffer : m_CameraColorBuffer, m_SharedRTManager.GetDepthStencilBuffer(msaa), ClearFlag.Color, GetColorBufferClearColor(hdCamera));
                    }
                }

                if (hdCamera.frameSettings.IsEnabled(FrameSettingsField.SubsurfaceScattering))
                {
                    using (new ProfilingScope(cmd, ProfilingSampler.Get(HDProfileId.ClearSssLightingBuffer)))
                    {
                        CoreUtils.SetRenderTarget(cmd, msaa ? m_CameraSssDiffuseLightingMSAABuffer : m_CameraSssDiffuseLightingBuffer, ClearFlag.Color, Color.clear);
                    }
                }

                if (hdCamera.IsSSREnabled())
                {
                    using (new ProfilingScope(cmd, ProfilingSampler.Get(HDProfileId.ClearSsrBuffers)))
                    {
                        // In practice, these textures are sparse (mostly black). Therefore, clearing them is fast (due to CMASK),
                        // and much faster than fully overwriting them from within SSR shaders.
                        // CoreUtils.SetRenderTarget(cmd, hdCamera, m_SsrDebugTexture,    ClearFlag.Color, Color.clear);
                        CoreUtils.SetRenderTarget(cmd, m_SsrHitPointTexture, ClearFlag.Color, Color.clear);
                        CoreUtils.SetRenderTarget(cmd, m_SsrLightingTexture, ClearFlag.Color, Color.clear);
                    }
                }

#if ENABLE_VIRTUALTEXTURES
                using (new ProfilingScope(cmd, ProfilingSampler.Get(HDProfileId.VTFeedbackClear)))
                {
                    RTHandle alreadyCleared = null;
                    if (m_GbufferManager?.GetVTFeedbackBuffer() != null)
                    {
                        alreadyCleared = m_GbufferManager.GetVTFeedbackBuffer();
                        CoreUtils.SetRenderTarget(cmd, alreadyCleared, ClearFlag.Color, Color.white);
                    }

                    // If the forward buffer is different from the GBuffer clear it also
                    if (GetVTFeedbackBufferForForward(hdCamera) != alreadyCleared)
                    {
                        CoreUtils.SetRenderTarget(cmd, GetVTFeedbackBufferForForward(hdCamera), ClearFlag.Color, Color.white);
                    }
                }
#endif

                // We don't need to clear the GBuffers as scene is rewrite and we are suppose to only access valid data (invalid data are tagged with StencilUsage.Clear in the stencil),
                // This is to save some performance
                if (hdCamera.frameSettings.litShaderMode == LitShaderMode.Deferred)
                {
                    using (new ProfilingScope(cmd, ProfilingSampler.Get(HDProfileId.ClearGBuffer)))
                    {
                        // We still clear in case of debug mode or on demand
                        if (m_CurrentDebugDisplaySettings.IsDebugDisplayEnabled() || hdCamera.frameSettings.IsEnabled(FrameSettingsField.ClearGBuffers))
                        {
                            // On PS4 we don't have working MRT clear, so need to clear buffers one by one
                            // https://fogbugz.unity3d.com/f/cases/1182018/
                            if (Application.platform == RuntimePlatform.PS4)
                            {
                                var GBuffers = m_GbufferManager.GetBuffersRTI();
                                foreach (var gbuffer in GBuffers)
                                {
                                    CoreUtils.SetRenderTarget(cmd, gbuffer, m_SharedRTManager.GetDepthStencilBuffer(), ClearFlag.Color, Color.clear);
                                }
                            }
                            else
                            {
                                CoreUtils.SetRenderTarget(cmd, m_GbufferManager.GetBuffersRTI(), m_SharedRTManager.GetDepthStencilBuffer(), ClearFlag.Color, Color.clear);
                            }
                        }

                        // If we are in deferred mode and the ssr is enabled, we need to make sure that the second gbuffer is cleared given that we are using that information for
                        // clear coat selection
                        if (hdCamera.IsSSREnabled())
                        {
                            CoreUtils.SetRenderTarget(cmd, m_GbufferManager.GetBuffer(2), m_SharedRTManager.GetDepthStencilBuffer(), ClearFlag.Color, Color.clear);
                        }
                    }
                }
            }
        }

        struct PostProcessParameters
        {
            public ShaderVariablesGlobal globalCB;

            public HDCamera         hdCamera;
            public bool             postProcessIsFinalPass;
            public bool             flipYInPostProcess;
            public BlueNoise        blueNoise;

            // After Postprocess
            public bool             useDepthBuffer;
            public float            time;
            public float            lastTime;
            public int              frameCount;
            public RendererListDesc opaqueAfterPPDesc;
            public RendererListDesc transparentAfterPPDesc;
        }

        PostProcessParameters PreparePostProcess(CullingResults cullResults, HDCamera hdCamera)
        {
            PostProcessParameters result = new PostProcessParameters();
            result.globalCB = m_ShaderVariablesGlobalCB;
            result.hdCamera = hdCamera;
            result.postProcessIsFinalPass = HDUtils.PostProcessIsFinalPass(hdCamera);
            // Y-Flip needs to happen during the post process pass only if it's the final pass and is the regular game view
            // SceneView flip is handled by the editor internal code and GameView rendering into render textures should not be flipped in order to respect Unity texture coordinates convention
            result.flipYInPostProcess = result.postProcessIsFinalPass && (hdCamera.flipYMode == HDCameraData.FlipYMode.ForceFlipY || hdCamera.isMainGameView);
            result.blueNoise = m_BlueNoise;

            result.useDepthBuffer = !hdCamera.IsTAAEnabled() && hdCamera.frameSettings.IsEnabled(FrameSettingsField.ZTestAfterPostProcessTAA);
            result.time = m_Time;
            result.lastTime = m_LastTime;
            result.frameCount = m_FrameCount;
            result.opaqueAfterPPDesc = CreateOpaqueRendererListDesc(cullResults, hdCamera.camera, HDShaderPassNames.s_ForwardOnlyName, renderQueueRange: HDRenderQueue.k_RenderQueue_AfterPostProcessOpaque);
            result.transparentAfterPPDesc = CreateTransparentRendererListDesc(cullResults, hdCamera.camera, HDShaderPassNames.s_ForwardOnlyName, renderQueueRange: HDRenderQueue.k_RenderQueue_AfterPostProcessTransparent);

            return result;
        }

        void RenderPostProcess(CullingResults cullResults, HDCamera hdCamera, RenderTargetIdentifier destination, ScriptableRenderContext renderContext, CommandBuffer cmd)
        {
            PostProcessParameters parameters = PreparePostProcess(cullResults, hdCamera);

            if (hdCamera.frameSettings.IsEnabled(FrameSettingsField.AfterPostprocess))
            {
                using (new ProfilingScope(cmd, ProfilingSampler.Get(HDProfileId.AfterPostProcessing)))
                {
                    // Note: We bind the depth only if the ZTest for After Post Process is enabled. It is disabled by
                    // default so we're consistent in the behavior: no ZTest for After Post Process materials).
                    if (!parameters.useDepthBuffer)
                        CoreUtils.SetRenderTarget(cmd, GetAfterPostProcessOffScreenBuffer(), clearFlag: ClearFlag.Color, clearColor: Color.black);
                    else
                        CoreUtils.SetRenderTarget(cmd, GetAfterPostProcessOffScreenBuffer(), m_SharedRTManager.GetDepthStencilBuffer(), clearFlag: ClearFlag.Color, clearColor: Color.black);

            // We render AfterPostProcess objects first into a separate buffer that will be composited in the final post process pass
                    RenderAfterPostProcess(parameters
                                        , RendererList.Create(parameters.opaqueAfterPPDesc)
                                        , RendererList.Create(parameters.transparentAfterPPDesc)
                                        , renderContext, cmd);

                }
            }

            // Set the depth buffer to the main one to avoid missing out on transparent depth for post process.
            cmd.SetGlobalTexture(HDShaderIDs._CameraDepthTexture, m_SharedRTManager.GetDepthStencilBuffer());

            // Post-processes output straight to the backbuffer
            var motionVectors = m_Asset.currentPlatformRenderPipelineSettings.supportMotionVectors ? m_SharedRTManager.GetMotionVectorsBuffer() : TextureXR.GetBlackTextureArray();
            m_PostProcessSystem.Render(
                cmd: cmd,
                camera: hdCamera,
                blueNoise: parameters.blueNoise,
                colorBuffer: m_CameraColorBuffer,
                afterPostProcessTexture: GetAfterPostProcessOffScreenBuffer(),
                finalRT: destination,
                depthBuffer: m_SharedRTManager.GetDepthStencilBuffer(),
                depthMipChain: m_SharedRTManager.GetDepthTexture(),
                motionVecTexture: motionVectors,
                flipY: parameters.flipYInPostProcess
            );
        }


        RTHandle GetAfterPostProcessOffScreenBuffer()
        {
            // Here we share GBuffer albedo buffer since it's not needed anymore else we
            if (currentPlatformRenderPipelineSettings.supportedLitShaderMode == RenderPipelineSettings.SupportedLitShaderMode.ForwardOnly)
                return GetSSSBuffer();
            else
                return m_GbufferManager.GetBuffer(0);
        }

        static void UpdateOffscreenRenderingConstants(ref ShaderVariablesGlobal cb, bool enabled, uint factor)
        {
            cb._OffScreenRendering = enabled ? 1u : 0u;
            cb._OffScreenDownsampleFactor = factor;
        }

        static void RenderAfterPostProcess( PostProcessParameters   parameters,
                                            in RendererList         opaqueAfterPostProcessRendererList,
                                            in RendererList         transparentAfterPostProcessRendererList,
                                            ScriptableRenderContext renderContext, CommandBuffer cmd)
        {

            using (new ProfilingScope(cmd, ProfilingSampler.Get(HDProfileId.AfterPostProcessing)))
            {
                // Note about AfterPostProcess and TAA:
                // When TAA is enabled rendering is jittered and then resolved during the post processing pass.
                // It means that any rendering done after post processing need to disable jittering. This is what we do with hdCamera.UpdateViewConstants(false);
                // The issue is that the only available depth buffer is jittered so pixels would wobble around depth tested edges.
                // In order to avoid that we decide that objects rendered after Post processes while TAA is active will not benefit from the depth buffer so we disable it.
                parameters.hdCamera.UpdateAllViewConstants(false);
                parameters.hdCamera.UpdateShaderVariablesGlobalCB(ref parameters.globalCB, parameters.frameCount);

                UpdateOffscreenRenderingConstants(ref parameters.globalCB, true, 1);
                ConstantBuffer.PushGlobal(cmd, parameters.globalCB, HDShaderIDs._ShaderVariablesGlobal);

                DrawOpaqueRendererList(renderContext, cmd, parameters.hdCamera.frameSettings, opaqueAfterPostProcessRendererList);
                // Setup off-screen transparency here
                DrawTransparentRendererList(renderContext, cmd, parameters.hdCamera.frameSettings, transparentAfterPostProcessRendererList);

                UpdateOffscreenRenderingConstants(ref parameters.globalCB, false, 1);
                ConstantBuffer.PushGlobal(cmd, parameters.globalCB, HDShaderIDs._ShaderVariablesGlobal);
            }
        }

        struct SendGeometryGraphcisBuffersParameters
        {
            public HDCamera hdCamera;
            public bool needNormalBuffer;
            public bool needDepthBuffer;
            public VFXCameraBufferTypes neededVFXBuffers;
            public HDUtils.PackedMipChainInfo packedMipChainInfo;

            public bool NeedSendBuffers()
            {
                return needNormalBuffer || needDepthBuffer || neededVFXBuffers != VFXCameraBufferTypes.None;
            }
        }

        SendGeometryGraphcisBuffersParameters PrepareSendGeometryBuffersParameters(HDCamera hdCamera, in HDUtils.PackedMipChainInfo packedMipInfo)
        {
            SendGeometryGraphcisBuffersParameters parameters = new SendGeometryGraphcisBuffersParameters();

            parameters.hdCamera = hdCamera;
            parameters.needNormalBuffer = false;
            parameters.needDepthBuffer = false;
            parameters.packedMipChainInfo = packedMipInfo;

<<<<<<< HEAD
            var acd = hdCamera.camera.GetExtension<HDCameraData>();
=======
            HDAdditionalCameraData acd = null;
            hdCamera.camera.TryGetComponent(out acd);
>>>>>>> 77f87bda

            HDCameraData.BufferAccessType externalAccess = new HDCameraData.BufferAccessType();
            if (acd != null)
                externalAccess = acd.GetBufferAccess();

            // Figure out which client systems need which buffers
            // Only VFX systems for now
<<<<<<< HEAD
            VFXCameraBufferTypes neededVFXBuffers = VFXManager.IsCameraBufferNeeded(hdCamera.camera);
            needNormalBuffer |= ((neededVFXBuffers & VFXCameraBufferTypes.Normal) != 0 || (externalAccess & HDCameraData.BufferAccessType.Normal) != 0);
            needDepthBuffer |= ((neededVFXBuffers & VFXCameraBufferTypes.Depth) != 0 || (externalAccess & HDCameraData.BufferAccessType.Depth) != 0);
            if (hdCamera.frameSettings.IsEnabled(FrameSettingsField.RayTracing) && GetRayTracingState() || ValidIndirectDiffuseState(hdCamera))
=======
            parameters.neededVFXBuffers = VFXManager.IsCameraBufferNeeded(hdCamera.camera);
            parameters.needNormalBuffer |= ((parameters.neededVFXBuffers & VFXCameraBufferTypes.Normal) != 0 || (externalAccess & HDAdditionalCameraData.BufferAccessType.Normal) != 0);
            parameters.needDepthBuffer |= ((parameters.neededVFXBuffers & VFXCameraBufferTypes.Depth) != 0 || (externalAccess & HDAdditionalCameraData.BufferAccessType.Depth) != 0 || GetIndirectDiffuseMode(hdCamera) == IndirectDiffuseMode.ScreenSpace);

            // Raytracing require both normal and depth from previous frame.
            if (hdCamera.frameSettings.IsEnabled(FrameSettingsField.RayTracing) && GetRayTracingState())
>>>>>>> 77f87bda
            {
                parameters.needNormalBuffer = true;
                parameters.needDepthBuffer = true;
            }

            return parameters;
        }

        static void SendGeometryGraphicsBuffers(in SendGeometryGraphcisBuffersParameters parameters,
                                                RTHandle mainNormalBuffer,
                                                RTHandle mainDepthBuffer,
                                                CommandBuffer cmd)
        {

            var hdCamera = parameters.hdCamera;

            Texture normalBuffer = null;
            Texture depthBuffer = null;
            Texture depthBuffer1 = null;

            // Here if needed for this particular camera, we allocate history buffers.
            // Only one is needed here because the main buffer used for rendering is separate.
            // Ideally, we should double buffer the main rendering buffer but since we don't know in advance if history is going to be needed, it would be a big waste of memory.
            if (parameters.needNormalBuffer)
            {
                // local variable to avoid gcalloc caused by capture.
                var localNormalBuffer = mainNormalBuffer;
                RTHandle Allocator(string id, int frameIndex, RTHandleSystem rtHandleSystem)
                {
                    return rtHandleSystem.Alloc(Vector2.one, TextureXR.slices, colorFormat: localNormalBuffer.rt.graphicsFormat, dimension: TextureXR.dimension, enableRandomWrite: localNormalBuffer.rt.enableRandomWrite, name: $"{id}_Normal History Buffer"
                    );
                }

                normalBuffer = hdCamera.GetCurrentFrameRT((int)HDCameraFrameHistoryType.Normal) ?? hdCamera.AllocHistoryFrameRT((int)HDCameraFrameHistoryType.Normal, Allocator, 1);

                for (int i = 0; i < hdCamera.viewCount; i++)
                    cmd.CopyTexture(localNormalBuffer, i, 0, 0, 0, hdCamera.actualWidth, hdCamera.actualHeight, normalBuffer, i, 0, 0, 0);
            }

            if (parameters.needDepthBuffer)
            {
                // local variable to avoid gcalloc caused by capture.
                var localDepthBuffer = mainDepthBuffer;
                RTHandle Allocator(string id, int frameIndex, RTHandleSystem rtHandleSystem)
                {
                    return rtHandleSystem.Alloc(Vector2.one, TextureXR.slices, colorFormat: localDepthBuffer.rt.graphicsFormat, dimension: TextureXR.dimension, enableRandomWrite: localDepthBuffer.rt.enableRandomWrite, name: $"{id}_Depth History Buffer");
                }
                depthBuffer = hdCamera.GetCurrentFrameRT((int)HDCameraFrameHistoryType.Depth) ?? hdCamera.AllocHistoryFrameRT((int)HDCameraFrameHistoryType.Depth, Allocator, 1);

                for (int i = 0; i < hdCamera.viewCount; i++)
                    cmd.CopyTexture(localDepthBuffer, i, 0, 0, 0, hdCamera.actualWidth, hdCamera.actualHeight, depthBuffer, i, 0, 0, 0);

                RTHandle Allocator1(string id, int frameIndex, RTHandleSystem rtHandleSystem)
                {
                    return rtHandleSystem.Alloc(Vector2.one * 0.5f, TextureXR.slices, colorFormat: localDepthBuffer.rt.graphicsFormat, dimension: TextureXR.dimension, enableRandomWrite: localDepthBuffer.rt.enableRandomWrite, name: $"Depth History Buffer Mip 1");
                }

                depthBuffer1 = hdCamera.GetCurrentFrameRT((int)HDCameraFrameHistoryType.Depth1) ?? hdCamera.AllocHistoryFrameRT((int)HDCameraFrameHistoryType.Depth1, Allocator1, 1);
                for (int i = 0; i < hdCamera.viewCount; i++)
                    cmd.CopyTexture(localDepthBuffer, i, 0, parameters.packedMipChainInfo.mipLevelOffsets[1].x, parameters.packedMipChainInfo.mipLevelOffsets[1].y, hdCamera.actualWidth / 2, hdCamera.actualHeight / 2, depthBuffer1, i, 0, 0, 0);
            }

            // Send buffers to client.
            // For now, only VFX systems
            if ((parameters.neededVFXBuffers & VFXCameraBufferTypes.Depth) != 0)
            {
                VFXManager.SetCameraBuffer(hdCamera.camera, VFXCameraBufferTypes.Depth, depthBuffer, 0, 0, hdCamera.actualWidth, hdCamera.actualHeight);
            }

            if ((parameters.neededVFXBuffers & VFXCameraBufferTypes.Normal) != 0)
            {
                VFXManager.SetCameraBuffer(hdCamera.camera, VFXCameraBufferTypes.Normal, normalBuffer, 0, 0, hdCamera.actualWidth, hdCamera.actualHeight);
            }
        }

        static void SendColorGraphicsBuffer(CommandBuffer cmd, HDCamera hdCamera)
        {
            // Figure out which client systems need which buffers
            VFXCameraBufferTypes neededVFXBuffers = VFXManager.IsCameraBufferNeeded(hdCamera.camera);

            if ((neededVFXBuffers & VFXCameraBufferTypes.Color) != 0)
            {
                var colorBuffer = hdCamera.GetCurrentFrameRT((int)HDCameraFrameHistoryType.ColorBufferMipChain);
                VFXManager.SetCameraBuffer(hdCamera.camera, VFXCameraBufferTypes.Color, colorBuffer, 0, 0, hdCamera.actualWidth, hdCamera.actualHeight);
            }
        }

        /// <summary>
        /// Overrides the current camera, changing all the matrices and view parameters for the new one.
        /// It allows you to render objects from another camera, which can be useful in custom passes for example.
        /// </summary>
        internal struct OverrideCameraRendering : IDisposable
        {
            CommandBuffer   cmd;
            Camera          overrideCamera;
            HDCamera        overrideHDCamera;
            float           originalAspect;

            /// <summary>
            /// Overrides the current camera, changing all the matrices and view parameters for the new one.
            /// </summary>
            /// <param name="cmd">The current command buffer in use</param>
            /// <param name="overrideCamera">The camera that will replace the current one</param>
            /// <example>
            /// <code>
            /// using (new HDRenderPipeline.OverrideCameraRendering(cmd, overrideCamera))
            /// {
            ///     ...
            /// }
            /// </code>
            /// </example>
            public OverrideCameraRendering(CommandBuffer cmd, Camera overrideCamera)
            {
                this.cmd = cmd;
                this.overrideCamera = overrideCamera;
                this.overrideHDCamera = null;
                this.originalAspect = 0;

                if (!IsContextValid(overrideCamera))
                    return;

                var hdrp = HDRenderPipeline.currentPipeline;
                overrideHDCamera = HDCamera.GetOrCreate(overrideCamera);

                // Mark the HDCamera as persistant so it's not deleted because it's camera is disabled.
                overrideHDCamera.isPersistent = true;

                // We need to patch the pixel rect of the camera because by default the camera size is synchronized
                // with the game view and so it breaks in the scene view. Note that we can't use Camera.pixelRect here
                // because when we assign it, the change is not instantaneous and is not reflected in pixelWidth/pixelHeight.
                overrideHDCamera.OverridePixelRect(hdrp.m_CurrentHDCamera.camera.pixelRect);
                // We also sync the aspect ratio of the camera, this time using the camera instead of HDCamera.
                // This will update the projection matrix to match the aspect of the current rendering camera.
                originalAspect = overrideCamera.aspect;
                overrideCamera.aspect = (float)hdrp.m_CurrentHDCamera.camera.pixelRect.width / (float)hdrp.m_CurrentHDCamera.camera.pixelRect.height;

                // Update HDCamera datas
                overrideHDCamera.Update(overrideHDCamera.frameSettings, hdrp, hdrp.m_MSAASamples, hdrp.m_XRSystem.emptyPass, allocateHistoryBuffers: false);
                // Reset the reference size as it could have been changed by the override camera
                hdrp.m_CurrentHDCamera.SetReferenceSize();
                overrideHDCamera.UpdateShaderVariablesGlobalCB(ref hdrp.m_ShaderVariablesGlobalCB, hdrp.m_FrameCount);

                ConstantBuffer.PushGlobal(cmd, hdrp.m_ShaderVariablesGlobalCB, HDShaderIDs._ShaderVariablesGlobal);
            }

            bool IsContextValid(Camera overrideCamera)
            {
                var hdrp = HDRenderPipeline.currentPipeline;

                if (hdrp.m_CurrentHDCamera == null)
                {
                    Debug.LogError("OverrideCameraRendering can only be called inside the render loop !");
                    return false;
                }

                if (overrideCamera == hdrp.m_CurrentHDCamera.camera)
                    return false;

                return true;
            }

            /// <summary>
            /// Reset the camera settings to the original camera
            /// </summary>
            void IDisposable.Dispose()
            {
                if (!IsContextValid(overrideCamera))
                    return;

                overrideHDCamera.ResetPixelRect();
                overrideCamera.aspect = originalAspect;

                var hdrp = HDRenderPipeline.currentPipeline;
                // Reset the reference size as it could have been changed by the override camera
                hdrp.m_CurrentHDCamera.SetReferenceSize();
                hdrp.m_CurrentHDCamera.UpdateShaderVariablesGlobalCB(ref hdrp.m_ShaderVariablesGlobalCB, hdrp.m_FrameCount);
                ConstantBuffer.PushGlobal(cmd, hdrp.m_ShaderVariablesGlobalCB, HDShaderIDs._ShaderVariablesGlobal);
            }
        }

#if ENABLE_VIRTUALTEXTURES
        RTHandle GetVTFeedbackBufferForForward(HDCamera hdCamera)
        {
            bool msaaEnabled = hdCamera.frameSettings.IsEnabled(FrameSettingsField.MSAA);
            if (msaaEnabled) return m_VtBufferManager.FeedbackBufferMsaa;

            var res =  m_GbufferManager.GetVTFeedbackBuffer();
            if (res != null) return res;

            return m_VtBufferManager.FeedbackBuffer;
        }
#endif
    }
}<|MERGE_RESOLUTION|>--- conflicted
+++ resolved
@@ -1610,7 +1610,7 @@
 
                     bool cameraRequestedDynamicRes = false;
                     var hdCam = camera.GetOrCreateExtension<HDCameraData>();
-                    cameraRequestedDynamicRes = hdCam.allowDynamicResolution;
+                    cameraRequestedDynamicRes =  hdCam.allowDynamicResolution && camera.cameraType == CameraType.Game;
 
                     // We are in a case where the platform does not support hw dynamic resolution, so we force the software fallback.
                     // TODO: Expose the graphics caps info on whether the platform supports hw dynamic resolution or not.
@@ -1618,20 +1618,7 @@
                     bool isMetal = (SystemInfo.graphicsDeviceType == GraphicsDeviceType.Metal);
                     if (isMetal || (dynResHandler.RequestsHardwareDynamicResolution() && cameraRequestedDynamicRes && !camera.allowDynamicResolution))
                     {
-<<<<<<< HEAD
                         dynResHandler.ForceSoftwareFallback();
-=======
-                        cameraRequestedDynamicRes = hdCam.allowDynamicResolution && camera.cameraType == CameraType.Game;
-
-                        // We are in a case where the platform does not support hw dynamic resolution, so we force the software fallback.
-                        // TODO: Expose the graphics caps info on whether the platform supports hw dynamic resolution or not.
-                        // Temporarily disable HW Dynamic resolution on metal until the problems we have with it are fixed
-                        bool isMetal = (SystemInfo.graphicsDeviceType == GraphicsDeviceType.Metal);
-                        if (isMetal || (dynResHandler.RequestsHardwareDynamicResolution() && cameraRequestedDynamicRes && !camera.allowDynamicResolution))
-                        {
-                            dynResHandler.ForceSoftwareFallback();
-                        }
->>>>>>> 77f87bda
                     }
 
                     dynResHandler.SetCurrentCameraRequest(cameraRequestedDynamicRes);
@@ -2212,12 +2199,8 @@
                             // Render XR mirror view once all render requests have been completed
                             if (i == 0 && renderRequest.hdCamera.camera.cameraType == CameraType.Game && renderRequest.hdCamera.camera.targetTexture == null)
                             {
-<<<<<<< HEAD
                                 var acd = renderRequest.hdCamera.camera.GetExtension<HDCameraData>();
                                 if (acd != null && acd.xrRendering)
-=======
-                                if (HDUtils.TryGetAdditionalCameraDataOrDefault(renderRequest.hdCamera.camera).xrRendering)
->>>>>>> 77f87bda
                                 {
                                     m_XRSystem.RenderMirrorView(cmd);
                                 }
@@ -5591,12 +5574,7 @@
             parameters.needDepthBuffer = false;
             parameters.packedMipChainInfo = packedMipInfo;
 
-<<<<<<< HEAD
             var acd = hdCamera.camera.GetExtension<HDCameraData>();
-=======
-            HDAdditionalCameraData acd = null;
-            hdCamera.camera.TryGetComponent(out acd);
->>>>>>> 77f87bda
 
             HDCameraData.BufferAccessType externalAccess = new HDCameraData.BufferAccessType();
             if (acd != null)
@@ -5604,19 +5582,12 @@
 
             // Figure out which client systems need which buffers
             // Only VFX systems for now
-<<<<<<< HEAD
-            VFXCameraBufferTypes neededVFXBuffers = VFXManager.IsCameraBufferNeeded(hdCamera.camera);
-            needNormalBuffer |= ((neededVFXBuffers & VFXCameraBufferTypes.Normal) != 0 || (externalAccess & HDCameraData.BufferAccessType.Normal) != 0);
-            needDepthBuffer |= ((neededVFXBuffers & VFXCameraBufferTypes.Depth) != 0 || (externalAccess & HDCameraData.BufferAccessType.Depth) != 0);
-            if (hdCamera.frameSettings.IsEnabled(FrameSettingsField.RayTracing) && GetRayTracingState() || ValidIndirectDiffuseState(hdCamera))
-=======
             parameters.neededVFXBuffers = VFXManager.IsCameraBufferNeeded(hdCamera.camera);
-            parameters.needNormalBuffer |= ((parameters.neededVFXBuffers & VFXCameraBufferTypes.Normal) != 0 || (externalAccess & HDAdditionalCameraData.BufferAccessType.Normal) != 0);
-            parameters.needDepthBuffer |= ((parameters.neededVFXBuffers & VFXCameraBufferTypes.Depth) != 0 || (externalAccess & HDAdditionalCameraData.BufferAccessType.Depth) != 0 || GetIndirectDiffuseMode(hdCamera) == IndirectDiffuseMode.ScreenSpace);
+            parameters.needNormalBuffer |= ((parameters.neededVFXBuffers & VFXCameraBufferTypes.Normal) != 0 || (externalAccess & HDCameraData.BufferAccessType.Normal) != 0);
+            parameters.needDepthBuffer |= ((parameters.neededVFXBuffers & VFXCameraBufferTypes.Depth) != 0 || (externalAccess & HDCameraData.BufferAccessType.Depth) != 0 || GetIndirectDiffuseMode(hdCamera) == IndirectDiffuseMode.ScreenSpace);
 
             // Raytracing require both normal and depth from previous frame.
             if (hdCamera.frameSettings.IsEnabled(FrameSettingsField.RayTracing) && GetRayTracingState())
->>>>>>> 77f87bda
             {
                 parameters.needNormalBuffer = true;
                 parameters.needDepthBuffer = true;
