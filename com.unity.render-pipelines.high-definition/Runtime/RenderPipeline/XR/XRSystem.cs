--- conflicted
+++ resolved
@@ -291,14 +291,8 @@
             using (new ProfilingSample(cmd, "XR Mirror View"))
             {
                 cmd.SetRenderTarget(BuiltinRenderTextureType.CameraTarget);
-<<<<<<< HEAD
-
+              
                 if (display.GetMirrorViewBlitDesc(null, out var blitDesc))
-=======
-              
-                int mirrorBlitMode = display.GetPreferredMirrorBlitMode();
-                if (display.GetMirrorViewBlitDesc(null, out var blitDesc, mirrorBlitMode))
->>>>>>> 0a345d88
                 {
                     if (blitDesc.nativeBlitAvailable)
                     {
