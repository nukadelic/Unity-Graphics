--- conflicted
+++ resolved
@@ -76,12 +76,6 @@
             postProcessQualitySettings = GlobalPostProcessingQualitySettings.@default,
             supportRayTracing = false,
             supportedRaytracingTier = RaytracingTier.Tier2,
-<<<<<<< HEAD
-            lodBias = new FloatScalableSetting { low = 1, medium = 1, high = 1 },
-            maximumLODLevel = new IntScalableSetting(),
-            supportProbeVolume = false,
-            probeVolumeSettings = GlobalProbeVolumeSettings.@default,
-=======
             lodBias = new FloatScalableSetting(new[] { 1.0f, 1, 1 }, ScalableSettingSchemaId.With3Levels),
             maximumLODLevel = new IntScalableSetting(new[] { 0, 0, 0 }, ScalableSettingSchemaId.With3Levels),
             lightLayerName0 = "Light Layer default",
@@ -92,7 +86,8 @@
             lightLayerName5 = "Light Layer 5",
             lightLayerName6 = "Light Layer 6",
             lightLayerName7 = "Light Layer 7",
->>>>>>> 0a345d88
+			supportProbeVolume = false,
+            probeVolumeSettings = GlobalProbeVolumeSettings.@default,
         };
 
         [Serializable]
