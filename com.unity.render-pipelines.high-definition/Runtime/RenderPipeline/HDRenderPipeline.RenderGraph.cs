--- conflicted
+++ resolved
@@ -311,28 +311,11 @@
                     }
                 }
 
-<<<<<<< HEAD
-                if (aovRequest.isValid)
-                    aovRequest.PushCameraTexture(m_RenderGraph, AOVBuffers.Output, hdCamera, postProcessDest, aovBuffers);
-            }
-            else
-            {
-                StopXRSinglePass(m_RenderGraph, hdCamera);
-            }
-=======
-                // XR mirror view and blit do device
-                EndCameraXR(m_RenderGraph, hdCamera);
->>>>>>> 12429fc7
-
                 SendColorGraphicsBuffer(m_RenderGraph, hdCamera);
 
-<<<<<<< HEAD
-            SendColorGraphicsBuffer(m_RenderGraph, hdCamera);
-=======
                 SetFinalTarget(m_RenderGraph, hdCamera, prepassOutput.resolvedDepthBuffer, backBuffer);
 
                 RenderWireOverlay(m_RenderGraph, hdCamera, backBuffer);
->>>>>>> 12429fc7
 
                 RenderGizmos(m_RenderGraph, hdCamera, GizmoSubset.PostImageEffects);
             }
