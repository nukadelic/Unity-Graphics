using UnityEngine.Experimental.Rendering;
using UnityEngine.Experimental.Rendering.RenderGraphModule;

namespace UnityEngine.Rendering.HighDefinition
{
    public partial class HDRenderPipeline
    {
        Material m_DepthResolveMaterial;
        // Need to cache to avoid alloc of arrays...
        GBufferOutput m_GBufferOutput;
        DBufferOutput m_DBufferOutput;

        HDUtils.PackedMipChainInfo m_DepthBufferMipChainInfo;

        Vector2Int ComputeDepthBufferMipChainSize(Vector2Int screenSize)
        {
            m_DepthBufferMipChainInfo.ComputePackedMipChainInfo(screenSize);
            return m_DepthBufferMipChainInfo.textureSize;
        }

        // Avoid GCAlloc by capturing functor...
        TextureDesc m_DepthPyramidDesc;

        void InitializePrepass(HDRenderPipelineAsset hdAsset)
        {
            m_DepthResolveMaterial = CoreUtils.CreateEngineMaterial(asset.renderPipelineResources.shaders.depthValuesPS);

            m_GBufferOutput = new GBufferOutput();
            m_GBufferOutput.mrt = new TextureHandle[RenderGraph.kMaxMRTCount];

            m_DBufferOutput = new DBufferOutput();
            m_DBufferOutput.mrt = new TextureHandle[(int)Decal.DBufferMaterial.Count];

            m_DepthBufferMipChainInfo = new HDUtils.PackedMipChainInfo();
            m_DepthBufferMipChainInfo.Allocate();

            m_DepthPyramidDesc = new TextureDesc(ComputeDepthBufferMipChainSize, true, true)
                { colorFormat = GraphicsFormat.R32_SFloat, enableRandomWrite = true, name = "CameraDepthBufferMipChain" };

        }

        void CleanupPrepass()
        {
            CoreUtils.Destroy(m_DepthResolveMaterial);
        }

        bool NeedClearGBuffer()
        {
            // TODO: Add an option to force clear
            return m_CurrentDebugDisplaySettings.IsDebugDisplayEnabled();
        }

        HDUtils.PackedMipChainInfo GetDepthBufferMipChainInfo()
        {
            return m_DepthBufferMipChainInfo;
        }

        struct PrepassOutput
        {
            // Buffers that may be output by the prepass.
            // They will be MSAA depending on the frame settings
            public TextureHandle        depthBuffer;
            public TextureHandle        depthAsColor;
            public TextureHandle        normalBuffer;
            public TextureHandle        motionVectorsBuffer;

            // GBuffer output. Will also contain a reference to the normal buffer (as it is shared between deferred and forward objects)
            public GBufferOutput        gbuffer;

            public DBufferOutput        dbuffer;

            // Additional buffers only for MSAA
            public TextureHandle        depthValuesMSAA;

            // Resolved buffers for MSAA. When MSAA is off, they will be the same reference as the buffers above.
            public TextureHandle        resolvedDepthBuffer;
            public TextureHandle        resolvedNormalBuffer;
            public TextureHandle        resolvedMotionVectorsBuffer;

            // Copy of the resolved depth buffer with mip chain
            public TextureHandle        depthPyramidTexture;

            public TextureHandle        stencilBuffer;
            public ComputeBufferHandle  coarseStencilBuffer;
        }

        TextureHandle CreateDepthBuffer(RenderGraph renderGraph, bool msaa)
        {
            TextureDesc depthDesc = new TextureDesc(Vector2.one, true, true)
                { depthBufferBits = DepthBits.Depth32, bindTextureMS = msaa, enableMSAA = msaa, clearBuffer = true, name = msaa ? "CameraDepthStencilMSAA" : "CameraDepthStencil" };

            return renderGraph.CreateTexture(depthDesc);
        }

        TextureHandle CreateNormalBuffer(RenderGraph renderGraph, bool msaa)
        {
            TextureDesc normalDesc = new TextureDesc(Vector2.one, true, true)
                { colorFormat = GraphicsFormat.R8G8B8A8_UNorm, clearBuffer = NeedClearGBuffer(), clearColor = Color.black, bindTextureMS = msaa, enableMSAA = msaa, enableRandomWrite = !msaa, name = msaa ? "NormalBufferMSAA" : "NormalBuffer" };
            return renderGraph.CreateTexture(normalDesc, msaa ? HDShaderIDs._NormalTextureMS : HDShaderIDs._NormalBufferTexture);
        }

        TextureHandle CreateMotionVectorBuffer(RenderGraph renderGraph, bool msaa, bool clear)
        {
            TextureDesc motionVectorDesc = new TextureDesc(Vector2.one, true, true)
                { colorFormat = Builtin.GetMotionVectorFormat(), bindTextureMS = msaa, enableMSAA = msaa, clearBuffer = clear, clearColor = Color.clear, name = msaa ? "Motion Vectors MSAA" : "Motion Vectors" };
            return renderGraph.CreateTexture(motionVectorDesc, HDShaderIDs._CameraMotionVectorsTexture);
        }

<<<<<<< HEAD
        // TODO RENDERGRAPH: in someplaces we auto bind and in others we have to generate MRT because of discrepancy with non render graph path.
        // Clean this once we only have one path.
        void BindPrepassColorBuffers(in RenderGraphBuilder builder, in PrepassOutput prepassOutput, HDCamera hdCamera)
        {
            int index = 0;
            if (hdCamera.frameSettings.IsEnabled(FrameSettingsField.MSAA))
            {
                builder.UseColorBuffer(prepassOutput.depthAsColor, index++);
            }
            builder.UseColorBuffer(prepassOutput.normalBuffer, index++);
        }

        void BindMotionVectorPassColorBuffers(in RenderGraphBuilder builder, in PrepassOutput prepassOutput, HDCamera hdCamera)
        {
            bool msaa = hdCamera.frameSettings.IsEnabled(FrameSettingsField.MSAA);

            if (msaa)
            {
                builder.UseColorBuffer(prepassOutput.depthAsColor, 0);
                builder.UseColorBuffer(prepassOutput.motionVectorsBuffer, 1);
                builder.UseColorBuffer(prepassOutput.normalBuffer, 2);
            }
            else
            {
                builder.UseColorBuffer(prepassOutput.motionVectorsBuffer, 0);
                builder.UseColorBuffer(prepassOutput.normalBuffer, 1);
            }
        }

=======
>>>>>>> 4c443cc1
        PrepassOutput RenderPrepass(RenderGraph renderGraph, TextureHandle colorbuffer, TextureHandle sssBuffer, CullingResults cullingResults, HDCamera hdCamera)
        {
            m_IsDepthBufferCopyValid = false;

            var result = new PrepassOutput();
            result.gbuffer = m_GBufferOutput;
            result.dbuffer = m_DBufferOutput;

            bool msaa = hdCamera.frameSettings.IsEnabled(FrameSettingsField.MSAA);
            bool clearMotionVectors = hdCamera.camera.cameraType == CameraType.SceneView && !hdCamera.animateMaterials;

            // TODO: See how to clean this. Some buffers are created outside, some inside functions...
            result.motionVectorsBuffer = CreateMotionVectorBuffer(renderGraph, msaa, clearMotionVectors);
            result.depthBuffer = CreateDepthBuffer(renderGraph, msaa);

            RenderXROcclusionMeshes(renderGraph, hdCamera, colorbuffer, result.depthBuffer);

            using (new XRSinglePassScope(renderGraph, hdCamera))
            {
                //// Bind the custom color/depth before the first custom pass
                //if (hdCamera.frameSettings.IsEnabled(FrameSettingsField.CustomPass))
                //{
                //    if (m_CustomPassColorBuffer.IsValueCreated)
                //        cmd.SetGlobalTexture(HDShaderIDs._CustomColorTexture, m_CustomPassColorBuffer.Value);
                //    if (m_CustomPassDepthBuffer.IsValueCreated)
                //        cmd.SetGlobalTexture(HDShaderIDs._CustomDepthTexture, m_CustomPassDepthBuffer.Value);
                //}

                //RenderCustomPass(renderContext, cmd, hdCamera, customPassCullingResults, CustomPassInjectionPoint.BeforeRendering, aovRequest, aovCustomPassBuffers);

                //RenderRayTracingPrepass(cullingResults, hdCamera, renderContext, cmd, false);

                // When evaluating probe volumes in material pass, we build a custom probe volume light list.
                // When evaluating probe volumes in light loop, probe volumes are folded into the standard light loop data.
                BuildGPULightListOutput probeVolumeListOutput = new BuildGPULightListOutput();
                if (hdCamera.frameSettings.IsEnabled(FrameSettingsField.ProbeVolume) && ShaderConfig.s_ProbeVolumesEvaluationMode == ProbeVolumesEvaluationModes.MaterialPass)
                {
                    probeVolumeListOutput = BuildGPULightList(m_RenderGraph, hdCamera, m_ProbeVolumeClusterData, m_ProbeVolumeCount, ref m_ShaderVariablesProbeVolumeLightListCB, result.depthBuffer, result.stencilBuffer, result.gbuffer);
                }

                bool shouldRenderMotionVectorAfterGBuffer = RenderDepthPrepass(renderGraph, cullingResults, hdCamera, ref result);

                if (!shouldRenderMotionVectorAfterGBuffer)
                {
                    // If objects motion vectors are enabled, this will render the objects with motion vector into the target buffers (in addition to the depth)
                    // Note: An object with motion vector must not be render in the prepass otherwise we can have motion vector write that should have been rejected
                    RenderObjectsMotionVectors(renderGraph, cullingResults, hdCamera, result);
                }

                // If we have MSAA, we need to complete the motion vector buffer before buffer resolves, hence we need to run camera mv first.
                // This is always fine since shouldRenderMotionVectorAfterGBuffer is always false for forward.
                bool needCameraMVBeforeResolve = hdCamera.frameSettings.IsEnabled(FrameSettingsField.MSAA);
                if (needCameraMVBeforeResolve)
                {
                    RenderCameraMotionVectors(renderGraph, hdCamera, result.depthBuffer, result.motionVectorsBuffer);
                }

                PreRenderSky(renderGraph, hdCamera, colorbuffer, result.depthBuffer, result.normalBuffer);

                // At this point in forward all objects have been rendered to the prepass (depth/normal/motion vectors) so we can resolve them
                ResolvePrepassBuffers(renderGraph, hdCamera, ref result);

                RenderDBuffer(renderGraph, hdCamera, ref result, cullingResults);

<<<<<<< HEAD
                RenderGBuffer(renderGraph, sssBuffer, ref result, probeVolumeListOutput, cullingResults, hdCamera);
=======
                // TODO RENDERGRAPH
                //// When evaluating probe volumes in material pass, we build a custom probe volume light list.
                //// When evaluating probe volumes in light loop, probe volumes are folded into the standard light loop data.
                //if (hdCamera.frameSettings.IsEnabled(FrameSettingsField.ProbeVolume) && ShaderConfig.s_ProbeVolumesEvaluationMode == ProbeVolumesEvaluationModes.MaterialPass)
                //{
                //    if (hdCamera.frameSettings.BuildLightListRunsAsync())
                //    {
                //        buildProbeVolumeLightListTask.EndWithPostWork(cmd, hdCamera, Callback);

                //        void Callback(CommandBuffer c, HDCamera cam)
                //        {
                //            var hdrp = (RenderPipelineManager.currentPipeline as HDRenderPipeline);
                //            var globalParams = hdrp.PrepareLightLoopGlobalParameters(cam, m_ProbeVolumeClusterData);
                //            PushProbeVolumeLightListGlobalParams(globalParams, c);
                //        }
                //    }
                //    else
                //    {
                //        BuildGPULightListProbeVolumesCommon(hdCamera, cmd);
                //        var hdrp = (RenderPipelineManager.currentPipeline as HDRenderPipeline);
                //        var globalParams = hdrp.PrepareLightLoopGlobalParameters(hdCamera, m_ProbeVolumeClusterData);
                //        PushProbeVolumeLightListGlobalParams(globalParams, cmd);
                //    }
                //}

                RenderGBuffer(renderGraph, sssBuffer, ref result, cullingResults, hdCamera);
>>>>>>> 4c443cc1

                DecalNormalPatch(renderGraph, hdCamera, ref result);

                // TODO RENDERGRAPH
                //// After Depth and Normals/roughness including decals
                //bool depthBufferModified = RenderCustomPass(renderContext, cmd, hdCamera, customPassCullingResults, CustomPassInjectionPoint.AfterOpaqueDepthAndNormal, aovRequest, aovCustomPassBuffers);

                //// If the depth was already copied in RenderDBuffer, we force the copy again because the custom pass modified the depth.
                //if (depthBufferModified)
                //    m_IsDepthBufferCopyValid = false;

                // In both forward and deferred, everything opaque should have been rendered at this point so we can safely copy the depth buffer for later processing.
                GenerateDepthPyramid(renderGraph, hdCamera, ref result);

                if (shouldRenderMotionVectorAfterGBuffer)
                {
                    // See the call RenderObjectsMotionVectors() above and comment
                    RenderObjectsMotionVectors(renderGraph, cullingResults, hdCamera, result);
                }

                // In case we don't have MSAA, we always run camera motion vectors when is safe to assume Object MV are rendered
                if (!needCameraMVBeforeResolve)
                {
                    RenderCameraMotionVectors(renderGraph, hdCamera, result.depthBuffer, result.resolvedMotionVectorsBuffer);
                }

                BuildCoarseStencilAndResolveIfNeeded(renderGraph, hdCamera, ref result);
            }

            return result;
        }

        class DepthPrepassData
        {
            public FrameSettings        frameSettings;
            public bool                 msaaEnabled;
            public bool                 hasDepthOnlyPrepass;
            public TextureHandle        depthBuffer;
            public TextureHandle        depthAsColorBuffer;
            public TextureHandle        normalBuffer;

            public RendererListHandle   rendererListMRT;
            public RendererListHandle   rendererListDepthOnly;
        }

        // RenderDepthPrepass render both opaque and opaque alpha tested based on engine configuration.
        // Lit Forward only: We always render all materials
        // Lit Deferred: We always render depth prepass for alpha tested (optimization), other deferred material are render based on engine configuration.
        // Forward opaque with deferred renderer (DepthForwardOnly pass): We always render all materials
        // True is returned if motion vector must be rendered after GBuffer pass
        bool RenderDepthPrepass(RenderGraph renderGraph, CullingResults cull, HDCamera hdCamera, ref PrepassOutput output)
        {
            var depthPrepassParameters = PrepareDepthPrepass(cull, hdCamera);

            bool msaa = hdCamera.frameSettings.IsEnabled(FrameSettingsField.MSAA);

            using (var builder = renderGraph.AddRenderPass<DepthPrepassData>(depthPrepassParameters.passName, out var passData, ProfilingSampler.Get(depthPrepassParameters.profilingId)))
            {
                passData.frameSettings = hdCamera.frameSettings;
                passData.msaaEnabled = msaa;
                passData.hasDepthOnlyPrepass = depthPrepassParameters.hasDepthOnlyPass;

                passData.depthBuffer = builder.UseDepthBuffer(output.depthBuffer, DepthAccess.ReadWrite);
                passData.normalBuffer = builder.WriteTexture(CreateNormalBuffer(renderGraph, msaa));
                // This texture must be used because reading directly from an MSAA Depth buffer is way to expensive.
                // The solution that we went for is writing the depth in an additional color buffer (10x cheaper to solve on ps4)
                if (msaa)
                {
                    passData.depthAsColorBuffer = builder.WriteTexture(renderGraph.CreateTexture(new TextureDesc(Vector2.one, true, true)
                        { colorFormat = GraphicsFormat.R32_SFloat, clearBuffer = true, clearColor = Color.black, bindTextureMS = true, enableMSAA = true, name = "DepthAsColorMSAA" }, HDShaderIDs._DepthTextureMS));
                }

                if (passData.hasDepthOnlyPrepass)
                {
                    passData.rendererListDepthOnly = builder.UseRendererList(renderGraph.CreateRendererList(depthPrepassParameters.depthOnlyRendererListDesc));
                }

                passData.rendererListMRT = builder.UseRendererList(renderGraph.CreateRendererList(depthPrepassParameters.mrtRendererListDesc));

                output.depthBuffer = passData.depthBuffer;
                output.depthAsColor = passData.depthAsColorBuffer;
                output.normalBuffer = passData.normalBuffer;

                builder.SetRenderFunc(
                (DepthPrepassData data, RenderGraphContext context) =>
                {
                    var mrt = context.renderGraphPool.GetTempArray<RenderTargetIdentifier>(data.msaaEnabled ? 2 : 1);
                    if (data.msaaEnabled)
                    {
                        mrt[0] = context.resources.GetTexture(data.depthAsColorBuffer);
                        mrt[1] = context.resources.GetTexture(data.normalBuffer);
                    }
                    else
                    {
                        mrt[0] = context.resources.GetTexture(data.normalBuffer);
                    }

                    bool useRayTracing = data.frameSettings.IsEnabled(FrameSettingsField.RayTracing);

                    RenderDepthPrepass(context.renderContext, context.cmd, data.frameSettings
                                    , mrt
                                    , context.resources.GetTexture(data.depthBuffer)
                                    , context.resources.GetRendererList(data.rendererListDepthOnly)
                                    , context.resources.GetRendererList(data.rendererListMRT)
                                    , data.hasDepthOnlyPrepass
                                    );
                });
            }

            return depthPrepassParameters.shouldRenderMotionVectorAfterGBuffer;
        }

        class ObjectMotionVectorsPassData
        {
            public FrameSettings        frameSettings;
            public TextureHandle        depthBuffer;
            public RendererListHandle   rendererList;
        }

        void RenderObjectsMotionVectors(RenderGraph renderGraph, CullingResults cull, HDCamera hdCamera, in PrepassOutput output)
        {
            if (!hdCamera.frameSettings.IsEnabled(FrameSettingsField.ObjectMotionVectors))
                return;

            using (var builder = renderGraph.AddRenderPass<ObjectMotionVectorsPassData>("Objects Motion Vectors Rendering", out var passData, ProfilingSampler.Get(HDProfileId.ObjectsMotionVector)))
            {
                // These flags are still required in SRP or the engine won't compute previous model matrices...
                // If the flag hasn't been set yet on this camera, motion vectors will skip a frame.
                hdCamera.camera.depthTextureMode |= DepthTextureMode.MotionVectors | DepthTextureMode.Depth;

                passData.frameSettings = hdCamera.frameSettings;
                passData.depthBuffer = builder.UseDepthBuffer(output.depthBuffer, DepthAccess.ReadWrite);
                BindMotionVectorPassColorBuffers(builder, output, hdCamera);

                RenderStateBlock? stateBlock = null;
                if (hdCamera.frameSettings.litShaderMode == LitShaderMode.Deferred || !hdCamera.frameSettings.IsEnabled(FrameSettingsField.AlphaToMask))
                    stateBlock = m_AlphaToMaskBlock;
                passData.rendererList = builder.UseRendererList(
                    renderGraph.CreateRendererList(CreateOpaqueRendererListDesc(cull, hdCamera.camera, HDShaderPassNames.s_MotionVectorsName, PerObjectData.MotionVectors, stateBlock: stateBlock)));

                builder.SetRenderFunc(
                (ObjectMotionVectorsPassData data, RenderGraphContext context) =>
                {
                    // Disable write to normal buffer for unlit shader (the normal buffer binding change when using MSAA)
                    context.cmd.SetGlobalInt(HDShaderIDs._ColorMaskNormal, data.frameSettings.IsEnabled(FrameSettingsField.MSAA) ? (int)ColorWriteMask.All : 0);

                    DrawOpaqueRendererList(context, data.frameSettings, context.resources.GetRendererList(data.rendererList));
                });
            }
        }

        class GBufferPassData
        {
            public FrameSettings        frameSettings;
            public RendererListHandle   rendererList;
            public TextureHandle[]      gbufferRT = new TextureHandle[RenderGraph.kMaxMRTCount];
            public TextureHandle        depthBuffer;
            public DBufferOutput        dBuffer;
            public bool                 needProbeVolumeLightLists;
            public ComputeBufferHandle  probeVolumeBigTile;
            public ComputeBufferHandle  probeVolumePerVoxelOffset;
            public ComputeBufferHandle  probeVolumePerVoxelLightList;
        }

        struct GBufferOutput
        {
            public TextureHandle[] mrt;
            public int gBufferCount;
            public int lightLayersTextureIndex;
        }

        void SetupGBufferTargets(RenderGraph renderGraph, HDCamera hdCamera, GBufferPassData passData, TextureHandle sssBuffer, ref PrepassOutput prepassOutput, FrameSettings frameSettings, RenderGraphBuilder builder)
        {
            bool clearGBuffer = NeedClearGBuffer();
            bool lightLayers = frameSettings.IsEnabled(FrameSettingsField.LightLayers);
            bool shadowMasks = frameSettings.IsEnabled(FrameSettingsField.Shadowmask);

            passData.depthBuffer = builder.UseDepthBuffer(prepassOutput.depthBuffer, DepthAccess.ReadWrite);
            passData.gbufferRT[0] = builder.UseColorBuffer(sssBuffer, 0);
            passData.gbufferRT[1] = builder.UseColorBuffer(prepassOutput.normalBuffer, 1);

#if UNITY_2020_2_OR_NEWER
            FastMemoryDesc gbufferFastMemDesc;
            gbufferFastMemDesc.inFastMemory = true;
            gbufferFastMemDesc.residencyFraction = 1.0f;
            gbufferFastMemDesc.flags = FastMemoryFlags.SpillTop;
#endif

            // If we are in deferred mode and the SSR is enabled, we need to make sure that the second gbuffer is cleared given that we are using that information for clear coat selection
            bool clearGBuffer2 = clearGBuffer || hdCamera.IsSSREnabled();
            passData.gbufferRT[2] = builder.UseColorBuffer(renderGraph.CreateTexture(
                new TextureDesc(Vector2.one, true, true) { colorFormat = GraphicsFormat.R8G8B8A8_UNorm, clearBuffer = clearGBuffer2, clearColor = Color.clear, name = "GBuffer2"
#if UNITY_2020_2_OR_NEWER
                    , fastMemoryDesc = gbufferFastMemDesc
#endif
                }, HDShaderIDs._GBufferTexture[2]), 2);
            passData.gbufferRT[3] = builder.UseColorBuffer(renderGraph.CreateTexture(
                new TextureDesc(Vector2.one, true, true) { colorFormat = Builtin.GetLightingBufferFormat(), clearBuffer = clearGBuffer, clearColor = Color.clear, name = "GBuffer3"
#if UNITY_2020_2_OR_NEWER
                  , fastMemoryDesc = gbufferFastMemDesc
#endif
                }, HDShaderIDs._GBufferTexture[3]), 3);

            prepassOutput.gbuffer.lightLayersTextureIndex = -1;
            int currentIndex = 4;
            if (lightLayers)
            {
                passData.gbufferRT[currentIndex] = builder.UseColorBuffer(renderGraph.CreateTexture(
                    new TextureDesc(Vector2.one, true, true) { colorFormat = GraphicsFormat.R8G8B8A8_UNorm, clearBuffer = clearGBuffer, clearColor = Color.clear, name = "LightLayers" }, HDShaderIDs._LightLayersTexture), currentIndex);
                prepassOutput.gbuffer.lightLayersTextureIndex = currentIndex++;
            }
            if (shadowMasks)
            {
                passData.gbufferRT[currentIndex] = builder.UseColorBuffer(renderGraph.CreateTexture(
                    new TextureDesc(Vector2.one, true, true) { colorFormat = Builtin.GetShadowMaskBufferFormat(), clearBuffer = clearGBuffer, clearColor = Color.clear, name = "ShadowMasks" }, HDShaderIDs._ShadowMaskTexture), currentIndex);
                currentIndex++;
            }

            prepassOutput.gbuffer.gBufferCount = currentIndex;
            for (int i = 0; i < currentIndex; ++i)
            {
                prepassOutput.gbuffer.mrt[i] = passData.gbufferRT[i];
            }
        }

        // TODO RENDERGRAPH: For now we just bind globally for GBuffer/Forward passes.
        // We need to find a nice way to invalidate this kind of buffers when they should not be used anymore (after the last read).
        static void BindDBufferGlobalData(in DBufferOutput dBufferOutput, in RenderGraphContext ctx)
        {
            for (int i = 0; i < dBufferOutput.dBufferCount; ++i)
                ctx.cmd.SetGlobalTexture(HDShaderIDs._DBufferTexture[i], ctx.resources.GetTexture(dBufferOutput.mrt[i]));
            ctx.cmd.SetGlobalBuffer(HDShaderIDs._DecalPropertyMaskBufferSRV, ctx.resources.GetComputeBuffer(dBufferOutput.decalPropertyMaskBuffer));
        }

        static void BindProbeVolumeGlobalData(in FrameSettings frameSettings, GBufferPassData data, in RenderGraphContext ctx)
        {
            if (!data.needProbeVolumeLightLists)
                return;

            if (frameSettings.IsEnabled(FrameSettingsField.BigTilePrepass))
                ctx.cmd.SetGlobalBuffer(HDShaderIDs.g_vBigTileLightList, ctx.resources.GetComputeBuffer(data.probeVolumeBigTile));
            ctx.cmd.SetGlobalBuffer(HDShaderIDs.g_vProbeVolumesLayeredOffsetsBuffer, ctx.resources.GetComputeBuffer(data.probeVolumePerVoxelOffset));
            ctx.cmd.SetGlobalBuffer(HDShaderIDs.g_vProbeVolumesLightListGlobal, ctx.resources.GetComputeBuffer(data.probeVolumePerVoxelLightList));
            // int useDepthBuffer = 0;
            // cmd.SetGlobalInt(HDShaderIDs.g_isLogBaseBufferEnabled, useDepthBuffer);
        }

        // RenderGBuffer do the gbuffer pass. This is only called with deferred. If we use a depth prepass, then the depth prepass will perform the alpha testing for opaque alpha tested and we don't need to do it anymore
        // during Gbuffer pass. This is handled in the shader and the depth test (equal and no depth write) is done here.
        void RenderGBuffer(RenderGraph renderGraph, TextureHandle sssBuffer, ref PrepassOutput prepassOutput, in BuildGPULightListOutput probeVolumeLightList, CullingResults cull, HDCamera hdCamera)
        {
            if (hdCamera.frameSettings.litShaderMode != LitShaderMode.Deferred)
            {
                prepassOutput.gbuffer.gBufferCount = 0;
                return;
            }

            using (var builder = renderGraph.AddRenderPass<GBufferPassData>("GBuffer", out var passData, ProfilingSampler.Get(HDProfileId.GBuffer)))
            {
                FrameSettings frameSettings = hdCamera.frameSettings;

                passData.frameSettings = frameSettings;
                SetupGBufferTargets(renderGraph, hdCamera, passData, sssBuffer, ref prepassOutput, frameSettings, builder);
                passData.rendererList = builder.UseRendererList(
                    renderGraph.CreateRendererList(CreateOpaqueRendererListDesc(cull, hdCamera.camera, HDShaderPassNames.s_GBufferName, m_CurrentRendererConfigurationBakedLighting)));

                passData.dBuffer = ReadDBuffer(prepassOutput.dbuffer, builder);

                passData.needProbeVolumeLightLists = hdCamera.frameSettings.IsEnabled(FrameSettingsField.ProbeVolume) && ShaderConfig.s_ProbeVolumesEvaluationMode == ProbeVolumesEvaluationModes.MaterialPass;
                if (passData.needProbeVolumeLightLists)
                {
                    if (hdCamera.frameSettings.IsEnabled(FrameSettingsField.BigTilePrepass))
                        passData.probeVolumeBigTile = builder.ReadComputeBuffer(probeVolumeLightList.bigTileLightList);
                    passData.probeVolumePerVoxelLightList = builder.ReadComputeBuffer(probeVolumeLightList.perVoxelLightLists);
                    passData.probeVolumePerVoxelOffset = builder.ReadComputeBuffer(probeVolumeLightList.perVoxelOffset);
                }

                builder.SetRenderFunc(
                (GBufferPassData data, RenderGraphContext context) =>
                {
                    BindProbeVolumeGlobalData(data.frameSettings, data, context);
                    BindDBufferGlobalData(data.dBuffer, context);
                    DrawOpaqueRendererList(context, data.frameSettings, context.resources.GetRendererList(data.rendererList));
                });
            }
        }

        class ResolvePrepassData
        {
            public TextureHandle    depthBuffer;
            public TextureHandle    depthValuesBuffer;
            public TextureHandle    normalBuffer;
            public TextureHandle    motionVectorsBuffer;
            public TextureHandle    depthAsColorBufferMSAA;
            public TextureHandle    normalBufferMSAA;
            public TextureHandle    motionVectorBufferMSAA;
            public Material         depthResolveMaterial;
            public int              depthResolvePassIndex;
            public bool             needMotionVectors;
        }

        void ResolvePrepassBuffers(RenderGraph renderGraph, HDCamera hdCamera, ref PrepassOutput output)
        {
            if (!hdCamera.frameSettings.IsEnabled(FrameSettingsField.MSAA))
            {
                output.resolvedNormalBuffer = output.normalBuffer;
                output.resolvedDepthBuffer = output.depthBuffer;
                output.resolvedMotionVectorsBuffer = output.motionVectorsBuffer;

                return;
            }

            using (var builder = renderGraph.AddRenderPass<ResolvePrepassData>("Resolve Prepass MSAA", out var passData))
            {
                // This texture stores a set of depth values that are required for evaluating a bunch of effects in MSAA mode (R = Samples Max Depth, G = Samples Min Depth, G =  Samples Average Depth)
                TextureHandle depthValuesBuffer = renderGraph.CreateTexture(
                    new TextureDesc(Vector2.one, true, true) { colorFormat = GraphicsFormat.R32G32B32A32_SFloat, name = "DepthValuesBuffer" });

                passData.needMotionVectors = hdCamera.frameSettings.IsEnabled(FrameSettingsField.MotionVectors);

                passData.depthResolveMaterial = m_DepthResolveMaterial;
                passData.depthResolvePassIndex = SampleCountToPassIndex(m_MSAASamples);

                passData.depthBuffer = builder.UseDepthBuffer(CreateDepthBuffer(renderGraph, false), DepthAccess.Write);
                passData.depthValuesBuffer = builder.UseColorBuffer(depthValuesBuffer, 0);
                passData.normalBuffer = builder.UseColorBuffer(CreateNormalBuffer(renderGraph, false), 1);
                if (passData.needMotionVectors)
                    passData.motionVectorsBuffer = builder.UseColorBuffer(CreateMotionVectorBuffer(renderGraph, false, false), 2);

                passData.normalBufferMSAA = builder.ReadTexture(output.normalBuffer);
                passData.depthAsColorBufferMSAA = builder.ReadTexture(output.depthAsColor);
                if (passData.needMotionVectors)
                    passData.motionVectorBufferMSAA = builder.ReadTexture(output.motionVectorsBuffer);

                output.resolvedNormalBuffer = passData.normalBuffer;
                output.resolvedDepthBuffer = passData.depthBuffer;
                output.resolvedMotionVectorsBuffer = passData.motionVectorsBuffer;
                output.depthValuesMSAA = passData.depthValuesBuffer;

                builder.SetRenderFunc(
                (ResolvePrepassData data, RenderGraphContext context) =>
                {
                    data.depthResolveMaterial.SetTexture(HDShaderIDs._NormalTextureMS, context.resources.GetTexture(data.normalBufferMSAA));
                    data.depthResolveMaterial.SetTexture(HDShaderIDs._DepthTextureMS, context.resources.GetTexture(data.depthAsColorBufferMSAA));
                    if (data.needMotionVectors)
                        data.depthResolveMaterial.SetTexture(HDShaderIDs._MotionVectorTextureMS, context.resources.GetTexture(data.motionVectorBufferMSAA));

                    context.cmd.DrawProcedural(Matrix4x4.identity, data.depthResolveMaterial, data.depthResolvePassIndex, MeshTopology.Triangles, 3, 1);
                });
            }
        }

        class CopyDepthPassData
        {
            public TextureHandle    inputDepth;
            public TextureHandle    outputDepth;
            public GPUCopy          GPUCopy;
            public int              width;
            public int              height;
        }

        void CopyDepthBufferIfNeeded(RenderGraph renderGraph, HDCamera hdCamera, ref PrepassOutput output)
        {
            if (!m_IsDepthBufferCopyValid)
            {
                using (var builder = renderGraph.AddRenderPass<CopyDepthPassData>("Copy depth buffer", out var passData, ProfilingSampler.Get(HDProfileId.CopyDepthBuffer)))
                {
                    passData.inputDepth = builder.ReadTexture(output.resolvedDepthBuffer);
                    passData.outputDepth = builder.WriteTexture(renderGraph.CreateTexture(m_DepthPyramidDesc, HDShaderIDs._CameraDepthTexture));
                    passData.GPUCopy = m_GPUCopy;
                    passData.width = hdCamera.actualWidth;
                    passData.height = hdCamera.actualHeight;

                    output.depthPyramidTexture = passData.outputDepth;

                    builder.SetRenderFunc(
                    (CopyDepthPassData data, RenderGraphContext context) =>
                    {
                        RenderGraphResourceRegistry resources = context.resources;
                        // TODO: maybe we don't actually need the top MIP level?
                        // That way we could avoid making the copy, and build the MIP hierarchy directly.
                        // The downside is that our SSR tracing accuracy would decrease a little bit.
                        // But since we never render SSR at full resolution, this may be acceptable.

                        // TODO: reading the depth buffer with a compute shader will cause it to decompress in place.
                        // On console, to preserve the depth test performance, we must NOT decompress the 'm_CameraDepthStencilBuffer' in place.
                        // We should call decompressDepthSurfaceToCopy() and decompress it to 'm_CameraDepthBufferMipChain'.
                        data.GPUCopy.SampleCopyChannel_xyzw2x(context.cmd, resources.GetTexture(data.inputDepth), resources.GetTexture(data.outputDepth), new RectInt(0, 0, data.width, data.height));
                    });
                }

                m_IsDepthBufferCopyValid = true;
            }
        }

        class ResolveStencilPassData
        {
            public BuildCoarseStencilAndResolveParameters parameters;
            public TextureHandle inputDepth;
            public TextureHandle resolvedStencil;
            public ComputeBufferHandle coarseStencilBuffer;
        }

        void BuildCoarseStencilAndResolveIfNeeded(RenderGraph renderGraph, HDCamera hdCamera, ref PrepassOutput output)
        {
            using (var builder = renderGraph.AddRenderPass<ResolveStencilPassData>("Resolve Stencil", out var passData, ProfilingSampler.Get(HDProfileId.ResolveStencilBuffer)))
            {
                passData.parameters = PrepareBuildCoarseStencilParameters(hdCamera);
                passData.inputDepth = output.depthBuffer;
                passData.coarseStencilBuffer = builder.WriteComputeBuffer(
                    renderGraph.CreateComputeBuffer(new ComputeBufferDesc(HDUtils.DivRoundUp(m_MaxCameraWidth, 8) * HDUtils.DivRoundUp(m_MaxCameraHeight, 8) * m_MaxViewCount, sizeof(uint)) { name = "CoarseStencilBuffer" }));
                if (passData.parameters.resolveIsNecessary)
                    passData.resolvedStencil = builder.WriteTexture(renderGraph.CreateTexture(new TextureDesc(Vector2.one, true, true) { colorFormat = GraphicsFormat.R8G8_UInt, enableRandomWrite = true, name = "StencilBufferResolved" }));
                builder.SetRenderFunc(
                (ResolveStencilPassData data, RenderGraphContext context) =>
                {
                    var res = context.resources;
                    BuildCoarseStencilAndResolveIfNeeded(data.parameters,
                        res.GetTexture(data.inputDepth),
                        res.GetTexture(data.resolvedStencil),
                        res.GetComputeBuffer(data.coarseStencilBuffer),
                        context.cmd);
                }
                );
                bool isMSAAEnabled = hdCamera.frameSettings.IsEnabled(FrameSettingsField.MSAA);
                if (isMSAAEnabled)
                {
                    output.stencilBuffer = passData.resolvedStencil;
                }
                else
                {
                    output.stencilBuffer = output.depthBuffer;
                }
                output.coarseStencilBuffer = passData.coarseStencilBuffer;
            }
        }

        class RenderDBufferPassData
        {
            public RenderDBufferParameters  parameters;
            public TextureHandle[]          mrt = new TextureHandle[Decal.GetMaterialDBufferCount()];
            public int                      dBufferCount;
            public RendererListHandle       meshDecalsRendererList;
            public TextureHandle            depthStencilBuffer;
            public ComputeBufferHandle      propertyMaskBuffer;
        }

        struct DBufferOutput
        {
            public TextureHandle[]      mrt;
            public int                  dBufferCount;
            public ComputeBufferHandle  decalPropertyMaskBuffer;
        }

        class DBufferNormalPatchData
        {
            public DBufferNormalPatchParameters parameters;
            public DBufferOutput dBuffer;
            public TextureHandle depthStencilBuffer;
            public TextureHandle normalBuffer;
        }

        static string[] s_DBufferNames = { "DBuffer0", "DBuffer1", "DBuffer2", "DBuffer3" };

        void SetupDBufferTargets(RenderGraph renderGraph, RenderDBufferPassData passData, bool use4RTs, ref PrepassOutput output, RenderGraphBuilder builder)
        {
            GraphicsFormat[] rtFormat;
            Decal.GetMaterialDBufferDescription(out rtFormat);
            passData.dBufferCount = use4RTs ? 4 : 3;

            for (int dbufferIndex = 0; dbufferIndex < passData.dBufferCount; ++dbufferIndex)
            {
                passData.mrt[dbufferIndex] = builder.UseColorBuffer(renderGraph.CreateTexture(
                    new TextureDesc(Vector2.one, true, true) { colorFormat = rtFormat[dbufferIndex], name = s_DBufferNames[dbufferIndex] }), dbufferIndex);
            }

            int propertyMaskBufferSize = ((m_MaxCameraWidth + 7) / 8) * ((m_MaxCameraHeight + 7) / 8);
            propertyMaskBufferSize = ((propertyMaskBufferSize + 63) / 64) * 64; // round off to nearest multiple of 64 for ease of use in CS

            passData.depthStencilBuffer = builder.UseDepthBuffer(output.resolvedDepthBuffer, DepthAccess.Write);
            passData.propertyMaskBuffer = builder.WriteComputeBuffer(renderGraph.CreateComputeBuffer(new ComputeBufferDesc(propertyMaskBufferSize, 4) { name = "DecalPropertyMask" }));

            output.dbuffer.dBufferCount = passData.dBufferCount;
            for (int i = 0; i < passData.dBufferCount; ++i)
            {
                output.dbuffer.mrt[i] = passData.mrt[i];
            }
            output.dbuffer.decalPropertyMaskBuffer = passData.propertyMaskBuffer;
        }

        static DBufferOutput ReadDBuffer(DBufferOutput dBufferOutput, RenderGraphBuilder builder)
        {
            // We do the reads "in place" because we don't want to allocate a struct with dynamic arrays each time we do that and we want to keep loops for code sanity.
            for (int i = 0; i < dBufferOutput.dBufferCount; ++i)
                dBufferOutput.mrt[i] = builder.ReadTexture(dBufferOutput.mrt[i]);

            dBufferOutput.decalPropertyMaskBuffer = builder.ReadComputeBuffer(dBufferOutput.decalPropertyMaskBuffer);
            return dBufferOutput;
        }

        void RenderDBuffer(RenderGraph renderGraph, HDCamera hdCamera, ref PrepassOutput output, CullingResults cullingResults)
        {
            bool use4RTs = m_Asset.currentPlatformRenderPipelineSettings.decalSettings.perChannelMask;

            if (!hdCamera.frameSettings.IsEnabled(FrameSettingsField.Decals))
            {
                // Return all black textures for default values.
                var blackTexture = renderGraph.defaultResources.blackTextureXR;
                output.dbuffer.dBufferCount = use4RTs ? 4 : 3;
                for (int i = 0; i < output.dbuffer.dBufferCount; ++i)
                    output.dbuffer.mrt[i] = blackTexture;
                return;
            }

            // We need to copy depth buffer texture if we want to bind it at this stage
            CopyDepthBufferIfNeeded(renderGraph, hdCamera, ref output);

            using (var builder = renderGraph.AddRenderPass<RenderDBufferPassData>("DBufferRender", out var passData, ProfilingSampler.Get(HDProfileId.DBufferRender)))
            {
                passData.parameters = PrepareRenderDBufferParameters();
                passData.meshDecalsRendererList = builder.UseRendererList(renderGraph.CreateRendererList(PrepareMeshDecalsRendererList(cullingResults, hdCamera, use4RTs)));
                SetupDBufferTargets(renderGraph, passData, use4RTs, ref output, builder);

                builder.SetRenderFunc(
                (RenderDBufferPassData data, RenderGraphContext context) =>
                {
                    RenderGraphResourceRegistry resources = context.resources;

                    RenderTargetIdentifier[] rti = context.renderGraphPool.GetTempArray<RenderTargetIdentifier>(data.dBufferCount);
                    RTHandle[] rt = context.renderGraphPool.GetTempArray<RTHandle>(data.dBufferCount);

                    // TODO : Remove once we remove old renderer
                    // This way we can directly use the UseColorBuffer API and set clear color directly at resource creation and not in the RenderDBuffer shared function.
                    for (int i = 0; i < data.dBufferCount; ++i)
                    {
                        rt[i] = resources.GetTexture(data.mrt[i]);
                        rti[i] = rt[i];
                    }

                    RenderDBuffer(  data.parameters,
                                    rti,
                                    rt,
                                    resources.GetTexture(data.depthStencilBuffer),
                                    resources.GetRendererList(data.meshDecalsRendererList),
                                    resources.GetComputeBuffer(data.propertyMaskBuffer),
                                    context.renderContext,
                                    context.cmd);
                });
            }
        }

        void DecalNormalPatch(RenderGraph renderGraph, HDCamera hdCamera, ref PrepassOutput output)
        {
            if (hdCamera.frameSettings.IsEnabled(FrameSettingsField.Decals) &&
                !hdCamera.frameSettings.IsEnabled(FrameSettingsField.MSAA)) // MSAA not supported
            {
                using (var builder = renderGraph.AddRenderPass<DBufferNormalPatchData>("DBuffer Normal (forward)", out var passData, ProfilingSampler.Get(HDProfileId.DBufferNormal)))
                {
                    passData.parameters = PrepareDBufferNormalPatchParameters(hdCamera);
                    passData.dBuffer = ReadDBuffer(output.dbuffer, builder);

                    passData.normalBuffer = builder.WriteTexture(output.resolvedNormalBuffer);
                    passData.depthStencilBuffer = builder.ReadTexture(output.resolvedDepthBuffer);

                    builder.SetRenderFunc(
                    (DBufferNormalPatchData data, RenderGraphContext ctx) =>
                    {
                        RTHandle[] mrt = ctx.renderGraphPool.GetTempArray<RTHandle>(data.dBuffer.dBufferCount);
                        for (int i = 0; i < data.dBuffer.dBufferCount; ++i)
                            mrt[i] = ctx.resources.GetTexture(data.dBuffer.mrt[i]);

                        DecalNormalPatch(   data.parameters,
                                            mrt,
                                            ctx.resources.GetTexture(data.depthStencilBuffer),
                                            ctx.resources.GetTexture(data.normalBuffer),
                                            ctx.cmd);
                    });
                }
            }
        }

        class GenerateDepthPyramidPassData
        {
            public TextureHandle                depthTexture;
            public HDUtils.PackedMipChainInfo   mipInfo;
            public MipGenerator                 mipGenerator;
        }

        void GenerateDepthPyramid(RenderGraph renderGraph, HDCamera hdCamera, ref PrepassOutput output)
        {
            // If the depth buffer hasn't been already copied by the decal pass, then we do the copy here.
            CopyDepthBufferIfNeeded(renderGraph, hdCamera, ref output);

            using (var builder = renderGraph.AddRenderPass<GenerateDepthPyramidPassData>("Generate Depth Buffer MIP Chain", out var passData, ProfilingSampler.Get(HDProfileId.DepthPyramid)))
            {
                passData.depthTexture = builder.WriteTexture(output.depthPyramidTexture);
                passData.mipInfo = GetDepthBufferMipChainInfo();
                passData.mipGenerator = m_MipGenerator;

                builder.SetRenderFunc(
                (GenerateDepthPyramidPassData data, RenderGraphContext context) =>
                {
                    data.mipGenerator.RenderMinDepthPyramid(context.cmd, context.resources.GetTexture(data.depthTexture), data.mipInfo);
                });

                output.depthPyramidTexture = passData.depthTexture;
            }

            // TODO: This is currently useless as the depth pyramid is an atlas.
            // The mip choice is directly resolved in the full screen debug pass.
            // Re-enable this when/if depth texture becomes an actual texture with mip again.
            //PushFullScreenDebugTextureMip(renderGraph, output.depthPyramidTexture, GetDepthBufferMipChainInfo().mipLevelCount, renderGraph.rtHandleProperties.rtHandleScale, FullScreenDebugMode.DepthPyramid);
        }

        class CameraMotionVectorsPassData
        {
            public Material cameraMotionVectorsMaterial;
            public TextureHandle motionVectorsBuffer;
            public TextureHandle depthBuffer;
        }

        void RenderCameraMotionVectors(RenderGraph renderGraph, HDCamera hdCamera, TextureHandle depthBuffer, TextureHandle motionVectorsBuffer)
        {
            if (!hdCamera.frameSettings.IsEnabled(FrameSettingsField.MotionVectors))
                return;

            using (var builder = renderGraph.AddRenderPass<CameraMotionVectorsPassData>("Camera Motion Vectors Rendering", out var passData, ProfilingSampler.Get(HDProfileId.CameraMotionVectors)))
            {
                // These flags are still required in SRP or the engine won't compute previous model matrices...
                // If the flag hasn't been set yet on this camera, motion vectors will skip a frame.
                hdCamera.camera.depthTextureMode |= DepthTextureMode.MotionVectors | DepthTextureMode.Depth;

                m_CameraMotionVectorsMaterial.SetInt(HDShaderIDs._StencilMask, (int)StencilUsage.ObjectMotionVector);
                m_CameraMotionVectorsMaterial.SetInt(HDShaderIDs._StencilRef, (int)StencilUsage.ObjectMotionVector);
                passData.cameraMotionVectorsMaterial = m_CameraMotionVectorsMaterial;
                passData.depthBuffer = builder.ReadTexture(depthBuffer);
                passData.motionVectorsBuffer = builder.WriteTexture(motionVectorsBuffer);

                builder.SetRenderFunc(
                (CameraMotionVectorsPassData data, RenderGraphContext context) =>
                {
                    var res = context.resources;
                    HDUtils.DrawFullScreen(context.cmd, data.cameraMotionVectorsMaterial, res.GetTexture(data.motionVectorsBuffer), res.GetTexture(data.depthBuffer), null, 0);
                });
            }
        }
    }
}<|MERGE_RESOLUTION|>--- conflicted
+++ resolved
@@ -106,7 +106,6 @@
             return renderGraph.CreateTexture(motionVectorDesc, HDShaderIDs._CameraMotionVectorsTexture);
         }
 
-<<<<<<< HEAD
         // TODO RENDERGRAPH: in someplaces we auto bind and in others we have to generate MRT because of discrepancy with non render graph path.
         // Clean this once we only have one path.
         void BindPrepassColorBuffers(in RenderGraphBuilder builder, in PrepassOutput prepassOutput, HDCamera hdCamera)
@@ -136,8 +135,6 @@
             }
         }
 
-=======
->>>>>>> 4c443cc1
         PrepassOutput RenderPrepass(RenderGraph renderGraph, TextureHandle colorbuffer, TextureHandle sssBuffer, CullingResults cullingResults, HDCamera hdCamera)
         {
             m_IsDepthBufferCopyValid = false;
@@ -202,36 +199,8 @@
 
                 RenderDBuffer(renderGraph, hdCamera, ref result, cullingResults);
 
-<<<<<<< HEAD
                 RenderGBuffer(renderGraph, sssBuffer, ref result, probeVolumeListOutput, cullingResults, hdCamera);
-=======
-                // TODO RENDERGRAPH
-                //// When evaluating probe volumes in material pass, we build a custom probe volume light list.
-                //// When evaluating probe volumes in light loop, probe volumes are folded into the standard light loop data.
-                //if (hdCamera.frameSettings.IsEnabled(FrameSettingsField.ProbeVolume) && ShaderConfig.s_ProbeVolumesEvaluationMode == ProbeVolumesEvaluationModes.MaterialPass)
-                //{
-                //    if (hdCamera.frameSettings.BuildLightListRunsAsync())
-                //    {
-                //        buildProbeVolumeLightListTask.EndWithPostWork(cmd, hdCamera, Callback);
-
-                //        void Callback(CommandBuffer c, HDCamera cam)
-                //        {
-                //            var hdrp = (RenderPipelineManager.currentPipeline as HDRenderPipeline);
-                //            var globalParams = hdrp.PrepareLightLoopGlobalParameters(cam, m_ProbeVolumeClusterData);
-                //            PushProbeVolumeLightListGlobalParams(globalParams, c);
-                //        }
-                //    }
-                //    else
-                //    {
-                //        BuildGPULightListProbeVolumesCommon(hdCamera, cmd);
-                //        var hdrp = (RenderPipelineManager.currentPipeline as HDRenderPipeline);
-                //        var globalParams = hdrp.PrepareLightLoopGlobalParameters(hdCamera, m_ProbeVolumeClusterData);
-                //        PushProbeVolumeLightListGlobalParams(globalParams, cmd);
-                //    }
-                //}
-
-                RenderGBuffer(renderGraph, sssBuffer, ref result, cullingResults, hdCamera);
->>>>>>> 4c443cc1
+
 
                 DecalNormalPatch(renderGraph, hdCamera, ref result);
 
