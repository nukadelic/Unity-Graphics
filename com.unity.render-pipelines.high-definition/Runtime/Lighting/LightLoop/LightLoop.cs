--- conflicted
+++ resolved
@@ -10,23 +10,13 @@
     {
         public static Vector3 GetPosition(this VisibleLight value)
         {
-<<<<<<< HEAD
-            return value.localToWorld.GetColumn(3);
-            }
+            return value.localToWorldMatrix.GetColumn(3);
+        }
 
         public static Vector3 GetForward(this VisibleLight value)
-            {
-            return value.localToWorld.GetColumn(2);
-            }
-=======
-            return value.localToWorldMatrix.GetColumn(3);
-        }
-
-        public static Vector3 GetForward(this VisibleLight value)
         {
             return value.localToWorldMatrix.GetColumn(2);
         }
->>>>>>> 338710b2
 
         public static Vector3 GetUp(this VisibleLight value)
         {
@@ -35,13 +25,8 @@
 
         public static Vector3 GetRight(this VisibleLight value)
         {
-<<<<<<< HEAD
-            return value.localToWorld.GetColumn(0);
-            }
-=======
             return value.localToWorldMatrix.GetColumn(0);
         }
->>>>>>> 338710b2
     }
 
     //-----------------------------------------------------------------------------
@@ -399,7 +384,7 @@
         {
             m_ShadowManager.Dispose();
             m_ShadowManager = null;
-            }
+        }
 
         int GetNumTileFtplX(HDCamera hdCamera)
         {
@@ -1000,7 +985,7 @@
                     // Rect lights are currently a special case because they use the normalized
                     // [0, 1] attenuation range rather than the regular [0, r] one.
                     lightData.rangeAttenuationScale = 1.0f;
-            }
+                }
             }
             else // Don't apply any attenuation but do a 'step' at range
             {
@@ -1017,7 +1002,7 @@
                     // Rect lights are currently a special case because they use the normalized
                     // [0, 1] attenuation range rather than the regular [0, r] one.
                     lightData.rangeAttenuationScale = sqrtHuge;
-            }
+                }
             }
 
             lightData.color = GetLightColor(light);
@@ -1135,7 +1120,7 @@
             }
             else
             {
-                lightData.shadowDimmer = 1.0f;
+                lightData.shadowDimmer           = 1.0f;
                 lightData.volumetricShadowDimmer = 1.0f;
             }
 
@@ -1421,12 +1406,12 @@
             switch (influence.envShape)
             {
                 case EnvShapeType.Box:
-                    envLightData.blendNormalDistancePositive = influence.boxBlendNormalDistancePositive;
-                    envLightData.blendNormalDistanceNegative = influence.boxBlendNormalDistanceNegative;
-                    envLightData.blendDistancePositive = influence.boxBlendDistancePositive;
-                    envLightData.blendDistanceNegative = influence.boxBlendDistanceNegative;
-                    envLightData.boxSideFadePositive = influence.boxSideFadePositive;
-                    envLightData.boxSideFadeNegative = influence.boxSideFadeNegative;
+            envLightData.blendNormalDistancePositive = influence.boxBlendNormalDistancePositive;
+            envLightData.blendNormalDistanceNegative = influence.boxBlendNormalDistanceNegative;
+            envLightData.blendDistancePositive = influence.boxBlendDistancePositive;
+            envLightData.blendDistanceNegative = influence.boxBlendDistanceNegative;
+            envLightData.boxSideFadePositive = influence.boxSideFadePositive;
+            envLightData.boxSideFadeNegative = influence.boxSideFadeNegative;
                     break;
                 case EnvShapeType.Sphere:
                     envLightData.blendNormalDistancePositive.x = influence.sphereBlendNormalDistance;
@@ -1616,13 +1601,8 @@
         }
 
         // Return true if BakedShadowMask are enabled
-<<<<<<< HEAD
-        public bool PrepareLightsForGPU(CommandBuffer cmd, HDCamera hdCamera, CullResults cullResults,
+        public bool PrepareLightsForGPU(CommandBuffer cmd, HDCamera hdCamera, CullingResults cullResults,
             LightCullingResult lightCullingResult, ReflectionProbeCullingResult reflectionProbeCullingResult, ReflectionProbeCullResults reflectionProbeCullResults, DensityVolumeList densityVolumes, DebugDisplaySettings debugDisplaySettings)
-=======
-        public bool PrepareLightsForGPU(CommandBuffer cmd, HDCamera hdCamera, CullingResults cullResults,
-            ReflectionProbeCullResults reflectionProbeCullResults, DensityVolumeList densityVolumes, DebugDisplaySettings debugDisplaySettings)
->>>>>>> 338710b2
         {
             using (new ProfilingSample(cmd, "Prepare Lights For GPU"))
             {
@@ -2480,7 +2460,7 @@
                 cmd.SetGlobalInt(HDShaderIDs._DirectionalShadowIndex, m_CurrentShadowSortedSunLightIndex);
             }
             else
-        {
+            {
                 cmd.SetGlobalInt(HDShaderIDs._DirectionalShadowIndex, -1);
             }
 
@@ -2517,26 +2497,14 @@
 
                 m_ShadowManager.BindResources(cmd);
 
-                    float contactShadowRange = Mathf.Clamp(m_ContactShadows.fadeDistance, 0.0f, m_ContactShadows.maxDistance);
-                    float contactShadowFadeEnd = m_ContactShadows.maxDistance;
+                float contactShadowRange = Mathf.Clamp(m_ContactShadows.fadeDistance, 0.0f, m_ContactShadows.maxDistance);
+                float contactShadowFadeEnd = m_ContactShadows.maxDistance;
                 float contactShadowOneOverFadeRange = 1.0f / Math.Max(1e-6f, contactShadowRange);
-<<<<<<< HEAD
-                    Vector4 contactShadowParams = new Vector4(m_ContactShadows.length, m_ContactShadows.distanceScaleFactor, contactShadowFadeEnd, contactShadowOneOverFadeRange);
-                var postProcessLayer = hdCamera.camera.GetComponent<PostProcessLayer>();
-                bool taaEnabled = hdCamera.camera.cameraType == CameraType.Game &&
-                                  HDUtils.IsTemporalAntialiasingActive(postProcessLayer);
-                float timeVaryingNoise = taaEnabled ? 1.0f : 0.0f;
-                Vector4 contactShadowParams2 = new Vector4(m_ContactShadows.opacity, timeVaryingNoise, firstMipOffsetY, 0.0f);
-                    cmd.SetComputeVectorParam(screenSpaceShadowComputeShader, HDShaderIDs._ContactShadowParamsParameters, contactShadowParams);
-                    cmd.SetComputeVectorParam(screenSpaceShadowComputeShader, HDShaderIDs._ContactShadowParamsParameters2, contactShadowParams2);
-                    cmd.SetComputeIntParam(screenSpaceShadowComputeShader, HDShaderIDs._DirectionalContactShadowSampleCount, m_ContactShadows.sampleCount);
-=======
                 Vector4 contactShadowParams = new Vector4(m_ContactShadows.length, m_ContactShadows.distanceScaleFactor, contactShadowFadeEnd, contactShadowOneOverFadeRange);
                 Vector4 contactShadowParams2 = new Vector4(m_ContactShadows.opacity, firstMipOffsetY, 0.0f, 0.0f);
                 cmd.SetComputeVectorParam(screenSpaceShadowComputeShader, HDShaderIDs._ContactShadowParamsParameters, contactShadowParams);
                 cmd.SetComputeVectorParam(screenSpaceShadowComputeShader, HDShaderIDs._ContactShadowParamsParameters2, contactShadowParams2);
                 cmd.SetComputeIntParam(screenSpaceShadowComputeShader, HDShaderIDs._DirectionalContactShadowSampleCount, m_ContactShadows.sampleCount);
->>>>>>> 338710b2
                 cmd.SetComputeVectorParam(screenSpaceShadowComputeShader, HDShaderIDs._DirectionalLightDirection, lightDirection);
                 cmd.SetComputeVectorParam(screenSpaceShadowComputeShader, HDShaderIDs._PunctualLightPosition, lightPosition);
 
@@ -2552,7 +2520,7 @@
                 for (int eye = 0; eye < hdCamera.numEyes; eye++)
                 {
                     cmd.SetGlobalInt(HDShaderIDs._ComputeEyeIndex, (int)eye);
-                cmd.DispatchCompute(screenSpaceShadowComputeShader, kernel, numTilesX, numTilesY, 1);
+                    cmd.DispatchCompute(screenSpaceShadowComputeShader, kernel, numTilesX, numTilesY, 1);
                 }
 
                 cmd.SetGlobalTexture(HDShaderIDs._DeferredShadowTexture, deferredShadowRT);
@@ -2643,10 +2611,10 @@
                             for (int eye = 0; eye < hdCamera.numEyes; eye++)
                             {
                                 cmd.SetGlobalInt(HDShaderIDs._ComputeEyeIndex, eye);
-                            cmd.DispatchCompute(deferredComputeShader, kernel, numTilesX, numTilesY, 1);
+                                cmd.DispatchCompute(deferredComputeShader, kernel, numTilesX, numTilesY, 1);
+                            }
                         }
                     }
-                }
                 }
                 else // Pixel shader evaluation
                 {
@@ -2776,15 +2744,15 @@
                     {
                         startShadowIndex = m_DebugSelectedLightShadowIndex;
                         shadowRequestCount = m_DebugSelectedLightShadowCount;
-                        }
+                    }
 #endif
 
                     for (int shadowIndex = startShadowIndex; shadowIndex < startShadowIndex + shadowRequestCount; shadowIndex++)
                     {
                         m_ShadowManager.DisplayShadowMap(shadowIndex, cmd, m_DebugHDShadowMapMaterial, x, y, overlaySize, overlaySize, lightingDebug.shadowMinValue, lightingDebug.shadowMaxValue, hdCamera.camera.cameraType != CameraType.SceneView);
-                            HDUtils.NextOverlayCoord(ref x, ref y, overlaySize, overlaySize, hdCamera.actualWidth);
-                        }
+                        HDUtils.NextOverlayCoord(ref x, ref y, overlaySize, overlaySize, hdCamera.actualWidth);
                     }
+                }
                 else if (lightingDebug.shadowDebugMode == ShadowMapDebugMode.VisualizeAtlas)
                 {
                     m_ShadowManager.DisplayShadowAtlas(cmd, m_DebugHDShadowMapMaterial, x, y, overlaySize, overlaySize, lightingDebug.shadowMinValue, lightingDebug.shadowMaxValue, hdCamera.camera.cameraType != CameraType.SceneView);
