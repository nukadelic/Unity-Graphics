--- conflicted
+++ resolved
@@ -163,24 +163,6 @@
         ColorAndEdge
     };
 
-<<<<<<< HEAD
-        // Warning: These must stay in sync with LightCategory.
-        // Specifically, TileClusterCategoryDebug is used as a bitmask in the debug shader applied as:
-        // (1 << lightCatagory) & tileClusterCategoryDebug
-        public enum TileClusterCategoryDebug : int
-        {
-            Punctual = 1,
-            Area = 2,
-            AreaAndPunctual = 3,
-            Environment = 4,
-            EnvironmentAndPunctual = 5,
-            EnvironmentAndArea = 6,
-            EnvironmentAndAreaAndPunctual = 7,
-            ProbeVolumes = 8,
-            Decal = 16,
-            DensityVolumes = 32
-        };
-=======
     /// <summary>
     /// Tile and Cluster Debug Categories.
     /// </summary>
@@ -200,10 +182,12 @@
         EnvironmentAndArea = 6,
         /// <summary>All lights.</summary>
         EnvironmentAndAreaAndPunctual = 7,
+		/// <summary>Probe Volumes.</summary>
+		ProbeVolumes = 8,
         /// <summary>Decals.</summary>
-        Decal = 8,
+        Decal = 16,
         /// <summary>Density Volumes.</summary>
-        DensityVolumes = 16
+        DensityVolumes = 32
     };
 
     internal struct ProcessedLightData
@@ -223,7 +207,6 @@
         public HDProbe  hdProbe;
         public float    weight;
     }
->>>>>>> b4356196
 
     public partial class HDRenderPipeline
     {
@@ -643,11 +626,8 @@
         Material[] m_deferredLightingMaterial;
         Material m_DebugViewTilesMaterial;
         Material m_DebugHDShadowMapMaterial;
-<<<<<<< HEAD
+        Material m_DebugBlitMaterial;
         Material m_DebugDisplayProbeVolumeMaterial;
-=======
-        Material m_DebugBlitMaterial;
->>>>>>> b4356196
 
         HashSet<HDAdditionalLightData> m_ScreenSpaceShadowsUnion = new HashSet<HDAdditionalLightData>();
 
@@ -769,11 +749,8 @@
 
             m_DebugViewTilesMaterial = CoreUtils.CreateEngineMaterial(defaultResources.shaders.debugViewTilesPS);
             m_DebugHDShadowMapMaterial = CoreUtils.CreateEngineMaterial(defaultResources.shaders.debugHDShadowMapPS);
-<<<<<<< HEAD
+            m_DebugBlitMaterial = CoreUtils.CreateEngineMaterial(defaultResources.shaders.debugBlitQuad);
             m_DebugDisplayProbeVolumeMaterial = CoreUtils.CreateEngineMaterial(defaultResources.shaders.debugDisplayProbeVolumePS);
-=======
-            m_DebugBlitMaterial = CoreUtils.CreateEngineMaterial(defaultResources.shaders.debugBlitQuad);
->>>>>>> b4356196
 
             m_MaxDirectionalLightsOnScreen = lightLoopSettings.maxDirectionalLightsOnScreen;
             m_MaxPunctualLightsOnScreen = lightLoopSettings.maxPunctualLightsOnScreen;
@@ -934,11 +911,8 @@
 
             CoreUtils.Destroy(m_DebugViewTilesMaterial);
             CoreUtils.Destroy(m_DebugHDShadowMapMaterial);
-<<<<<<< HEAD
+            CoreUtils.Destroy(m_DebugBlitMaterial);
             CoreUtils.Destroy(m_DebugDisplayProbeVolumeMaterial);
-=======
-            CoreUtils.Destroy(m_DebugBlitMaterial);
->>>>>>> b4356196
         }
 
         void LightLoopNewRender()
@@ -2071,13 +2045,7 @@
             }
         }
 
-<<<<<<< HEAD
-        // Return true if BakedShadowMask are enabled
-        bool PrepareLightsForGPU(CommandBuffer cmd, HDCamera hdCamera, CullingResults cullResults,
-            HDProbeCullingResults hdProbeCullingResults, DensityVolumeList densityVolumes, ProbeVolumeList probeVolumes, DebugDisplaySettings debugDisplaySettings, AOVRequestData aovRequest)
-=======
         bool TrivialRejectLight(VisibleLight light, HDCamera hdCamera, in AOVRequestData aovRequest)
->>>>>>> b4356196
         {
             // We can skip the processing of lights that are so small to not affect at least a pixel on screen.
             // TODO: The minimum pixel size on screen should really be exposed as parameter, to allow small lights to be culled to user's taste.
@@ -2524,7 +2492,7 @@
 
         // Return true if BakedShadowMask are enabled
         bool PrepareLightsForGPU(CommandBuffer cmd, HDCamera hdCamera, CullingResults cullResults,
-        HDProbeCullingResults hdProbeCullingResults, DensityVolumeList densityVolumes, DebugDisplaySettings debugDisplaySettings, AOVRequestData aovRequest)
+        HDProbeCullingResults hdProbeCullingResults, DensityVolumeList densityVolumes, ProbeVolumeList probeVolumes, DebugDisplaySettings debugDisplaySettings, AOVRequestData aovRequest)
         {
             var debugLightFilter = debugDisplaySettings.GetDebugLightFilterMode();
             var hasDebugLightFilter = debugLightFilter != DebugLightFilterMode.None;
