using System;
using System.Collections.Generic;
using System.Linq;
using Unity.Collections.LowLevel.Unsafe;
using UnityEngine.Assertions;
using UnityEngine.Experimental.Rendering;

namespace UnityEngine.Rendering.HighDefinition
{
    internal static class HDProbeSystem
    {
        static HDProbeSystemInternal s_Instance;

        static HDProbeSystem()
        {
            s_Instance = new HDProbeSystemInternal();
#if UNITY_EDITOR
            UnityEditor.AssemblyReloadEvents.beforeAssemblyReload += DisposeStaticInstance;
            UnityEditor.EditorApplication.quitting += DisposeStaticInstance;
#else
            Application.quitting += DisposeStaticInstance;
#endif
        }

        // Don't set the reference to null
        // Only dispose resources
        static void DisposeStaticInstance() => s_Instance.Dispose();

        public static ReflectionSystemParameters Parameters
        {
            get => s_Instance.Parameters;
            set => s_Instance.Parameters = value;
        }

        public static IEnumerable<HDProbe> realtimeViewDependentProbes => s_Instance.realtimeViewDependentProbes;
        public static IEnumerable<HDProbe> realtimeViewIndependentProbes => s_Instance.realtimeViewIndependentProbes;
        public static IEnumerable<HDProbe> bakedProbes => s_Instance.bakedProbes;
        public static int bakedProbeCount => s_Instance.bakedProbeCount;

        public static void RegisterProbe(HDProbe probe) => s_Instance.RegisterProbe(probe);
        public static void UnregisterProbe(HDProbe probe) => s_Instance.UnregisterProbe(probe);

        public static void Render(
            HDProbe probe, Transform viewerTransform,
            Texture outTarget, out HDProbe.RenderData outRenderData,
            bool forceFlipY = false,
            float referenceFieldOfView = 90,
            float referenceAspect = 1
        )
        {
            var positionSettings = ProbeCapturePositionSettings.ComputeFrom(probe, viewerTransform);
            HDRenderUtilities.Render(
                probe.settings,
                positionSettings,
                outTarget,
                out var cameraSettings, out var cameraPosition,
                forceFlipY,
                referenceFieldOfView: referenceFieldOfView,
                referenceAspect: referenceAspect
            );

            outRenderData = new HDProbe.RenderData(cameraSettings, cameraPosition);
        }

        public static void AssignRenderData(
            HDProbe probe,
            HDProbe.RenderData renderData,
            ProbeSettings.Mode targetMode
        )
        {
            switch (targetMode)
            {
                case ProbeSettings.Mode.Baked: probe.bakedRenderData = renderData; break;
                case ProbeSettings.Mode.Custom: probe.customRenderData = renderData; break;
                case ProbeSettings.Mode.Realtime: probe.realtimeRenderData = renderData; break;
            }
        }

        public static HDProbeCullState PrepareCull(Camera camera)
            => s_Instance.PrepareCull(camera);

        public static void QueryCullResults(HDProbeCullState state, ref HDProbeCullingResults results)
            => s_Instance.QueryCullResults(state, ref results);

        public static Texture CreateRenderTargetForMode(HDProbe probe, ProbeSettings.Mode targetMode)
        {
            Texture target = null;
            var hd = (HDRenderPipeline)RenderPipelineManager.currentPipeline;
            var settings = probe.settings;
            switch (targetMode)
            {
                case ProbeSettings.Mode.Realtime:
                {
                    var format = (GraphicsFormat)hd.currentPlatformRenderPipelineSettings.lightLoopSettings.reflectionProbeFormat;

                    switch (settings.type)
                    {
                        case ProbeSettings.ProbeType.PlanarProbe:
                            target = HDRenderUtilities.CreatePlanarProbeRenderTarget(
                                (int)probe.resolution, format
                            );
                            break;
                        case ProbeSettings.ProbeType.ReflectionProbe:
                            target = HDRenderUtilities.CreateReflectionProbeRenderTarget(
                                (int)hd.currentPlatformRenderPipelineSettings.lightLoopSettings.reflectionCubemapSize,
                                format
                            );
                            break;
                    }
                    break;
                }
                case ProbeSettings.Mode.Baked:
                case ProbeSettings.Mode.Custom:
<<<<<<< HEAD
                    {
                        // Custom and Baked texture only support float16 for now
                        var format = GraphicsFormat.R16G16B16A16_SFloat;
=======
                {
                    // Custom and Baked texture only support float16 for now
                    var format = GraphicsFormat.R16G16B16A16_SFloat;
>>>>>>> 30d75d04

                    switch (settings.type)
                    {
                        case ProbeSettings.ProbeType.PlanarProbe:
                            target = HDRenderUtilities.CreatePlanarProbeRenderTarget(
                                (int)probe.resolution, format
                            );
                            break;
                        case ProbeSettings.ProbeType.ReflectionProbe:
                            target = HDRenderUtilities.CreateReflectionProbeRenderTarget(
                                (int)hd.currentPlatformRenderPipelineSettings.lightLoopSettings.reflectionCubemapSize, format
                            );
                            break;
                    }
                    break;
                }
            }

            return target;
        }

        static Texture CreateAndSetRenderTargetIfRequired(HDProbe probe, ProbeSettings.Mode targetMode)
        {
            var settings = probe.settings;
            Texture target = probe.GetTexture(targetMode);

            if (target != null)
                return target;

            target = CreateRenderTargetForMode(probe, targetMode);

            probe.SetTexture(targetMode, target);
            return target;
        }
    }

    class HDProbeSystemInternal : IDisposable
    {
        HashSet<HDProbe> m_BakedProbes = new HashSet<HDProbe>();
        HashSet<HDProbe> m_RealtimeViewDependentProbes = new HashSet<HDProbe>();
        HashSet<HDProbe> m_RealtimeViewIndependentProbes = new HashSet<HDProbe>();
        int m_PlanarProbeCount = 0;
        bool m_RebuildPlanarProbeArray;
        HashSet<HDProbe> m_PlanarProbes = new HashSet<HDProbe>();
        PlanarReflectionProbe[] m_PlanarProbesArray = new PlanarReflectionProbe[32];
        BoundingSphere[] m_PlanarProbeBounds = new BoundingSphere[32];
        CullingGroup m_PlanarProbeCullingGroup = new CullingGroup();

        public IEnumerable<HDProbe> bakedProbes
        { get { RemoveDestroyedProbes(m_BakedProbes); return m_BakedProbes; } }
        public IEnumerable<HDProbe> realtimeViewDependentProbes
        { get { RemoveDestroyedProbes(m_RealtimeViewDependentProbes); return m_RealtimeViewDependentProbes; } }
        public IEnumerable<HDProbe> realtimeViewIndependentProbes
        { get { RemoveDestroyedProbes(m_RealtimeViewIndependentProbes); return m_RealtimeViewIndependentProbes; } }

        public int bakedProbeCount => m_BakedProbes.Count;

        public ReflectionSystemParameters Parameters;

        public void Dispose()
        {
            m_PlanarProbeCullingGroup.Dispose();
            m_PlanarProbeCullingGroup = null;
        }

        internal void RegisterProbe(HDProbe probe)
        {
            var settings = probe.settings;
            switch (settings.mode)
            {
                case ProbeSettings.Mode.Baked:
                    m_BakedProbes.Add(probe);
                    break;
                case ProbeSettings.Mode.Realtime:
                    switch (settings.type)
                    {
                        case ProbeSettings.ProbeType.PlanarProbe:
                            if (!m_RealtimeViewDependentProbes.Contains(probe))
                                m_RealtimeViewDependentProbes.Add(probe);
                            break;
                        case ProbeSettings.ProbeType.ReflectionProbe:
                            if (!m_RealtimeViewIndependentProbes.Contains(probe))
                                m_RealtimeViewIndependentProbes.Add(probe);
                            break;
                    }
                    break;
            }

            switch (settings.type)
            {
                case ProbeSettings.ProbeType.PlanarProbe:
                {
                    if (m_PlanarProbes.Add((PlanarReflectionProbe)probe))
                    {
                        // Insert in the array
                        // Grow the arrays
                        if (m_PlanarProbeCount == m_PlanarProbesArray.Length)
                        {
                            Array.Resize(ref m_PlanarProbesArray, m_PlanarProbes.Count * 2);
                            Array.Resize(ref m_PlanarProbeBounds, m_PlanarProbeBounds.Length * 2);
                        }
                        m_PlanarProbesArray[m_PlanarProbeCount] = (PlanarReflectionProbe)probe;
                        m_PlanarProbeBounds[m_PlanarProbeCount] = ((PlanarReflectionProbe)probe).boundingSphere;
                        ++m_PlanarProbeCount;
                    }
                    break;
                }
            }
        }

        internal void UnregisterProbe(HDProbe probe)
        {
            m_BakedProbes.Remove(probe);
            m_RealtimeViewDependentProbes.Remove(probe);
            m_RealtimeViewIndependentProbes.Remove(probe);

            // Remove swap back
            if (m_PlanarProbes.Remove(probe))
            {
                // It is best to rebuild the full array when we need it instead of doing it at each unregister.
                // So we mark it as dirty.
                m_RebuildPlanarProbeArray = true;
            }
        }

        internal HDProbeCullState PrepareCull(Camera camera)
        {
            // Can happens right before a domain reload
            // The CullingGroup is disposed at that point
            if (m_PlanarProbeCullingGroup == null)
                return default;

            RebuildPlanarProbeArrayIfRequired();

            UpdateBoundsAndRemoveDestroyedProbes(m_PlanarProbesArray, m_PlanarProbeBounds, ref m_PlanarProbeCount);

            m_PlanarProbeCullingGroup.targetCamera = camera;
            m_PlanarProbeCullingGroup.SetBoundingSpheres(m_PlanarProbeBounds);
            m_PlanarProbeCullingGroup.SetBoundingSphereCount(m_PlanarProbeCount);

            var stateHash = ComputeStateHashDebug(m_PlanarProbeBounds, m_PlanarProbesArray, m_PlanarProbeCount);

            return new HDProbeCullState(m_PlanarProbeCullingGroup, m_PlanarProbesArray, stateHash);
        }

        void RebuildPlanarProbeArrayIfRequired()
        {
            if (m_RebuildPlanarProbeArray)
            {
                RemoveDestroyedProbes(m_PlanarProbes);

                m_RebuildPlanarProbeArray = false;
                var i = 0;
                foreach (var probe in m_PlanarProbes)
                {
                    m_PlanarProbesArray[i] = (PlanarReflectionProbe)probe;
                    ++i;
                }
                m_PlanarProbeCount = m_PlanarProbes.Count;
            }
        }

        int[] m_QueryCullResults_Indices;
        internal void QueryCullResults(HDProbeCullState state, ref HDProbeCullingResults results)
        {
            Assert.IsNotNull(state.cullingGroup, "Culling was not prepared, please prepare cull before performing it.");
            Assert.IsNotNull(state.hdProbes, "Culling was not prepared, please prepare cull before performing it.");
            var stateHash = ComputeStateHashDebug(m_PlanarProbeBounds, m_PlanarProbesArray, m_PlanarProbeCount);
            Assert.AreEqual(stateHash, state.stateHash, "HDProbes changes since culling was prepared, this will lead to incorrect results.");

            results.Reset();

            Array.Resize(
                ref m_QueryCullResults_Indices,
                Parameters.maxActivePlanarReflectionProbe + Parameters.maxActiveReflectionProbe
            );
            var indexCount = state.cullingGroup.QueryIndices(true, m_QueryCullResults_Indices, 0);
            for (var i = 0; i < indexCount; ++i)
                results.AddProbe(state.hdProbes[m_QueryCullResults_Indices[i]]);
        }

        static void RemoveDestroyedProbes(HashSet<HDProbe> probes)
            => probes.RemoveWhere(p => p == null || p.Equals(null));

        static void UpdateBoundsAndRemoveDestroyedProbes(PlanarReflectionProbe[] probes, BoundingSphere[] bounds, ref int count)
        {
            for (int i = 0; i < count; ++i)
            {
                if (probes[i] == null || probes[i].Equals(null))
                {
                    probes[i] = probes[count - 1];
                    bounds[i] = bounds[count - 1];
                    probes[count - 1] = null;
                    --count;
                }

                if (probes[i])
                {
                    bounds[i] = probes[i].boundingSphere;
                }
            }
        }

        static unsafe Hash128 ComputeStateHashDebug(
            BoundingSphere[] probeBounds,
            HDProbe[] probes,
            int probeCount
        )
        {
#if DEBUG
            var result = new Hash128();
            if (probeBounds != null)
            {
                var h = new Hash128();
                fixed(BoundingSphere* s = &probeBounds[0])
                {
                    var stride = (ulong)UnsafeUtility.SizeOf<BoundingSphere>();
                    var size = stride * (ulong)probeBounds.Length;
                    HashUnsafeUtilities.ComputeHash128(s, size, &h);
                }
                HashUtilities.AppendHash(ref h, ref result);
            }
            if (probes != null)
            {
                var h = new Hash128();
                for (int i = 0; i < probes.Length; ++i)
                {
                    if (probes[i] == null || probes[i].Equals(null))
                        continue;

                    var instanceID = probes[i].GetInstanceID();
                    HashUtilities.ComputeHash128(ref instanceID, ref h);
                    HashUtilities.AppendHash(ref h, ref result);
                }
            }
            return result;
#else
            return default;
#endif
        }
    }
}<|MERGE_RESOLUTION|>--- conflicted
+++ resolved
@@ -111,15 +111,9 @@
                 }
                 case ProbeSettings.Mode.Baked:
                 case ProbeSettings.Mode.Custom:
-<<<<<<< HEAD
-                    {
-                        // Custom and Baked texture only support float16 for now
-                        var format = GraphicsFormat.R16G16B16A16_SFloat;
-=======
                 {
                     // Custom and Baked texture only support float16 for now
                     var format = GraphicsFormat.R16G16B16A16_SFloat;
->>>>>>> 30d75d04
 
                     switch (settings.type)
                     {
