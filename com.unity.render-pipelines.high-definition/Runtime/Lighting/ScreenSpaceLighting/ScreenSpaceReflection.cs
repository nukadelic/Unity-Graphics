using System;
using System.Diagnostics;
using UnityEngine.Serialization;

namespace UnityEngine.Rendering.HighDefinition
{
    /// <summary>
    /// Screen Space Reflection Algorithm
    /// </summary>
    public enum ScreenSpaceReflectionAlgorithm
    {
        /// <summary>Legacy SSR approximation.</summary>
        Approximation,
        /// <summary>Screen Space Reflection, Physically Based with Accumulation through multiple frame.</summary>
        PBRAccumulation
    }

    /// <summary>
    /// Screen Space Reflection Algorithm Type volume parameter.
    /// </summary>
    [Serializable, DebuggerDisplay(k_DebuggerDisplay)]
    public sealed class SSRAlgoParameter : VolumeParameter<ScreenSpaceReflectionAlgorithm>
    {
        /// <summary>
        /// Screen Space Reflection Algorithm Type volume parameter constructor.
        /// </summary>
        /// <param name="value">SSR Algo Type parameter.</param>
        /// <param name="overrideState">Initial override state.</param>
        public SSRAlgoParameter(ScreenSpaceReflectionAlgorithm value, bool overrideState = false)
            : base(value, overrideState) { }
    }

    /// <summary>
    /// A volume component that holds settings for screen space reflection and ray traced reflections.
    /// </summary>
    [Serializable, VolumeComponentMenuForRenderPipeline("Lighting/Screen Space Reflection", typeof(HDRenderPipeline))]
    [HDRPHelpURLAttribute("Override-Screen-Space-Reflection")]
    public class ScreenSpaceReflection : VolumeComponentWithQuality
    {
        bool UsesRayTracingQualityMode()
        {
            // The default value is set to quality. So we should be in quality if not overriden or we have an override set to quality
            return (tracing.overrideState && tracing == RayCastingMode.RayTracing && (!mode.overrideState || (mode.overrideState && mode == RayTracingMode.Quality)));
        }

        bool UsesRayTracing()
        {
            var hdAsset = HDRenderPipeline.currentAsset;
            return hdAsset != null && hdAsset.currentPlatformRenderPipelineSettings.supportRayTracing
                && tracing.overrideState && tracing.value != RayCastingMode.RayMarching;
        }

        #region General
        /// <summary>Enable Screen Space Reflections.</summary>
        [Tooltip("Enable Screen Space Reflections.")]
        public BoolParameter enabled = new BoolParameter(true);

        /// <summary>
        /// </summary>
        [Tooltip("Controls the casting technique used to evaluate the effect.")]
        public RayCastingModeParameter tracing = new RayCastingModeParameter(RayCastingMode.RayMarching);

        // Shared Data
        /// <summary>
        /// Controls the smoothness value at which HDRP activates SSR and the smoothness-controlled fade out stops.
        /// </summary>
        public float minSmoothness
        {
            get
            {
                if ((UsesRayTracing() && (UsesRayTracingQualityMode() || !UsesQualitySettings())) || !UsesRayTracing())
                    return m_MinSmoothness.value;
                else
                    return GetLightingQualitySettings().RTRMinSmoothness[(int)quality.value];
            }
            set { m_MinSmoothness.value = value; }
        }
        [SerializeField, FormerlySerializedAs("minSmoothness")]
        private ClampedFloatParameter m_MinSmoothness = new ClampedFloatParameter(0.9f, 0.0f, 1.0f);

        /// <summary>
        /// Controls the smoothness value at which the smoothness-controlled fade out starts. The fade is in the range [Min Smoothness, Smoothness Fade Start]
        /// </summary>
        public float smoothnessFadeStart
        {
            get
            {
                if ((UsesRayTracing() && (UsesRayTracingQualityMode() || !UsesQualitySettings())) || !UsesRayTracing())
                    return m_SmoothnessFadeStart.value;
                else
                    return GetLightingQualitySettings().RTRSmoothnessFadeStart[(int)quality.value];
            }
            set { m_SmoothnessFadeStart.value = value; }
        }
        [SerializeField, FormerlySerializedAs("smoothnessFadeStart")]
        private ClampedFloatParameter m_SmoothnessFadeStart = new ClampedFloatParameter(0.9f, 0.0f, 1.0f);
        #endregion

        #region Ray Marching
        /// <summary>
        /// When enabled, SSR handles sky reflection.
        /// </summary>
        public BoolParameter reflectSky = new BoolParameter(true);

        /// <summary>Screen Space Reflections Algorithm used.</summary>
        public SSRAlgoParameter usedAlgorithm = new SSRAlgoParameter(ScreenSpaceReflectionAlgorithm.Approximation);

        // SSR Data
        /// <summary>
        /// Controls the distance at which HDRP fades out SSR near the edge of the screen.
        /// </summary>
        public ClampedFloatParameter depthBufferThickness = new ClampedFloatParameter(0.01f, 0, 1);

        /// <summary>
        /// Controls the typical thickness of objects the reflection rays may pass behind.
        /// </summary>
        public ClampedFloatParameter screenFadeDistance = new ClampedFloatParameter(0.1f, 0.0f, 1.0f);

        /// <summary>
        /// Controls the amount of accumulation (0 no accumulation, 1 just accumulate)
        /// </summary>
        public ClampedFloatParameter accumulationFactor = new ClampedFloatParameter(0.75f, 0.0f, 1.0f);

        /// <summary>
<<<<<<< HEAD
        /// For PBR: Controls the bias of accumulation (0 no bias, 1 bias ssr)
        /// </summary>
        [AdditionalProperty]
        public ClampedFloatParameter biasFactor = new ClampedFloatParameter(0.5f, 0.0f, 1.0f);

        /// <summary>
        /// For PBR: the internal speed rejection parameter
        /// </summary>
        [AdditionalProperty]
        public FloatParameter speedRejectionParam = new ClampedFloatParameter(0.5f, 0.0f, 1.0f);
=======
        /// Sets the maximum number of steps HDRP uses for raytracing. Affects both correctness and performance.
        /// </summary>
        public int rayMaxIterations
        {
            get
            {
                if (!UsesQualitySettings())
                    return m_RayMaxIterations.value;
                else
                    return GetLightingQualitySettings().SSRMaxRaySteps[(int)quality.value];
            }
            set { m_RayMaxIterations.value = value; }
        }

        [SerializeField, FormerlySerializedAs("rayMaxIterations")]
        private MinIntParameter m_RayMaxIterations = new MinIntParameter(64, 0);
        #endregion

        #region Ray Tracing
        /// <summary>
        /// Controls which sources are used to fallback on when the traced ray misses.
        /// </summary>
        [FormerlySerializedAs("fallbackHierachy")]
        [AdditionalProperty]
        public RayTracingFallbackHierachyParameter rayMiss = new RayTracingFallbackHierachyParameter(RayTracingFallbackHierachy.ReflectionProbesAndSky);

        /// <summary>
        /// Controls the fallback hierarchy for lighting the last bounce.
        /// </summary>
        [AdditionalProperty]
        public RayTracingFallbackHierachyParameter lastBounceFallbackHierarchy = new RayTracingFallbackHierachyParameter(RayTracingFallbackHierachy.ReflectionProbesAndSky);
>>>>>>> 4405ba31

        /// <summary>
        /// Layer mask used to include the objects for screen space reflection.
        /// </summary>
        public LayerMaskParameter layerMask = new LayerMaskParameter(-1);

        /// <summary>
        /// Defines the LOD Bias for sampling all the textures.
        /// </summary>
        public ClampedIntParameter textureLodBias = new ClampedIntParameter(1, 0, 7);

        /// <summary>
        /// Controls the length of reflection rays.
        /// </summary>
        public float rayLength
        {
            get
            {
                if (!UsesQualitySettings() || UsesRayTracingQualityMode())
                    return m_RayLength.value;
                else
                    return GetLightingQualitySettings().RTRRayLength[(int)quality.value];
            }
            set { m_RayLength.value = value; }
        }
        [SerializeField, FormerlySerializedAs("rayLength")]
        private MinFloatParameter m_RayLength = new MinFloatParameter(50.0f, 0.01f);

        /// <summary>
        /// Clamps the exposed intensity.
        /// </summary>
        public float clampValue
        {
            get
            {
                if (!UsesQualitySettings() || UsesRayTracingQualityMode())
                    return m_ClampValue.value;
                else
                    return GetLightingQualitySettings().RTRClampValue[(int)quality.value];
            }
            set { m_ClampValue.value = value; }
        }
        [SerializeField, FormerlySerializedAs("clampValue")]
        [Tooltip("Controls the clamp of intensity.")]
        private ClampedFloatParameter m_ClampValue = new ClampedFloatParameter(1.0f, 0.001f, 10.0f);

        /// <summary>
        /// Enable denoising on the ray traced reflections.
        /// </summary>
        public bool denoise
        {
            get
            {
                if (!UsesQualitySettings() || UsesRayTracingQualityMode())
                    return m_Denoise.value;
                else
                    return GetLightingQualitySettings().RTRDenoise[(int)quality.value];
            }
            set { m_Denoise.value = value; }
        }
        [SerializeField, FormerlySerializedAs("denoise")]
        [Tooltip("Denoise the ray-traced reflection.")]
        private BoolParameter m_Denoise = new BoolParameter(true);

        /// <summary>
        /// Controls the radius of reflection denoiser.
        /// </summary>
        public int denoiserRadius
        {
            get
            {
                if (!UsesQualitySettings() || UsesRayTracingQualityMode())
                    return m_DenoiserRadius.value;
                else
                    return GetLightingQualitySettings().RTRDenoiserRadius[(int)quality.value];
            }
            set { m_DenoiserRadius.value = value; }
        }
        [SerializeField, FormerlySerializedAs("denoiserRadius")]
        [Tooltip("Controls the radius of the ray traced reflection denoiser.")]
        private ClampedIntParameter m_DenoiserRadius = new ClampedIntParameter(8, 1, 32);

        /// <summary>
        /// Controls if the denoising should affect pefectly smooth surfaces
        /// </summary>
        public bool affectSmoothSurfaces
        {
            get
            {
                if (!UsesQualitySettings() || UsesRayTracingQualityMode())
                    return m_AffectSmoothSurfaces.value;
                else
                    return GetLightingQualitySettings().RTRSmoothDenoising[(int)quality.value];
            }
            set { m_AffectSmoothSurfaces.value = value; }
        }
        [SerializeField]
        [Tooltip("Denoiser affects smooth surfaces.")]
        private BoolParameter m_AffectSmoothSurfaces = new BoolParameter(false);

        /// <summary>
        /// Controls which version of the effect should be used.
        /// </summary>
        public RayTracingModeParameter mode = new RayTracingModeParameter(RayTracingMode.Quality);

        /// <summary>
        /// Defines if the effect should be evaluated at full resolution.
        /// </summary>
        public bool fullResolution
        {
            get
            {
                if (!UsesQualitySettings())
                    return m_FullResolution.value;
                else
                    return GetLightingQualitySettings().RTRFullResolution[(int)quality.value];
            }
            set { m_FullResolution.value = value; }
        }
        [SerializeField, FormerlySerializedAs("fullResolution")]
        [Tooltip("Full Resolution")]
        private BoolParameter m_FullResolution = new BoolParameter(false);

        // Quality
        /// <summary>
        /// Number of samples for reflections.
        /// </summary>
        public ClampedIntParameter sampleCount = new ClampedIntParameter(1, 1, 32);
        /// <summary>
        /// Number of bounces for reflection rays.
        /// </summary>
        public ClampedIntParameter bounceCount = new ClampedIntParameter(1, 1, 8);

        /// <summary>
        /// Sets the maximum number of steps HDRP uses for mixed tracing. Affects both correctness and performance.
        /// </summary>
        public int rayMaxIterationsRT
        {
            get
            {
                if (!UsesQualitySettings())
                    return m_RayMaxIterationsRT.value;
                else
                    return GetLightingQualitySettings().RTRRayMaxIterations[(int)quality.value];
            }
            set { m_RayMaxIterationsRT.value = value; }
        }

        [SerializeField, FormerlySerializedAs("rayMaxIterations")]
        private MinIntParameter m_RayMaxIterationsRT = new MinIntParameter(48, 0);
        #endregion

        internal static bool RayTracingActive(ScreenSpaceReflection volume)
        {
            return volume.tracing.value != RayCastingMode.RayMarching;
        }
    }
}<|MERGE_RESOLUTION|>--- conflicted
+++ resolved
@@ -122,18 +122,6 @@
         public ClampedFloatParameter accumulationFactor = new ClampedFloatParameter(0.75f, 0.0f, 1.0f);
 
         /// <summary>
-<<<<<<< HEAD
-        /// For PBR: Controls the bias of accumulation (0 no bias, 1 bias ssr)
-        /// </summary>
-        [AdditionalProperty]
-        public ClampedFloatParameter biasFactor = new ClampedFloatParameter(0.5f, 0.0f, 1.0f);
-
-        /// <summary>
-        /// For PBR: the internal speed rejection parameter
-        /// </summary>
-        [AdditionalProperty]
-        public FloatParameter speedRejectionParam = new ClampedFloatParameter(0.5f, 0.0f, 1.0f);
-=======
         /// Sets the maximum number of steps HDRP uses for raytracing. Affects both correctness and performance.
         /// </summary>
         public int rayMaxIterations
@@ -165,7 +153,18 @@
         /// </summary>
         [AdditionalProperty]
         public RayTracingFallbackHierachyParameter lastBounceFallbackHierarchy = new RayTracingFallbackHierachyParameter(RayTracingFallbackHierachy.ReflectionProbesAndSky);
->>>>>>> 4405ba31
+
+        /// <summary>
+        /// For PBR: Controls the bias of accumulation (0 no bias, 1 bias ssr)
+        /// </summary>
+        [AdditionalProperty]
+        public ClampedFloatParameter biasFactor = new ClampedFloatParameter(0.5f, 0.0f, 1.0f);
+
+        /// <summary>
+        /// For PBR: the internal speed rejection parameter
+        /// </summary>
+        [AdditionalProperty]
+        public FloatParameter speedRejectionParam = new ClampedFloatParameter(0.5f, 0.0f, 1.0f);
 
         /// <summary>
         /// Layer mask used to include the objects for screen space reflection.
