--- conflicted
+++ resolved
@@ -3,11 +3,7 @@
 
 namespace UnityEngine.Rendering.HighDefinition
 {
-<<<<<<< HEAD
     class Texture3DAtlas
-=======
-    public class Texture3DAtlas
->>>>>>> 6ddbc83c
     {
         private List<Texture3D> m_textures = new List<Texture3D>();
 
