//
// This file was automatically generated. Please don't edit by hand. Execute Editor command [ Edit / Render Pipeline / Generate Shader Includes ] instead
//

#ifndef VOLUMETRICLIGHTING_CS_HLSL
#define VOLUMETRICLIGHTING_CS_HLSL
<<<<<<< HEAD
// Generated from UnityEngine.Rendering.HighDefinition.DensityVolumeData
=======
//
// UnityEngine.Rendering.HighDefinition.DensityVolumeFalloffMode:  static fields
//
#define DENSITYVOLUMEFALLOFFMODE_LINEAR (0)
#define DENSITYVOLUMEFALLOFFMODE_EXPONENTIAL (1)

// Generated from UnityEngine.Rendering.HighDefinition.DensityVolumeEngineData
>>>>>>> 1a0c839a
// PackingRules = Exact
struct DensityVolumeData
{
    float3 right;
    float extentX;
    float3 up;
    float extentY;
    float3 center;
    float extentZ;
    float3 scattering;
    float extinction;
    float3 textureTiling;
    int invertFade;
    float3 textureScroll;
    float rcpDistFadeLen;
    float3 rcpPosFaceFade;
    float endTimesRcpDistFadeLen;
    float3 rcpNegFaceFade;
    int useVolumeMask;
    float3 atlasOffset;
    int falloffMode;
    float4 maskSize;
};

// Generated from UnityEngine.Rendering.HighDefinition.ShaderVariablesVolumetric
// PackingRules = Exact
CBUFFER_START(ShaderVariablesVolumetric)
    float4x4 _VBufferCoordToViewDirWS[2];
    float _VBufferUnitDepthTexelSpacing;
    uint _Pad2_SVV;
    float _CornetteShanksConstant;
    uint _VBufferHistoryIsValid;
    float4 _VBufferSampleOffset;
    float4 _VolumeMaskDimensions;
    float4 _AmbientProbeCoeffs[7];
    float _VBufferVoxelSize;
    float _HaveToPad;
    float _OtherwiseTheBuffer;
    float _IsFilledWithGarbage;
    float4 _VBufferPrevViewportSize;
    float4 _VBufferHistoryViewportScale;
    float4 _VBufferHistoryViewportLimit;
    float4 _VBufferPrevDistanceEncodingParams;
    float4 _VBufferPrevDistanceDecodingParams;
    uint _NumTileBigTileX;
    uint _NumTileBigTileY;
    uint _Pad0_SVV;
    uint _Pad1_SVV;
CBUFFER_END

//
// Accessors for UnityEngine.Rendering.HighDefinition.DensityVolumeData
//
float3 GetRight(DensityVolumeData value)
{
    return value.right;
}
float GetExtentX(DensityVolumeData value)
{
    return value.extentX;
}
float3 GetUp(DensityVolumeData value)
{
    return value.up;
}
float GetExtentY(DensityVolumeData value)
{
    return value.extentY;
}
float3 GetCenter(DensityVolumeData value)
{
    return value.center;
}
float GetExtentZ(DensityVolumeData value)
{
    return value.extentZ;
}
float3 GetScattering(DensityVolumeData value)
{
    return value.scattering;
}
float GetExtinction(DensityVolumeData value)
{
    return value.extinction;
}
float3 GetTextureTiling(DensityVolumeData value)
{
    return value.textureTiling;
}
<<<<<<< HEAD
int GetTextureIndex(DensityVolumeData value)
=======
int GetInvertFade(DensityVolumeEngineData value)
>>>>>>> 1a0c839a
{
    return value.invertFade;
}
float3 GetTextureScroll(DensityVolumeData value)
{
    return value.textureScroll;
}
<<<<<<< HEAD
int GetInvertFade(DensityVolumeData value)
=======
float GetRcpDistFadeLen(DensityVolumeEngineData value)
>>>>>>> 1a0c839a
{
    return value.rcpDistFadeLen;
}
float3 GetRcpPosFaceFade(DensityVolumeData value)
{
    return value.rcpPosFaceFade;
}
<<<<<<< HEAD
float GetRcpDistFadeLen(DensityVolumeData value)
=======
float GetEndTimesRcpDistFadeLen(DensityVolumeEngineData value)
>>>>>>> 1a0c839a
{
    return value.endTimesRcpDistFadeLen;
}
float3 GetRcpNegFaceFade(DensityVolumeData value)
{
    return value.rcpNegFaceFade;
}
<<<<<<< HEAD
float GetEndTimesRcpDistFadeLen(DensityVolumeData value)
=======
int GetUseVolumeMask(DensityVolumeEngineData value)
>>>>>>> 1a0c839a
{
    return value.useVolumeMask;
}
float3 GetAtlasOffset(DensityVolumeEngineData value)
{
    return value.atlasOffset;
}
int GetFalloffMode(DensityVolumeEngineData value)
{
    return value.falloffMode;
}
float4 GetMaskSize(DensityVolumeEngineData value)
{
    return value.maskSize;
}

#endif<|MERGE_RESOLUTION|>--- conflicted
+++ resolved
@@ -4,17 +4,13 @@
 
 #ifndef VOLUMETRICLIGHTING_CS_HLSL
 #define VOLUMETRICLIGHTING_CS_HLSL
-<<<<<<< HEAD
-// Generated from UnityEngine.Rendering.HighDefinition.DensityVolumeData
-=======
 //
 // UnityEngine.Rendering.HighDefinition.DensityVolumeFalloffMode:  static fields
 //
 #define DENSITYVOLUMEFALLOFFMODE_LINEAR (0)
 #define DENSITYVOLUMEFALLOFFMODE_EXPONENTIAL (1)
 
-// Generated from UnityEngine.Rendering.HighDefinition.DensityVolumeEngineData
->>>>>>> 1a0c839a
+// Generated from UnityEngine.Rendering.HighDefinition.DensityVolumeData
 // PackingRules = Exact
 struct DensityVolumeData
 {
@@ -104,11 +100,7 @@
 {
     return value.textureTiling;
 }
-<<<<<<< HEAD
-int GetTextureIndex(DensityVolumeData value)
-=======
-int GetInvertFade(DensityVolumeEngineData value)
->>>>>>> 1a0c839a
+int GetInvertFade(DensityVolumeData value)
 {
     return value.invertFade;
 }
@@ -116,11 +108,7 @@
 {
     return value.textureScroll;
 }
-<<<<<<< HEAD
-int GetInvertFade(DensityVolumeData value)
-=======
-float GetRcpDistFadeLen(DensityVolumeEngineData value)
->>>>>>> 1a0c839a
+float GetRcpDistFadeLen(DensityVolumeData value)
 {
     return value.rcpDistFadeLen;
 }
@@ -128,11 +116,7 @@
 {
     return value.rcpPosFaceFade;
 }
-<<<<<<< HEAD
-float GetRcpDistFadeLen(DensityVolumeData value)
-=======
-float GetEndTimesRcpDistFadeLen(DensityVolumeEngineData value)
->>>>>>> 1a0c839a
+float GetEndTimesRcpDistFadeLen(DensityVolumeData value)
 {
     return value.endTimesRcpDistFadeLen;
 }
@@ -140,23 +124,19 @@
 {
     return value.rcpNegFaceFade;
 }
-<<<<<<< HEAD
-float GetEndTimesRcpDistFadeLen(DensityVolumeData value)
-=======
-int GetUseVolumeMask(DensityVolumeEngineData value)
->>>>>>> 1a0c839a
+int GetUseVolumeMask(DensityVolumeData value)
 {
     return value.useVolumeMask;
 }
-float3 GetAtlasOffset(DensityVolumeEngineData value)
+float3 GetAtlasOffset(DensityVolumeData value)
 {
     return value.atlasOffset;
 }
-int GetFalloffMode(DensityVolumeEngineData value)
+int GetFalloffMode(DensityVolumeData value)
 {
     return value.falloffMode;
 }
-float4 GetMaskSize(DensityVolumeEngineData value)
+float4 GetMaskSize(DensityVolumeData value)
 {
     return value.maskSize;
 }
