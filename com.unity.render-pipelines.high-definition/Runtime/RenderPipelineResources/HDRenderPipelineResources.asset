--- conflicted
+++ resolved
@@ -146,11 +146,8 @@
     bloomUpsampleCS: {fileID: 7200000, guid: 5dbb0ac12cb11f84084b7e5633481bd1, type: 3}
     FXAACS: {fileID: 7200000, guid: 1535d29f35ea86b4282b6ca652002e2a, type: 3}
     finalPassPS: {fileID: 4800000, guid: 5ac9ef0c50282754b93c7692488e7ee7, type: 3}
-<<<<<<< HEAD
+    clearBlackPS: {fileID: 4800000, guid: 3330c1503ea8c6d4d9408df3f64227eb, type: 3}
     SMAAPS: {fileID: 4800000, guid: 9655f4aa89a469c49aceaceabf9bc77b, type: 3}
-=======
-    clearBlackPS: {fileID: 4800000, guid: 3330c1503ea8c6d4d9408df3f64227eb, type: 3}
->>>>>>> bbe2ddd9
   materials:
     defaultDiffuseMat: {fileID: 2100000, guid: 73c176f402d2c2f4d929aa5da7585d17, type: 2}
     defaultMirrorMat: {fileID: 2100000, guid: 6b17274157b33bc45b6a40e7d4ff51fe, type: 2}
