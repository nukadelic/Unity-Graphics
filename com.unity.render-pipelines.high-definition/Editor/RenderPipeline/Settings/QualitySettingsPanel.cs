using System.Collections.Generic;
using UnityEngine;
using UnityEngine.Assertions;
using UnityEngine.Rendering.HighDefinition;
using UnityEngine.Rendering;
using UnityEngine.UIElements;

namespace UnityEditor.Rendering.HighDefinition
{
    public class QualitySettingsPanel
    {
        [SettingsProvider]
        public static SettingsProvider CreateSettingsProvider()
        {
            return new SettingsProvider("Project/Quality/HDRP", SettingsScope.Project)
            {
                activateHandler = (searchContext, rootElement) =>
                {
                    HDEditorUtils.AddStyleSheets(rootElement, HDEditorUtils.FormatingPath);
                    HDEditorUtils.AddStyleSheets(rootElement, HDEditorUtils.QualitySettingsSheetPath);

                    var panel = new QualitySettingsPanelVisualElement(searchContext);
                    panel.style.flexGrow = 1;

                    rootElement.Add(panel);
                },
                keywords = new [] { "quality", "hdrp" }
            };
        }

        class HDRPAssetHeaderEntry : VisualElement
        {
            TextElement m_Element;
            List<Label> m_ConfigNames;

            public HDRPAssetHeaderEntry()
            {
                m_Element = new Label();
                m_ConfigNames = new List<Label>();

                m_Element.style.paddingLeft = 5;
                m_Element.style.flexGrow = 1;
                m_Element.style.flexDirection = FlexDirection.Row;
                m_Element.style.unityTextAlign = TextAnchor.MiddleLeft;

                Add(m_Element);
            }

            public void Bind(int index, HDRPAssetLocations asset)
            {
                // Update number of label in cache for this row
                var desiredNumberOfConfig = asset.indices.Count + (asset.isDefault ? 1 : 0);
                var configNameCountDiff = desiredNumberOfConfig - m_ConfigNames.Count;
                for (var i = 0; i < -configNameCountDiff; ++i)
                {
                    Remove(m_ConfigNames[0]);
                    m_ConfigNames.RemoveAt(0);
                }
                for (var i = 0; i < configNameCountDiff; ++i)
                {
                    var newText = new Label();
                    newText.AddToClassList("unity-quality-entry-tag");
                    Add(newText);
                    m_ConfigNames.Add(newText);
                }
                Assert.AreEqual(desiredNumberOfConfig, m_ConfigNames.Count);

                m_Element.text = asset.asset.name;
                for (var i = 0; i < asset.indices.Count; ++i)
                    m_ConfigNames[i].text = QualitySettings.names[asset.indices[i]];
                if (asset.isDefault)
                    m_ConfigNames[m_ConfigNames.Count - 1].text = "default";

                RemoveFromClassList("even");
                RemoveFromClassList("odd");
                AddToClassList((index & 1) == 1 ? "odd" : "even");
            }
        }

        struct HDRPAssetLocations
        {
            public readonly bool isDefault;
            public readonly List<int> indices;
            public readonly HDRenderPipelineAsset asset;

            public HDRPAssetLocations(bool isDefault, HDRenderPipelineAsset asset)
            {
                this.asset = asset;
                this.isDefault = isDefault;
                this.indices = new List<int>();
            }
        }

        class QualitySettingsPanelVisualElement : VisualElement
        {
            List<HDRPAssetLocations> m_HDRPAssets;
            Label m_InspectorTitle;
            ListView m_HDRPAssetList;
            Editor m_Cached;

            public QualitySettingsPanelVisualElement(string searchContext)
            {
                // Get the assigned HDRP assets
                m_HDRPAssets = new List<HDRPAssetLocations>();
                if (GraphicsSettings.renderPipelineAsset is HDRenderPipelineAsset hdrp)
                    m_HDRPAssets.Add(new HDRPAssetLocations(true, hdrp));

                var qualityLevelCount = QualitySettings.names.Length;
                for (var i = 0; i < qualityLevelCount; ++i)
                {
                    if (!(QualitySettings.GetRenderPipelineAssetAt(i) is HDRenderPipelineAsset hdrp2))
                        continue;

                    var index = m_HDRPAssets.FindIndex(a => a.asset == hdrp2);
                    if (index >= 0)
                        m_HDRPAssets[index].indices.Add(i);
                    else
                    {
                        var loc = new HDRPAssetLocations(false, hdrp2);
                        loc.indices.Add(i);
                        m_HDRPAssets.Add(loc);
                    }
                }

                m_HDRPAssets.Sort((l, r) => string.CompareOrdinal(l.asset.name, r.asset.name));

                // title
                var title = new Label()
                {
                    text = "Quality"
                };
                title.AddToClassList("h1");

                // Header
                var headerBox = new VisualElement();
                headerBox.style.height = 200;

                m_HDRPAssetList = new ListView()
                {
                    bindItem = (el, i) => ((HDRPAssetHeaderEntry)el).Bind(i, m_HDRPAssets[i]),
                    itemHeight = (int)EditorGUIUtility.singleLineHeight + 3,
                    selectionType = SelectionType.Single,
                    itemsSource = m_HDRPAssets,
                    makeItem = () => new HDRPAssetHeaderEntry(),
                };
                m_HDRPAssetList.AddToClassList("unity-quality-header-list");
<<<<<<< HEAD
                m_HDRPAssetList.style.height = 200;
=======

>>>>>>> 84abd233
#if UNITY_2020_1_OR_NEWER
                m_HDRPAssetList.onSelectionChange += OnSelectionChange;
#else
                m_HDRPAssetList.onSelectionChanged += OnSelectionChanged;
#endif

                headerBox.Add(m_HDRPAssetList);

                m_InspectorTitle = new Label();
                m_InspectorTitle.text = "No asset selected";
                m_InspectorTitle.AddToClassList("h1");

                // Inspector
                var inspector = new IMGUIContainer(DrawInspector);
                inspector.style.flexGrow = 1;
                inspector.style.flexDirection = FlexDirection.Row;

                var inspectorBox = new ScrollView();
                inspectorBox.style.flexGrow = 1;
                inspectorBox.style.flexDirection = FlexDirection.Row;
                inspectorBox.contentContainer.Add(inspector);

                Add(title);
                Add(headerBox);
                Add(m_InspectorTitle);
                Add(inspectorBox);
            }

#if UNITY_2020_1_OR_NEWER
            void OnSelectionChange(IEnumerable<object> obj)
#else
            void OnSelectionChanged(List<object> obj)
#endif
            {
                m_InspectorTitle.text = m_HDRPAssets[m_HDRPAssetList.selectedIndex].asset.name;
            }

            void DrawInspector()
            {
                var selected = m_HDRPAssetList.selectedIndex;
                if (selected < 0)
                    return;

                Editor.CreateCachedEditor(m_HDRPAssets[selected].asset, typeof(HDRenderPipelineEditor), ref m_Cached);
                ((HDRenderPipelineEditor) m_Cached).largeLabelWidth = false;
                m_Cached.OnInspectorGUI();
            }
        }
    }
}<|MERGE_RESOLUTION|>--- conflicted
+++ resolved
@@ -144,11 +144,7 @@
                     makeItem = () => new HDRPAssetHeaderEntry(),
                 };
                 m_HDRPAssetList.AddToClassList("unity-quality-header-list");
-<<<<<<< HEAD
-                m_HDRPAssetList.style.height = 200;
-=======
 
->>>>>>> 84abd233
 #if UNITY_2020_1_OR_NEWER
                 m_HDRPAssetList.onSelectionChange += OnSelectionChange;
 #else
