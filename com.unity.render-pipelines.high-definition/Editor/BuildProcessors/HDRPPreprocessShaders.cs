using System.Collections.Generic;
using System.Linq;
using UnityEditor.Build;
using UnityEditor.Build.Reporting;
using UnityEngine;
using UnityEngine.Rendering;
using UnityEngine.Rendering.HighDefinition;

namespace UnityEditor.Rendering.HighDefinition
{
    // The common shader stripper function
<<<<<<< HEAD
    public class CommonShaderPreprocessor : BaseShaderPreprocessor
=======
    class CommonShaderPreprocessor : BaseShaderPreprocessor
>>>>>>> 47046808
    {
        public CommonShaderPreprocessor() { }

        public override bool ShadersStripper(HDRenderPipelineAsset hdrpAsset, Shader shader, ShaderSnippetData snippet, ShaderCompilerData inputData)
        {
            if (IsMaterialQualityVariantStripped(hdrpAsset, inputData))
                return true;

            // Strip every useless shadow configs
            var shadowInitParams = hdrpAsset.currentPlatformRenderPipelineSettings.hdShadowInitParams;

            foreach (var shadowVariant in m_ShadowVariants)
            {
                if (shadowVariant.Key != shadowInitParams.shadowFilteringQuality)
                    if (inputData.shaderKeywordSet.IsEnabled(shadowVariant.Value))
                        return true;
            }

            // CAUTION: Pass Name and Lightmode name must match in master node and .shader.
            // HDRP use LightMode to do drawRenderer and pass name is use here for stripping!

            // Remove editor only pass
            bool isSceneSelectionPass = snippet.passName == "SceneSelectionPass";
            if (isSceneSelectionPass)
                return true;

            // CAUTION: We can't identify transparent material in the stripped in a general way.
            // Shader Graph don't produce any keyword - However it will only generate the pass that are required, so it already handle transparent (Note that shader Graph still define _SURFACE_TYPE_TRANSPARENT but as a #define)
            // For inspector version of shader, we identify transparent with a shader feature _SURFACE_TYPE_TRANSPARENT.
            // Only our Lit (and inherited) shader use _SURFACE_TYPE_TRANSPARENT, so the specific stripping based on this keyword is in LitShadePreprocessor.
            // Here we can't strip based on opaque or transparent but we will strip based on HDRP Asset configuration.

            bool isMotionPass = snippet.passName == "MotionVectors";
            bool isTransparentPrepass = snippet.passName == "TransparentDepthPrepass";
            bool isTransparentPostpass = snippet.passName == "TransparentDepthPostpass";
            bool isTransparentBackface = snippet.passName == "TransparentBackface";
            bool isDistortionPass = snippet.passName == "DistortionVectors";

            if (isMotionPass && !hdrpAsset.currentPlatformRenderPipelineSettings.supportMotionVectors)
                return true;

            if (isDistortionPass && !hdrpAsset.currentPlatformRenderPipelineSettings.supportDistortion)
                return true;

            if (isTransparentBackface && !hdrpAsset.currentPlatformRenderPipelineSettings.supportTransparentBackface)
                return true;

            if (isTransparentPrepass && !hdrpAsset.currentPlatformRenderPipelineSettings.supportTransparentDepthPrepass)
                return true;

            if (isTransparentPostpass && !hdrpAsset.currentPlatformRenderPipelineSettings.supportTransparentDepthPostpass)
                return true;

            // If we are in a release build, don't compile debug display variant
            // Also don't compile it if not requested by the render pipeline settings
            if ((/*!Debug.isDebugBuild || */ !hdrpAsset.currentPlatformRenderPipelineSettings.supportRuntimeDebugDisplay) && inputData.shaderKeywordSet.IsEnabled(m_DebugDisplay))
                return true;

            if (inputData.shaderKeywordSet.IsEnabled(m_LodFadeCrossFade) && !hdrpAsset.currentPlatformRenderPipelineSettings.supportDitheringCrossFade)
                return true;

            if (inputData.shaderKeywordSet.IsEnabled(m_WriteMSAADepth) && !hdrpAsset.currentPlatformRenderPipelineSettings.supportMSAA)
                return true;

            // Note that this is only going to affect the deferred shader and for a debug case, so it won't save much.
            if (inputData.shaderKeywordSet.IsEnabled(m_SubsurfaceScattering) && !hdrpAsset.currentPlatformRenderPipelineSettings.supportSubsurfaceScattering)
                return true;

            // DECAL

            // Identify when we compile a decal shader
            bool isDecal3RTPass = false;
            bool isDecal4RTPass = false;
            bool isDecalPass = false;

            if (snippet.passName.Contains("DBufferMesh") || snippet.passName.Contains("DBufferProjector"))
            {
                isDecalPass = true;

                // All decal pass name can be see in Decalsystem.s_MaterialDecalPassNames and Decalsystem.s_MaterialSGDecalPassNames
                // All pass that have 3RT in named are use when perChannelMask is false. All 4RT are used when perChannelMask is true.
                // There is one exception, it is DBufferProjector_S that is used for both 4RT and 3RT as mention in Decal.shader
                // there is a multi-compile to handle this pass, so it will be correctly removed by testing m_Decals3RT or m_Decals4RT
                if (snippet.passName != DecalSystem.s_MaterialDecalPassNames[(int)DecalSystem.MaterialDecalPass.DBufferProjector_S])
                {
                    isDecal3RTPass = snippet.passName.Contains("3RT");
                    isDecal4RTPass = !isDecal3RTPass;
                }

                // Note that we can't strip Emissive pass of decal.shader as we don't have the information here if it is used or not...
            }

            // If decal support, remove unused variant
            if (hdrpAsset.currentPlatformRenderPipelineSettings.supportDecals)
            {
                // Remove the no decal case
                if (inputData.shaderKeywordSet.IsEnabled(m_DecalsOFF))
                    return true;

                // If decal but with 4RT remove 3RT variant and vice versa
                if ((inputData.shaderKeywordSet.IsEnabled(m_Decals3RT) || isDecal3RTPass) && hdrpAsset.currentPlatformRenderPipelineSettings.decalSettings.perChannelMask)
                    return true;

                if ((inputData.shaderKeywordSet.IsEnabled(m_Decals4RT) || isDecal4RTPass) && !hdrpAsset.currentPlatformRenderPipelineSettings.decalSettings.perChannelMask)
                    return true;
            }
            else
            {
                if (isDecalPass)
                    return true;

                // If no decal support, remove decal variant
                if (inputData.shaderKeywordSet.IsEnabled(m_Decals3RT) || inputData.shaderKeywordSet.IsEnabled(m_Decals4RT))
                    return true;
            }

            return false;
        }
    }

    class HDRPreprocessShaders : IPreprocessShaders
    {
        // Track list of materials asking for specific preprocessor step
        List<BaseShaderPreprocessor> shaderProcessorsList;


        uint m_TotalVariantsInputCount;
        uint m_TotalVariantsOutputCount;

        public HDRPreprocessShaders()
        {
            // TODO: Grab correct configuration/quality asset.
            if (ShaderBuildPreprocessor.hdrpAssets == null || ShaderBuildPreprocessor.hdrpAssets.Count == 0)
                return;

            shaderProcessorsList = HDEditorUtils.GetBaseShaderPreprocessorList();
        }

        void LogShaderVariants(Shader shader, ShaderSnippetData snippetData, ShaderVariantLogLevel logLevel, uint prevVariantsCount, uint currVariantsCount)
        {
            if (logLevel == ShaderVariantLogLevel.AllShaders ||
                (logLevel == ShaderVariantLogLevel.OnlyHDRPShaders && shader.name.Contains("HDRP")))
            {
                float percentageCurrent = ((float)currVariantsCount / prevVariantsCount) * 100.0f;
                float percentageTotal = ((float)m_TotalVariantsOutputCount / m_TotalVariantsInputCount) * 100.0f;

                string result = string.Format("STRIPPING: {0} ({1} pass) ({2}) -" +
                        " Remaining shader variants = {3}/{4} = {5}% - Total = {6}/{7} = {8}%",
                        shader.name, snippetData.passName, snippetData.shaderType.ToString(), currVariantsCount,
                        prevVariantsCount, percentageCurrent, m_TotalVariantsOutputCount, m_TotalVariantsInputCount,
                        percentageTotal);
                Debug.Log(result);
            }
        }


        public int callbackOrder { get { return 0; } }
        public void OnProcessShader(Shader shader, ShaderSnippetData snippet, IList<ShaderCompilerData> inputData)
        {
            // TODO: Grab correct configuration/quality asset.
            var hdPipelineAssets = ShaderBuildPreprocessor.hdrpAssets;

            if (hdPipelineAssets.Count == 0)
                return;

            uint preStrippingCount = (uint)inputData.Count;

            // Test if striping is enabled in any of the found HDRP assets.
            if ( hdPipelineAssets.Count == 0 || !hdPipelineAssets.Any(a => a.allowShaderVariantStripping) )
                return;

            int inputShaderVariantCount = inputData.Count;

            for (int i = 0; i < inputData.Count; ++i)
            {
                ShaderCompilerData input = inputData[i];

                // Remove the input by default, until we find a HDRP Asset in the list that needs it.
                bool removeInput = true;

                foreach (var hdAsset in hdPipelineAssets)
                {
                    var stripedByPreprocessor = false;

                    // Call list of strippers
                    // Note that all strippers cumulate each other, so be aware of any conflict here
                    foreach (BaseShaderPreprocessor shaderPreprocessor in shaderProcessorsList)
                    {
                        if ( shaderPreprocessor.ShadersStripper(hdAsset, shader, snippet, input) )
                        {
                            stripedByPreprocessor = true;
                            break;
                        }
                    }

                    if (!stripedByPreprocessor)
                    {
                        removeInput = false;
                        break;
                    }
                }

                if (removeInput)
                {
                    inputData.RemoveAt(i);
                    i--;
                }
            }

            foreach (var hdAsset in hdPipelineAssets)
            {
                if (hdAsset.shaderVariantLogLevel != ShaderVariantLogLevel.Disabled)
                {
                    m_TotalVariantsInputCount += preStrippingCount;
                    m_TotalVariantsOutputCount += (uint)inputData.Count;
                    LogShaderVariants(shader, snippet, hdAsset.shaderVariantLogLevel, preStrippingCount, (uint)inputData.Count);
                }
            }
        }
    }

    // Build preprocessor to find all potentially used HDRP assets.
    class ShaderBuildPreprocessor : IPreprocessBuildWithReport
    {
        private static List<HDRenderPipelineAsset> _hdrpAssets;

        public static List<HDRenderPipelineAsset> hdrpAssets
        {
            get
            {
                if (_hdrpAssets == null || _hdrpAssets.Count == 0) GetAllValidHDRPAssets();
                return _hdrpAssets;
            }
        }

        static void GetAllValidHDRPAssets()
        {
            if (_hdrpAssets != null) hdrpAssets.Clear();
            else _hdrpAssets = new List<HDRenderPipelineAsset>();

#if QUALITY_SETTINGS_GET_RENDER_PIPELINE_AT_AVAILABLE
            using (ListPool<HDRenderPipelineAsset>.Get(out var tmpAssets))
            {
                // Here we want the HDRP Assets that are actually used at runtime.
                // An SRP asset is included if:
                // 1. It is set in a quality level
                // 2. It is set as main (GraphicsSettings.renderPipelineAsset)
                //   AND at least one quality level does not have SRP override
                // 3. It is set as default (GraphicsSettings.defaultRenderPipeline)
                //   AND there is no main SRP
                //   AND at least one quality level does not have SRP override

                // Fetch all SRP overrides in all quality levels
                // Note: QualitySettings contains only quality levels that are valid for the current platform.
                var allQualityLevelsAreOverriden = true;
                for (int i = 0, c = QualitySettings.names.Length; i < c; ++i)
                {
                    if (QualitySettings.GetRenderPipelineAssetAt(i) is HDRenderPipelineAsset hdrp)
                        tmpAssets.Add(hdrp);
                    else
                        allQualityLevelsAreOverriden = false;
                }

                if (!allQualityLevelsAreOverriden)
                {
                    // We need to check the fallback cases
                    if (GraphicsSettings.renderPipelineAsset is HDRenderPipelineAsset hdrp1)
                        tmpAssets.Add(hdrp1);
                    else if (GraphicsSettings.defaultRenderPipeline is HDRenderPipelineAsset hdrp2)
                        tmpAssets.Add(hdrp2);
                }

                _hdrpAssets.AddRange(tmpAssets);
            }
#else
            // Include all HDRP assets configured in:
            //  - Any quality level valid for current platform
            //  - Base SRP (GraphicsSettings.renderPipelineAsset)
            //  - Default SRP (GraphicsSettings.defaultRenderPipeline)
            _hdrpAssets.AddRange(GraphicsSettings.allConfiguredRenderPipelines
                .Where(rp => rp is HDRenderPipelineAsset)
                .Cast<HDRenderPipelineAsset>());
#endif

            // Get all enabled scenes path in the build settings.
            var scenesPaths = EditorBuildSettings.scenes
                .Where(s => s.enabled)
                .Select(s => s.path);

            // Find all HDRP assets that are dependencies of the scenes.
            _hdrpAssets = scenesPaths.Aggregate( new List<HDRenderPipelineAsset>(),
                (list, scene) =>
                {
                    list.AddRange(
                        AssetDatabase.GetDependencies(scene)
                            .Select(AssetDatabase.LoadAssetAtPath<HDRenderPipelineAsset>)
                            .Where( a => a != null && !list.Contains(a) )
                        );
                    return list;
                });

            // Add the HDRP assets that are in the Resources folders.
            _hdrpAssets.AddRange(
                Resources.FindObjectsOfTypeAll<HDRenderPipelineAsset>()
                .Where( a => !_hdrpAssets.Contains(a) )
                );

            // Discard duplicate entries
            using (HashSetPool<HDRenderPipelineAsset>.Get(out var uniques))
            {
                foreach (var hdrpAsset in _hdrpAssets)
                    uniques.Add(hdrpAsset);
                _hdrpAssets.Clear();
                _hdrpAssets.AddRange(uniques);
            }

            // Prompt a warning if we find 0 HDRP Assets.
            if (_hdrpAssets.Count == 0)
                if (EditorUtility.DisplayDialog("HDRP Asset missing", "No HDRP Asset has been set in the Graphic Settings, and no potential used in the build HDRP Asset has been found. If you want to continue compiling, this might lead no VERY long compilation time.", "Ok", "Cancel"))
                throw new UnityEditor.Build.BuildFailedException("Build canceled");

            /*
            Debug.Log(string.Format("{0} HDRP assets in build:{1}",
                _hdrpAssets.Count,
                _hdrpAssets
                    .Select(a => a.name)
                    .Aggregate("", (current, next) => $"{current}{System.Environment.NewLine}- {next}" )
                ));
            // */
        }

        public int callbackOrder { get { return 0; } }

        public void OnPreprocessBuild(BuildReport report)
        {
            GetAllValidHDRPAssets();
        }
    }
}<|MERGE_RESOLUTION|>--- conflicted
+++ resolved
@@ -9,11 +9,7 @@
 namespace UnityEditor.Rendering.HighDefinition
 {
     // The common shader stripper function
-<<<<<<< HEAD
-    public class CommonShaderPreprocessor : BaseShaderPreprocessor
-=======
     class CommonShaderPreprocessor : BaseShaderPreprocessor
->>>>>>> 47046808
     {
         public CommonShaderPreprocessor() { }
 
