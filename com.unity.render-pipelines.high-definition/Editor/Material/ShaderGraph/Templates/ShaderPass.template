--- conflicted
+++ resolved
@@ -19,7 +19,6 @@
 
     // Pragmas
     $splice(PassPragmas)
-    #pragma enable_d3d11_debug_symbols
 
     // Keywords
     $splice(PassKeywords)
@@ -200,14 +199,9 @@
     // Build Graph Inputs
 
 	$features.graphVFX:     $include("VFX/Config.template.hlsl")
-<<<<<<< HEAD
-    $features.graphVertex:  $include("VertexAnimation.template.hlsl")
-    $features.graphPixel:   $include("SharedCode.template.hlsl")
-=======
     $features.graphVertex:  $include("Vertex.template.hlsl")
 	$features.graphTessellation:  $include("Tessellation.template.hlsl")
     $features.graphPixel:   $include("Pixel.template.hlsl")
->>>>>>> 2826ce5c
 
     // --------------------------------------------------
     // Build Surface Data (Specific Material)
