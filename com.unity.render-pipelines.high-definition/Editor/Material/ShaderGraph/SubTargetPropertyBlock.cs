using System;
using System.Collections.Generic;
using UnityEngine.Rendering;
using UnityEngine.Rendering.HighDefinition;
using UnityEditor.ShaderGraph;
using UnityEngine.UIElements;
using UnityEditor.UIElements;
using UnityEngine;
using RenderQueueType = UnityEngine.Rendering.HighDefinition.HDRenderQueue.RenderQueueType;
using System.Linq;

namespace UnityEditor.Rendering.HighDefinition.ShaderGraph
{
    abstract class SubTargetPropertyBlock : VisualElement
    {
        // Null/Empty means no title
        protected virtual string title => null;

        protected TargetPropertyGUIContext context;
        protected Action onChange;
        protected Action<String> registerUndo;
        protected SystemData systemData;
        protected BuiltinData builtinData;
        protected LightingData lightingData;

        internal void Initialize(TargetPropertyGUIContext context, Action onChange, Action<String> registerUndo,
            SystemData systemData, BuiltinData builtinData, LightingData lightingData)
        {
            this.context = context;
            this.onChange = onChange;
            this.registerUndo = registerUndo;
            this.systemData = systemData;
            this.builtinData = builtinData;
            this.lightingData = lightingData;
        }

        // Utility function to create UIElement fields:
        protected void AddProperty<Data>(string displayName, Func<Data> getter, Action<Data> setter, int indentLevel = 0)
            => AddProperty<Data>(new GUIContent(displayName), getter, setter, indentLevel);

        protected void AddProperty<Data>(GUIContent displayName, Func<Data> getter, Action<Data> setter, int indentLevel = 0)
        {
            // Create UIElement from type:
            BaseField<Data> elem = null;
            BaseField<Enum> elemEnum = null;

            // [TODO] Extract key for this property line
            string m_Key = "";

            switch (getter())
            {
<<<<<<< HEAD
                case bool b: elem = new LockableBaseField<Toggle, bool>(new Toggle { value = b, tooltip = displayName.tooltip }, m_Key) as BaseField<Data>; break;
                case int i: elem = new LockableBaseField<IntegerField, int>(new IntegerField { value = i, tooltip = displayName.tooltip }, m_Key) as BaseField<Data>; break;
                case float f: elem = new LockableBaseField<FloatField, float>(new FloatField { value = f, tooltip = displayName.tooltip }, m_Key) as BaseField<Data>; break;
                case SurfaceType e: elemEnum = new LockableBaseField<EnumField, Enum>(new EnumField(e) { value = e, tooltip = displayName.tooltip }, m_Key); break;
                case RenderQueueType e: elemEnum = new LockableBaseField<EnumField, Enum>(new EnumField(e) { value = e, tooltip = displayName.tooltip }, m_Key); break;
                case BlendMode e: elemEnum = new LockableBaseField<EnumField, Enum>(new EnumField(e) { value = e, tooltip = displayName.tooltip }, m_Key); break;
                case CompareFunction e: elemEnum = new LockableBaseField<EnumField, Enum>(new EnumField(e) { value = e, tooltip = displayName.tooltip }, m_Key); break;
                case TransparentCullMode e: elemEnum = new LockableBaseField<EnumField, Enum>(new EnumField(e) { value = e, tooltip = displayName.tooltip }, m_Key); break;
                case DoubleSidedMode e: elemEnum = new LockableBaseField<EnumField, Enum>(new EnumField(e) { value = e, tooltip = displayName.tooltip }, m_Key); break;
                case NormalDropOffSpace e: elemEnum = new LockableBaseField<EnumField, Enum>(new EnumField(e) { value = e, tooltip = displayName.tooltip }, m_Key); break;
                case HDLitData.MaterialType e: elemEnum = new LockableBaseField<EnumField, Enum>(new EnumField(e) { value = e, tooltip = displayName.tooltip }, m_Key); break;
                case DistortionMode e: elemEnum = new LockableBaseField<EnumField, Enum>(new EnumField(e) { value = e, tooltip = displayName.tooltip }, m_Key); break;
                case ScreenSpaceRefraction.RefractionModel e: elemEnum = new LockableBaseField<EnumField, Enum>(new EnumField(e) { value = e, tooltip = displayName.tooltip }, m_Key); break;
                case SpecularOcclusionMode e: elemEnum = new LockableBaseField<EnumField, Enum>(new EnumField(e) { value = e, tooltip = displayName.tooltip }, m_Key); break;
                case FabricData.MaterialType e: elemEnum = new LockableBaseField<EnumField, Enum>(new EnumField(e) { value = e, tooltip = displayName.tooltip }, m_Key); break;
                case EyeData.MaterialType e: elemEnum = new LockableBaseField<EnumField, Enum>(new EnumField(e) { value = e, tooltip = displayName.tooltip }, m_Key); break;
                case StackLit.BaseParametrization e: elemEnum = new LockableBaseField<EnumField, Enum>(new EnumField(e) { value = e, tooltip = displayName.tooltip }, m_Key); break;
                case StackLit.DualSpecularLobeParametrization e: elemEnum = new LockableBaseField<EnumField, Enum>(new EnumField(e) { value = e, tooltip = displayName.tooltip }, m_Key); break;
                case OpaqueCullMode e: elemEnum = new LockableBaseField<EnumField, Enum>(new EnumField(e) { value = e, tooltip = displayName.tooltip }, m_Key); break;
=======
                case bool b: elem = new Toggle { value = b, tooltip = displayName.tooltip } as BaseField<Data>; break;
                case int i: elem = new IntegerField { value = i, tooltip = displayName.tooltip } as BaseField<Data>; break;
                case float f: elem = new FloatField { value = f, tooltip = displayName.tooltip } as BaseField<Data>; break;
                case Enum e: elemEnum = new EnumField(e) { value = e, tooltip = displayName.tooltip }; break;
>>>>>>> 7d5b400e
                default: throw new Exception($"Can't create UI field for type {getter().GetType()}, please add it if it's relevant. If you can't consider using TargetPropertyGUIContext.AddProperty instead.");
            }

            if (elem != null)
            {
                context.AddProperty<Data>(displayName.text, indentLevel, elem, (evt) => {
                    if (Equals(getter(), evt.newValue))
                        return;

                    registerUndo(displayName.text);
                    setter(evt.newValue);
                    onChange();
                });
                (elem as ILockable).InitLockPosition();
            }
            else
            {
                context.AddProperty<Enum>(displayName.text, indentLevel, elemEnum, (evt) => {
                    if (Equals(getter(), evt.newValue))
                        return;

                    registerUndo(displayName.text);
                    setter((Data)(object)evt.newValue);
                    onChange();
                });
                (elemEnum as ILockable).InitLockPosition();
            }
        }

        protected void AddFoldout(string text, Func<bool> getter, Action<bool> setter)
            => AddFoldout(new GUIContent(text), getter, setter);

        protected void AddFoldout(GUIContent content, Func<bool> getter, Action<bool> setter)
        {
            var foldout = new Foldout() {
                value = getter(),
                text = content.text,
                tooltip = content.tooltip
            };

            foldout.RegisterValueChangedCallback((evt) => {
                setter(evt.newValue);
                onChange();
            });

            // Apply padding:
            foldout.style.paddingLeft = context.globalIndentLevel * 15;

            context.Add(foldout);
        }

        protected void AddHelpBox(string message, MessageType type)
        {
            // We don't use UIElement HelpBox because it's width is not dynamic.
            int indentLevel = context.globalIndentLevel;
            var imgui = new IMGUIContainer(() =>
            {
                float indentPadding = indentLevel * 15;
                var rect = EditorGUILayout.GetControlRect(false, 42);
                rect.x += indentPadding;
                rect.width -= indentPadding;
                EditorGUI.HelpBox(rect, message, type);
            });

            context.Add(imgui);
        }

        public void CreatePropertyGUIWithHeader()
        {
            if (!String.IsNullOrEmpty(title))
            {
                int index = foldoutIndex;
                AddFoldout(title,
                    () => (systemData.inspectorFoldoutMask & (1 << index)) != 0,
                    (value) =>
                    {
                        systemData.inspectorFoldoutMask &= ~(1 << index); // Clear
                        systemData.inspectorFoldoutMask |= (value ? 1 : 0) << index; // Set
                    }
                );
                context.globalIndentLevel++;
                if ((systemData.inspectorFoldoutMask & (1 << index)) != 0)
                    CreatePropertyGUI();
                context.globalIndentLevel--;
            }
            else
                CreatePropertyGUI();
        }

        protected abstract void CreatePropertyGUI();

        /// <summary>Warning: this property must have a different value for each property block type!</summary>
        protected abstract int foldoutIndex { get; }
    }

    internal interface ILockable
    {
        void InitLockPosition();
    }

    internal class LockableBaseField<TBaseField, TValueType> : BaseField<TValueType>, ILockable
        where TBaseField : BaseField<TValueType>
    {
        public new static readonly string ussClassName = "unity-lockable";

        BaseField<TValueType> m_ContainedField;
        LockArea m_LockArea;
        readonly string m_Key;

        public LockableBaseField(BaseField<TValueType> containedField, string key)
            : base(null, null)
        {
            m_Key = key;
            m_ContainedField = containedField;
            bool lockInitValue = false; // [TODO] should be gathered by testing if m_Locks in metadata have the given m_Key
            m_LockArea = new LockArea(lockInitValue, RegisterChange);

            Add(m_ContainedField);

            //styling
            this.Q(className: "unity-base-field__input").style.flexGrow = 0;
            style.overflow = Overflow.Visible;
            style.marginLeft = 0;
            style.marginRight = 0;
            m_ContainedField.style.flexGrow = 1;
        }
        
        public void InitLockPosition()
        {
            //HACK to move the lock into the parent container
            VisualElement lineContainer = this;
            while (lineContainer != null && lineContainer.name != "container")
                lineContainer = lineContainer.hierarchy.parent;
            if (lineContainer == null)
                lineContainer = this;
            
            lineContainer.Add(m_LockArea);
            m_LockArea.style.position = Position.Absolute;
            m_LockArea.style.left = 0;
        }

        public new virtual TValueType value
        {
            get => m_ContainedField.value;
            set => m_ContainedField.value = value;
        }

        public new Label labelElement => m_ContainedField.labelElement;

        public new string label
        {
            get => m_ContainedField.label;
            set => m_ContainedField.label = value;
        }

        public override void SetValueWithoutNotify(TValueType newValue)
            => m_ContainedField.SetValueWithoutNotify(newValue);

        void RegisterChange(bool newValue)
        {
            // [TODO]
            // grab m_Locks from metadata
            // if (newValue)
            //    m_Locks.Add(m_Key);
            // else
            //    m_Locks.Remove(m_Key);
            // update metadata
        }
    }

    class LockArea : Image
    {
        public new static readonly string ussClassName = "unity-lock-area";
        
        bool m_Locked;
        Action<bool> m_Callback;

        public LockArea(bool initValue, Action<bool> callback) : base()
        {
            m_Locked = initValue;
            m_Callback = callback;

            //styling
            this.image = EditorGUIUtility.IconContent("AssemblyLock").image;
            style.height = 15;
            style.minHeight = 15;
            style.maxHeight = 15;
            style.width = 14;
            style.minWidth = 14;
            style.maxWidth = 14;

            UpdateDisplay();
            this.AddManipulator(new ToggleClickManipulator(Toggle));
        }

        void UpdateDisplay()
            => style.opacity = m_Locked ? 1f : 0.25f;
        
        public bool locked => m_Locked;
        
        public void Toggle()
        {
            m_Locked ^= true;
            UpdateDisplay();
            m_Callback?.Invoke(m_Locked);
        }

        class ToggleClickManipulator : Manipulator
        {
            Action m_Callback;

            public ToggleClickManipulator(Action callback)
                => m_Callback = callback;

            protected override void RegisterCallbacksOnTarget()
                => target.RegisterCallback<MouseDownEvent>(OnMouseDown);

            protected override void UnregisterCallbacksFromTarget()
                => target.UnregisterCallback<MouseDownEvent>(OnMouseDown);

            void OnMouseDown(MouseDownEvent evt)
            {
                m_Callback();
                evt.StopPropagation();
            }
        }
    }
}<|MERGE_RESOLUTION|>--- conflicted
+++ resolved
@@ -49,32 +49,10 @@
 
             switch (getter())
             {
-<<<<<<< HEAD
                 case bool b: elem = new LockableBaseField<Toggle, bool>(new Toggle { value = b, tooltip = displayName.tooltip }, m_Key) as BaseField<Data>; break;
                 case int i: elem = new LockableBaseField<IntegerField, int>(new IntegerField { value = i, tooltip = displayName.tooltip }, m_Key) as BaseField<Data>; break;
                 case float f: elem = new LockableBaseField<FloatField, float>(new FloatField { value = f, tooltip = displayName.tooltip }, m_Key) as BaseField<Data>; break;
-                case SurfaceType e: elemEnum = new LockableBaseField<EnumField, Enum>(new EnumField(e) { value = e, tooltip = displayName.tooltip }, m_Key); break;
-                case RenderQueueType e: elemEnum = new LockableBaseField<EnumField, Enum>(new EnumField(e) { value = e, tooltip = displayName.tooltip }, m_Key); break;
-                case BlendMode e: elemEnum = new LockableBaseField<EnumField, Enum>(new EnumField(e) { value = e, tooltip = displayName.tooltip }, m_Key); break;
-                case CompareFunction e: elemEnum = new LockableBaseField<EnumField, Enum>(new EnumField(e) { value = e, tooltip = displayName.tooltip }, m_Key); break;
-                case TransparentCullMode e: elemEnum = new LockableBaseField<EnumField, Enum>(new EnumField(e) { value = e, tooltip = displayName.tooltip }, m_Key); break;
-                case DoubleSidedMode e: elemEnum = new LockableBaseField<EnumField, Enum>(new EnumField(e) { value = e, tooltip = displayName.tooltip }, m_Key); break;
-                case NormalDropOffSpace e: elemEnum = new LockableBaseField<EnumField, Enum>(new EnumField(e) { value = e, tooltip = displayName.tooltip }, m_Key); break;
-                case HDLitData.MaterialType e: elemEnum = new LockableBaseField<EnumField, Enum>(new EnumField(e) { value = e, tooltip = displayName.tooltip }, m_Key); break;
-                case DistortionMode e: elemEnum = new LockableBaseField<EnumField, Enum>(new EnumField(e) { value = e, tooltip = displayName.tooltip }, m_Key); break;
-                case ScreenSpaceRefraction.RefractionModel e: elemEnum = new LockableBaseField<EnumField, Enum>(new EnumField(e) { value = e, tooltip = displayName.tooltip }, m_Key); break;
-                case SpecularOcclusionMode e: elemEnum = new LockableBaseField<EnumField, Enum>(new EnumField(e) { value = e, tooltip = displayName.tooltip }, m_Key); break;
-                case FabricData.MaterialType e: elemEnum = new LockableBaseField<EnumField, Enum>(new EnumField(e) { value = e, tooltip = displayName.tooltip }, m_Key); break;
-                case EyeData.MaterialType e: elemEnum = new LockableBaseField<EnumField, Enum>(new EnumField(e) { value = e, tooltip = displayName.tooltip }, m_Key); break;
-                case StackLit.BaseParametrization e: elemEnum = new LockableBaseField<EnumField, Enum>(new EnumField(e) { value = e, tooltip = displayName.tooltip }, m_Key); break;
-                case StackLit.DualSpecularLobeParametrization e: elemEnum = new LockableBaseField<EnumField, Enum>(new EnumField(e) { value = e, tooltip = displayName.tooltip }, m_Key); break;
-                case OpaqueCullMode e: elemEnum = new LockableBaseField<EnumField, Enum>(new EnumField(e) { value = e, tooltip = displayName.tooltip }, m_Key); break;
-=======
-                case bool b: elem = new Toggle { value = b, tooltip = displayName.tooltip } as BaseField<Data>; break;
-                case int i: elem = new IntegerField { value = i, tooltip = displayName.tooltip } as BaseField<Data>; break;
-                case float f: elem = new FloatField { value = f, tooltip = displayName.tooltip } as BaseField<Data>; break;
-                case Enum e: elemEnum = new EnumField(e) { value = e, tooltip = displayName.tooltip }; break;
->>>>>>> 7d5b400e
+                case Enum e: elemEnum = new LockableBaseField<EnumField, Enum>(new EnumField(e) { value = e, tooltip = displayName.tooltip }, m_Key); break;
                 default: throw new Exception($"Can't create UI field for type {getter().GetType()}, please add it if it's relevant. If you can't consider using TargetPropertyGUIContext.AddProperty instead.");
             }
 
@@ -201,7 +179,7 @@
             style.marginRight = 0;
             m_ContainedField.style.flexGrow = 1;
         }
-        
+
         public void InitLockPosition()
         {
             //HACK to move the lock into the parent container
@@ -210,7 +188,7 @@
                 lineContainer = lineContainer.hierarchy.parent;
             if (lineContainer == null)
                 lineContainer = this;
-            
+
             lineContainer.Add(m_LockArea);
             m_LockArea.style.position = Position.Absolute;
             m_LockArea.style.left = 0;
@@ -248,7 +226,7 @@
     class LockArea : Image
     {
         public new static readonly string ussClassName = "unity-lock-area";
-        
+
         bool m_Locked;
         Action<bool> m_Callback;
 
@@ -272,9 +250,9 @@
 
         void UpdateDisplay()
             => style.opacity = m_Locked ? 1f : 0.25f;
-        
+
         public bool locked => m_Locked;
-        
+
         public void Toggle()
         {
             m_Locked ^= true;
