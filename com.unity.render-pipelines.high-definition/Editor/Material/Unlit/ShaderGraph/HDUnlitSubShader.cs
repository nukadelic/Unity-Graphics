--- conflicted
+++ resolved
@@ -279,11 +279,8 @@
                 HDUnlitMasterNode.AlphaSlotId,
                 HDUnlitMasterNode.AlphaThresholdSlotId,
                 HDUnlitMasterNode.EmissionSlotId,
-<<<<<<< HEAD
+                HDUnlitMasterNode.ShadowTintSlotId,
                 VirtualTexturingFeedback.OutputSlotID,
-=======
-                HDUnlitMasterNode.ShadowTintSlotId
->>>>>>> a3c48c25
             },
             VertexShaderSlots = new List<int>()
             {
