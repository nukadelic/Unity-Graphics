// using System;
// using System.Linq;
// using System.Collections.Generic;
// using UnityEditor.Graphing;
// using UnityEditor.ShaderGraph;
// using UnityEditor.ShaderGraph.Drawing.Controls;
// using UnityEngine;
// using UnityEngine.UIElements;
// using UnityEngine.Rendering.HighDefinition;
// using UnityEngine.Rendering;
// using UnityEditor.Rendering.HighDefinition.Drawing;
// using UnityEditor.ShaderGraph.Internal;
// using UnityEditor.Rendering.HighDefinition.ShaderGraph;

// // Include material common properties names
// using static UnityEngine.Rendering.HighDefinition.HDMaterialProperties;

<<<<<<< HEAD
namespace UnityEditor.Rendering.HighDefinition
{
    [Serializable]
    [Title("Master", "Hair (HDRP)")]
    [FormerName("UnityEditor.Experimental.Rendering.HDPipeline.HairMasterNode")]
    class HairMasterNode : AbstractMaterialNode, IMasterNode, IHasSettings, ICanChangeShaderGUI, IMayRequirePosition, IMayRequireNormal, IMayRequireTangent
    {
        public const string PositionSlotName = "Vertex Position";
        public const string PositionSlotDisplayName = "Vertex Position";
        public const int PositionSlotId = 0;
=======
// namespace UnityEditor.Rendering.HighDefinition
// {
//     [Serializable]
//     [Title("Master", "Hair (HDRP)")]
//     [FormerName("UnityEditor.Experimental.Rendering.HDPipeline.HairMasterNode")]
//     class HairMasterNode : AbstractMaterialNode, IMasterNode, IHasSettings, IMayRequirePosition, IMayRequireNormal, IMayRequireTangent
//     {
//         public const string PositionSlotName = "Vertex Position";
//         public const string PositionSlotDisplayName = "Vertex Position";
//         public const int PositionSlotId = 0;
>>>>>>> 6a9c18d0

//         public const string AlbedoSlotName = "Albedo";
//         public const string AlbedoDisplaySlotName = "DiffuseColor";
//         public const int AlbedoSlotId = 1;

//         public const string NormalSlotName = "Normal";
//         public const int NormalSlotId = 2;

<<<<<<< HEAD
        public const string SpecularOcclusionSlotName = "SpecularOcclusion";
        public const int SpecularOcclusionSlotId = 3;

        public const string BentNormalSlotName = "BentNormal";
        public const int BentNormalSlotId = 4;

        public const string HairStrandDirectionSlotName = "HairStrandDirection";
        public const int HairStrandDirectionSlotId = 5;

        public const int UnusedSlot6 = 6;

        public const string TransmittanceSlotName = "Transmittance";
        public const int TransmittanceSlotId = 7;

        public const string RimTransmissionIntensitySlotName = "RimTransmissionIntensity";
        public const int RimTransmissionIntensitySlotId = 8;

        public const string SmoothnessSlotName = "Smoothness";
        public const int SmoothnessSlotId = 9;

        public const string AmbientOcclusionSlotName = "Occlusion";
        public const string AmbientOcclusionDisplaySlotName = "AmbientOcclusion";
        public const int AmbientOcclusionSlotId = 10;

        public const string EmissionSlotName = "Emission";
        public const int EmissionSlotId = 11;

        public const string AlphaSlotName = "Alpha";
        public const int AlphaSlotId = 12;

        public const string AlphaClipThresholdSlotName = "AlphaClipThreshold";
        public const int AlphaClipThresholdSlotId = 13;

        public const string AlphaClipThresholdDepthPrepassSlotName = "AlphaClipThresholdDepthPrepass";
        public const int AlphaClipThresholdDepthPrepassSlotId = 14;

        public const string AlphaClipThresholdDepthPostpassSlotName = "AlphaClipThresholdDepthPostpass";
        public const int AlphaClipThresholdDepthPostpassSlotId = 15;

        public const string SpecularAAScreenSpaceVarianceSlotName = "SpecularAAScreenSpaceVariance";
        public const int SpecularAAScreenSpaceVarianceSlotId = 16;

        public const string SpecularAAThresholdSlotName = "SpecularAAThreshold";
        public const int SpecularAAThresholdSlotId = 17;

        //Hair Specific
        public const string SpecularTintSlotName = "SpecularTint";
        public const int SpecularTintSlotId = 18;

        public const string SpecularShiftSlotName = "SpecularShift";
        public const int SpecularShiftSlotId = 19;

		public const string SecondarySpecularTintSlotName = "SecondarySpecularTint";
        public const int SecondarySpecularTintSlotId = 20;

        public const string SecondarySmoothnessSlotName = "SecondarySmoothness";
        public const int SecondarySmoothnessSlotId = 21;

        public const string SecondarySpecularShiftSlotName = "SecondarySpecularShift";
        public const int SecondarySpecularShiftSlotId = 22;

        public const string AlphaClipThresholdShadowSlotName = "AlphaClipThresholdShadow";
        public const int AlphaClipThresholdShadowSlotId = 23;

        public const string BakedGISlotName = "BakedGI";
        public const int LightingSlotId = 24;

        public const string BakedBackGISlotName = "BakedBackGI";
        public const int BackLightingSlotId = 25;

        public const string DepthOffsetSlotName = "DepthOffset";
        public const int DepthOffsetSlotId = 26;

        public const int VertexNormalSlotId = 27;
        public const string VertexNormalSlotName = "Vertex Normal";

        public const int VertexTangentSlotId = 28;
        public const string VertexTangentSlotName = "Vertex Tangent";

        public enum MaterialType
        {
            KajiyaKay
        }

        // Don't support Multiply
        public enum AlphaModeLit
        {
            Alpha,
            Premultiply,
            Additive,
        }

        // Just for convenience of doing simple masks. We could run out of bits of course.
        [Flags]
        enum SlotMask
        {
            None = 0,
            Position = 1 << PositionSlotId,
            Albedo = 1 << AlbedoSlotId,
            Normal = 1 << NormalSlotId,
            SpecularOcclusion = 1 << SpecularOcclusionSlotId,
            BentNormal = 1 << BentNormalSlotId,
            HairStrandDirection = 1 << HairStrandDirectionSlotId,
            Slot6 = 1 << UnusedSlot6,
            Transmittance = 1 << TransmittanceSlotId,
            RimTransmissionIntensity = 1 << RimTransmissionIntensitySlotId,
            Smoothness = 1 << SmoothnessSlotId,
            Occlusion = 1 << AmbientOcclusionSlotId,
            Emission = 1 << EmissionSlotId,
            Alpha = 1 << AlphaSlotId,
            AlphaClipThreshold = 1 << AlphaClipThresholdSlotId,
            AlphaClipThresholdDepthPrepass = 1 << AlphaClipThresholdDepthPrepassSlotId,
            AlphaClipThresholdDepthPostpass = 1 << AlphaClipThresholdDepthPostpassSlotId,
            SpecularTint = 1 << SpecularTintSlotId,
            SpecularShift = 1 << SpecularShiftSlotId,
            SecondarySpecularTint = 1 << SecondarySpecularTintSlotId,
            SecondarySmoothness = 1 << SecondarySmoothnessSlotId,
            SecondarySpecularShift = 1 << SecondarySpecularShiftSlotId,
            AlphaClipThresholdShadow = 1 << AlphaClipThresholdShadowSlotId,
            BakedGI = 1 << LightingSlotId,
            BakedBackGI = 1 << BackLightingSlotId,
            DepthOffset = 1 << DepthOffsetSlotId,
            VertexNormal = 1 << VertexNormalSlotId,
            VertexTangent = 1 << VertexTangentSlotId,
        }

        const SlotMask KajiyaKaySlotMask = SlotMask.Position | SlotMask.VertexNormal | SlotMask.VertexTangent | SlotMask.Albedo | SlotMask.Normal | SlotMask.SpecularOcclusion | SlotMask.BentNormal | SlotMask.HairStrandDirection | SlotMask.Slot6
                                            | SlotMask.Transmittance | SlotMask.RimTransmissionIntensity | SlotMask.Smoothness | SlotMask.Occlusion | SlotMask.Alpha | SlotMask.AlphaClipThreshold | SlotMask.AlphaClipThresholdDepthPrepass
                                                | SlotMask.AlphaClipThresholdDepthPostpass | SlotMask.SpecularTint | SlotMask.SpecularShift | SlotMask.SecondarySpecularTint | SlotMask.SecondarySmoothness | SlotMask.SecondarySpecularShift | SlotMask.AlphaClipThresholdShadow | SlotMask.BakedGI | SlotMask.DepthOffset;

        // This could also be a simple array. For now, catch any mismatched data.
        SlotMask GetActiveSlotMask()
        {
            switch (materialType)
            {
                case MaterialType.KajiyaKay:
                    return KajiyaKaySlotMask;
                default:
                    return KajiyaKaySlotMask;
            }
        }

        bool MaterialTypeUsesSlotMask(SlotMask mask)
        {
            SlotMask activeMask = GetActiveSlotMask();
            return (activeMask & mask) != 0;
        }

        [SerializeField]
        SurfaceType m_SurfaceType;

        public SurfaceType surfaceType
        {
            get { return m_SurfaceType; }
            set
            {
                if (m_SurfaceType == value)
                    return;

                m_SurfaceType = value;
                UpdateNodeAfterDeserialization();
                Dirty(ModificationScope.Topological);
            }
        }

        [SerializeField]
        AlphaMode m_AlphaMode;

        public AlphaMode alphaMode
        {
            get { return m_AlphaMode; }
            set
            {
                if (m_AlphaMode == value)
                    return;

                m_AlphaMode = value;
                Dirty(ModificationScope.Graph);
            }
        }

        [SerializeField]
        bool m_BlendPreserveSpecular = true;

        public ToggleData blendPreserveSpecular
        {
            get { return new ToggleData(m_BlendPreserveSpecular); }
            set
            {
                if (m_BlendPreserveSpecular == value.isOn)
                    return;
                m_BlendPreserveSpecular = value.isOn;
                Dirty(ModificationScope.Graph);
            }
        }

        [SerializeField]
        bool m_TransparencyFog = true;

        public ToggleData transparencyFog
        {
            get { return new ToggleData(m_TransparencyFog); }
            set
            {
                if (m_TransparencyFog == value.isOn)
                    return;
                m_TransparencyFog = value.isOn;
                Dirty(ModificationScope.Graph);
            }
        }

        [SerializeField]
        bool m_AlphaTest;

        public ToggleData alphaTest
        {
            get { return new ToggleData(m_AlphaTest); }
            set
            {
                if (m_AlphaTest == value.isOn)
                    return;
                m_AlphaTest = value.isOn;
                UpdateNodeAfterDeserialization();
                Dirty(ModificationScope.Topological);
            }
        }

        [SerializeField]
        bool m_AlphaTestDepthPrepass;

        public ToggleData alphaTestDepthPrepass
        {
            get { return new ToggleData(m_AlphaTestDepthPrepass); }
            set
            {
                if (m_AlphaTestDepthPrepass == value.isOn)
                    return;
                m_AlphaTestDepthPrepass = value.isOn;
                UpdateNodeAfterDeserialization();
                Dirty(ModificationScope.Topological);
            }
        }

        [SerializeField]
        bool m_AlphaTestDepthPostpass;

        public ToggleData alphaTestDepthPostpass
        {
            get { return new ToggleData(m_AlphaTestDepthPostpass); }
            set
            {
                if (m_AlphaTestDepthPostpass == value.isOn)
                    return;
                m_AlphaTestDepthPostpass = value.isOn;
                UpdateNodeAfterDeserialization();
                Dirty(ModificationScope.Topological);
            }
        }

        [SerializeField]
        bool m_TransparentWritesMotionVec;

        public ToggleData transparentWritesMotionVec
        {
            get { return new ToggleData(m_TransparentWritesMotionVec); }
            set
            {
                if (m_TransparentWritesMotionVec == value.isOn)
                    return;
                m_TransparentWritesMotionVec = value.isOn;
                UpdateNodeAfterDeserialization();
                Dirty(ModificationScope.Topological);
            }
        }

        [SerializeField]
        bool m_AlphaTestShadow;

        public ToggleData alphaTestShadow
        {
            get { return new ToggleData(m_AlphaTestShadow); }
            set
            {
                if (m_AlphaTestShadow == value.isOn)
                    return;
                m_AlphaTestShadow = value.isOn;
                UpdateNodeAfterDeserialization();
                Dirty(ModificationScope.Topological);
            }
        }

        [SerializeField]
        bool m_BackThenFrontRendering;

        public ToggleData backThenFrontRendering
        {
            get { return new ToggleData(m_BackThenFrontRendering); }
            set
            {
                if (m_BackThenFrontRendering == value.isOn)
                    return;
                m_BackThenFrontRendering = value.isOn;
                Dirty(ModificationScope.Graph);
            }
        }

        [SerializeField]
        int m_SortPriority;

        public int sortPriority
        {
            get { return m_SortPriority; }
            set
            {
                if (m_SortPriority == value)
                    return;
                m_SortPriority = value;
                Dirty(ModificationScope.Graph);
            }
        }

        [SerializeField]
        DoubleSidedMode m_DoubleSidedMode;

        public DoubleSidedMode doubleSidedMode
        {
            get { return m_DoubleSidedMode; }
            set
            {
                if (m_DoubleSidedMode == value)
                    return;

                m_DoubleSidedMode = value;
                Dirty(ModificationScope.Topological);
            }
        }

        [SerializeField]
        MaterialType m_MaterialType;

        public MaterialType materialType
        {
            get { return m_MaterialType; }
            set
            {
                if (m_MaterialType == value)
                    return;

                m_MaterialType = value;
                UpdateNodeAfterDeserialization();
                Dirty(ModificationScope.Topological);
            }
        }

        [SerializeField]
        bool m_ReceiveDecals = true;

        public ToggleData receiveDecals
        {
            get { return new ToggleData(m_ReceiveDecals); }
            set
            {
                if (m_ReceiveDecals == value.isOn)
                    return;
                m_ReceiveDecals = value.isOn;
                Dirty(ModificationScope.Graph);
            }
        }

        [SerializeField]
        bool m_ReceivesSSR = true;
        public ToggleData receiveSSR
        {
            get { return new ToggleData(m_ReceivesSSR); }
            set
            {
                if (m_ReceivesSSR == value.isOn)
                    return;
                m_ReceivesSSR = value.isOn;
                Dirty(ModificationScope.Graph);
            }
        }

        [SerializeField]
        bool m_AddPrecomputedVelocity = false;

        public ToggleData addPrecomputedVelocity
        {
            get { return new ToggleData(m_AddPrecomputedVelocity); }
            set
            {
                if (m_AddPrecomputedVelocity == value.isOn)
                    return;
                m_AddPrecomputedVelocity = value.isOn;
                Dirty(ModificationScope.Graph);
            }
        }



        [SerializeField]
        bool m_UseLightFacingNormal = false;
        public ToggleData useLightFacingNormal
        {
            get { return new ToggleData(m_UseLightFacingNormal); }
            set
            {
                if (m_UseLightFacingNormal == value.isOn)
                    return;
                m_UseLightFacingNormal = value.isOn;
                Dirty(ModificationScope.Graph);
            }
        }

        [SerializeField]
        bool m_SpecularAA;

        public ToggleData specularAA
        {
            get { return new ToggleData(m_SpecularAA); }
            set
            {
                if (m_SpecularAA == value.isOn)
                    return;
                m_SpecularAA = value.isOn;
                UpdateNodeAfterDeserialization();
                Dirty(ModificationScope.Topological);
            }
        }

        [SerializeField]
        float m_SpecularAAScreenSpaceVariance;

        public float specularAAScreenSpaceVariance
        {
            get { return m_SpecularAAScreenSpaceVariance; }
            set
            {
                if (m_SpecularAAScreenSpaceVariance == value)
                    return;
                m_SpecularAAScreenSpaceVariance = value;
                Dirty(ModificationScope.Graph);
            }
        }

        [SerializeField]
        float m_SpecularAAThreshold;

        public float specularAAThreshold
        {
            get { return m_SpecularAAThreshold; }
            set
            {
                if (m_SpecularAAThreshold == value)
                    return;
                m_SpecularAAThreshold = value;
                Dirty(ModificationScope.Graph);
            }
        }

        [SerializeField]
        SpecularOcclusionMode m_SpecularOcclusionMode;

        public SpecularOcclusionMode specularOcclusionMode
        {
            get { return m_SpecularOcclusionMode; }
            set
            {
                if (m_SpecularOcclusionMode == value)
                    return;

                m_SpecularOcclusionMode = value;
                UpdateNodeAfterDeserialization();
                Dirty(ModificationScope.Graph);
            }
        }

        [SerializeField]
        bool m_overrideBakedGI;

        public ToggleData overrideBakedGI
        {
            get { return new ToggleData(m_overrideBakedGI); }
            set
            {
                if (m_overrideBakedGI == value.isOn)
                    return;
                m_overrideBakedGI = value.isOn;
                UpdateNodeAfterDeserialization();
                Dirty(ModificationScope.Topological);
            }
        }

        [SerializeField]
        bool m_depthOffset;

        public ToggleData depthOffset
        {
            get { return new ToggleData(m_depthOffset); }
            set
            {
                if (m_depthOffset == value.isOn)
                    return;
                m_depthOffset = value.isOn;
                UpdateNodeAfterDeserialization();
                Dirty(ModificationScope.Topological);
            }
        }

        [SerializeField]
        bool m_ZWrite;

        public ToggleData zWrite
        {
            get { return new ToggleData(m_ZWrite); }
            set
            {
                if (m_ZWrite == value.isOn)
                    return;
                m_ZWrite = value.isOn;
                UpdateNodeAfterDeserialization();
                Dirty(ModificationScope.Graph);
            }
        }

        [SerializeField]
        TransparentCullMode m_transparentCullMode = TransparentCullMode.Back;
        public TransparentCullMode transparentCullMode
        {
            get => m_transparentCullMode;
            set
            {
                if (m_transparentCullMode == value)
                    return;

                m_transparentCullMode = value;
                UpdateNodeAfterDeserialization();
                Dirty(ModificationScope.Graph);
            }
        }

        [SerializeField]
        CompareFunction m_ZTest = CompareFunction.LessEqual;
        public CompareFunction zTest
        {
            get => m_ZTest;
            set
            {
                if (m_ZTest == value)
                    return;

                m_ZTest = value;
                UpdateNodeAfterDeserialization();
                Dirty(ModificationScope.Graph);
            }
        }

        [SerializeField]
        bool m_SupportLodCrossFade;

        public ToggleData supportLodCrossFade
        {
            get { return new ToggleData(m_SupportLodCrossFade); }
            set
            {
                if (m_SupportLodCrossFade == value.isOn)
                    return;
                m_SupportLodCrossFade = value.isOn;
                UpdateNodeAfterDeserialization();
                Dirty(ModificationScope.Node);
            }
        }

        [SerializeField]
        bool m_DOTSInstancing = false;

        public ToggleData dotsInstancing
        {
            get { return new ToggleData(m_DOTSInstancing); }
            set
            {
                if (m_DOTSInstancing == value.isOn)
                    return;

                m_DOTSInstancing = value.isOn;
                Dirty(ModificationScope.Graph);
            }
        }

        [SerializeField]
        int m_MaterialNeedsUpdateHash = 0;

        int ComputeMaterialNeedsUpdateHash()
        {
            int hash = 0;

            hash |= (alphaTest.isOn ? 0 : 1) << 0;
            hash |= (alphaTestShadow.isOn ? 0 : 1) << 1;
            hash |= (receiveSSR.isOn ? 0 : 1) << 2;

            return hash;
        }

        [SerializeField] private string m_ShaderGUIOverride;
        public string ShaderGUIOverride
        {
            get => m_ShaderGUIOverride;
            set => m_ShaderGUIOverride = value;
        }

        [SerializeField] private bool m_OverrideEnabled;
        public bool OverrideEnabled
        {
            get => m_OverrideEnabled;
            set => m_OverrideEnabled = value;
        }

        public HairMasterNode()
        {
            UpdateNodeAfterDeserialization();
        }

        public override string documentationURL => Documentation.GetPageLink("Master-Node-Hair");

        public sealed override void UpdateNodeAfterDeserialization()
        {
            base.UpdateNodeAfterDeserialization();
            name = "Hair Master";

            List<int> validSlots = new List<int>();

            if (MaterialTypeUsesSlotMask(SlotMask.Position))
            {
                AddSlot(new PositionMaterialSlot(PositionSlotId, PositionSlotDisplayName, PositionSlotName, CoordinateSpace.Object, ShaderStageCapability.Vertex));
                validSlots.Add(PositionSlotId);
            }
            if (MaterialTypeUsesSlotMask(SlotMask.VertexNormal))
            {
                AddSlot(new NormalMaterialSlot(VertexNormalSlotId, VertexNormalSlotName, VertexNormalSlotName, CoordinateSpace.Object, ShaderStageCapability.Vertex));
                validSlots.Add(VertexNormalSlotId);
            }
            if (MaterialTypeUsesSlotMask(SlotMask.VertexTangent))
            {
                AddSlot(new TangentMaterialSlot(VertexTangentSlotId, VertexTangentSlotName, VertexTangentSlotName, CoordinateSpace.Object, ShaderStageCapability.Vertex));
                validSlots.Add(VertexTangentSlotId);
            }
            if (MaterialTypeUsesSlotMask(SlotMask.Albedo))
            {
                AddSlot(new ColorRGBMaterialSlot(AlbedoSlotId, AlbedoDisplaySlotName, AlbedoSlotName, SlotType.Input, Color.grey.gamma, ColorMode.Default, ShaderStageCapability.Fragment));
                validSlots.Add(AlbedoSlotId);
            }
            if (MaterialTypeUsesSlotMask(SlotMask.SpecularOcclusion) && specularOcclusionMode == SpecularOcclusionMode.Custom)
            {
                AddSlot(new Vector1MaterialSlot(SpecularOcclusionSlotId, SpecularOcclusionSlotName, SpecularOcclusionSlotName, SlotType.Input, 1.0f, ShaderStageCapability.Fragment));
                validSlots.Add(SpecularOcclusionSlotId);
            }
            if (MaterialTypeUsesSlotMask(SlotMask.Normal))
            {
                AddSlot(new NormalMaterialSlot(NormalSlotId, NormalSlotName, NormalSlotName, CoordinateSpace.Tangent, ShaderStageCapability.Fragment));
                validSlots.Add(NormalSlotId);
            }
            if (MaterialTypeUsesSlotMask(SlotMask.BentNormal))
            {
                AddSlot(new NormalMaterialSlot(BentNormalSlotId, BentNormalSlotName, BentNormalSlotName, CoordinateSpace.Tangent, ShaderStageCapability.Fragment));
                validSlots.Add(BentNormalSlotId);
            }
            if (MaterialTypeUsesSlotMask(SlotMask.Smoothness))
            {
                AddSlot(new Vector1MaterialSlot(SmoothnessSlotId, SmoothnessSlotName, SmoothnessSlotName, SlotType.Input, 0.5f, ShaderStageCapability.Fragment));
                validSlots.Add(SmoothnessSlotId);
            }
            if (MaterialTypeUsesSlotMask(SlotMask.Occlusion))
            {
                AddSlot(new Vector1MaterialSlot(AmbientOcclusionSlotId, AmbientOcclusionDisplaySlotName, AmbientOcclusionSlotName, SlotType.Input, 1.0f, ShaderStageCapability.Fragment));
                validSlots.Add(AmbientOcclusionSlotId);
            }
            if (MaterialTypeUsesSlotMask(SlotMask.Transmittance))
            {
                AddSlot(new Vector3MaterialSlot(TransmittanceSlotId, TransmittanceSlotName, TransmittanceSlotName, SlotType.Input, 0.3f * new Vector3(1.0f, 0.65f, 0.3f), ShaderStageCapability.Fragment));
                validSlots.Add(TransmittanceSlotId);
            }
            if (MaterialTypeUsesSlotMask(SlotMask.RimTransmissionIntensity))
            {
                AddSlot(new Vector1MaterialSlot(RimTransmissionIntensitySlotId, RimTransmissionIntensitySlotName, RimTransmissionIntensitySlotName, SlotType.Input, 0.2f, ShaderStageCapability.Fragment));
                validSlots.Add(RimTransmissionIntensitySlotId);
            }
            if (MaterialTypeUsesSlotMask(SlotMask.HairStrandDirection))
            {
                AddSlot(new Vector3MaterialSlot(HairStrandDirectionSlotId, HairStrandDirectionSlotName, HairStrandDirectionSlotName, SlotType.Input, new Vector3(0, -1, 0), ShaderStageCapability.Fragment));
                validSlots.Add(HairStrandDirectionSlotId);
            }
            if (MaterialTypeUsesSlotMask(SlotMask.Emission))
            {
                AddSlot(new ColorRGBMaterialSlot(EmissionSlotId, EmissionSlotName, EmissionSlotName, SlotType.Input, Color.black, ColorMode.HDR, ShaderStageCapability.Fragment));
                validSlots.Add(EmissionSlotId);
            }
            if (MaterialTypeUsesSlotMask(SlotMask.Alpha))
            {
                AddSlot(new Vector1MaterialSlot(AlphaSlotId, AlphaSlotName, AlphaSlotName, SlotType.Input, 1.0f, ShaderStageCapability.Fragment));
                validSlots.Add(AlphaSlotId);
            }
            if (MaterialTypeUsesSlotMask(SlotMask.AlphaClipThreshold) && alphaTest.isOn)
            {
                AddSlot(new Vector1MaterialSlot(AlphaClipThresholdSlotId, AlphaClipThresholdSlotName, AlphaClipThresholdSlotName, SlotType.Input, 0.5f, ShaderStageCapability.Fragment));
                validSlots.Add(AlphaClipThresholdSlotId);
            }
            if (MaterialTypeUsesSlotMask(SlotMask.AlphaClipThresholdDepthPrepass) && surfaceType == SurfaceType.Transparent && alphaTest.isOn && alphaTestDepthPrepass.isOn)
            {
                AddSlot(new Vector1MaterialSlot(AlphaClipThresholdDepthPrepassSlotId, AlphaClipThresholdDepthPrepassSlotName, AlphaClipThresholdDepthPrepassSlotName, SlotType.Input, 0.5f, ShaderStageCapability.Fragment));
                validSlots.Add(AlphaClipThresholdDepthPrepassSlotId);
            }
            if (MaterialTypeUsesSlotMask(SlotMask.AlphaClipThresholdDepthPostpass) && surfaceType == SurfaceType.Transparent && alphaTest.isOn && alphaTestDepthPostpass.isOn)
            {
                AddSlot(new Vector1MaterialSlot(AlphaClipThresholdDepthPostpassSlotId, AlphaClipThresholdDepthPostpassSlotName, AlphaClipThresholdDepthPostpassSlotName, SlotType.Input, 0.5f, ShaderStageCapability.Fragment));
                validSlots.Add(AlphaClipThresholdDepthPostpassSlotId);
            }
            if (MaterialTypeUsesSlotMask(SlotMask.AlphaClipThresholdShadow) && alphaTest.isOn && alphaTestShadow.isOn)
            {
                AddSlot(new Vector1MaterialSlot(AlphaClipThresholdShadowSlotId, AlphaClipThresholdShadowSlotName, AlphaClipThresholdShadowSlotName, SlotType.Input, 0.5f, ShaderStageCapability.Fragment));
                validSlots.Add(AlphaClipThresholdShadowSlotId);
            }
            if (specularAA.isOn)
            {
                AddSlot(new Vector1MaterialSlot(SpecularAAScreenSpaceVarianceSlotId, SpecularAAScreenSpaceVarianceSlotName, SpecularAAScreenSpaceVarianceSlotName, SlotType.Input, 0.1f, ShaderStageCapability.Fragment));
                validSlots.Add(SpecularAAScreenSpaceVarianceSlotId);

                AddSlot(new Vector1MaterialSlot(SpecularAAThresholdSlotId, SpecularAAThresholdSlotName, SpecularAAThresholdSlotName, SlotType.Input, 0.2f, ShaderStageCapability.Fragment));
                validSlots.Add(SpecularAAThresholdSlotId);
            }
            if (MaterialTypeUsesSlotMask(SlotMask.SpecularTint))
            {
                AddSlot(new ColorRGBMaterialSlot(SpecularTintSlotId, SpecularTintSlotName, SpecularTintSlotName, SlotType.Input, Color.white, ColorMode.Default, ShaderStageCapability.Fragment));
                validSlots.Add(SpecularTintSlotId);
            }
            if (MaterialTypeUsesSlotMask(SlotMask.SpecularShift))
            {
                AddSlot(new Vector1MaterialSlot(SpecularShiftSlotId, SpecularShiftSlotName, SpecularShiftSlotName, SlotType.Input, 0.1f, ShaderStageCapability.Fragment));
                validSlots.Add(SpecularShiftSlotId);
            }
            if (MaterialTypeUsesSlotMask(SlotMask.SecondarySpecularTint))
            {
                AddSlot(new ColorRGBMaterialSlot(SecondarySpecularTintSlotId, SecondarySpecularTintSlotName, SecondarySpecularTintSlotName, SlotType.Input, Color.grey, ColorMode.Default, ShaderStageCapability.Fragment));
                validSlots.Add(SecondarySpecularTintSlotId);
            }
            if (MaterialTypeUsesSlotMask(SlotMask.SecondarySmoothness))
            {
                AddSlot(new Vector1MaterialSlot(SecondarySmoothnessSlotId, SecondarySmoothnessSlotName, SecondarySmoothnessSlotName, SlotType.Input, 0.5f, ShaderStageCapability.Fragment));
                validSlots.Add(SecondarySmoothnessSlotId);
            }
            if (MaterialTypeUsesSlotMask(SlotMask.SecondarySpecularShift))
            {
                AddSlot(new Vector1MaterialSlot(SecondarySpecularShiftSlotId, SecondarySpecularShiftSlotName, SecondarySpecularShiftSlotName, SlotType.Input, -0.1f, ShaderStageCapability.Fragment));
                validSlots.Add(SecondarySpecularShiftSlotId);
            }
            if (MaterialTypeUsesSlotMask(SlotMask.BakedGI) && overrideBakedGI.isOn)
            {
                AddSlot(new DefaultMaterialSlot(LightingSlotId, BakedGISlotName, BakedGISlotName, ShaderStageCapability.Fragment));
                validSlots.Add(LightingSlotId);
                AddSlot(new DefaultMaterialSlot(BackLightingSlotId, BakedBackGISlotName, BakedBackGISlotName, ShaderStageCapability.Fragment));
                validSlots.Add(BackLightingSlotId);
            }
            if (depthOffset.isOn)
            {
                AddSlot(new Vector1MaterialSlot(DepthOffsetSlotId, DepthOffsetSlotName, DepthOffsetSlotName, SlotType.Input, 0.0f, ShaderStageCapability.Fragment));
                validSlots.Add(DepthOffsetSlotId);
            }

            RemoveSlotsNameNotMatching(validSlots, true);
        }

        public VisualElement CreateSettingsElement()
        {
            return new HairSettingsView(this);
        }

        public string renderQueueTag
        {
            get
            {
                var renderingPass = surfaceType == SurfaceType.Opaque ? HDRenderQueue.RenderQueueType.Opaque : HDRenderQueue.RenderQueueType.Transparent;
                int queue = HDRenderQueue.ChangeType(renderingPass, sortPriority, alphaTest.isOn);
                return HDRenderQueue.GetShaderTagValue(queue);
            }
        }

        public string renderTypeTag => HDRenderTypeTags.HDLitShader.ToString();

        public ConditionalField[] GetConditionalFields(PassDescriptor pass)
        {
            var ambientOcclusionSlot = FindSlot<Vector1MaterialSlot>(AmbientOcclusionSlotId);

            return new ConditionalField[]
            {
                // Features
                new ConditionalField(Fields.GraphVertex,                            IsSlotConnected(PositionSlotId) ||
                                                                                        IsSlotConnected(VertexNormalSlotId) ||
                                                                                        IsSlotConnected(VertexTangentSlotId)),
                new ConditionalField(Fields.GraphPixel,                             true),
                new ConditionalField(Fields.LodCrossFade,                           supportLodCrossFade.isOn),

                // Surface Type
                new ConditionalField(Fields.SurfaceOpaque,                          surfaceType == SurfaceType.Opaque),
                new ConditionalField(Fields.SurfaceTransparent,                     surfaceType != SurfaceType.Opaque),

                // Structs
                new ConditionalField(HDStructFields.FragInputs.IsFrontFace,doubleSidedMode != DoubleSidedMode.Disabled &&
                                                                                        !pass.Equals(HDPasses.Hair.MotionVectors)),
                // Material
                new ConditionalField(HDFields.KajiyaKay,                            materialType == MaterialType.KajiyaKay),

                // Specular Occlusion
                new ConditionalField(HDFields.SpecularOcclusionFromAO,              specularOcclusionMode == SpecularOcclusionMode.FromAO),
                new ConditionalField(HDFields.SpecularOcclusionFromAOBentNormal,    specularOcclusionMode == SpecularOcclusionMode.FromAOAndBentNormal),
                new ConditionalField(HDFields.SpecularOcclusionCustom,              specularOcclusionMode == SpecularOcclusionMode.Custom),

                // Misc
                // We always generate the keyword ALPHATEST_ON
                new ConditionalField(Fields.AlphaTest,                              alphaTest.isOn && (pass.pixelPorts.Contains(AlphaClipThresholdSlotId) || pass.pixelPorts.Contains(AlphaClipThresholdSlotId) ||
                                                                                        pass.pixelPorts.Contains(AlphaClipThresholdDepthPrepassSlotId) || pass.pixelPorts.Contains(AlphaClipThresholdDepthPostpassSlotId))),
                // All the DoAlphaXXX field drive the generation of which code to use for alpha test in the template
                // Do alpha test only if we aren't using the TestShadow one
                new ConditionalField(HDFields.DoAlphaTest,                          alphaTest.isOn && (pass.pixelPorts.Contains(AlphaClipThresholdSlotId) &&
                                                                                        !(alphaTestShadow.isOn && pass.pixelPorts.Contains(AlphaClipThresholdShadowSlotId)))),
                new ConditionalField(HDFields.DoAlphaTestShadow,                    alphaTest.isOn && alphaTestShadow.isOn && pass.pixelPorts.Contains(AlphaClipThresholdShadowSlotId)),
                new ConditionalField(HDFields.DoAlphaTestPrepass,                   alphaTest.isOn && alphaTestDepthPrepass.isOn && pass.pixelPorts.Contains(AlphaClipThresholdDepthPrepassSlotId)),
                new ConditionalField(HDFields.DoAlphaTestPostpass,                  alphaTest.isOn && alphaTestDepthPostpass.isOn && pass.pixelPorts.Contains(AlphaClipThresholdDepthPostpassSlotId)),
                new ConditionalField(HDFields.AlphaFog,                             surfaceType != SurfaceType.Opaque && transparencyFog.isOn),
                new ConditionalField(HDFields.BlendPreserveSpecular,                surfaceType != SurfaceType.Opaque && blendPreserveSpecular.isOn),
                new ConditionalField(HDFields.TransparentWritesMotionVec,           surfaceType != SurfaceType.Opaque && transparentWritesMotionVec.isOn),
                new ConditionalField(HDFields.DisableDecals,                        !receiveDecals.isOn),
                new ConditionalField(HDFields.DisableSSR,                           !receiveSSR.isOn),
                new ConditionalField(Fields.VelocityPrecomputed,                    addPrecomputedVelocity.isOn),
                new ConditionalField(HDFields.BentNormal,                           IsSlotConnected(BentNormalSlotId) &&
                                                                                        pass.pixelPorts.Contains(BentNormalSlotId)),
                new ConditionalField(HDFields.AmbientOcclusion,                     pass.pixelPorts.Contains(AmbientOcclusionSlotId) &&
                                                                                        (IsSlotConnected(AmbientOcclusionSlotId) ||
                                                                                        ambientOcclusionSlot.value != ambientOcclusionSlot.defaultValue)),
                new ConditionalField(HDFields.LightingGI,                           IsSlotConnected(LightingSlotId) &&
                                                                                        pass.pixelPorts.Contains(LightingSlotId)),
                new ConditionalField(HDFields.BackLightingGI,                       IsSlotConnected(BackLightingSlotId) &&
                                                                                        pass.pixelPorts.Contains(BackLightingSlotId)),
                new ConditionalField(HDFields.DepthOffset,                          depthOffset.isOn && pass.pixelPorts.Contains(DepthOffsetSlotId)),
                new ConditionalField(HDFields.SpecularAA,                           specularAA.isOn &&
                                                                                        pass.pixelPorts.Contains(SpecularAAThresholdSlotId) &&
                                                                                        pass.pixelPorts.Contains(SpecularAAScreenSpaceVarianceSlotId)),

                new ConditionalField(HDFields.HairStrandDirection,                  IsSlotConnected(HairStrandDirectionSlotId) &&
                                                                                        pass.pixelPorts.Contains(HairStrandDirectionSlotId)),
                new ConditionalField(HDFields.Transmittance,                        IsSlotConnected(TransmittanceSlotId) &&
                                                                                        pass.pixelPorts.Contains(TransmittanceSlotId)),
                new ConditionalField(HDFields.RimTransmissionIntensity,             IsSlotConnected(RimTransmissionIntensitySlotId) &&
                                                                                        pass.pixelPorts.Contains(RimTransmissionIntensitySlotId)),
                new ConditionalField(HDFields.UseLightFacingNormal,                 useLightFacingNormal.isOn),
                new ConditionalField(HDFields.TransparentBackFace,                  surfaceType != SurfaceType.Opaque && backThenFrontRendering.isOn),
                new ConditionalField(HDFields.TransparentDepthPrePass,              surfaceType != SurfaceType.Opaque && alphaTestDepthPrepass.isOn),
                new ConditionalField(HDFields.TransparentDepthPostPass,             surfaceType != SurfaceType.Opaque && alphaTestDepthPrepass.isOn),
            };
        }

        public void ProcessPreviewMaterial(Material material)
        {
            // Fixup the material settings:
            material.SetFloat(kSurfaceType, (int)(SurfaceType)surfaceType);
            material.SetFloat(kDoubleSidedNormalMode, (int)doubleSidedMode);
            material.SetFloat(kDoubleSidedEnable, doubleSidedMode != DoubleSidedMode.Disabled ? 1.0f : 0.0f);
            material.SetFloat(kAlphaCutoffEnabled, alphaTest.isOn ? 1 : 0);
            material.SetFloat(kBlendMode, (int)HDSubShaderUtilities.ConvertAlphaModeToBlendMode(alphaMode));
            material.SetFloat(kEnableFogOnTransparent, transparencyFog.isOn ? 1.0f : 0.0f);
            material.SetFloat(kZTestTransparent, (int)zTest);
            material.SetFloat(kTransparentCullMode, (int)transparentCullMode);
            material.SetFloat(kZWrite, zWrite.isOn ? 1.0f : 0.0f);
            // No sorting priority for shader graph preview
            var renderingPass = surfaceType == SurfaceType.Opaque ? HDRenderQueue.RenderQueueType.Opaque : HDRenderQueue.RenderQueueType.Transparent;
            material.renderQueue = (int)HDRenderQueue.ChangeType(renderingPass, offset: 0, alphaTest: alphaTest.isOn);

            HairGUI.SetupMaterialKeywordsAndPass(material);
        }

        public NeededCoordinateSpace RequiresNormal(ShaderStageCapability stageCapability)
        {
            List<MaterialSlot> slots = new List<MaterialSlot>();
            GetSlots(slots);

            List<MaterialSlot> validSlots = new List<MaterialSlot>();
            for (int i = 0; i < slots.Count; i++)
            {
                if (slots[i].stageCapability != ShaderStageCapability.All && slots[i].stageCapability != stageCapability)
                    continue;

                validSlots.Add(slots[i]);
            }
            return validSlots.OfType<IMayRequireNormal>().Aggregate(NeededCoordinateSpace.None, (mask, node) => mask | node.RequiresNormal(stageCapability));
        }

        public NeededCoordinateSpace RequiresTangent(ShaderStageCapability stageCapability)
        {
            List<MaterialSlot> slots = new List<MaterialSlot>();
            GetSlots(slots);

            List<MaterialSlot> validSlots = new List<MaterialSlot>();
            for (int i = 0; i < slots.Count; i++)
            {
                if (slots[i].stageCapability != ShaderStageCapability.All && slots[i].stageCapability != stageCapability)
                    continue;

                validSlots.Add(slots[i]);
            }
            return validSlots.OfType<IMayRequireTangent>().Aggregate(NeededCoordinateSpace.None, (mask, node) => mask | node.RequiresTangent(stageCapability));
        }

        public NeededCoordinateSpace RequiresPosition(ShaderStageCapability stageCapability)
        {
            List<MaterialSlot> slots = new List<MaterialSlot>();
            GetSlots(slots);

            List<MaterialSlot> validSlots = new List<MaterialSlot>();
            for (int i = 0; i < slots.Count; i++)
            {
                if (slots[i].stageCapability != ShaderStageCapability.All && slots[i].stageCapability != stageCapability)
                    continue;

                validSlots.Add(slots[i]);
            }
            return validSlots.OfType<IMayRequirePosition>().Aggregate(NeededCoordinateSpace.None, (mask, node) => mask | node.RequiresPosition(stageCapability));
        }

        public override object saveContext
        {
            get
            {
                int hash = ComputeMaterialNeedsUpdateHash();

                bool needsUpdate = hash != m_MaterialNeedsUpdateHash;

                if (needsUpdate)
                    m_MaterialNeedsUpdateHash = hash;

                return new HDSaveContext{ updateMaterials = needsUpdate };
            }
        }

        public override void CollectShaderProperties(PropertyCollector collector, GenerationMode generationMode)
        {
            // Trunk currently relies on checking material property "_EmissionColor" to allow emissive GI. If it doesn't find that property, or it is black, GI is forced off.
            // ShaderGraph doesn't use this property, so currently it inserts a dummy color (white). This dummy color may be removed entirely once the following PR has been merged in trunk: Pull request #74105
            // The user will then need to explicitly disable emissive GI if it is not needed.
            // To be able to automatically disable emission based on the ShaderGraph config when emission is black,
            // we will need a more general way to communicate this to the engine (not directly tied to a material property).
            collector.AddShaderProperty(new ColorShaderProperty()
            {
                overrideReferenceName = "_EmissionColor",
                hidden = true,
                value = new Color(1.0f, 1.0f, 1.0f, 1.0f)
            });

            //See SG-ADDITIONALVELOCITY-NOTE
            if (addPrecomputedVelocity.isOn)
            {
                collector.AddShaderProperty(new BooleanShaderProperty
                {
                    value = true,
                    hidden = true,
                    overrideReferenceName = kAddPrecomputedVelocity,
                });
            }

            // Add all shader properties required by the inspector
            HDSubShaderUtilities.AddStencilShaderProperties(collector, false, receiveSSR.isOn);
            HDSubShaderUtilities.AddBlendingStatesShaderProperties(
                collector,
                surfaceType,
                HDSubShaderUtilities.ConvertAlphaModeToBlendMode(alphaMode),
                sortPriority,
                zWrite.isOn,
                transparentCullMode,
                zTest,
                backThenFrontRendering.isOn,
                transparencyFog.isOn
            );
            HDSubShaderUtilities.AddAlphaCutoffShaderProperties(collector, alphaTest.isOn, alphaTestShadow.isOn);
            HDSubShaderUtilities.AddDoubleSidedProperty(collector, doubleSidedMode);

            base.CollectShaderProperties(collector, generationMode);
        }
    }
}
=======
//         public const string SpecularOcclusionSlotName = "SpecularOcclusion";
//         public const int SpecularOcclusionSlotId = 3;

//         public const string BentNormalSlotName = "BentNormal";
//         public const int BentNormalSlotId = 4;

//         public const string HairStrandDirectionSlotName = "HairStrandDirection";
//         public const int HairStrandDirectionSlotId = 5;

//         public const int UnusedSlot6 = 6;

//         public const string TransmittanceSlotName = "Transmittance";
//         public const int TransmittanceSlotId = 7;

//         public const string RimTransmissionIntensitySlotName = "RimTransmissionIntensity";
//         public const int RimTransmissionIntensitySlotId = 8;

//         public const string SmoothnessSlotName = "Smoothness";
//         public const int SmoothnessSlotId = 9;

//         public const string AmbientOcclusionSlotName = "Occlusion";
//         public const string AmbientOcclusionDisplaySlotName = "AmbientOcclusion";
//         public const int AmbientOcclusionSlotId = 10;

//         public const string EmissionSlotName = "Emission";
//         public const int EmissionSlotId = 11;

//         public const string AlphaSlotName = "Alpha";
//         public const int AlphaSlotId = 12;

//         public const string AlphaClipThresholdSlotName = "AlphaClipThreshold";
//         public const int AlphaClipThresholdSlotId = 13;

//         public const string AlphaClipThresholdDepthPrepassSlotName = "AlphaClipThresholdDepthPrepass";
//         public const int AlphaClipThresholdDepthPrepassSlotId = 14;

//         public const string AlphaClipThresholdDepthPostpassSlotName = "AlphaClipThresholdDepthPostpass";
//         public const int AlphaClipThresholdDepthPostpassSlotId = 15;

//         public const string SpecularAAScreenSpaceVarianceSlotName = "SpecularAAScreenSpaceVariance";
//         public const int SpecularAAScreenSpaceVarianceSlotId = 16;

//         public const string SpecularAAThresholdSlotName = "SpecularAAThreshold";
//         public const int SpecularAAThresholdSlotId = 17;

//         //Hair Specific
//         public const string SpecularTintSlotName = "SpecularTint";
//         public const int SpecularTintSlotId = 18;

//         public const string SpecularShiftSlotName = "SpecularShift";
//         public const int SpecularShiftSlotId = 19;

// 		public const string SecondarySpecularTintSlotName = "SecondarySpecularTint";
//         public const int SecondarySpecularTintSlotId = 20;

//         public const string SecondarySmoothnessSlotName = "SecondarySmoothness";
//         public const int SecondarySmoothnessSlotId = 21;

//         public const string SecondarySpecularShiftSlotName = "SecondarySpecularShift";
//         public const int SecondarySpecularShiftSlotId = 22;

//         public const string AlphaClipThresholdShadowSlotName = "AlphaClipThresholdShadow";
//         public const int AlphaClipThresholdShadowSlotId = 23;

//         public const string BakedGISlotName = "BakedGI";
//         public const int LightingSlotId = 24;

//         public const string BakedBackGISlotName = "BakedBackGI";
//         public const int BackLightingSlotId = 25;

//         public const string DepthOffsetSlotName = "DepthOffset";
//         public const int DepthOffsetSlotId = 26;

//         public const int VertexNormalSlotId = 27;
//         public const string VertexNormalSlotName = "Vertex Normal";

//         public const int VertexTangentSlotId = 28;
//         public const string VertexTangentSlotName = "Vertex Tangent";

//         public enum MaterialType
//         {
//             KajiyaKay
//         }

//         // Don't support Multiply
//         public enum AlphaModeLit
//         {
//             Alpha,
//             Premultiply,
//             Additive,
//         }

//         // Just for convenience of doing simple masks. We could run out of bits of course.
//         [Flags]
//         enum SlotMask
//         {
//             None = 0,
//             Position = 1 << PositionSlotId,
//             Albedo = 1 << AlbedoSlotId,
//             Normal = 1 << NormalSlotId,
//             SpecularOcclusion = 1 << SpecularOcclusionSlotId,
//             BentNormal = 1 << BentNormalSlotId,
//             HairStrandDirection = 1 << HairStrandDirectionSlotId,
//             Slot6 = 1 << UnusedSlot6,
//             Transmittance = 1 << TransmittanceSlotId,
//             RimTransmissionIntensity = 1 << RimTransmissionIntensitySlotId,
//             Smoothness = 1 << SmoothnessSlotId,
//             Occlusion = 1 << AmbientOcclusionSlotId,
//             Emission = 1 << EmissionSlotId,
//             Alpha = 1 << AlphaSlotId,
//             AlphaClipThreshold = 1 << AlphaClipThresholdSlotId,
//             AlphaClipThresholdDepthPrepass = 1 << AlphaClipThresholdDepthPrepassSlotId,
//             AlphaClipThresholdDepthPostpass = 1 << AlphaClipThresholdDepthPostpassSlotId,
//             SpecularTint = 1 << SpecularTintSlotId,
//             SpecularShift = 1 << SpecularShiftSlotId,
//             SecondarySpecularTint = 1 << SecondarySpecularTintSlotId,
//             SecondarySmoothness = 1 << SecondarySmoothnessSlotId,
//             SecondarySpecularShift = 1 << SecondarySpecularShiftSlotId,
//             AlphaClipThresholdShadow = 1 << AlphaClipThresholdShadowSlotId,
//             BakedGI = 1 << LightingSlotId,
//             BakedBackGI = 1 << BackLightingSlotId,
//             DepthOffset = 1 << DepthOffsetSlotId,
//             VertexNormal = 1 << VertexNormalSlotId,
//             VertexTangent = 1 << VertexTangentSlotId,
//         }

//         const SlotMask KajiyaKaySlotMask = SlotMask.Position | SlotMask.VertexNormal | SlotMask.VertexTangent | SlotMask.Albedo | SlotMask.Normal | SlotMask.SpecularOcclusion | SlotMask.BentNormal | SlotMask.HairStrandDirection | SlotMask.Slot6
//                                             | SlotMask.Transmittance | SlotMask.RimTransmissionIntensity | SlotMask.Smoothness | SlotMask.Occlusion | SlotMask.Alpha | SlotMask.AlphaClipThreshold | SlotMask.AlphaClipThresholdDepthPrepass
//                                                 | SlotMask.AlphaClipThresholdDepthPostpass | SlotMask.SpecularTint | SlotMask.SpecularShift | SlotMask.SecondarySpecularTint | SlotMask.SecondarySmoothness | SlotMask.SecondarySpecularShift | SlotMask.AlphaClipThresholdShadow | SlotMask.BakedGI | SlotMask.DepthOffset;

//         // This could also be a simple array. For now, catch any mismatched data.
//         SlotMask GetActiveSlotMask()
//         {
//             switch (materialType)
//             {
//                 case MaterialType.KajiyaKay:
//                     return KajiyaKaySlotMask;
//                 default:
//                     return KajiyaKaySlotMask;
//             }
//         }

//         bool MaterialTypeUsesSlotMask(SlotMask mask)
//         {
//             SlotMask activeMask = GetActiveSlotMask();
//             return (activeMask & mask) != 0;
//         }

//         [SerializeField]
//         SurfaceType m_SurfaceType;

//         public SurfaceType surfaceType
//         {
//             get { return m_SurfaceType; }
//             set
//             {
//                 if (m_SurfaceType == value)
//                     return;

//                 m_SurfaceType = value;
//                 UpdateNodeAfterDeserialization();
//                 Dirty(ModificationScope.Topological);
//             }
//         }

//         [SerializeField]
//         AlphaMode m_AlphaMode;

//         public AlphaMode alphaMode
//         {
//             get { return m_AlphaMode; }
//             set
//             {
//                 if (m_AlphaMode == value)
//                     return;

//                 m_AlphaMode = value;
//                 Dirty(ModificationScope.Graph);
//             }
//         }

//         [SerializeField]
//         bool m_BlendPreserveSpecular = true;

//         public ToggleData blendPreserveSpecular
//         {
//             get { return new ToggleData(m_BlendPreserveSpecular); }
//             set
//             {
//                 if (m_BlendPreserveSpecular == value.isOn)
//                     return;
//                 m_BlendPreserveSpecular = value.isOn;
//                 Dirty(ModificationScope.Graph);
//             }
//         }

//         [SerializeField]
//         bool m_TransparencyFog = true;

//         public ToggleData transparencyFog
//         {
//             get { return new ToggleData(m_TransparencyFog); }
//             set
//             {
//                 if (m_TransparencyFog == value.isOn)
//                     return;
//                 m_TransparencyFog = value.isOn;
//                 Dirty(ModificationScope.Graph);
//             }
//         }

//         [SerializeField]
//         bool m_AlphaTest;

//         public ToggleData alphaTest
//         {
//             get { return new ToggleData(m_AlphaTest); }
//             set
//             {
//                 if (m_AlphaTest == value.isOn)
//                     return;
//                 m_AlphaTest = value.isOn;
//                 UpdateNodeAfterDeserialization();
//                 Dirty(ModificationScope.Topological);
//             }
//         }

//         [SerializeField]
//         bool m_AlphaTestDepthPrepass;

//         public ToggleData alphaTestDepthPrepass
//         {
//             get { return new ToggleData(m_AlphaTestDepthPrepass); }
//             set
//             {
//                 if (m_AlphaTestDepthPrepass == value.isOn)
//                     return;
//                 m_AlphaTestDepthPrepass = value.isOn;
//                 UpdateNodeAfterDeserialization();
//                 Dirty(ModificationScope.Topological);
//             }
//         }

//         [SerializeField]
//         bool m_AlphaTestDepthPostpass;

//         public ToggleData alphaTestDepthPostpass
//         {
//             get { return new ToggleData(m_AlphaTestDepthPostpass); }
//             set
//             {
//                 if (m_AlphaTestDepthPostpass == value.isOn)
//                     return;
//                 m_AlphaTestDepthPostpass = value.isOn;
//                 UpdateNodeAfterDeserialization();
//                 Dirty(ModificationScope.Topological);
//             }
//         }

//         [SerializeField]
//         bool m_TransparentWritesMotionVec;

//         public ToggleData transparentWritesMotionVec
//         {
//             get { return new ToggleData(m_TransparentWritesMotionVec); }
//             set
//             {
//                 if (m_TransparentWritesMotionVec == value.isOn)
//                     return;
//                 m_TransparentWritesMotionVec = value.isOn;
//                 UpdateNodeAfterDeserialization();
//                 Dirty(ModificationScope.Topological);
//             }
//         }

//         [SerializeField]
//         bool m_AlphaTestShadow;

//         public ToggleData alphaTestShadow
//         {
//             get { return new ToggleData(m_AlphaTestShadow); }
//             set
//             {
//                 if (m_AlphaTestShadow == value.isOn)
//                     return;
//                 m_AlphaTestShadow = value.isOn;
//                 UpdateNodeAfterDeserialization();
//                 Dirty(ModificationScope.Topological);
//             }
//         }

//         [SerializeField]
//         bool m_BackThenFrontRendering;

//         public ToggleData backThenFrontRendering
//         {
//             get { return new ToggleData(m_BackThenFrontRendering); }
//             set
//             {
//                 if (m_BackThenFrontRendering == value.isOn)
//                     return;
//                 m_BackThenFrontRendering = value.isOn;
//                 Dirty(ModificationScope.Graph);
//             }
//         }

//         [SerializeField]
//         int m_SortPriority;

//         public int sortPriority
//         {
//             get { return m_SortPriority; }
//             set
//             {
//                 if (m_SortPriority == value)
//                     return;
//                 m_SortPriority = value;
//                 Dirty(ModificationScope.Graph);
//             }
//         }

//         [SerializeField]
//         DoubleSidedMode m_DoubleSidedMode;

//         public DoubleSidedMode doubleSidedMode
//         {
//             get { return m_DoubleSidedMode; }
//             set
//             {
//                 if (m_DoubleSidedMode == value)
//                     return;

//                 m_DoubleSidedMode = value;
//                 Dirty(ModificationScope.Topological);
//             }
//         }

//         [SerializeField]
//         MaterialType m_MaterialType;

//         public MaterialType materialType
//         {
//             get { return m_MaterialType; }
//             set
//             {
//                 if (m_MaterialType == value)
//                     return;

//                 m_MaterialType = value;
//                 UpdateNodeAfterDeserialization();
//                 Dirty(ModificationScope.Topological);
//             }
//         }

//         [SerializeField]
//         bool m_ReceiveDecals = true;

//         public ToggleData receiveDecals
//         {
//             get { return new ToggleData(m_ReceiveDecals); }
//             set
//             {
//                 if (m_ReceiveDecals == value.isOn)
//                     return;
//                 m_ReceiveDecals = value.isOn;
//                 Dirty(ModificationScope.Graph);
//             }
//         }

//         [SerializeField]
//         bool m_ReceivesSSR = true;
//         public ToggleData receiveSSR
//         {
//             get { return new ToggleData(m_ReceivesSSR); }
//             set
//             {
//                 if (m_ReceivesSSR == value.isOn)
//                     return;
//                 m_ReceivesSSR = value.isOn;
//                 Dirty(ModificationScope.Graph);
//             }
//         }

//         [SerializeField]
//         bool m_AddPrecomputedVelocity = false;

//         public ToggleData addPrecomputedVelocity
//         {
//             get { return new ToggleData(m_AddPrecomputedVelocity); }
//             set
//             {
//                 if (m_AddPrecomputedVelocity == value.isOn)
//                     return;
//                 m_AddPrecomputedVelocity = value.isOn;
//                 Dirty(ModificationScope.Graph);
//             }
//         }



//         [SerializeField]
//         bool m_UseLightFacingNormal = false;
//         public ToggleData useLightFacingNormal
//         {
//             get { return new ToggleData(m_UseLightFacingNormal); }
//             set
//             {
//                 if (m_UseLightFacingNormal == value.isOn)
//                     return;
//                 m_UseLightFacingNormal = value.isOn;
//                 Dirty(ModificationScope.Graph);
//             }
//         }

//         [SerializeField]
//         bool m_SpecularAA;

//         public ToggleData specularAA
//         {
//             get { return new ToggleData(m_SpecularAA); }
//             set
//             {
//                 if (m_SpecularAA == value.isOn)
//                     return;
//                 m_SpecularAA = value.isOn;
//                 UpdateNodeAfterDeserialization();
//                 Dirty(ModificationScope.Topological);
//             }
//         }

//         [SerializeField]
//         float m_SpecularAAScreenSpaceVariance;

//         public float specularAAScreenSpaceVariance
//         {
//             get { return m_SpecularAAScreenSpaceVariance; }
//             set
//             {
//                 if (m_SpecularAAScreenSpaceVariance == value)
//                     return;
//                 m_SpecularAAScreenSpaceVariance = value;
//                 Dirty(ModificationScope.Graph);
//             }
//         }

//         [SerializeField]
//         float m_SpecularAAThreshold;

//         public float specularAAThreshold
//         {
//             get { return m_SpecularAAThreshold; }
//             set
//             {
//                 if (m_SpecularAAThreshold == value)
//                     return;
//                 m_SpecularAAThreshold = value;
//                 Dirty(ModificationScope.Graph);
//             }
//         }

//         [SerializeField]
//         SpecularOcclusionMode m_SpecularOcclusionMode;

//         public SpecularOcclusionMode specularOcclusionMode
//         {
//             get { return m_SpecularOcclusionMode; }
//             set
//             {
//                 if (m_SpecularOcclusionMode == value)
//                     return;

//                 m_SpecularOcclusionMode = value;
//                 UpdateNodeAfterDeserialization();
//                 Dirty(ModificationScope.Graph);
//             }
//         }

//         [SerializeField]
//         bool m_overrideBakedGI;

//         public ToggleData overrideBakedGI
//         {
//             get { return new ToggleData(m_overrideBakedGI); }
//             set
//             {
//                 if (m_overrideBakedGI == value.isOn)
//                     return;
//                 m_overrideBakedGI = value.isOn;
//                 UpdateNodeAfterDeserialization();
//                 Dirty(ModificationScope.Topological);
//             }
//         }

//         [SerializeField]
//         bool m_depthOffset;

//         public ToggleData depthOffset
//         {
//             get { return new ToggleData(m_depthOffset); }
//             set
//             {
//                 if (m_depthOffset == value.isOn)
//                     return;
//                 m_depthOffset = value.isOn;
//                 UpdateNodeAfterDeserialization();
//                 Dirty(ModificationScope.Topological);
//             }
//         }

//         [SerializeField]
//         bool m_ZWrite;

//         public ToggleData zWrite
//         {
//             get { return new ToggleData(m_ZWrite); }
//             set
//             {
//                 if (m_ZWrite == value.isOn)
//                     return;
//                 m_ZWrite = value.isOn;
//                 UpdateNodeAfterDeserialization();
//                 Dirty(ModificationScope.Graph);
//             }
//         }

//         [SerializeField]
//         TransparentCullMode m_transparentCullMode = TransparentCullMode.Back;
//         public TransparentCullMode transparentCullMode
//         {
//             get => m_transparentCullMode;
//             set
//             {
//                 if (m_transparentCullMode == value)
//                     return;

//                 m_transparentCullMode = value;
//                 UpdateNodeAfterDeserialization();
//                 Dirty(ModificationScope.Graph);
//             }
//         }

//         [SerializeField]
//         CompareFunction m_ZTest = CompareFunction.LessEqual;
//         public CompareFunction zTest
//         {
//             get => m_ZTest;
//             set
//             {
//                 if (m_ZTest == value)
//                     return;

//                 m_ZTest = value;
//                 UpdateNodeAfterDeserialization();
//                 Dirty(ModificationScope.Graph);
//             }
//         }

//         [SerializeField]
//         bool m_SupportLodCrossFade;

//         public ToggleData supportLodCrossFade
//         {
//             get { return new ToggleData(m_SupportLodCrossFade); }
//             set
//             {
//                 if (m_SupportLodCrossFade == value.isOn)
//                     return;
//                 m_SupportLodCrossFade = value.isOn;
//                 UpdateNodeAfterDeserialization();
//                 Dirty(ModificationScope.Node);
//             }
//         }

//         [SerializeField]
//         bool m_DOTSInstancing = false;

//         public ToggleData dotsInstancing
//         {
//             get { return new ToggleData(m_DOTSInstancing); }
//             set
//             {
//                 if (m_DOTSInstancing == value.isOn)
//                     return;

//                 m_DOTSInstancing = value.isOn;
//                 Dirty(ModificationScope.Graph);
//             }
//         }

//         [SerializeField]
//         int m_MaterialNeedsUpdateHash = 0;

//         int ComputeMaterialNeedsUpdateHash()
//         {
//             int hash = 0;

//             hash |= (alphaTest.isOn ? 0 : 1) << 0;
//             hash |= (alphaTestShadow.isOn ? 0 : 1) << 1;
//             hash |= (receiveSSR.isOn ? 0 : 1) << 2;

//             return hash;
//         }

//         public HairMasterNode()
//         {
//             UpdateNodeAfterDeserialization();
//         }

//         public override string documentationURL => Documentation.GetPageLink("Master-Node-Hair");

//         public sealed override void UpdateNodeAfterDeserialization()
//         {
//             base.UpdateNodeAfterDeserialization();
//             name = "Hair Master";

//             List<int> validSlots = new List<int>();

//             if (MaterialTypeUsesSlotMask(SlotMask.Position))
//             {
//                 AddSlot(new PositionMaterialSlot(PositionSlotId, PositionSlotDisplayName, PositionSlotName, CoordinateSpace.Object, ShaderStageCapability.Vertex));
//                 validSlots.Add(PositionSlotId);
//             }
//             if (MaterialTypeUsesSlotMask(SlotMask.VertexNormal))
//             {
//                 AddSlot(new NormalMaterialSlot(VertexNormalSlotId, VertexNormalSlotName, VertexNormalSlotName, CoordinateSpace.Object, ShaderStageCapability.Vertex));
//                 validSlots.Add(VertexNormalSlotId);
//             }
//             if (MaterialTypeUsesSlotMask(SlotMask.VertexTangent))
//             {
//                 AddSlot(new TangentMaterialSlot(VertexTangentSlotId, VertexTangentSlotName, VertexTangentSlotName, CoordinateSpace.Object, ShaderStageCapability.Vertex));
//                 validSlots.Add(VertexTangentSlotId);
//             }
//             if (MaterialTypeUsesSlotMask(SlotMask.Albedo))
//             {
//                 AddSlot(new ColorRGBMaterialSlot(AlbedoSlotId, AlbedoDisplaySlotName, AlbedoSlotName, SlotType.Input, Color.grey.gamma, ColorMode.Default, ShaderStageCapability.Fragment));
//                 validSlots.Add(AlbedoSlotId);
//             }
//             if (MaterialTypeUsesSlotMask(SlotMask.SpecularOcclusion) && specularOcclusionMode == SpecularOcclusionMode.Custom)
//             {
//                 AddSlot(new Vector1MaterialSlot(SpecularOcclusionSlotId, SpecularOcclusionSlotName, SpecularOcclusionSlotName, SlotType.Input, 1.0f, ShaderStageCapability.Fragment));
//                 validSlots.Add(SpecularOcclusionSlotId);
//             }
//             if (MaterialTypeUsesSlotMask(SlotMask.Normal))
//             {
//                 AddSlot(new NormalMaterialSlot(NormalSlotId, NormalSlotName, NormalSlotName, CoordinateSpace.Tangent, ShaderStageCapability.Fragment));
//                 validSlots.Add(NormalSlotId);
//             }
//             if (MaterialTypeUsesSlotMask(SlotMask.BentNormal))
//             {
//                 AddSlot(new NormalMaterialSlot(BentNormalSlotId, BentNormalSlotName, BentNormalSlotName, CoordinateSpace.Tangent, ShaderStageCapability.Fragment));
//                 validSlots.Add(BentNormalSlotId);
//             }
//             if (MaterialTypeUsesSlotMask(SlotMask.Smoothness))
//             {
//                 AddSlot(new Vector1MaterialSlot(SmoothnessSlotId, SmoothnessSlotName, SmoothnessSlotName, SlotType.Input, 0.5f, ShaderStageCapability.Fragment));
//                 validSlots.Add(SmoothnessSlotId);
//             }
//             if (MaterialTypeUsesSlotMask(SlotMask.Occlusion))
//             {
//                 AddSlot(new Vector1MaterialSlot(AmbientOcclusionSlotId, AmbientOcclusionDisplaySlotName, AmbientOcclusionSlotName, SlotType.Input, 1.0f, ShaderStageCapability.Fragment));
//                 validSlots.Add(AmbientOcclusionSlotId);
//             }
//             if (MaterialTypeUsesSlotMask(SlotMask.Transmittance))
//             {
//                 AddSlot(new Vector3MaterialSlot(TransmittanceSlotId, TransmittanceSlotName, TransmittanceSlotName, SlotType.Input, 0.3f * new Vector3(1.0f, 0.65f, 0.3f), ShaderStageCapability.Fragment));
//                 validSlots.Add(TransmittanceSlotId);
//             }
//             if (MaterialTypeUsesSlotMask(SlotMask.RimTransmissionIntensity))
//             {
//                 AddSlot(new Vector1MaterialSlot(RimTransmissionIntensitySlotId, RimTransmissionIntensitySlotName, RimTransmissionIntensitySlotName, SlotType.Input, 0.2f, ShaderStageCapability.Fragment));
//                 validSlots.Add(RimTransmissionIntensitySlotId);
//             }
//             if (MaterialTypeUsesSlotMask(SlotMask.HairStrandDirection))
//             {
//                 AddSlot(new Vector3MaterialSlot(HairStrandDirectionSlotId, HairStrandDirectionSlotName, HairStrandDirectionSlotName, SlotType.Input, new Vector3(0, -1, 0), ShaderStageCapability.Fragment));
//                 validSlots.Add(HairStrandDirectionSlotId);
//             }
//             if (MaterialTypeUsesSlotMask(SlotMask.Emission))
//             {
//                 AddSlot(new ColorRGBMaterialSlot(EmissionSlotId, EmissionSlotName, EmissionSlotName, SlotType.Input, Color.black, ColorMode.HDR, ShaderStageCapability.Fragment));
//                 validSlots.Add(EmissionSlotId);
//             }
//             if (MaterialTypeUsesSlotMask(SlotMask.Alpha))
//             {
//                 AddSlot(new Vector1MaterialSlot(AlphaSlotId, AlphaSlotName, AlphaSlotName, SlotType.Input, 1.0f, ShaderStageCapability.Fragment));
//                 validSlots.Add(AlphaSlotId);
//             }
//             if (MaterialTypeUsesSlotMask(SlotMask.AlphaClipThreshold) && alphaTest.isOn)
//             {
//                 AddSlot(new Vector1MaterialSlot(AlphaClipThresholdSlotId, AlphaClipThresholdSlotName, AlphaClipThresholdSlotName, SlotType.Input, 0.5f, ShaderStageCapability.Fragment));
//                 validSlots.Add(AlphaClipThresholdSlotId);
//             }
//             if (MaterialTypeUsesSlotMask(SlotMask.AlphaClipThresholdDepthPrepass) && surfaceType == SurfaceType.Transparent && alphaTest.isOn && alphaTestDepthPrepass.isOn)
//             {
//                 AddSlot(new Vector1MaterialSlot(AlphaClipThresholdDepthPrepassSlotId, AlphaClipThresholdDepthPrepassSlotName, AlphaClipThresholdDepthPrepassSlotName, SlotType.Input, 0.5f, ShaderStageCapability.Fragment));
//                 validSlots.Add(AlphaClipThresholdDepthPrepassSlotId);
//             }
//             if (MaterialTypeUsesSlotMask(SlotMask.AlphaClipThresholdDepthPostpass) && surfaceType == SurfaceType.Transparent && alphaTest.isOn && alphaTestDepthPostpass.isOn)
//             {
//                 AddSlot(new Vector1MaterialSlot(AlphaClipThresholdDepthPostpassSlotId, AlphaClipThresholdDepthPostpassSlotName, AlphaClipThresholdDepthPostpassSlotName, SlotType.Input, 0.5f, ShaderStageCapability.Fragment));
//                 validSlots.Add(AlphaClipThresholdDepthPostpassSlotId);
//             }
//             if (MaterialTypeUsesSlotMask(SlotMask.AlphaClipThresholdShadow) && alphaTest.isOn && alphaTestShadow.isOn)
//             {
//                 AddSlot(new Vector1MaterialSlot(AlphaClipThresholdShadowSlotId, AlphaClipThresholdShadowSlotName, AlphaClipThresholdShadowSlotName, SlotType.Input, 0.5f, ShaderStageCapability.Fragment));
//                 validSlots.Add(AlphaClipThresholdShadowSlotId);
//             }
//             if (specularAA.isOn)
//             {
//                 AddSlot(new Vector1MaterialSlot(SpecularAAScreenSpaceVarianceSlotId, SpecularAAScreenSpaceVarianceSlotName, SpecularAAScreenSpaceVarianceSlotName, SlotType.Input, 0.1f, ShaderStageCapability.Fragment));
//                 validSlots.Add(SpecularAAScreenSpaceVarianceSlotId);

//                 AddSlot(new Vector1MaterialSlot(SpecularAAThresholdSlotId, SpecularAAThresholdSlotName, SpecularAAThresholdSlotName, SlotType.Input, 0.2f, ShaderStageCapability.Fragment));
//                 validSlots.Add(SpecularAAThresholdSlotId);
//             }
//             if (MaterialTypeUsesSlotMask(SlotMask.SpecularTint))
//             {
//                 AddSlot(new ColorRGBMaterialSlot(SpecularTintSlotId, SpecularTintSlotName, SpecularTintSlotName, SlotType.Input, Color.white, ColorMode.Default, ShaderStageCapability.Fragment));
//                 validSlots.Add(SpecularTintSlotId);
//             }
//             if (MaterialTypeUsesSlotMask(SlotMask.SpecularShift))
//             {
//                 AddSlot(new Vector1MaterialSlot(SpecularShiftSlotId, SpecularShiftSlotName, SpecularShiftSlotName, SlotType.Input, 0.1f, ShaderStageCapability.Fragment));
//                 validSlots.Add(SpecularShiftSlotId);
//             }
//             if (MaterialTypeUsesSlotMask(SlotMask.SecondarySpecularTint))
//             {
//                 AddSlot(new ColorRGBMaterialSlot(SecondarySpecularTintSlotId, SecondarySpecularTintSlotName, SecondarySpecularTintSlotName, SlotType.Input, Color.grey, ColorMode.Default, ShaderStageCapability.Fragment));
//                 validSlots.Add(SecondarySpecularTintSlotId);
//             }
//             if (MaterialTypeUsesSlotMask(SlotMask.SecondarySmoothness))
//             {
//                 AddSlot(new Vector1MaterialSlot(SecondarySmoothnessSlotId, SecondarySmoothnessSlotName, SecondarySmoothnessSlotName, SlotType.Input, 0.5f, ShaderStageCapability.Fragment));
//                 validSlots.Add(SecondarySmoothnessSlotId);
//             }
//             if (MaterialTypeUsesSlotMask(SlotMask.SecondarySpecularShift))
//             {
//                 AddSlot(new Vector1MaterialSlot(SecondarySpecularShiftSlotId, SecondarySpecularShiftSlotName, SecondarySpecularShiftSlotName, SlotType.Input, -0.1f, ShaderStageCapability.Fragment));
//                 validSlots.Add(SecondarySpecularShiftSlotId);
//             }
//             if (MaterialTypeUsesSlotMask(SlotMask.BakedGI) && overrideBakedGI.isOn)
//             {
//                 AddSlot(new DefaultMaterialSlot(LightingSlotId, BakedGISlotName, BakedGISlotName, ShaderStageCapability.Fragment));
//                 validSlots.Add(LightingSlotId);
//                 AddSlot(new DefaultMaterialSlot(BackLightingSlotId, BakedBackGISlotName, BakedBackGISlotName, ShaderStageCapability.Fragment));
//                 validSlots.Add(BackLightingSlotId);
//             }
//             if (depthOffset.isOn)
//             {
//                 AddSlot(new Vector1MaterialSlot(DepthOffsetSlotId, DepthOffsetSlotName, DepthOffsetSlotName, SlotType.Input, 0.0f, ShaderStageCapability.Fragment));
//                 validSlots.Add(DepthOffsetSlotId);
//             }

//             RemoveSlotsNameNotMatching(validSlots, true);
//         }

//         public VisualElement CreateSettingsElement()
//         {
//             return new HairSettingsView(this);
//         }

//         public string renderQueueTag
//         {
//             get
//             {
//                 var renderingPass = surfaceType == SurfaceType.Opaque ? HDRenderQueue.RenderQueueType.Opaque : HDRenderQueue.RenderQueueType.Transparent;
//                 int queue = HDRenderQueue.ChangeType(renderingPass, sortPriority, alphaTest.isOn);
//                 return HDRenderQueue.GetShaderTagValue(queue);
//             }
//         }

//         public string renderTypeTag => HDRenderTypeTags.HDLitShader.ToString();

//         public ConditionalField[] GetConditionalFields(PassDescriptor pass)
//         {
//             var ambientOcclusionSlot = FindSlot<Vector1MaterialSlot>(AmbientOcclusionSlotId);

//             return new ConditionalField[]
//             {
//                 // Features
//                 new ConditionalField(Fields.GraphVertex,                            IsSlotConnected(PositionSlotId) || 
//                                                                                         IsSlotConnected(VertexNormalSlotId) || 
//                                                                                         IsSlotConnected(VertexTangentSlotId)),
//                 new ConditionalField(Fields.GraphPixel,                             true),
//                 new ConditionalField(Fields.LodCrossFade,                           supportLodCrossFade.isOn),
                
//                 // Surface Type
//                 new ConditionalField(Fields.SurfaceOpaque,                          surfaceType == SurfaceType.Opaque),
//                 new ConditionalField(Fields.SurfaceTransparent,                     surfaceType != SurfaceType.Opaque),
                
//                 // Structs
//                 new ConditionalField(HDStructFields.FragInputs.IsFrontFace,doubleSidedMode != DoubleSidedMode.Disabled &&
//                                                                                         !pass.Equals(HDPasses.Hair.MotionVectors)),
//                 // Material
//                 new ConditionalField(HDFields.KajiyaKay,                            materialType == MaterialType.KajiyaKay),

//                 // Specular Occlusion
//                 new ConditionalField(HDFields.SpecularOcclusionFromAO,              specularOcclusionMode == SpecularOcclusionMode.FromAO),
//                 new ConditionalField(HDFields.SpecularOcclusionFromAOBentNormal,    specularOcclusionMode == SpecularOcclusionMode.FromAOAndBentNormal),
//                 new ConditionalField(HDFields.SpecularOcclusionCustom,              specularOcclusionMode == SpecularOcclusionMode.Custom),

//                 // Misc
//                 new ConditionalField(Fields.AlphaTest,                              alphaTest.isOn && pass.pixelPorts.Contains(AlphaClipThresholdSlotId)),
//                 new ConditionalField(HDFields.AlphaTestShadow,                      alphaTest.isOn && alphaTestShadow.isOn && 
//                                                                                         pass.pixelPorts.Contains(AlphaClipThresholdShadowSlotId)),
//                 new ConditionalField(HDFields.AlphaTestPrepass,                     alphaTest.isOn && pass.pixelPorts.Contains(AlphaClipThresholdDepthPrepassSlotId)),
//                 new ConditionalField(HDFields.AlphaTestPostpass,                    alphaTest.isOn && pass.pixelPorts.Contains(AlphaClipThresholdDepthPostpassSlotId)),
//                 new ConditionalField(HDFields.AlphaFog,                             surfaceType != SurfaceType.Opaque && transparencyFog.isOn),
//                 new ConditionalField(HDFields.BlendPreserveSpecular,                surfaceType != SurfaceType.Opaque && blendPreserveSpecular.isOn),
//                 new ConditionalField(HDFields.TransparentWritesMotionVec,           surfaceType != SurfaceType.Opaque && transparentWritesMotionVec.isOn),
//                 new ConditionalField(HDFields.DisableDecals,                        !receiveDecals.isOn),
//                 new ConditionalField(HDFields.DisableSSR,                           !receiveSSR.isOn),
//                 new ConditionalField(Fields.VelocityPrecomputed,                    addPrecomputedVelocity.isOn),
//                 new ConditionalField(HDFields.BentNormal,                           IsSlotConnected(BentNormalSlotId) && 
//                                                                                         pass.pixelPorts.Contains(BentNormalSlotId)),
//                 new ConditionalField(HDFields.AmbientOcclusion,                     pass.pixelPorts.Contains(AmbientOcclusionSlotId) &&
//                                                                                         (IsSlotConnected(AmbientOcclusionSlotId) ||
//                                                                                         ambientOcclusionSlot.value != ambientOcclusionSlot.defaultValue)),
//                 new ConditionalField(HDFields.LightingGI,                           IsSlotConnected(LightingSlotId) && 
//                                                                                         pass.pixelPorts.Contains(LightingSlotId)),
//                 new ConditionalField(HDFields.BackLightingGI,                       IsSlotConnected(BackLightingSlotId) && 
//                                                                                         pass.pixelPorts.Contains(BackLightingSlotId)),
//                 new ConditionalField(HDFields.DepthOffset,                          depthOffset.isOn && pass.pixelPorts.Contains(DepthOffsetSlotId)),
//                 new ConditionalField(HDFields.SpecularAA,                           specularAA.isOn && 
//                                                                                         pass.pixelPorts.Contains(SpecularAAThresholdSlotId) &&
//                                                                                         pass.pixelPorts.Contains(SpecularAAScreenSpaceVarianceSlotId)),
                
//                 new ConditionalField(HDFields.HairStrandDirection,                  IsSlotConnected(HairStrandDirectionSlotId) && 
//                                                                                         pass.pixelPorts.Contains(HairStrandDirectionSlotId)),
//                 new ConditionalField(HDFields.Transmittance,                        IsSlotConnected(TransmittanceSlotId) && 
//                                                                                         pass.pixelPorts.Contains(TransmittanceSlotId)),
//                 new ConditionalField(HDFields.RimTransmissionIntensity,             IsSlotConnected(RimTransmissionIntensitySlotId) && 
//                                                                                         pass.pixelPorts.Contains(RimTransmissionIntensitySlotId)),
//                 new ConditionalField(HDFields.UseLightFacingNormal,                 useLightFacingNormal.isOn),                                                                                                                                             
//                 new ConditionalField(HDFields.TransparentBackFace,                  surfaceType != SurfaceType.Opaque && backThenFrontRendering.isOn),
//                 new ConditionalField(HDFields.TransparentDepthPrePass,              surfaceType != SurfaceType.Opaque && alphaTestDepthPrepass.isOn),
//                 new ConditionalField(HDFields.TransparentDepthPostPass,             surfaceType != SurfaceType.Opaque && alphaTestDepthPrepass.isOn),
//             };
//         }

//         public void ProcessPreviewMaterial(Material material)
//         {
//             // Fixup the material settings:
//             material.SetFloat(kSurfaceType, (int)(SurfaceType)surfaceType);
//             material.SetFloat(kDoubleSidedNormalMode, (int)doubleSidedMode);
//             material.SetFloat(kDoubleSidedEnable, doubleSidedMode != DoubleSidedMode.Disabled ? 1.0f : 0.0f);
//             material.SetFloat(kAlphaCutoffEnabled, alphaTest.isOn ? 1 : 0);
//             material.SetFloat(kBlendMode, (int)HDSubShaderUtilities.ConvertAlphaModeToBlendMode(alphaMode));
//             material.SetFloat(kEnableFogOnTransparent, transparencyFog.isOn ? 1.0f : 0.0f);
//             material.SetFloat(kZTestTransparent, (int)zTest);
//             material.SetFloat(kTransparentCullMode, (int)transparentCullMode);
//             material.SetFloat(kZWrite, zWrite.isOn ? 1.0f : 0.0f);
//             // No sorting priority for shader graph preview
//             var renderingPass = surfaceType == SurfaceType.Opaque ? HDRenderQueue.RenderQueueType.Opaque : HDRenderQueue.RenderQueueType.Transparent;
//             material.renderQueue = (int)HDRenderQueue.ChangeType(renderingPass, offset: 0, alphaTest: alphaTest.isOn);

//             HairGUI.SetupMaterialKeywordsAndPass(material);
//         }

//         public NeededCoordinateSpace RequiresNormal(ShaderStageCapability stageCapability)
//         {
//             List<MaterialSlot> slots = new List<MaterialSlot>();
//             GetSlots(slots);

//             List<MaterialSlot> validSlots = new List<MaterialSlot>();
//             for (int i = 0; i < slots.Count; i++)
//             {
//                 if (slots[i].stageCapability != ShaderStageCapability.All && slots[i].stageCapability != stageCapability)
//                     continue;

//                 validSlots.Add(slots[i]);
//             }
//             return validSlots.OfType<IMayRequireNormal>().Aggregate(NeededCoordinateSpace.None, (mask, node) => mask | node.RequiresNormal(stageCapability));
//         }

//         public NeededCoordinateSpace RequiresTangent(ShaderStageCapability stageCapability)
//         {
//             List<MaterialSlot> slots = new List<MaterialSlot>();
//             GetSlots(slots);

//             List<MaterialSlot> validSlots = new List<MaterialSlot>();
//             for (int i = 0; i < slots.Count; i++)
//             {
//                 if (slots[i].stageCapability != ShaderStageCapability.All && slots[i].stageCapability != stageCapability)
//                     continue;

//                 validSlots.Add(slots[i]);
//             }
//             return validSlots.OfType<IMayRequireTangent>().Aggregate(NeededCoordinateSpace.None, (mask, node) => mask | node.RequiresTangent(stageCapability));
//         }

//         public NeededCoordinateSpace RequiresPosition(ShaderStageCapability stageCapability)
//         {
//             List<MaterialSlot> slots = new List<MaterialSlot>();
//             GetSlots(slots);

//             List<MaterialSlot> validSlots = new List<MaterialSlot>();
//             for (int i = 0; i < slots.Count; i++)
//             {
//                 if (slots[i].stageCapability != ShaderStageCapability.All && slots[i].stageCapability != stageCapability)
//                     continue;

//                 validSlots.Add(slots[i]);
//             }
//             return validSlots.OfType<IMayRequirePosition>().Aggregate(NeededCoordinateSpace.None, (mask, node) => mask | node.RequiresPosition(stageCapability));
//         }

//         public override object saveContext
//         {
//             get
//             {
//                 int hash = ComputeMaterialNeedsUpdateHash();

//                 bool needsUpdate = hash != m_MaterialNeedsUpdateHash;

//                 if (needsUpdate)
//                     m_MaterialNeedsUpdateHash = hash;

//                 return new HDSaveContext{ updateMaterials = needsUpdate };
//             }
//         }

//         public override void CollectShaderProperties(PropertyCollector collector, GenerationMode generationMode)
//         {
//             // Trunk currently relies on checking material property "_EmissionColor" to allow emissive GI. If it doesn't find that property, or it is black, GI is forced off.
//             // ShaderGraph doesn't use this property, so currently it inserts a dummy color (white). This dummy color may be removed entirely once the following PR has been merged in trunk: Pull request #74105
//             // The user will then need to explicitly disable emissive GI if it is not needed.
//             // To be able to automatically disable emission based on the ShaderGraph config when emission is black,
//             // we will need a more general way to communicate this to the engine (not directly tied to a material property).
//             collector.AddShaderProperty(new ColorShaderProperty()
//             {
//                 overrideReferenceName = "_EmissionColor",
//                 hidden = true,
//                 value = new Color(1.0f, 1.0f, 1.0f, 1.0f)
//             });

//             //See SG-ADDITIONALVELOCITY-NOTE
//             if (addPrecomputedVelocity.isOn)
//             {
//                 collector.AddShaderProperty(new BooleanShaderProperty
//                 {
//                     value = true,
//                     hidden = true,
//                     overrideReferenceName = kAddPrecomputedVelocity,
//                 });
//             }

//             // Add all shader properties required by the inspector
//             HDSubShaderUtilities.AddStencilShaderProperties(collector, false, receiveSSR.isOn);
//             HDSubShaderUtilities.AddBlendingStatesShaderProperties(
//                 collector,
//                 surfaceType,
//                 HDSubShaderUtilities.ConvertAlphaModeToBlendMode(alphaMode),
//                 sortPriority,
//                 zWrite.isOn,
//                 transparentCullMode,
//                 zTest,
//                 backThenFrontRendering.isOn,
//                 transparencyFog.isOn
//             );
//             HDSubShaderUtilities.AddAlphaCutoffShaderProperties(collector, alphaTest.isOn, alphaTestShadow.isOn);
//             HDSubShaderUtilities.AddDoubleSidedProperty(collector, doubleSidedMode);

//             base.CollectShaderProperties(collector, generationMode);
//         }
//     }
// }
>>>>>>> 6a9c18d0
<|MERGE_RESOLUTION|>--- conflicted
+++ resolved
@@ -15,18 +15,6 @@
 // // Include material common properties names
 // using static UnityEngine.Rendering.HighDefinition.HDMaterialProperties;
 
-<<<<<<< HEAD
-namespace UnityEditor.Rendering.HighDefinition
-{
-    [Serializable]
-    [Title("Master", "Hair (HDRP)")]
-    [FormerName("UnityEditor.Experimental.Rendering.HDPipeline.HairMasterNode")]
-    class HairMasterNode : AbstractMaterialNode, IMasterNode, IHasSettings, ICanChangeShaderGUI, IMayRequirePosition, IMayRequireNormal, IMayRequireTangent
-    {
-        public const string PositionSlotName = "Vertex Position";
-        public const string PositionSlotDisplayName = "Vertex Position";
-        public const int PositionSlotId = 0;
-=======
 // namespace UnityEditor.Rendering.HighDefinition
 // {
 //     [Serializable]
@@ -37,7 +25,6 @@
 //         public const string PositionSlotName = "Vertex Position";
 //         public const string PositionSlotDisplayName = "Vertex Position";
 //         public const int PositionSlotId = 0;
->>>>>>> 6a9c18d0
 
 //         public const string AlbedoSlotName = "Albedo";
 //         public const string AlbedoDisplaySlotName = "DiffuseColor";
@@ -46,994 +33,6 @@
 //         public const string NormalSlotName = "Normal";
 //         public const int NormalSlotId = 2;
 
-<<<<<<< HEAD
-        public const string SpecularOcclusionSlotName = "SpecularOcclusion";
-        public const int SpecularOcclusionSlotId = 3;
-
-        public const string BentNormalSlotName = "BentNormal";
-        public const int BentNormalSlotId = 4;
-
-        public const string HairStrandDirectionSlotName = "HairStrandDirection";
-        public const int HairStrandDirectionSlotId = 5;
-
-        public const int UnusedSlot6 = 6;
-
-        public const string TransmittanceSlotName = "Transmittance";
-        public const int TransmittanceSlotId = 7;
-
-        public const string RimTransmissionIntensitySlotName = "RimTransmissionIntensity";
-        public const int RimTransmissionIntensitySlotId = 8;
-
-        public const string SmoothnessSlotName = "Smoothness";
-        public const int SmoothnessSlotId = 9;
-
-        public const string AmbientOcclusionSlotName = "Occlusion";
-        public const string AmbientOcclusionDisplaySlotName = "AmbientOcclusion";
-        public const int AmbientOcclusionSlotId = 10;
-
-        public const string EmissionSlotName = "Emission";
-        public const int EmissionSlotId = 11;
-
-        public const string AlphaSlotName = "Alpha";
-        public const int AlphaSlotId = 12;
-
-        public const string AlphaClipThresholdSlotName = "AlphaClipThreshold";
-        public const int AlphaClipThresholdSlotId = 13;
-
-        public const string AlphaClipThresholdDepthPrepassSlotName = "AlphaClipThresholdDepthPrepass";
-        public const int AlphaClipThresholdDepthPrepassSlotId = 14;
-
-        public const string AlphaClipThresholdDepthPostpassSlotName = "AlphaClipThresholdDepthPostpass";
-        public const int AlphaClipThresholdDepthPostpassSlotId = 15;
-
-        public const string SpecularAAScreenSpaceVarianceSlotName = "SpecularAAScreenSpaceVariance";
-        public const int SpecularAAScreenSpaceVarianceSlotId = 16;
-
-        public const string SpecularAAThresholdSlotName = "SpecularAAThreshold";
-        public const int SpecularAAThresholdSlotId = 17;
-
-        //Hair Specific
-        public const string SpecularTintSlotName = "SpecularTint";
-        public const int SpecularTintSlotId = 18;
-
-        public const string SpecularShiftSlotName = "SpecularShift";
-        public const int SpecularShiftSlotId = 19;
-
-		public const string SecondarySpecularTintSlotName = "SecondarySpecularTint";
-        public const int SecondarySpecularTintSlotId = 20;
-
-        public const string SecondarySmoothnessSlotName = "SecondarySmoothness";
-        public const int SecondarySmoothnessSlotId = 21;
-
-        public const string SecondarySpecularShiftSlotName = "SecondarySpecularShift";
-        public const int SecondarySpecularShiftSlotId = 22;
-
-        public const string AlphaClipThresholdShadowSlotName = "AlphaClipThresholdShadow";
-        public const int AlphaClipThresholdShadowSlotId = 23;
-
-        public const string BakedGISlotName = "BakedGI";
-        public const int LightingSlotId = 24;
-
-        public const string BakedBackGISlotName = "BakedBackGI";
-        public const int BackLightingSlotId = 25;
-
-        public const string DepthOffsetSlotName = "DepthOffset";
-        public const int DepthOffsetSlotId = 26;
-
-        public const int VertexNormalSlotId = 27;
-        public const string VertexNormalSlotName = "Vertex Normal";
-
-        public const int VertexTangentSlotId = 28;
-        public const string VertexTangentSlotName = "Vertex Tangent";
-
-        public enum MaterialType
-        {
-            KajiyaKay
-        }
-
-        // Don't support Multiply
-        public enum AlphaModeLit
-        {
-            Alpha,
-            Premultiply,
-            Additive,
-        }
-
-        // Just for convenience of doing simple masks. We could run out of bits of course.
-        [Flags]
-        enum SlotMask
-        {
-            None = 0,
-            Position = 1 << PositionSlotId,
-            Albedo = 1 << AlbedoSlotId,
-            Normal = 1 << NormalSlotId,
-            SpecularOcclusion = 1 << SpecularOcclusionSlotId,
-            BentNormal = 1 << BentNormalSlotId,
-            HairStrandDirection = 1 << HairStrandDirectionSlotId,
-            Slot6 = 1 << UnusedSlot6,
-            Transmittance = 1 << TransmittanceSlotId,
-            RimTransmissionIntensity = 1 << RimTransmissionIntensitySlotId,
-            Smoothness = 1 << SmoothnessSlotId,
-            Occlusion = 1 << AmbientOcclusionSlotId,
-            Emission = 1 << EmissionSlotId,
-            Alpha = 1 << AlphaSlotId,
-            AlphaClipThreshold = 1 << AlphaClipThresholdSlotId,
-            AlphaClipThresholdDepthPrepass = 1 << AlphaClipThresholdDepthPrepassSlotId,
-            AlphaClipThresholdDepthPostpass = 1 << AlphaClipThresholdDepthPostpassSlotId,
-            SpecularTint = 1 << SpecularTintSlotId,
-            SpecularShift = 1 << SpecularShiftSlotId,
-            SecondarySpecularTint = 1 << SecondarySpecularTintSlotId,
-            SecondarySmoothness = 1 << SecondarySmoothnessSlotId,
-            SecondarySpecularShift = 1 << SecondarySpecularShiftSlotId,
-            AlphaClipThresholdShadow = 1 << AlphaClipThresholdShadowSlotId,
-            BakedGI = 1 << LightingSlotId,
-            BakedBackGI = 1 << BackLightingSlotId,
-            DepthOffset = 1 << DepthOffsetSlotId,
-            VertexNormal = 1 << VertexNormalSlotId,
-            VertexTangent = 1 << VertexTangentSlotId,
-        }
-
-        const SlotMask KajiyaKaySlotMask = SlotMask.Position | SlotMask.VertexNormal | SlotMask.VertexTangent | SlotMask.Albedo | SlotMask.Normal | SlotMask.SpecularOcclusion | SlotMask.BentNormal | SlotMask.HairStrandDirection | SlotMask.Slot6
-                                            | SlotMask.Transmittance | SlotMask.RimTransmissionIntensity | SlotMask.Smoothness | SlotMask.Occlusion | SlotMask.Alpha | SlotMask.AlphaClipThreshold | SlotMask.AlphaClipThresholdDepthPrepass
-                                                | SlotMask.AlphaClipThresholdDepthPostpass | SlotMask.SpecularTint | SlotMask.SpecularShift | SlotMask.SecondarySpecularTint | SlotMask.SecondarySmoothness | SlotMask.SecondarySpecularShift | SlotMask.AlphaClipThresholdShadow | SlotMask.BakedGI | SlotMask.DepthOffset;
-
-        // This could also be a simple array. For now, catch any mismatched data.
-        SlotMask GetActiveSlotMask()
-        {
-            switch (materialType)
-            {
-                case MaterialType.KajiyaKay:
-                    return KajiyaKaySlotMask;
-                default:
-                    return KajiyaKaySlotMask;
-            }
-        }
-
-        bool MaterialTypeUsesSlotMask(SlotMask mask)
-        {
-            SlotMask activeMask = GetActiveSlotMask();
-            return (activeMask & mask) != 0;
-        }
-
-        [SerializeField]
-        SurfaceType m_SurfaceType;
-
-        public SurfaceType surfaceType
-        {
-            get { return m_SurfaceType; }
-            set
-            {
-                if (m_SurfaceType == value)
-                    return;
-
-                m_SurfaceType = value;
-                UpdateNodeAfterDeserialization();
-                Dirty(ModificationScope.Topological);
-            }
-        }
-
-        [SerializeField]
-        AlphaMode m_AlphaMode;
-
-        public AlphaMode alphaMode
-        {
-            get { return m_AlphaMode; }
-            set
-            {
-                if (m_AlphaMode == value)
-                    return;
-
-                m_AlphaMode = value;
-                Dirty(ModificationScope.Graph);
-            }
-        }
-
-        [SerializeField]
-        bool m_BlendPreserveSpecular = true;
-
-        public ToggleData blendPreserveSpecular
-        {
-            get { return new ToggleData(m_BlendPreserveSpecular); }
-            set
-            {
-                if (m_BlendPreserveSpecular == value.isOn)
-                    return;
-                m_BlendPreserveSpecular = value.isOn;
-                Dirty(ModificationScope.Graph);
-            }
-        }
-
-        [SerializeField]
-        bool m_TransparencyFog = true;
-
-        public ToggleData transparencyFog
-        {
-            get { return new ToggleData(m_TransparencyFog); }
-            set
-            {
-                if (m_TransparencyFog == value.isOn)
-                    return;
-                m_TransparencyFog = value.isOn;
-                Dirty(ModificationScope.Graph);
-            }
-        }
-
-        [SerializeField]
-        bool m_AlphaTest;
-
-        public ToggleData alphaTest
-        {
-            get { return new ToggleData(m_AlphaTest); }
-            set
-            {
-                if (m_AlphaTest == value.isOn)
-                    return;
-                m_AlphaTest = value.isOn;
-                UpdateNodeAfterDeserialization();
-                Dirty(ModificationScope.Topological);
-            }
-        }
-
-        [SerializeField]
-        bool m_AlphaTestDepthPrepass;
-
-        public ToggleData alphaTestDepthPrepass
-        {
-            get { return new ToggleData(m_AlphaTestDepthPrepass); }
-            set
-            {
-                if (m_AlphaTestDepthPrepass == value.isOn)
-                    return;
-                m_AlphaTestDepthPrepass = value.isOn;
-                UpdateNodeAfterDeserialization();
-                Dirty(ModificationScope.Topological);
-            }
-        }
-
-        [SerializeField]
-        bool m_AlphaTestDepthPostpass;
-
-        public ToggleData alphaTestDepthPostpass
-        {
-            get { return new ToggleData(m_AlphaTestDepthPostpass); }
-            set
-            {
-                if (m_AlphaTestDepthPostpass == value.isOn)
-                    return;
-                m_AlphaTestDepthPostpass = value.isOn;
-                UpdateNodeAfterDeserialization();
-                Dirty(ModificationScope.Topological);
-            }
-        }
-
-        [SerializeField]
-        bool m_TransparentWritesMotionVec;
-
-        public ToggleData transparentWritesMotionVec
-        {
-            get { return new ToggleData(m_TransparentWritesMotionVec); }
-            set
-            {
-                if (m_TransparentWritesMotionVec == value.isOn)
-                    return;
-                m_TransparentWritesMotionVec = value.isOn;
-                UpdateNodeAfterDeserialization();
-                Dirty(ModificationScope.Topological);
-            }
-        }
-
-        [SerializeField]
-        bool m_AlphaTestShadow;
-
-        public ToggleData alphaTestShadow
-        {
-            get { return new ToggleData(m_AlphaTestShadow); }
-            set
-            {
-                if (m_AlphaTestShadow == value.isOn)
-                    return;
-                m_AlphaTestShadow = value.isOn;
-                UpdateNodeAfterDeserialization();
-                Dirty(ModificationScope.Topological);
-            }
-        }
-
-        [SerializeField]
-        bool m_BackThenFrontRendering;
-
-        public ToggleData backThenFrontRendering
-        {
-            get { return new ToggleData(m_BackThenFrontRendering); }
-            set
-            {
-                if (m_BackThenFrontRendering == value.isOn)
-                    return;
-                m_BackThenFrontRendering = value.isOn;
-                Dirty(ModificationScope.Graph);
-            }
-        }
-
-        [SerializeField]
-        int m_SortPriority;
-
-        public int sortPriority
-        {
-            get { return m_SortPriority; }
-            set
-            {
-                if (m_SortPriority == value)
-                    return;
-                m_SortPriority = value;
-                Dirty(ModificationScope.Graph);
-            }
-        }
-
-        [SerializeField]
-        DoubleSidedMode m_DoubleSidedMode;
-
-        public DoubleSidedMode doubleSidedMode
-        {
-            get { return m_DoubleSidedMode; }
-            set
-            {
-                if (m_DoubleSidedMode == value)
-                    return;
-
-                m_DoubleSidedMode = value;
-                Dirty(ModificationScope.Topological);
-            }
-        }
-
-        [SerializeField]
-        MaterialType m_MaterialType;
-
-        public MaterialType materialType
-        {
-            get { return m_MaterialType; }
-            set
-            {
-                if (m_MaterialType == value)
-                    return;
-
-                m_MaterialType = value;
-                UpdateNodeAfterDeserialization();
-                Dirty(ModificationScope.Topological);
-            }
-        }
-
-        [SerializeField]
-        bool m_ReceiveDecals = true;
-
-        public ToggleData receiveDecals
-        {
-            get { return new ToggleData(m_ReceiveDecals); }
-            set
-            {
-                if (m_ReceiveDecals == value.isOn)
-                    return;
-                m_ReceiveDecals = value.isOn;
-                Dirty(ModificationScope.Graph);
-            }
-        }
-
-        [SerializeField]
-        bool m_ReceivesSSR = true;
-        public ToggleData receiveSSR
-        {
-            get { return new ToggleData(m_ReceivesSSR); }
-            set
-            {
-                if (m_ReceivesSSR == value.isOn)
-                    return;
-                m_ReceivesSSR = value.isOn;
-                Dirty(ModificationScope.Graph);
-            }
-        }
-
-        [SerializeField]
-        bool m_AddPrecomputedVelocity = false;
-
-        public ToggleData addPrecomputedVelocity
-        {
-            get { return new ToggleData(m_AddPrecomputedVelocity); }
-            set
-            {
-                if (m_AddPrecomputedVelocity == value.isOn)
-                    return;
-                m_AddPrecomputedVelocity = value.isOn;
-                Dirty(ModificationScope.Graph);
-            }
-        }
-
-
-
-        [SerializeField]
-        bool m_UseLightFacingNormal = false;
-        public ToggleData useLightFacingNormal
-        {
-            get { return new ToggleData(m_UseLightFacingNormal); }
-            set
-            {
-                if (m_UseLightFacingNormal == value.isOn)
-                    return;
-                m_UseLightFacingNormal = value.isOn;
-                Dirty(ModificationScope.Graph);
-            }
-        }
-
-        [SerializeField]
-        bool m_SpecularAA;
-
-        public ToggleData specularAA
-        {
-            get { return new ToggleData(m_SpecularAA); }
-            set
-            {
-                if (m_SpecularAA == value.isOn)
-                    return;
-                m_SpecularAA = value.isOn;
-                UpdateNodeAfterDeserialization();
-                Dirty(ModificationScope.Topological);
-            }
-        }
-
-        [SerializeField]
-        float m_SpecularAAScreenSpaceVariance;
-
-        public float specularAAScreenSpaceVariance
-        {
-            get { return m_SpecularAAScreenSpaceVariance; }
-            set
-            {
-                if (m_SpecularAAScreenSpaceVariance == value)
-                    return;
-                m_SpecularAAScreenSpaceVariance = value;
-                Dirty(ModificationScope.Graph);
-            }
-        }
-
-        [SerializeField]
-        float m_SpecularAAThreshold;
-
-        public float specularAAThreshold
-        {
-            get { return m_SpecularAAThreshold; }
-            set
-            {
-                if (m_SpecularAAThreshold == value)
-                    return;
-                m_SpecularAAThreshold = value;
-                Dirty(ModificationScope.Graph);
-            }
-        }
-
-        [SerializeField]
-        SpecularOcclusionMode m_SpecularOcclusionMode;
-
-        public SpecularOcclusionMode specularOcclusionMode
-        {
-            get { return m_SpecularOcclusionMode; }
-            set
-            {
-                if (m_SpecularOcclusionMode == value)
-                    return;
-
-                m_SpecularOcclusionMode = value;
-                UpdateNodeAfterDeserialization();
-                Dirty(ModificationScope.Graph);
-            }
-        }
-
-        [SerializeField]
-        bool m_overrideBakedGI;
-
-        public ToggleData overrideBakedGI
-        {
-            get { return new ToggleData(m_overrideBakedGI); }
-            set
-            {
-                if (m_overrideBakedGI == value.isOn)
-                    return;
-                m_overrideBakedGI = value.isOn;
-                UpdateNodeAfterDeserialization();
-                Dirty(ModificationScope.Topological);
-            }
-        }
-
-        [SerializeField]
-        bool m_depthOffset;
-
-        public ToggleData depthOffset
-        {
-            get { return new ToggleData(m_depthOffset); }
-            set
-            {
-                if (m_depthOffset == value.isOn)
-                    return;
-                m_depthOffset = value.isOn;
-                UpdateNodeAfterDeserialization();
-                Dirty(ModificationScope.Topological);
-            }
-        }
-
-        [SerializeField]
-        bool m_ZWrite;
-
-        public ToggleData zWrite
-        {
-            get { return new ToggleData(m_ZWrite); }
-            set
-            {
-                if (m_ZWrite == value.isOn)
-                    return;
-                m_ZWrite = value.isOn;
-                UpdateNodeAfterDeserialization();
-                Dirty(ModificationScope.Graph);
-            }
-        }
-
-        [SerializeField]
-        TransparentCullMode m_transparentCullMode = TransparentCullMode.Back;
-        public TransparentCullMode transparentCullMode
-        {
-            get => m_transparentCullMode;
-            set
-            {
-                if (m_transparentCullMode == value)
-                    return;
-
-                m_transparentCullMode = value;
-                UpdateNodeAfterDeserialization();
-                Dirty(ModificationScope.Graph);
-            }
-        }
-
-        [SerializeField]
-        CompareFunction m_ZTest = CompareFunction.LessEqual;
-        public CompareFunction zTest
-        {
-            get => m_ZTest;
-            set
-            {
-                if (m_ZTest == value)
-                    return;
-
-                m_ZTest = value;
-                UpdateNodeAfterDeserialization();
-                Dirty(ModificationScope.Graph);
-            }
-        }
-
-        [SerializeField]
-        bool m_SupportLodCrossFade;
-
-        public ToggleData supportLodCrossFade
-        {
-            get { return new ToggleData(m_SupportLodCrossFade); }
-            set
-            {
-                if (m_SupportLodCrossFade == value.isOn)
-                    return;
-                m_SupportLodCrossFade = value.isOn;
-                UpdateNodeAfterDeserialization();
-                Dirty(ModificationScope.Node);
-            }
-        }
-
-        [SerializeField]
-        bool m_DOTSInstancing = false;
-
-        public ToggleData dotsInstancing
-        {
-            get { return new ToggleData(m_DOTSInstancing); }
-            set
-            {
-                if (m_DOTSInstancing == value.isOn)
-                    return;
-
-                m_DOTSInstancing = value.isOn;
-                Dirty(ModificationScope.Graph);
-            }
-        }
-
-        [SerializeField]
-        int m_MaterialNeedsUpdateHash = 0;
-
-        int ComputeMaterialNeedsUpdateHash()
-        {
-            int hash = 0;
-
-            hash |= (alphaTest.isOn ? 0 : 1) << 0;
-            hash |= (alphaTestShadow.isOn ? 0 : 1) << 1;
-            hash |= (receiveSSR.isOn ? 0 : 1) << 2;
-
-            return hash;
-        }
-
-        [SerializeField] private string m_ShaderGUIOverride;
-        public string ShaderGUIOverride
-        {
-            get => m_ShaderGUIOverride;
-            set => m_ShaderGUIOverride = value;
-        }
-
-        [SerializeField] private bool m_OverrideEnabled;
-        public bool OverrideEnabled
-        {
-            get => m_OverrideEnabled;
-            set => m_OverrideEnabled = value;
-        }
-
-        public HairMasterNode()
-        {
-            UpdateNodeAfterDeserialization();
-        }
-
-        public override string documentationURL => Documentation.GetPageLink("Master-Node-Hair");
-
-        public sealed override void UpdateNodeAfterDeserialization()
-        {
-            base.UpdateNodeAfterDeserialization();
-            name = "Hair Master";
-
-            List<int> validSlots = new List<int>();
-
-            if (MaterialTypeUsesSlotMask(SlotMask.Position))
-            {
-                AddSlot(new PositionMaterialSlot(PositionSlotId, PositionSlotDisplayName, PositionSlotName, CoordinateSpace.Object, ShaderStageCapability.Vertex));
-                validSlots.Add(PositionSlotId);
-            }
-            if (MaterialTypeUsesSlotMask(SlotMask.VertexNormal))
-            {
-                AddSlot(new NormalMaterialSlot(VertexNormalSlotId, VertexNormalSlotName, VertexNormalSlotName, CoordinateSpace.Object, ShaderStageCapability.Vertex));
-                validSlots.Add(VertexNormalSlotId);
-            }
-            if (MaterialTypeUsesSlotMask(SlotMask.VertexTangent))
-            {
-                AddSlot(new TangentMaterialSlot(VertexTangentSlotId, VertexTangentSlotName, VertexTangentSlotName, CoordinateSpace.Object, ShaderStageCapability.Vertex));
-                validSlots.Add(VertexTangentSlotId);
-            }
-            if (MaterialTypeUsesSlotMask(SlotMask.Albedo))
-            {
-                AddSlot(new ColorRGBMaterialSlot(AlbedoSlotId, AlbedoDisplaySlotName, AlbedoSlotName, SlotType.Input, Color.grey.gamma, ColorMode.Default, ShaderStageCapability.Fragment));
-                validSlots.Add(AlbedoSlotId);
-            }
-            if (MaterialTypeUsesSlotMask(SlotMask.SpecularOcclusion) && specularOcclusionMode == SpecularOcclusionMode.Custom)
-            {
-                AddSlot(new Vector1MaterialSlot(SpecularOcclusionSlotId, SpecularOcclusionSlotName, SpecularOcclusionSlotName, SlotType.Input, 1.0f, ShaderStageCapability.Fragment));
-                validSlots.Add(SpecularOcclusionSlotId);
-            }
-            if (MaterialTypeUsesSlotMask(SlotMask.Normal))
-            {
-                AddSlot(new NormalMaterialSlot(NormalSlotId, NormalSlotName, NormalSlotName, CoordinateSpace.Tangent, ShaderStageCapability.Fragment));
-                validSlots.Add(NormalSlotId);
-            }
-            if (MaterialTypeUsesSlotMask(SlotMask.BentNormal))
-            {
-                AddSlot(new NormalMaterialSlot(BentNormalSlotId, BentNormalSlotName, BentNormalSlotName, CoordinateSpace.Tangent, ShaderStageCapability.Fragment));
-                validSlots.Add(BentNormalSlotId);
-            }
-            if (MaterialTypeUsesSlotMask(SlotMask.Smoothness))
-            {
-                AddSlot(new Vector1MaterialSlot(SmoothnessSlotId, SmoothnessSlotName, SmoothnessSlotName, SlotType.Input, 0.5f, ShaderStageCapability.Fragment));
-                validSlots.Add(SmoothnessSlotId);
-            }
-            if (MaterialTypeUsesSlotMask(SlotMask.Occlusion))
-            {
-                AddSlot(new Vector1MaterialSlot(AmbientOcclusionSlotId, AmbientOcclusionDisplaySlotName, AmbientOcclusionSlotName, SlotType.Input, 1.0f, ShaderStageCapability.Fragment));
-                validSlots.Add(AmbientOcclusionSlotId);
-            }
-            if (MaterialTypeUsesSlotMask(SlotMask.Transmittance))
-            {
-                AddSlot(new Vector3MaterialSlot(TransmittanceSlotId, TransmittanceSlotName, TransmittanceSlotName, SlotType.Input, 0.3f * new Vector3(1.0f, 0.65f, 0.3f), ShaderStageCapability.Fragment));
-                validSlots.Add(TransmittanceSlotId);
-            }
-            if (MaterialTypeUsesSlotMask(SlotMask.RimTransmissionIntensity))
-            {
-                AddSlot(new Vector1MaterialSlot(RimTransmissionIntensitySlotId, RimTransmissionIntensitySlotName, RimTransmissionIntensitySlotName, SlotType.Input, 0.2f, ShaderStageCapability.Fragment));
-                validSlots.Add(RimTransmissionIntensitySlotId);
-            }
-            if (MaterialTypeUsesSlotMask(SlotMask.HairStrandDirection))
-            {
-                AddSlot(new Vector3MaterialSlot(HairStrandDirectionSlotId, HairStrandDirectionSlotName, HairStrandDirectionSlotName, SlotType.Input, new Vector3(0, -1, 0), ShaderStageCapability.Fragment));
-                validSlots.Add(HairStrandDirectionSlotId);
-            }
-            if (MaterialTypeUsesSlotMask(SlotMask.Emission))
-            {
-                AddSlot(new ColorRGBMaterialSlot(EmissionSlotId, EmissionSlotName, EmissionSlotName, SlotType.Input, Color.black, ColorMode.HDR, ShaderStageCapability.Fragment));
-                validSlots.Add(EmissionSlotId);
-            }
-            if (MaterialTypeUsesSlotMask(SlotMask.Alpha))
-            {
-                AddSlot(new Vector1MaterialSlot(AlphaSlotId, AlphaSlotName, AlphaSlotName, SlotType.Input, 1.0f, ShaderStageCapability.Fragment));
-                validSlots.Add(AlphaSlotId);
-            }
-            if (MaterialTypeUsesSlotMask(SlotMask.AlphaClipThreshold) && alphaTest.isOn)
-            {
-                AddSlot(new Vector1MaterialSlot(AlphaClipThresholdSlotId, AlphaClipThresholdSlotName, AlphaClipThresholdSlotName, SlotType.Input, 0.5f, ShaderStageCapability.Fragment));
-                validSlots.Add(AlphaClipThresholdSlotId);
-            }
-            if (MaterialTypeUsesSlotMask(SlotMask.AlphaClipThresholdDepthPrepass) && surfaceType == SurfaceType.Transparent && alphaTest.isOn && alphaTestDepthPrepass.isOn)
-            {
-                AddSlot(new Vector1MaterialSlot(AlphaClipThresholdDepthPrepassSlotId, AlphaClipThresholdDepthPrepassSlotName, AlphaClipThresholdDepthPrepassSlotName, SlotType.Input, 0.5f, ShaderStageCapability.Fragment));
-                validSlots.Add(AlphaClipThresholdDepthPrepassSlotId);
-            }
-            if (MaterialTypeUsesSlotMask(SlotMask.AlphaClipThresholdDepthPostpass) && surfaceType == SurfaceType.Transparent && alphaTest.isOn && alphaTestDepthPostpass.isOn)
-            {
-                AddSlot(new Vector1MaterialSlot(AlphaClipThresholdDepthPostpassSlotId, AlphaClipThresholdDepthPostpassSlotName, AlphaClipThresholdDepthPostpassSlotName, SlotType.Input, 0.5f, ShaderStageCapability.Fragment));
-                validSlots.Add(AlphaClipThresholdDepthPostpassSlotId);
-            }
-            if (MaterialTypeUsesSlotMask(SlotMask.AlphaClipThresholdShadow) && alphaTest.isOn && alphaTestShadow.isOn)
-            {
-                AddSlot(new Vector1MaterialSlot(AlphaClipThresholdShadowSlotId, AlphaClipThresholdShadowSlotName, AlphaClipThresholdShadowSlotName, SlotType.Input, 0.5f, ShaderStageCapability.Fragment));
-                validSlots.Add(AlphaClipThresholdShadowSlotId);
-            }
-            if (specularAA.isOn)
-            {
-                AddSlot(new Vector1MaterialSlot(SpecularAAScreenSpaceVarianceSlotId, SpecularAAScreenSpaceVarianceSlotName, SpecularAAScreenSpaceVarianceSlotName, SlotType.Input, 0.1f, ShaderStageCapability.Fragment));
-                validSlots.Add(SpecularAAScreenSpaceVarianceSlotId);
-
-                AddSlot(new Vector1MaterialSlot(SpecularAAThresholdSlotId, SpecularAAThresholdSlotName, SpecularAAThresholdSlotName, SlotType.Input, 0.2f, ShaderStageCapability.Fragment));
-                validSlots.Add(SpecularAAThresholdSlotId);
-            }
-            if (MaterialTypeUsesSlotMask(SlotMask.SpecularTint))
-            {
-                AddSlot(new ColorRGBMaterialSlot(SpecularTintSlotId, SpecularTintSlotName, SpecularTintSlotName, SlotType.Input, Color.white, ColorMode.Default, ShaderStageCapability.Fragment));
-                validSlots.Add(SpecularTintSlotId);
-            }
-            if (MaterialTypeUsesSlotMask(SlotMask.SpecularShift))
-            {
-                AddSlot(new Vector1MaterialSlot(SpecularShiftSlotId, SpecularShiftSlotName, SpecularShiftSlotName, SlotType.Input, 0.1f, ShaderStageCapability.Fragment));
-                validSlots.Add(SpecularShiftSlotId);
-            }
-            if (MaterialTypeUsesSlotMask(SlotMask.SecondarySpecularTint))
-            {
-                AddSlot(new ColorRGBMaterialSlot(SecondarySpecularTintSlotId, SecondarySpecularTintSlotName, SecondarySpecularTintSlotName, SlotType.Input, Color.grey, ColorMode.Default, ShaderStageCapability.Fragment));
-                validSlots.Add(SecondarySpecularTintSlotId);
-            }
-            if (MaterialTypeUsesSlotMask(SlotMask.SecondarySmoothness))
-            {
-                AddSlot(new Vector1MaterialSlot(SecondarySmoothnessSlotId, SecondarySmoothnessSlotName, SecondarySmoothnessSlotName, SlotType.Input, 0.5f, ShaderStageCapability.Fragment));
-                validSlots.Add(SecondarySmoothnessSlotId);
-            }
-            if (MaterialTypeUsesSlotMask(SlotMask.SecondarySpecularShift))
-            {
-                AddSlot(new Vector1MaterialSlot(SecondarySpecularShiftSlotId, SecondarySpecularShiftSlotName, SecondarySpecularShiftSlotName, SlotType.Input, -0.1f, ShaderStageCapability.Fragment));
-                validSlots.Add(SecondarySpecularShiftSlotId);
-            }
-            if (MaterialTypeUsesSlotMask(SlotMask.BakedGI) && overrideBakedGI.isOn)
-            {
-                AddSlot(new DefaultMaterialSlot(LightingSlotId, BakedGISlotName, BakedGISlotName, ShaderStageCapability.Fragment));
-                validSlots.Add(LightingSlotId);
-                AddSlot(new DefaultMaterialSlot(BackLightingSlotId, BakedBackGISlotName, BakedBackGISlotName, ShaderStageCapability.Fragment));
-                validSlots.Add(BackLightingSlotId);
-            }
-            if (depthOffset.isOn)
-            {
-                AddSlot(new Vector1MaterialSlot(DepthOffsetSlotId, DepthOffsetSlotName, DepthOffsetSlotName, SlotType.Input, 0.0f, ShaderStageCapability.Fragment));
-                validSlots.Add(DepthOffsetSlotId);
-            }
-
-            RemoveSlotsNameNotMatching(validSlots, true);
-        }
-
-        public VisualElement CreateSettingsElement()
-        {
-            return new HairSettingsView(this);
-        }
-
-        public string renderQueueTag
-        {
-            get
-            {
-                var renderingPass = surfaceType == SurfaceType.Opaque ? HDRenderQueue.RenderQueueType.Opaque : HDRenderQueue.RenderQueueType.Transparent;
-                int queue = HDRenderQueue.ChangeType(renderingPass, sortPriority, alphaTest.isOn);
-                return HDRenderQueue.GetShaderTagValue(queue);
-            }
-        }
-
-        public string renderTypeTag => HDRenderTypeTags.HDLitShader.ToString();
-
-        public ConditionalField[] GetConditionalFields(PassDescriptor pass)
-        {
-            var ambientOcclusionSlot = FindSlot<Vector1MaterialSlot>(AmbientOcclusionSlotId);
-
-            return new ConditionalField[]
-            {
-                // Features
-                new ConditionalField(Fields.GraphVertex,                            IsSlotConnected(PositionSlotId) ||
-                                                                                        IsSlotConnected(VertexNormalSlotId) ||
-                                                                                        IsSlotConnected(VertexTangentSlotId)),
-                new ConditionalField(Fields.GraphPixel,                             true),
-                new ConditionalField(Fields.LodCrossFade,                           supportLodCrossFade.isOn),
-
-                // Surface Type
-                new ConditionalField(Fields.SurfaceOpaque,                          surfaceType == SurfaceType.Opaque),
-                new ConditionalField(Fields.SurfaceTransparent,                     surfaceType != SurfaceType.Opaque),
-
-                // Structs
-                new ConditionalField(HDStructFields.FragInputs.IsFrontFace,doubleSidedMode != DoubleSidedMode.Disabled &&
-                                                                                        !pass.Equals(HDPasses.Hair.MotionVectors)),
-                // Material
-                new ConditionalField(HDFields.KajiyaKay,                            materialType == MaterialType.KajiyaKay),
-
-                // Specular Occlusion
-                new ConditionalField(HDFields.SpecularOcclusionFromAO,              specularOcclusionMode == SpecularOcclusionMode.FromAO),
-                new ConditionalField(HDFields.SpecularOcclusionFromAOBentNormal,    specularOcclusionMode == SpecularOcclusionMode.FromAOAndBentNormal),
-                new ConditionalField(HDFields.SpecularOcclusionCustom,              specularOcclusionMode == SpecularOcclusionMode.Custom),
-
-                // Misc
-                // We always generate the keyword ALPHATEST_ON
-                new ConditionalField(Fields.AlphaTest,                              alphaTest.isOn && (pass.pixelPorts.Contains(AlphaClipThresholdSlotId) || pass.pixelPorts.Contains(AlphaClipThresholdSlotId) ||
-                                                                                        pass.pixelPorts.Contains(AlphaClipThresholdDepthPrepassSlotId) || pass.pixelPorts.Contains(AlphaClipThresholdDepthPostpassSlotId))),
-                // All the DoAlphaXXX field drive the generation of which code to use for alpha test in the template
-                // Do alpha test only if we aren't using the TestShadow one
-                new ConditionalField(HDFields.DoAlphaTest,                          alphaTest.isOn && (pass.pixelPorts.Contains(AlphaClipThresholdSlotId) &&
-                                                                                        !(alphaTestShadow.isOn && pass.pixelPorts.Contains(AlphaClipThresholdShadowSlotId)))),
-                new ConditionalField(HDFields.DoAlphaTestShadow,                    alphaTest.isOn && alphaTestShadow.isOn && pass.pixelPorts.Contains(AlphaClipThresholdShadowSlotId)),
-                new ConditionalField(HDFields.DoAlphaTestPrepass,                   alphaTest.isOn && alphaTestDepthPrepass.isOn && pass.pixelPorts.Contains(AlphaClipThresholdDepthPrepassSlotId)),
-                new ConditionalField(HDFields.DoAlphaTestPostpass,                  alphaTest.isOn && alphaTestDepthPostpass.isOn && pass.pixelPorts.Contains(AlphaClipThresholdDepthPostpassSlotId)),
-                new ConditionalField(HDFields.AlphaFog,                             surfaceType != SurfaceType.Opaque && transparencyFog.isOn),
-                new ConditionalField(HDFields.BlendPreserveSpecular,                surfaceType != SurfaceType.Opaque && blendPreserveSpecular.isOn),
-                new ConditionalField(HDFields.TransparentWritesMotionVec,           surfaceType != SurfaceType.Opaque && transparentWritesMotionVec.isOn),
-                new ConditionalField(HDFields.DisableDecals,                        !receiveDecals.isOn),
-                new ConditionalField(HDFields.DisableSSR,                           !receiveSSR.isOn),
-                new ConditionalField(Fields.VelocityPrecomputed,                    addPrecomputedVelocity.isOn),
-                new ConditionalField(HDFields.BentNormal,                           IsSlotConnected(BentNormalSlotId) &&
-                                                                                        pass.pixelPorts.Contains(BentNormalSlotId)),
-                new ConditionalField(HDFields.AmbientOcclusion,                     pass.pixelPorts.Contains(AmbientOcclusionSlotId) &&
-                                                                                        (IsSlotConnected(AmbientOcclusionSlotId) ||
-                                                                                        ambientOcclusionSlot.value != ambientOcclusionSlot.defaultValue)),
-                new ConditionalField(HDFields.LightingGI,                           IsSlotConnected(LightingSlotId) &&
-                                                                                        pass.pixelPorts.Contains(LightingSlotId)),
-                new ConditionalField(HDFields.BackLightingGI,                       IsSlotConnected(BackLightingSlotId) &&
-                                                                                        pass.pixelPorts.Contains(BackLightingSlotId)),
-                new ConditionalField(HDFields.DepthOffset,                          depthOffset.isOn && pass.pixelPorts.Contains(DepthOffsetSlotId)),
-                new ConditionalField(HDFields.SpecularAA,                           specularAA.isOn &&
-                                                                                        pass.pixelPorts.Contains(SpecularAAThresholdSlotId) &&
-                                                                                        pass.pixelPorts.Contains(SpecularAAScreenSpaceVarianceSlotId)),
-
-                new ConditionalField(HDFields.HairStrandDirection,                  IsSlotConnected(HairStrandDirectionSlotId) &&
-                                                                                        pass.pixelPorts.Contains(HairStrandDirectionSlotId)),
-                new ConditionalField(HDFields.Transmittance,                        IsSlotConnected(TransmittanceSlotId) &&
-                                                                                        pass.pixelPorts.Contains(TransmittanceSlotId)),
-                new ConditionalField(HDFields.RimTransmissionIntensity,             IsSlotConnected(RimTransmissionIntensitySlotId) &&
-                                                                                        pass.pixelPorts.Contains(RimTransmissionIntensitySlotId)),
-                new ConditionalField(HDFields.UseLightFacingNormal,                 useLightFacingNormal.isOn),
-                new ConditionalField(HDFields.TransparentBackFace,                  surfaceType != SurfaceType.Opaque && backThenFrontRendering.isOn),
-                new ConditionalField(HDFields.TransparentDepthPrePass,              surfaceType != SurfaceType.Opaque && alphaTestDepthPrepass.isOn),
-                new ConditionalField(HDFields.TransparentDepthPostPass,             surfaceType != SurfaceType.Opaque && alphaTestDepthPrepass.isOn),
-            };
-        }
-
-        public void ProcessPreviewMaterial(Material material)
-        {
-            // Fixup the material settings:
-            material.SetFloat(kSurfaceType, (int)(SurfaceType)surfaceType);
-            material.SetFloat(kDoubleSidedNormalMode, (int)doubleSidedMode);
-            material.SetFloat(kDoubleSidedEnable, doubleSidedMode != DoubleSidedMode.Disabled ? 1.0f : 0.0f);
-            material.SetFloat(kAlphaCutoffEnabled, alphaTest.isOn ? 1 : 0);
-            material.SetFloat(kBlendMode, (int)HDSubShaderUtilities.ConvertAlphaModeToBlendMode(alphaMode));
-            material.SetFloat(kEnableFogOnTransparent, transparencyFog.isOn ? 1.0f : 0.0f);
-            material.SetFloat(kZTestTransparent, (int)zTest);
-            material.SetFloat(kTransparentCullMode, (int)transparentCullMode);
-            material.SetFloat(kZWrite, zWrite.isOn ? 1.0f : 0.0f);
-            // No sorting priority for shader graph preview
-            var renderingPass = surfaceType == SurfaceType.Opaque ? HDRenderQueue.RenderQueueType.Opaque : HDRenderQueue.RenderQueueType.Transparent;
-            material.renderQueue = (int)HDRenderQueue.ChangeType(renderingPass, offset: 0, alphaTest: alphaTest.isOn);
-
-            HairGUI.SetupMaterialKeywordsAndPass(material);
-        }
-
-        public NeededCoordinateSpace RequiresNormal(ShaderStageCapability stageCapability)
-        {
-            List<MaterialSlot> slots = new List<MaterialSlot>();
-            GetSlots(slots);
-
-            List<MaterialSlot> validSlots = new List<MaterialSlot>();
-            for (int i = 0; i < slots.Count; i++)
-            {
-                if (slots[i].stageCapability != ShaderStageCapability.All && slots[i].stageCapability != stageCapability)
-                    continue;
-
-                validSlots.Add(slots[i]);
-            }
-            return validSlots.OfType<IMayRequireNormal>().Aggregate(NeededCoordinateSpace.None, (mask, node) => mask | node.RequiresNormal(stageCapability));
-        }
-
-        public NeededCoordinateSpace RequiresTangent(ShaderStageCapability stageCapability)
-        {
-            List<MaterialSlot> slots = new List<MaterialSlot>();
-            GetSlots(slots);
-
-            List<MaterialSlot> validSlots = new List<MaterialSlot>();
-            for (int i = 0; i < slots.Count; i++)
-            {
-                if (slots[i].stageCapability != ShaderStageCapability.All && slots[i].stageCapability != stageCapability)
-                    continue;
-
-                validSlots.Add(slots[i]);
-            }
-            return validSlots.OfType<IMayRequireTangent>().Aggregate(NeededCoordinateSpace.None, (mask, node) => mask | node.RequiresTangent(stageCapability));
-        }
-
-        public NeededCoordinateSpace RequiresPosition(ShaderStageCapability stageCapability)
-        {
-            List<MaterialSlot> slots = new List<MaterialSlot>();
-            GetSlots(slots);
-
-            List<MaterialSlot> validSlots = new List<MaterialSlot>();
-            for (int i = 0; i < slots.Count; i++)
-            {
-                if (slots[i].stageCapability != ShaderStageCapability.All && slots[i].stageCapability != stageCapability)
-                    continue;
-
-                validSlots.Add(slots[i]);
-            }
-            return validSlots.OfType<IMayRequirePosition>().Aggregate(NeededCoordinateSpace.None, (mask, node) => mask | node.RequiresPosition(stageCapability));
-        }
-
-        public override object saveContext
-        {
-            get
-            {
-                int hash = ComputeMaterialNeedsUpdateHash();
-
-                bool needsUpdate = hash != m_MaterialNeedsUpdateHash;
-
-                if (needsUpdate)
-                    m_MaterialNeedsUpdateHash = hash;
-
-                return new HDSaveContext{ updateMaterials = needsUpdate };
-            }
-        }
-
-        public override void CollectShaderProperties(PropertyCollector collector, GenerationMode generationMode)
-        {
-            // Trunk currently relies on checking material property "_EmissionColor" to allow emissive GI. If it doesn't find that property, or it is black, GI is forced off.
-            // ShaderGraph doesn't use this property, so currently it inserts a dummy color (white). This dummy color may be removed entirely once the following PR has been merged in trunk: Pull request #74105
-            // The user will then need to explicitly disable emissive GI if it is not needed.
-            // To be able to automatically disable emission based on the ShaderGraph config when emission is black,
-            // we will need a more general way to communicate this to the engine (not directly tied to a material property).
-            collector.AddShaderProperty(new ColorShaderProperty()
-            {
-                overrideReferenceName = "_EmissionColor",
-                hidden = true,
-                value = new Color(1.0f, 1.0f, 1.0f, 1.0f)
-            });
-
-            //See SG-ADDITIONALVELOCITY-NOTE
-            if (addPrecomputedVelocity.isOn)
-            {
-                collector.AddShaderProperty(new BooleanShaderProperty
-                {
-                    value = true,
-                    hidden = true,
-                    overrideReferenceName = kAddPrecomputedVelocity,
-                });
-            }
-
-            // Add all shader properties required by the inspector
-            HDSubShaderUtilities.AddStencilShaderProperties(collector, false, receiveSSR.isOn);
-            HDSubShaderUtilities.AddBlendingStatesShaderProperties(
-                collector,
-                surfaceType,
-                HDSubShaderUtilities.ConvertAlphaModeToBlendMode(alphaMode),
-                sortPriority,
-                zWrite.isOn,
-                transparentCullMode,
-                zTest,
-                backThenFrontRendering.isOn,
-                transparencyFog.isOn
-            );
-            HDSubShaderUtilities.AddAlphaCutoffShaderProperties(collector, alphaTest.isOn, alphaTestShadow.isOn);
-            HDSubShaderUtilities.AddDoubleSidedProperty(collector, doubleSidedMode);
-
-            base.CollectShaderProperties(collector, generationMode);
-        }
-    }
-}
-=======
 //         public const string SpecularOcclusionSlotName = "SpecularOcclusion";
 //         public const int SpecularOcclusionSlotId = 3;
 
@@ -2000,5 +999,4 @@
 //             base.CollectShaderProperties(collector, generationMode);
 //         }
 //     }
-// }
->>>>>>> 6a9c18d0
+// }