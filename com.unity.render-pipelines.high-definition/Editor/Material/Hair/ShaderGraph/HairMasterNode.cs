--- conflicted
+++ resolved
@@ -20,11 +20,7 @@
 //     [Serializable]
 //     [Title("Master", "Hair (HDRP)")]
 //     [FormerName("UnityEditor.Experimental.Rendering.HDPipeline.HairMasterNode")]
-<<<<<<< HEAD
-//     class HairMasterNode : AbstractMaterialNode, IMasterNode, IHasSettings, IMayRequirePosition, IMayRequireNormal, IMayRequireTangent
-=======
 //     class HairMasterNode : AbstractMaterialNode, IMasterNode, IHasSettings, ICanChangeShaderGUI, IMayRequirePosition, IMayRequireNormal, IMayRequireTangent
->>>>>>> 728674b4
 //     {
 //         public const string PositionSlotName = "Vertex Position";
 //         public const string PositionSlotDisplayName = "Vertex Position";
@@ -640,8 +636,6 @@
 //             return hash;
 //         }
 
-<<<<<<< HEAD
-=======
 //         [SerializeField] private string m_ShaderGUIOverride;
 //         public string ShaderGUIOverride
 //         {
@@ -656,7 +650,6 @@
 //             set => m_OverrideEnabled = value;
 //         }
 
->>>>>>> 728674b4
 //         public HairMasterNode()
 //         {
 //             UpdateNodeAfterDeserialization();
@@ -834,21 +827,6 @@
 //             return new ConditionalField[]
 //             {
 //                 // Features
-<<<<<<< HEAD
-//                 new ConditionalField(Fields.GraphVertex,                            IsSlotConnected(PositionSlotId) || 
-//                                                                                         IsSlotConnected(VertexNormalSlotId) || 
-//                                                                                         IsSlotConnected(VertexTangentSlotId)),
-//                 new ConditionalField(Fields.GraphPixel,                             true),
-//                 new ConditionalField(Fields.LodCrossFade,                           supportLodCrossFade.isOn),
-                
-//                 // Surface Type
-//                 new ConditionalField(Fields.SurfaceOpaque,                          surfaceType == SurfaceType.Opaque),
-//                 new ConditionalField(Fields.SurfaceTransparent,                     surfaceType != SurfaceType.Opaque),
-                
-//                 // Structs
-//                 new ConditionalField(HDStructFields.FragInputs.IsFrontFace,doubleSidedMode != DoubleSidedMode.Disabled &&
-//                                                                                         !pass.Equals(HDPasses.Hair.MotionVectors)),
-=======
 //                 new ConditionalField(Fields.GraphVertex,                            IsSlotConnected(PositionSlotId) ||
 //                                                                                         IsSlotConnected(VertexNormalSlotId) ||
 //                                                                                         IsSlotConnected(VertexTangentSlotId)),
@@ -862,7 +840,6 @@
 //                 // Structs
 //                 new ConditionalField(HDStructFields.FragInputs.IsFrontFace,doubleSidedMode != DoubleSidedMode.Disabled &&
 //                                                                                         !pass.Equals(HDHairSubTarget.HairPasses.MotionVectors)),
->>>>>>> 728674b4
 //                 // Material
 //                 new ConditionalField(HDFields.KajiyaKay,                            materialType == MaterialType.KajiyaKay),
 
@@ -872,13 +849,6 @@
 //                 new ConditionalField(HDFields.SpecularOcclusionCustom,              specularOcclusionMode == SpecularOcclusionMode.Custom),
 
 //                 // Misc
-<<<<<<< HEAD
-//                 new ConditionalField(Fields.AlphaTest,                              alphaTest.isOn && pass.pixelPorts.Contains(AlphaClipThresholdSlotId)),
-//                 new ConditionalField(HDFields.AlphaTestShadow,                      alphaTest.isOn && alphaTestShadow.isOn && 
-//                                                                                         pass.pixelPorts.Contains(AlphaClipThresholdShadowSlotId)),
-//                 new ConditionalField(HDFields.AlphaTestPrepass,                     alphaTest.isOn && pass.pixelPorts.Contains(AlphaClipThresholdDepthPrepassSlotId)),
-//                 new ConditionalField(HDFields.AlphaTestPostpass,                    alphaTest.isOn && pass.pixelPorts.Contains(AlphaClipThresholdDepthPostpassSlotId)),
-=======
 //                 // We always generate the keyword ALPHATEST_ON
 //                 new ConditionalField(Fields.AlphaTest,                              alphaTest.isOn && (pass.pixelPorts.Contains(AlphaClipThresholdSlotId) || pass.pixelPorts.Contains(AlphaClipThresholdSlotId) ||
 //                                                                                         pass.pixelPorts.Contains(AlphaClipThresholdDepthPrepassSlotId) || pass.pixelPorts.Contains(AlphaClipThresholdDepthPostpassSlotId))),
@@ -889,40 +859,17 @@
 //                 new ConditionalField(HDFields.DoAlphaTestShadow,                    alphaTest.isOn && alphaTestShadow.isOn && pass.pixelPorts.Contains(AlphaClipThresholdShadowSlotId)),
 //                 new ConditionalField(HDFields.DoAlphaTestPrepass,                   alphaTest.isOn && alphaTestDepthPrepass.isOn && pass.pixelPorts.Contains(AlphaClipThresholdDepthPrepassSlotId)),
 //                 new ConditionalField(HDFields.DoAlphaTestPostpass,                  alphaTest.isOn && alphaTestDepthPostpass.isOn && pass.pixelPorts.Contains(AlphaClipThresholdDepthPostpassSlotId)),
->>>>>>> 728674b4
 //                 new ConditionalField(HDFields.AlphaFog,                             surfaceType != SurfaceType.Opaque && transparencyFog.isOn),
 //                 new ConditionalField(HDFields.BlendPreserveSpecular,                surfaceType != SurfaceType.Opaque && blendPreserveSpecular.isOn),
 //                 new ConditionalField(HDFields.TransparentWritesMotionVec,           surfaceType != SurfaceType.Opaque && transparentWritesMotionVec.isOn),
 //                 new ConditionalField(HDFields.DisableDecals,                        !receiveDecals.isOn),
 //                 new ConditionalField(HDFields.DisableSSR,                           !receiveSSR.isOn),
 //                 new ConditionalField(Fields.VelocityPrecomputed,                    addPrecomputedVelocity.isOn),
-<<<<<<< HEAD
-//                 new ConditionalField(HDFields.BentNormal,                           IsSlotConnected(BentNormalSlotId) && 
-=======
 //                 new ConditionalField(HDFields.BentNormal,                           IsSlotConnected(BentNormalSlotId) &&
->>>>>>> 728674b4
 //                                                                                         pass.pixelPorts.Contains(BentNormalSlotId)),
 //                 new ConditionalField(HDFields.AmbientOcclusion,                     pass.pixelPorts.Contains(AmbientOcclusionSlotId) &&
 //                                                                                         (IsSlotConnected(AmbientOcclusionSlotId) ||
 //                                                                                         ambientOcclusionSlot.value != ambientOcclusionSlot.defaultValue)),
-<<<<<<< HEAD
-//                 new ConditionalField(HDFields.LightingGI,                           IsSlotConnected(LightingSlotId) && 
-//                                                                                         pass.pixelPorts.Contains(LightingSlotId)),
-//                 new ConditionalField(HDFields.BackLightingGI,                       IsSlotConnected(BackLightingSlotId) && 
-//                                                                                         pass.pixelPorts.Contains(BackLightingSlotId)),
-//                 new ConditionalField(HDFields.DepthOffset,                          depthOffset.isOn && pass.pixelPorts.Contains(DepthOffsetSlotId)),
-//                 new ConditionalField(HDFields.SpecularAA,                           specularAA.isOn && 
-//                                                                                         pass.pixelPorts.Contains(SpecularAAThresholdSlotId) &&
-//                                                                                         pass.pixelPorts.Contains(SpecularAAScreenSpaceVarianceSlotId)),
-                
-//                 new ConditionalField(HDFields.HairStrandDirection,                  IsSlotConnected(HairStrandDirectionSlotId) && 
-//                                                                                         pass.pixelPorts.Contains(HairStrandDirectionSlotId)),
-//                 new ConditionalField(HDFields.Transmittance,                        IsSlotConnected(TransmittanceSlotId) && 
-//                                                                                         pass.pixelPorts.Contains(TransmittanceSlotId)),
-//                 new ConditionalField(HDFields.RimTransmissionIntensity,             IsSlotConnected(RimTransmissionIntensitySlotId) && 
-//                                                                                         pass.pixelPorts.Contains(RimTransmissionIntensitySlotId)),
-//                 new ConditionalField(HDFields.UseLightFacingNormal,                 useLightFacingNormal.isOn),                                                                                                                                             
-=======
 //                 new ConditionalField(HDFields.LightingGI,                           IsSlotConnected(LightingSlotId) &&
 //                                                                                         pass.pixelPorts.Contains(LightingSlotId)),
 //                 new ConditionalField(HDFields.BackLightingGI,                       IsSlotConnected(BackLightingSlotId) &&
@@ -939,7 +886,6 @@
 //                 new ConditionalField(HDFields.RimTransmissionIntensity,             IsSlotConnected(RimTransmissionIntensitySlotId) &&
 //                                                                                         pass.pixelPorts.Contains(RimTransmissionIntensitySlotId)),
 //                 new ConditionalField(HDFields.UseLightFacingNormal,                 useLightFacingNormal.isOn),
->>>>>>> 728674b4
 //                 new ConditionalField(HDFields.TransparentBackFace,                  surfaceType != SurfaceType.Opaque && backThenFrontRendering.isOn),
 //                 new ConditionalField(HDFields.TransparentDepthPrePass,              surfaceType != SurfaceType.Opaque && alphaTestDepthPrepass.isOn),
 //                 new ConditionalField(HDFields.TransparentDepthPostPass,             surfaceType != SurfaceType.Opaque && alphaTestDepthPrepass.isOn),
