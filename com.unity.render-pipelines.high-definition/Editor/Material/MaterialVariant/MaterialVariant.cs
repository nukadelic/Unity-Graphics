--- conflicted
+++ resolved
@@ -76,8 +76,7 @@
                 AssetDatabase.ImportAsset(targetPath);
             }
         }
-
-<<<<<<< HEAD
+        
         /// <summary>
         /// Try to find an attached MaterialVariant for the given target
         /// Could work on Material and shadergraph
@@ -126,13 +125,10 @@
 
             return atLeastOne ? result : null;
         }
-
-        [MenuItem("Assets/Create/Variants/Material Variant")]
-=======
+        
         private const string MENU_ITEM_PATH = "Assets/Create/Variants/Material Variant";
 
         [MenuItem(MENU_ITEM_PATH, false)]
->>>>>>> aa257a3b
         private static void CreateMaterialVariantMenu()
         {
             CreateVariant(Selection.activeObject);
