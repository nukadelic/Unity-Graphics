--- conflicted
+++ resolved
@@ -39,14 +39,9 @@
 
         private static LightUnitSliderUIDrawer k_LightUnitSlider;
 
-<<<<<<< HEAD
-        static readonly string[] s_MidGrayNames = { "Grey 12.5%", "Grey 14.0%", "Grey 18.0%" };
-
         int m_RepaintsAfterChange = 0;
         int m_SettingsForDoubleRefreshHash = 0;
 
-=======
->>>>>>> aeb9d832
         public override void OnEnable()
         {
             var o = new PropertyFetcher<Exposure>(serializedObject);
