﻿using System;
using System.Collections.Generic;
using UnityEngine;
using UnityEngine.Rendering.HighDefinition;
using UnityEditor.ShaderGraph;
using UnityEngine.UIElements;

namespace UnityEditor.Rendering.HighDefinition.ShaderGraph
{
    class HDDecalTarget : ITargetImplementation
    {
        public Type targetType => typeof(DecalTarget);
        public string displayName => "HDRP";
        public string passTemplatePath => $"{HDUtils.GetHDRenderPipelinePath()}Editor/Material/Decal/ShaderGraph/DecalPass.template";
        public string sharedTemplateDirectory => $"{HDUtils.GetHDRenderPipelinePath()}Editor/ShaderGraph/Templates";
        public string renderTypeTag { get; }
        public string renderQueueTag { get; }

        public void SetupTarget(ref TargetSetupContext context)
        {
<<<<<<< HEAD
            return GetSubShaderDescriptorFromMasterNode(masterNode) != null;
        }

        public bool IsPipelineCompatible(RenderPipelineAsset currentPipeline)
=======
            context.AddAssetDependencyPath(AssetDatabase.GUIDToAssetPath("61d739b0177943f4d858e09ae4b69ea2")); // DecalTarget
            context.AddAssetDependencyPath(AssetDatabase.GUIDToAssetPath("21bb2072667892445b27f3e9aad497af")); // HDRPDecalTarget

            context.AddSubShader(HDSubShaders.Decal);
        }

        public void SetActiveBlocks(ref List<BlockFieldDescriptor> activeBlocks)
>>>>>>> 6a9c18d0
        {

        }

        public ConditionalField[] GetConditionalFields(PassDescriptor pass, List<BlockFieldDescriptor> blocks)
        {
            return null;
        }

        public void CollectShaderProperties(PropertyCollector collector, GenerationMode generationMode)
        {
        }

<<<<<<< HEAD
            var subShader = GetSubShaderDescriptorFromMasterNode(context.masterNode);
            if (subShader != null)
                context.SetupSubShader(subShader.Value);
        }

        public SubShaderDescriptor? GetSubShaderDescriptorFromMasterNode(IMasterNode masterNode)
        {
            switch (masterNode)
            {
                case DecalMasterNode _:
                    return HDSubShaders.Decal;
                default:
                    return null;
            }
=======
        public void ProcessPreviewMaterial(Material material)
        {
        }

        public VisualElement GetSettings(Action onChange)
        {
            return null;
>>>>>>> 6a9c18d0
        }
    }
}<|MERGE_RESOLUTION|>--- conflicted
+++ resolved
@@ -18,12 +18,6 @@
 
         public void SetupTarget(ref TargetSetupContext context)
         {
-<<<<<<< HEAD
-            return GetSubShaderDescriptorFromMasterNode(masterNode) != null;
-        }
-
-        public bool IsPipelineCompatible(RenderPipelineAsset currentPipeline)
-=======
             context.AddAssetDependencyPath(AssetDatabase.GUIDToAssetPath("61d739b0177943f4d858e09ae4b69ea2")); // DecalTarget
             context.AddAssetDependencyPath(AssetDatabase.GUIDToAssetPath("21bb2072667892445b27f3e9aad497af")); // HDRPDecalTarget
 
@@ -31,7 +25,6 @@
         }
 
         public void SetActiveBlocks(ref List<BlockFieldDescriptor> activeBlocks)
->>>>>>> 6a9c18d0
         {
 
         }
@@ -45,22 +38,6 @@
         {
         }
 
-<<<<<<< HEAD
-            var subShader = GetSubShaderDescriptorFromMasterNode(context.masterNode);
-            if (subShader != null)
-                context.SetupSubShader(subShader.Value);
-        }
-
-        public SubShaderDescriptor? GetSubShaderDescriptorFromMasterNode(IMasterNode masterNode)
-        {
-            switch (masterNode)
-            {
-                case DecalMasterNode _:
-                    return HDSubShaders.Decal;
-                default:
-                    return null;
-            }
-=======
         public void ProcessPreviewMaterial(Material material)
         {
         }
@@ -68,7 +45,6 @@
         public VisualElement GetSettings(Action onChange)
         {
             return null;
->>>>>>> 6a9c18d0
         }
     }
 }