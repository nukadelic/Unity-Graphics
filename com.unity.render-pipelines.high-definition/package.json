--- conflicted
+++ resolved
@@ -3,11 +3,7 @@
   "description": "The High Definition Render Pipeline (HDRP) is a high-fidelity Scriptable Render Pipeline built by Unity to target modern (Compute Shader compatible) platforms. HDRP utilizes Physically-Based Lighting techniques, linear lighting, HDR lighting, and a configurable hybrid Tile/Cluster deferred/Forward lighting architecture and gives you the tools you need to create games, technical demos, animations, and more to a high graphical standard.",
   "version": "10.8.0",
   "unity": "2020.3",
-<<<<<<< HEAD
-  "unityRelease": "16f1",
-=======
   "unityRelease": "18f1",
->>>>>>> 50630492
   "displayName": "High Definition RP",
   "dependencies": {
     "com.unity.render-pipelines.core": "10.8.0",
