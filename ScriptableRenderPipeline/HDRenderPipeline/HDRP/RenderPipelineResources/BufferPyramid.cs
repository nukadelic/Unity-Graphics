--- conflicted
+++ resolved
@@ -17,7 +17,7 @@
         BufferPyramidProcessor m_Processor;
 
         public BufferPyramid(BufferPyramidProcessor processor)
-        {
+            {
             m_Processor = processor;
         }
 
@@ -100,17 +100,9 @@
             int lodCount = GetPyramidLodCount(hdCamera);
             UpdatePyramidMips(hdCamera, m_DepthPyramidBuffer.rt.format, m_DepthPyramidMips, lodCount);
 
-<<<<<<< HEAD
-            cmd.SetGlobalVector(HDShaderIDs._DepthPyramidMipSize, new Vector4(hdCamera.actualWidth, hdCamera.actualHeight, lodCount, 0.0f));
-            Vector2 scale = GetPyramidToScreenScale(hdCamera);
-=======
             Vector2 scale = GetPyramidToScreenScale(hdCamera);
             cmd.SetGlobalVector(HDShaderIDs._DepthPyramidSize, new Vector4(hdCamera.actualWidth, hdCamera.actualHeight, 1f / hdCamera.actualWidth, 1f / hdCamera.actualHeight));
             cmd.SetGlobalVector(HDShaderIDs._DepthPyramidScale, new Vector4(scale.x, scale.y, lodCount, 0.0f));
-
-            m_GPUCopy.SampleCopyChannel_xyzw2x(cmd, depthTexture, m_DepthPyramidBuffer, new RectInt(0, 0, hdCamera.actualWidth, hdCamera.actualHeight));
-
->>>>>>> 91195209
 
             m_Processor.RenderDepthPyramid(
                 hdCamera.actualWidth, hdCamera.actualHeight,
@@ -120,7 +112,7 @@
                 m_DepthPyramidMips,
                 lodCount,
                 scale
-            );
+                );
 
             cmd.SetGlobalTexture(HDShaderIDs._DepthPyramidTexture, m_DepthPyramidBuffer);
         }
@@ -146,7 +138,7 @@
                 m_ColorPyramidMips,
                 lodCount,
                 scale
-            );
+                );
 
             cmd.SetGlobalTexture(HDShaderIDs._ColorPyramidTexture, m_ColorPyramidBuffer);
         }
