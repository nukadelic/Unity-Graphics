--- conflicted
+++ resolved
@@ -10,10 +10,7 @@
 // Warning: Unity is not able to losslessly transfer integers larger than 2^24 to the shader system.
 // Therefore, we bitcast uint to float in C#, and bitcast back to uint in the shader.
 uint   _EnableSubsurfaceScattering; // Globally toggles subsurface and transmission scattering on/off
-<<<<<<< HEAD
-=======
 float  _TransmittanceMultiplier;    // Allow to switch on/off the transmittance but doesn't save the cost
->>>>>>> 0a8606dc
 float  _TexturingModeFlags;       // 1 bit/profile; 0 = PreAndPostScatter, 1 = PostScatter
 float  _TransmissionFlags;        // 2 bit/profile; 0 = inf. thick, 1 = thin, 2 = regular
 // Old SSS Model >>>
