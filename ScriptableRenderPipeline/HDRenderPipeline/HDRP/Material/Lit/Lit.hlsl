--- conflicted
+++ resolved
@@ -1755,7 +1755,7 @@
     int projectionModel = PROJECTIONMODEL_NONE;
 #if HAS_REFRACTION
     if (GPUImageBasedLightingType == GPUIMAGEBASEDLIGHTINGTYPE_REFRACTION)
-    {
+        {
     #if defined(_REFRACTION_SSRAY_HIZ)
         projectionModel = PROJECTIONMODEL_HI_Z;
     #elif defined(_REFRACTION_SSRAY_PROXY)
@@ -1782,14 +1782,15 @@
     float invScreenWeightDistance   = 0;
     float temporalFilteringWeight   = 0.2;
 
+#if HAS_REFRACTION
     if (GPUImageBasedLightingType == GPUIMAGEBASEDLIGHTINGTYPE_REFRACTION)
     {
-        // Refraction process:
-        //  1. Depending on the shape model, we calculate the refracted point in world space and the optical depth
-        //  2. We calculate the screen space position of the refracted point
-        //  3. If this point is available (ie: in color buffer and point is not in front of the object)
-        //    a. Get the corresponding color depending on the roughness from the gaussian pyramid of the color buffer
-        //    b. Multiply by the transmittance for absorption (depends on the optical depth)
+            // Refraction process:
+            //  1. Depending on the shape model, we calculate the refracted point in world space and the optical depth
+            //  2. We calculate the screen space position of the refracted point
+            //  3. If this point is available (ie: in color buffer and point is not in front of the object)
+            //    a. Get the corresponding color depending on the roughness from the gaussian pyramid of the color buffer
+            //    b. Multiply by the transmittance for absorption (depends on the optical depth)
 
         rayOriginWS             = preLightData.transparentPositionWS;
         rayDirWS                = preLightData.transparentRefractV;
@@ -1799,7 +1800,9 @@
         debugMode               = DEBUGLIGHTINGMODE_SCREEN_SPACE_TRACING_REFRACTION;
 #endif 
     }
-    else if (GPUImageBasedLightingType == GPUIMAGEBASEDLIGHTINGTYPE_REFLECTION)
+    else
+#endif
+    if (GPUImageBasedLightingType == GPUIMAGEBASEDLIGHTINGTYPE_REFLECTION)
     {
         rayOriginWS             = posInput.positionWS;
         rayDirWS                = preLightData.iblR;
@@ -1811,8 +1814,8 @@
     }
 
 #if DEBUG_DISPLAY
-    bool debug                  = _DebugLightingMode == debugMode
-                                && !any(int2(_MouseClickPixelCoord.xy) - int2(posInput.positionSS));
+            bool debug              = _DebugLightingMode == debugMode
+                && !any(int2(_MouseClickPixelCoord.xy) - int2(posInput.positionSS));
 #endif
 
     // -------------------------------
@@ -1871,48 +1874,48 @@
             hitSuccessful = ScreenSpaceHiZRaymarchReflection(ssRayInput, hit, hitWeight);
     }
 
-    // Debug screen space tracing
+            // Debug screen space tracing
 #ifdef DEBUG_DISPLAY
-    if (_DebugLightingMode == debugMode
+            if (_DebugLightingMode == debugMode
         && _DebugLightingSubMode != DEBUGSCREENSPACETRACING_COLOR
         && _DebugLightingSubMode != DEBUGSCREENSPACETRACING_LINEAR_SAMPLED_COLOR
         && _DebugLightingSubMode != DEBUGSCREENSPACETRACING_HI_ZSAMPLED_COLOR
         )
-    {
-        float weight = 1.0;
-        UpdateLightingHierarchyWeights(hierarchyWeight, weight);
+            {
+                float weight = 1.0;
+                UpdateLightingHierarchyWeights(hierarchyWeight, weight);
         if (GPUImageBasedLightingType == GPUIMAGEBASEDLIGHTINGTYPE_REFRACTION)
-            lighting.specularTransmitted = hit.debugOutput;
+                lighting.specularTransmitted = hit.debugOutput;
         else if (GPUImageBasedLightingType == GPUIMAGEBASEDLIGHTINGTYPE_REFLECTION)
             lighting.specularReflected = hit.debugOutput;
-        return lighting;
-    }
-#endif
-
-    if (!hitSuccessful)
-        return lighting;
+                return lighting;
+            }
+#endif
+
+            if (!hitSuccessful)
+                return lighting;
 
     // -------------------------------
     // Resolve weight and color
     // -------------------------------
     // Fade pixels near the texture buffers' borders
     float2 weightNDC = clamp(min(hit.positionNDC, 1 - hit.positionNDC) * invScreenWeightDistance, 0, 1);
-    weightNDC = weightNDC * weightNDC * (3 - 2 * weightNDC);
+            weightNDC = weightNDC * weightNDC * (3 - 2 * weightNDC);
     // TODO: Fade pixels with normal non facing the ray direction
     // TODO: Fade pixels marked as foreground in stencil
     float weight = weightNDC.x * weightNDC.y * hitWeight;
 
-    float hitDeviceDepth = LOAD_TEXTURE2D_LOD(_DepthPyramidTexture, hit.positionSS, 0).r;
-    float hitLinearDepth = LinearEyeDepth(hitDeviceDepth, _ZBufferParams);
+            float hitDeviceDepth = LOAD_TEXTURE2D_LOD(_DepthPyramidTexture, hit.positionSS, 0).r;
+            float hitLinearDepth = LinearEyeDepth(hitDeviceDepth, _ZBufferParams);
 
     // Exit if texel is discarded
     if (weight == 0)
-    {
-        // Do nothing and don't update the hierarchy weight so we can fall back on refraction probe
-        return lighting;
-    }
-
-    UpdateLightingHierarchyWeights(hierarchyWeight, weight); // Shouldn't be needed, but safer in case we decide to change hierarchy priority
+            {
+                // Do nothing and don't update the hierarchy weight so we can fall back on refraction probe
+                return lighting;
+            }
+
+            UpdateLightingHierarchyWeights(hierarchyWeight, weight); // Shouldn't be needed, but safer in case we decide to change hierarchy priority
 
     // Reproject color pyramid
     float4 hitVelocityBuffer = LOAD_TEXTURE2D_LOD(
@@ -1924,13 +1927,13 @@
     float2 hitVelocityNDC;
     DecodeVelocity(hitVelocityBuffer, hitVelocityNDC);
 
-    float3 preLD = SAMPLE_TEXTURE2D_LOD(
-        _ColorPyramidTexture,
-        s_trilinear_clamp_sampler,
+            float3 preLD = SAMPLE_TEXTURE2D_LOD(
+                _ColorPyramidTexture,
+                s_trilinear_clamp_sampler,
         // Offset by half a texel to properly interpolate between this pixel and its mips
         (hit.positionNDC - hitVelocityNDC) * _ColorPyramidScale.xy + _ColorPyramidSize.zw * 0.5,
         mipLevel
-    ).rgb;
+            ).rgb;
 
     // With HiZ, we use a temporal filtering to reduce the noise from the ray origin jittering
     if (projectionModel == PROJECTIONMODEL_HI_Z)
@@ -1953,14 +1956,17 @@
     }
 
     // We use specularFGD as an approximation of the fresnel effect (that also handle smoothness)
-    float3 F = preLightData.specularFGD;
+            float3 F = preLightData.specularFGD;
 
     // -------------------------------
     // Assign color
     // -------------------------------
+#if HAS_REFRACTION
     if (GPUImageBasedLightingType == GPUIMAGEBASEDLIGHTINGTYPE_REFRACTION)
         lighting.specularTransmitted = (1.0 - F) * preLD.rgb * preLightData.transparentTransmittance * weight;
-    else if (GPUImageBasedLightingType == GPUIMAGEBASEDLIGHTINGTYPE_REFLECTION)
+    else 
+#endif
+    if (GPUImageBasedLightingType == GPUIMAGEBASEDLIGHTINGTYPE_REFLECTION)
         lighting.specularReflected = F * preLD.rgb * weight;
 
 #ifdef DEBUG_DISPLAY
@@ -1974,12 +1980,12 @@
             debug.lightingSpecularFGD = F;
         debug.lightingWeight = weight;
         _DebugScreenSpaceTracingData[0] = debug;
-    }
+        }
 
     if (_DebugLightingMode == debugMode
         && (_DebugLightingSubMode == DEBUGSCREENSPACETRACING_LINEAR_SAMPLED_COLOR
             || _DebugLightingSubMode == DEBUGSCREENSPACETRACING_HI_ZSAMPLED_COLOR))
-    {
+        {
         float weight = 1.0;
         UpdateLightingHierarchyWeights(hierarchyWeight, weight);
         if (GPUImageBasedLightingType == GPUIMAGEBASEDLIGHTINGTYPE_REFRACTION)
@@ -1987,7 +1993,7 @@
         else if (GPUImageBasedLightingType == GPUIMAGEBASEDLIGHTINGTYPE_REFLECTION)
             lighting.specularReflected = preLD.rgb;
         return lighting;
-    }
+        }
 #endif
 
     return lighting;
@@ -2039,8 +2045,8 @@
         positionWS = preLightData.transparentPositionWS;
         R = preLightData.transparentRefractV;
     }
-<<<<<<< HEAD
     else
+#endif
     {
         if ((lightData.envIndex & 1) == ENVCACHETYPE_CUBEMAP)
         {
@@ -2052,9 +2058,6 @@
             R = lerp(R, preLightData.iblR, saturate(smoothstep(0, 1, roughness * roughness)));
         }
     }
-=======
-#endif
->>>>>>> 29dbbc2e
 
     // Note: using influenceShapeType and projectionShapeType instead of (lightData|proxyData).shapeType allow to make compiler optimization in case the type is know (like for sky)
     EvaluateLight_EnvIntersection(positionWS, bsdfData.normalWS, lightData, influenceShapeType, R, weight);
