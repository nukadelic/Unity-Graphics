//-----------------------------------------------------------------------------
// SurfaceData and BSDFData
//-----------------------------------------------------------------------------

// SurfaceData is define in Lit.cs which generate Lit.cs.hlsl
#include "Lit.cs.hlsl"
#include "SubsurfaceScatteringSettings.cs.hlsl"

#include "../../../Core/ShaderLibrary/VolumeRendering.hlsl"

#ifdef VOLUMETRIC_LIGHTING_ENABLED
    // Apparently, not all shaders include "ShaderVariables.hlsl".
    #include "../../ShaderVariables.hlsl"
#endif

// Define refraction keyword helpers
#define HAS_REFRACTION (defined(_REFRACTION_PLANE) || defined(_REFRACTION_SPHERE))
#if HAS_REFRACTION
# include "ShaderLibrary/Refraction.hlsl"

# if defined(_REFRACTION_PLANE)
#  define REFRACTION_MODEL(V, posInputs, bsdfData) RefractionModelPlane(V, posInputs.positionWS, bsdfData.normalWS, bsdfData.ior, bsdfData.thickness)
# elif defined(_REFRACTION_SPHERE)
#  define REFRACTION_MODEL(V, posInputs, bsdfData) RefractionModelSphere(V, posInputs.positionWS, bsdfData.normalWS, bsdfData.ior, bsdfData.thickness)
# endif
#endif

// In case we pack data uint16 buffer we need to change the output render target format to uint16
// TODO: Is there a way to automate these output type based on the format declare in lit.cs ?
#if SHADEROPTIONS_PACK_GBUFFER_IN_U16
#define GBufferType0 uint4
#define GBufferType1 uint4

// TODO: How to abstract that ? We would like to avoid this PS4 test here
#ifdef SHADER_API_PSSL
// On PS4 we need to specify manually the format of the output render target, output type is not enough
#pragma PSSL_target_output_format(target 0 FMT_UINT16_ABGR)
#pragma PSSL_target_output_format(target 1 FMT_UINT16_ABGR)
#endif

#else
#define GBufferType0 float4
#define GBufferType1 float4
#define GBufferType2 float4
#define GBufferType3 float4
#endif

// GBuffer texture declaration
TEXTURE2D(_GBufferTexture0);
TEXTURE2D(_GBufferTexture1);
TEXTURE2D(_GBufferTexture2);
TEXTURE2D(_GBufferTexture3);

// Reference Lambert diffuse / GGX Specular for IBL and area lights
#ifdef HAS_LIGHTLOOP // Both reference define below need to be define only if LightLoop is present, else we get a compile error
// #define LIT_DISPLAY_REFERENCE_AREA
// #define LIT_DISPLAY_REFERENCE_IBL
#endif
// Use Lambert diffuse instead of Disney diffuse
// #define LIT_DIFFUSE_LAMBERT_BRDF
// Use optimization of Precomputing LambdaV
// TODO: Test if this is a win
// #define LIT_USE_BSDF_PRE_LAMBDAV
#define LIT_USE_GGX_ENERGY_COMPENSATION

// Sampler use by area light, gaussian pyramid, ambient occlusion etc...
SamplerState s_linear_clamp_sampler;
SamplerState s_trilinear_clamp_sampler;

// Rough refraction texture
// Color pyramid (width, height, lodcount, Unused)
TEXTURE2D(_GaussianPyramidColorTexture);
// Depth pyramid (width, height, lodcount, Unused)
TEXTURE2D(_PyramidDepthTexture);

CBUFFER_START(UnityGaussianPyramidParameters)
float4 _GaussianPyramidColorMipSize;
float4 _PyramidDepthMipSize;
CBUFFER_END

// Ambient occlusion texture
TEXTURE2D(_AmbientOcclusionTexture);

CBUFFER_START(UnityAmbientOcclusionParameters)
float4 _AmbientOcclusionParam; // xyz occlusion color, w directLightStrenght
CBUFFER_END

// Area light textures
// TODO: This one should be set into a constant Buffer at pass frequency (with _Screensize)
TEXTURE2D(_PreIntegratedFGD);
TEXTURE2D_ARRAY(_LtcData); // We pack the 3 Ltc data inside a texture array
#define LTC_GGX_MATRIX_INDEX 0 // RGBA
#define LTC_DISNEY_DIFFUSE_MATRIX_INDEX 1 // RGBA
#define LTC_MULTI_GGX_FRESNEL_DISNEY_DIFFUSE_INDEX 2 // RGB, A unused
#define LTC_LUT_SIZE   64
#define LTC_LUT_SCALE  ((LTC_LUT_SIZE - 1) * rcp(LTC_LUT_SIZE))
#define LTC_LUT_OFFSET (0.5 * rcp(LTC_LUT_SIZE))

// Subsurface scattering constant
#define SSS_WRAP_ANGLE (PI/12)              // 15 degrees
#define SSS_WRAP_LIGHT cos(PI/2 - SSS_WRAP_ANGLE)

CBUFFER_START(UnitySSSParameters)
// Warning: Unity is not able to losslessly transfer integers larger than 2^24 to the shader system.
// Therefore, we bitcast uint to float in C#, and bitcast back to uint in the shader.
uint   _EnableSSSAndTransmission; // Globally toggles subsurface and transmission scattering on/off
float  _TexturingModeFlags;       // 1 bit/profile; 0 = PreAndPostScatter, 1 = PostScatter
float  _TransmissionFlags;        // 2 bit/profile; 0 = inf. thick, 1 = thin, 2 = regular
// Old SSS Model >>>
uint   _UseDisneySSS;
float4 _HalfRcpVariancesAndWeights[SSS_N_PROFILES][2]; // 2x Gaussians in RGB, A is interpolation weights
// <<< Old SSS Model
// Use float4 to avoid any packing issue between compute and pixel shaders
float4  _ThicknessRemaps[SSS_N_PROFILES];   // R: start, G = end - start, BA unused
float4 _ShapeParams[SSS_N_PROFILES];        // RGB = S = 1 / D, A = filter radius
float4 _TransmissionTints[SSS_N_PROFILES];  // RGB = 1/4 * color, A = unused
CBUFFER_END

//-----------------------------------------------------------------------------
// Helper for cheap screen space raycasting
//-----------------------------------------------------------------------------

float3 EstimateRaycast(float3 V, PositionInputs posInputs, float3 positionWS, float3 rayWS)
{
    // For all refraction approximation, to calculate the refracted point in world space,
    //   we approximate the scene as a plane (back plane) with normal -V at the depth hit point.
    //   (We avoid to raymarch the depth texture to get the refracted point.)

    uint2 depthSize = uint2(_PyramidDepthMipSize.xy);

    // Get the depth of the approximated back plane
    float pyramidDepth = LOAD_TEXTURE2D_LOD(_PyramidDepthTexture, posInputs.positionNDC * (depthSize >> 2), 2).r;
    float depth = LinearEyeDepth(pyramidDepth, _ZBufferParams);

    // Distance from point to the back plane
    float depthFromPositionInput = depth - posInputs.linearDepth;

    float offset = dot(-V, positionWS - posInputs.positionWS);
    float depthFromPosition = depthFromPositionInput - offset;

    float hitDistanceFromPosition = depthFromPosition / dot(-V, rayWS);

    return positionWS + rayWS * hitDistanceFromPosition;
}

//-----------------------------------------------------------------------------
// Ligth and material classification for the deferred rendering path
// Configure what kind of combination is supported
//-----------------------------------------------------------------------------

// Lighting architecture and material are suppose to be decoupled files.
// However as we use material classification it is hard to be fully separated
// the dependecy is define in this include where there is shared define for material and lighting in case of deferred material.
// If a user do a lighting architecture without material classification, this can be remove
#include "../../Lighting/TilePass/TilePass.cs.hlsl"

static uint g_FeatureFlags = UINT_MAX;

// This method allows us to know at compile time what shader features should be removed from the code when the materialID cannot be known on the whole tile (any combination of 2 or more differnet materials in the same tile)
// This is only useful for classification during lighting, so it's not needed in EncodeIntoGBuffer and ConvertSurfaceDataToBSDFData (where we always know exactly what the MaterialID is)
bool HasMaterialFeatureFlag(uint flag)
{
    return ((g_FeatureFlags & flag) != 0);
}

// Combination need to be define in increasing "comlexity" order as define by FeatureFlagsToTileVariant
static const uint kFeatureVariantFlags[NUM_FEATURE_VARIANTS] =
{
    // Precomputed illumination (no dynamic lights) for all material types (except for the clear coat)
    /*  0 */ LIGHTFEATUREFLAGS_SKY | LIGHTFEATUREFLAGS_ENV | (MATERIAL_FEATURE_MASK_FLAGS & (~MATERIALFEATUREFLAGS_LIT_CLEAR_COAT)),

    // Standard>Specular
    /*  1 */ LIGHTFEATUREFLAGS_SKY | LIGHTFEATUREFLAGS_DIRECTIONAL | LIGHTFEATUREFLAGS_PUNCTUAL | MATERIALFEATUREFLAGS_LIT_STANDARD,
    /*  2 */ LIGHTFEATUREFLAGS_SKY | LIGHTFEATUREFLAGS_DIRECTIONAL | LIGHTFEATUREFLAGS_AREA | MATERIALFEATUREFLAGS_LIT_STANDARD,
    /*  3 */ LIGHTFEATUREFLAGS_SKY | LIGHTFEATUREFLAGS_DIRECTIONAL | LIGHTFEATUREFLAGS_ENV | MATERIALFEATUREFLAGS_LIT_STANDARD,
    /*  4 */ LIGHTFEATUREFLAGS_SKY | LIGHTFEATUREFLAGS_DIRECTIONAL | LIGHTFEATUREFLAGS_PUNCTUAL | LIGHTFEATUREFLAGS_ENV | MATERIALFEATUREFLAGS_LIT_STANDARD,
    /*  5 */ LIGHT_FEATURE_MASK_FLAGS_OPAQUE | MATERIALFEATUREFLAGS_LIT_STANDARD,

    // SSS
    /*  6 */ LIGHTFEATUREFLAGS_SKY | LIGHTFEATUREFLAGS_DIRECTIONAL | LIGHTFEATUREFLAGS_PUNCTUAL | MATERIALFEATUREFLAGS_LIT_SSS,
    /*  7 */ LIGHTFEATUREFLAGS_SKY | LIGHTFEATUREFLAGS_DIRECTIONAL | LIGHTFEATUREFLAGS_AREA | MATERIALFEATUREFLAGS_LIT_SSS,
    /*  8 */ LIGHTFEATUREFLAGS_SKY | LIGHTFEATUREFLAGS_DIRECTIONAL | LIGHTFEATUREFLAGS_ENV | MATERIALFEATUREFLAGS_LIT_SSS,
    /*  9 */ LIGHTFEATUREFLAGS_SKY | LIGHTFEATUREFLAGS_DIRECTIONAL | LIGHTFEATUREFLAGS_PUNCTUAL | LIGHTFEATUREFLAGS_ENV | MATERIALFEATUREFLAGS_LIT_SSS,
    /* 10 */ LIGHT_FEATURE_MASK_FLAGS_OPAQUE | MATERIALFEATUREFLAGS_LIT_SSS,

    // Aniso
    /* 11 */ LIGHTFEATUREFLAGS_SKY | LIGHTFEATUREFLAGS_DIRECTIONAL | LIGHTFEATUREFLAGS_PUNCTUAL | MATERIALFEATUREFLAGS_LIT_ANISO,
    /* 12 */ LIGHTFEATUREFLAGS_SKY | LIGHTFEATUREFLAGS_DIRECTIONAL | LIGHTFEATUREFLAGS_AREA | MATERIALFEATUREFLAGS_LIT_ANISO,
    /* 13 */ LIGHTFEATUREFLAGS_SKY | LIGHTFEATUREFLAGS_DIRECTIONAL | LIGHTFEATUREFLAGS_ENV | MATERIALFEATUREFLAGS_LIT_ANISO,
    /* 14 */ LIGHTFEATUREFLAGS_SKY | LIGHTFEATUREFLAGS_DIRECTIONAL | LIGHTFEATUREFLAGS_PUNCTUAL | LIGHTFEATUREFLAGS_ENV | MATERIALFEATUREFLAGS_LIT_ANISO,
    /* 15 */ LIGHT_FEATURE_MASK_FLAGS_OPAQUE | MATERIALFEATUREFLAGS_LIT_ANISO,

    // With foliage or crowd with SSS and standard can overlap a lot, better to have a dedicated combination
    /* 16 */ LIGHTFEATUREFLAGS_SKY | LIGHTFEATUREFLAGS_DIRECTIONAL | LIGHTFEATUREFLAGS_PUNCTUAL | MATERIALFEATUREFLAGS_LIT_SSS | MATERIALFEATUREFLAGS_LIT_STANDARD,
    /* 17 */ LIGHTFEATUREFLAGS_SKY | LIGHTFEATUREFLAGS_DIRECTIONAL | LIGHTFEATUREFLAGS_AREA | MATERIALFEATUREFLAGS_LIT_SSS | MATERIALFEATUREFLAGS_LIT_STANDARD,
    /* 18 */ LIGHTFEATUREFLAGS_SKY | LIGHTFEATUREFLAGS_DIRECTIONAL | LIGHTFEATUREFLAGS_ENV | MATERIALFEATUREFLAGS_LIT_SSS | MATERIALFEATUREFLAGS_LIT_STANDARD,
    /* 19 */ LIGHTFEATUREFLAGS_SKY | LIGHTFEATUREFLAGS_DIRECTIONAL | LIGHTFEATUREFLAGS_PUNCTUAL | LIGHTFEATUREFLAGS_ENV | MATERIALFEATUREFLAGS_LIT_SSS | MATERIALFEATUREFLAGS_LIT_STANDARD,
    /* 20 */ LIGHT_FEATURE_MASK_FLAGS_OPAQUE | MATERIALFEATUREFLAGS_LIT_SSS | MATERIALFEATUREFLAGS_LIT_STANDARD,

    // ClearCoat
    /* 21 */ LIGHTFEATUREFLAGS_SKY | LIGHTFEATUREFLAGS_DIRECTIONAL | LIGHTFEATUREFLAGS_PUNCTUAL | MATERIALFEATUREFLAGS_LIT_CLEAR_COAT,
    /* 22 */ LIGHTFEATUREFLAGS_SKY | LIGHTFEATUREFLAGS_DIRECTIONAL | LIGHTFEATUREFLAGS_AREA | MATERIALFEATUREFLAGS_LIT_CLEAR_COAT,
    /* 23 */ LIGHTFEATUREFLAGS_SKY | LIGHTFEATUREFLAGS_DIRECTIONAL | LIGHTFEATUREFLAGS_ENV | MATERIALFEATUREFLAGS_LIT_CLEAR_COAT,
    /* 24 */ LIGHTFEATUREFLAGS_SKY | LIGHTFEATUREFLAGS_DIRECTIONAL | LIGHTFEATUREFLAGS_PUNCTUAL | LIGHTFEATUREFLAGS_ENV | MATERIALFEATUREFLAGS_LIT_CLEAR_COAT,
    /* 25 */ LIGHT_FEATURE_MASK_FLAGS_OPAQUE | MATERIALFEATUREFLAGS_LIT_CLEAR_COAT,

    /* 26 */ LIGHT_FEATURE_MASK_FLAGS_OPAQUE | MATERIAL_FEATURE_MASK_FLAGS, // Catch all case with MATERIAL_FEATURE_MASK_FLAGS is needed in case we disable material classification
};

uint FeatureFlagsToTileVariant(uint featureFlags)
{
    for (int i = 0; i < NUM_FEATURE_VARIANTS; i++)
    {
        if ((featureFlags & kFeatureVariantFlags[i]) == featureFlags)
            return i;
    }
    return NUM_FEATURE_VARIANTS - 1;
}

// This function need to return a compile time value, else there is no optimization
uint TileVariantToFeatureFlags(uint variant)
{
    return kFeatureVariantFlags[variant];
}

//-----------------------------------------------------------------------------
// Helper functions/variable specific to this material
//-----------------------------------------------------------------------------

float PackMaterialId(int materialId)
{
    return float(materialId) / 3.0;
}

int UnpackMaterialId(float f)
{
    return int(round(f * 3.0));
}

void FillMaterialIdStandardData(float3 baseColor, float metallic, inout BSDFData bsdfData)
{
    bsdfData.diffuseColor = baseColor * (1.0 - metallic);
    float val = DEFAULT_SPECULAR_VALUE;
    bsdfData.fresnel0 = lerp(val.xxx, baseColor, metallic);
}

void FillMaterialIdAnisoData(float roughness, float3 normalWS, float3 tangentWS, float anisotropy, inout BSDFData bsdfData)
{
    bsdfData.tangentWS = tangentWS;
    bsdfData.bitangentWS = cross(normalWS, tangentWS);
    ConvertAnisotropyToRoughness(roughness, anisotropy, bsdfData.roughnessT, bsdfData.roughnessB);
    bsdfData.anisotropy = anisotropy;
}

void FillMaterialIdSSSData(float3 baseColor, int subsurfaceProfile, float subsurfaceRadius, float thickness, inout BSDFData bsdfData)
{
    bsdfData.diffuseColor = baseColor;

    bsdfData.fresnel0 = SKIN_SPECULAR_VALUE; // TODO take from subsurfaceProfile instead
    bsdfData.subsurfaceProfile = subsurfaceProfile;
    bsdfData.subsurfaceRadius  = subsurfaceRadius;
    bsdfData.thickness = _ThicknessRemaps[subsurfaceProfile].x + _ThicknessRemaps[subsurfaceProfile].y * thickness;

    uint transmissionMode = BitFieldExtract(asuint(_TransmissionFlags), 2u, 2u * subsurfaceProfile);

    bsdfData.enableTransmission = _EnableSSSAndTransmission != 0 && transmissionMode != SSS_TRSM_MODE_NONE;

    if (bsdfData.enableTransmission)
    {
        bsdfData.useThinObjectMode = transmissionMode == SSS_TRSM_MODE_THIN;

        if (_UseDisneySSS != 0)
        {
            bsdfData.transmittance = ComputeTransmittanceDisney(_ShapeParams[subsurfaceProfile].rgb,
                                                                _TransmissionTints[subsurfaceProfile].rgb,
                                                                bsdfData.thickness, bsdfData.subsurfaceRadius);
        }
        else
        {
            bsdfData.transmittance = ComputeTransmittanceJimenez(_HalfRcpVariancesAndWeights[subsurfaceProfile][0].rgb,
                                                                 _HalfRcpVariancesAndWeights[subsurfaceProfile][0].a,
                                                                 _HalfRcpVariancesAndWeights[subsurfaceProfile][1].rgb,
                                                                 _HalfRcpVariancesAndWeights[subsurfaceProfile][1].a,
                                                                 _TransmissionTints[subsurfaceProfile].rgb,
                                                                 bsdfData.thickness, bsdfData.subsurfaceRadius);
        }
    }
}

// Returns the modified albedo (diffuse color) for materials with subsurface scattering.
// Ref: Advanced Techniques for Realistic Real-Time Skin Rendering.
float3 ApplyDiffuseTexturingMode(BSDFData bsdfData)
{
    float3 albedo = bsdfData.diffuseColor;

    if (bsdfData.materialId == MATERIALID_LIT_SSS)
    {
    #if defined(SHADERPASS) && (SHADERPASS == SHADERPASS_SUBSURFACE_SCATTERING)
        // If the SSS pass is executed, we know we have SSS enabled.
        bool enableSssAndTransmission = true;
    #else
        bool enableSssAndTransmission = _EnableSSSAndTransmission != 0;
    #endif

        if (enableSssAndTransmission)
        {
            bool performPostScatterTexturing = IsBitSet(asuint(_TexturingModeFlags), bsdfData.subsurfaceProfile);

            if (performPostScatterTexturing)
            {
                // Post-scatter texturing mode: the albedo is only applied during the SSS pass.
            #if !defined(SHADERPASS) || (SHADERPASS != SHADERPASS_SUBSURFACE_SCATTERING)
                albedo = float3(1, 1, 1);
            #endif
            }
            else
            {
                // Pre- and pos- scatter texturing mode.
                albedo = sqrt(albedo);
            }
        }
    }

    return albedo;
}

void FillMaterialIdClearCoatData(float3 coatNormalWS, float coatCoverage, float coatIOR, inout BSDFData bsdfData)
{
    bsdfData.coatNormalWS = lerp(bsdfData.normalWS, coatNormalWS, coatCoverage);
    bsdfData.coatIOR = lerp(1.0, 1.0 + coatIOR, coatCoverage);
    bsdfData.coatCoverage = coatCoverage;
}

void FillMaterialIdTransparencyData(float3 baseColor, float metallic, float ior, float3 transmittanceColor, float atDistance, float thickness, float transmittanceMask, inout BSDFData bsdfData)
{
    // Uses thickness from SSS's property set
    bsdfData.ior = ior;

    // IOR define the fresnel0 value, so update it also for consistency (and even if not physical we still need to take into account any metal mask)
    bsdfData.fresnel0 = lerp(IORToFresnel0(ior).xxx, baseColor, metallic);

    bsdfData.absorptionCoefficient = TransmittanceColorAtDistanceToAbsorption (transmittanceColor, atDistance);
    bsdfData.transmittanceMask = transmittanceMask;
    bsdfData.thickness = max(thickness, 0.0001);
}

// For image based lighting, a part of the BSDF is pre-integrated.
// This is done both for specular and diffuse (in case of DisneyDiffuse)
void GetPreIntegratedFGD(float NdotV, float perceptualRoughness, float3 fresnel0, out float3 specularFGD, out float diffuseFGD, out float reflectivity)
{
    // Pre-integrate GGX FGD
    // Integral{BSDF * <N,L> dw} =
    // Integral{(F0 + (1 - F0) * (1 - <V,H>)^5) * (BSDF / F) * <N,L> dw} =
    // F0 * Integral{(BSDF / F) * <N,L> dw} +
    // (1 - F0) * Integral{(1 - <V,H>)^5 * (BSDF / F) * <N,L> dw} =
    // (1 - F0) * x + F0 * y = lerp(x, y, F0)
    // Pre integrate DisneyDiffuse FGD:
    // z = DisneyDiffuse
    float3 preFGD = SAMPLE_TEXTURE2D_LOD(_PreIntegratedFGD, s_linear_clamp_sampler, float2(NdotV, perceptualRoughness), 0).xyz;

    specularFGD = lerp(preFGD.xxx, preFGD.yyy, fresnel0);

#ifdef LIT_DIFFUSE_LAMBERT_BRDF
    diffuseFGD = 1.0;
#else
    // Remap from the [0, 1] to the [0.5, 1.5] range.
    diffuseFGD = preFGD.z + 0.5;
#endif

    reflectivity = preFGD.y;
}

void ApplyDebugToSurfaceData(inout SurfaceData surfaceData)
{
#ifdef DEBUG_DISPLAY
    if (_DebugLightingMode == DEBUGLIGHTINGMODE_SPECULAR_LIGHTING)
    {
        bool overrideSmoothness = _DebugLightingSmoothness.x != 0.0;
        float overrideSmoothnessValue = _DebugLightingSmoothness.y;

        if (overrideSmoothness)
        {
            surfaceData.perceptualSmoothness = overrideSmoothnessValue;
        }
    }

    if (_DebugLightingMode == DEBUGLIGHTINGMODE_DIFFUSE_LIGHTING)
    {
        surfaceData.baseColor = _DebugLightingAlbedo.xyz;
    }
#endif
}

//-----------------------------------------------------------------------------
// conversion function for forward
//-----------------------------------------------------------------------------

BSDFData ConvertSurfaceDataToBSDFData(SurfaceData surfaceData)
{
    ApplyDebugToSurfaceData(surfaceData);

    BSDFData bsdfData;
    ZERO_INITIALIZE(BSDFData, bsdfData);

    bsdfData.specularOcclusion = surfaceData.specularOcclusion;
    bsdfData.normalWS = surfaceData.normalWS;
    bsdfData.perceptualRoughness = PerceptualSmoothnessToPerceptualRoughness(surfaceData.perceptualSmoothness);
    bsdfData.roughness = PerceptualRoughnessToRoughness(bsdfData.perceptualRoughness);
    bsdfData.materialId = surfaceData.materialId;

    if (surfaceData.materialId != MATERIALID_LIT_ANISO)
    {
        // Notify the material classification system that we should not use the anisotropic GGX for forward rendering.
        // Forward rendering implies automatic material classification, so normally we don't use our material classification
        // system, and set 'g_FeatureFlags' to UINT_MAX. However, since our rendering pipeline supports both forward and
        // deferred rendering, 'g_FeatureFlags' is always available, so we can use it to control GGX evaluation.
        g_FeatureFlags &= ~MATERIALFEATUREFLAGS_LIT_ANISO;
    }

    // IMPORTANT: In case of foward or gbuffer pass we must know what we are statically, so compiler can do compile time optimization
    if (bsdfData.materialId == MATERIALID_LIT_STANDARD)
    {
        FillMaterialIdStandardData(surfaceData.baseColor, surfaceData.metallic, bsdfData);
    }
    else if (bsdfData.materialId == MATERIALID_LIT_SPECULAR)
    {
        // Note: Specular is not a material id but just a way to parameterize the standard materialid, thus we reset materialId to MATERIALID_LIT_STANDARD
        bsdfData.materialId = MATERIALID_LIT_STANDARD;
        bsdfData.diffuseColor = surfaceData.baseColor;
        bsdfData.fresnel0 = surfaceData.specularColor;
    }
    else if (bsdfData.materialId == MATERIALID_LIT_SSS)
    {
        FillMaterialIdSSSData(surfaceData.baseColor, surfaceData.subsurfaceProfile, surfaceData.subsurfaceRadius, surfaceData.thickness, bsdfData);
    }
    else if (bsdfData.materialId == MATERIALID_LIT_ANISO)
    {
        FillMaterialIdStandardData(surfaceData.baseColor, surfaceData.metallic, bsdfData);
        FillMaterialIdAnisoData(bsdfData.roughness, surfaceData.normalWS, surfaceData.tangentWS, surfaceData.anisotropy, bsdfData);
    }
    else if (bsdfData.materialId == MATERIALID_LIT_CLEAR_COAT)
    {
        // When using clear coat we assume that bottom layer is regular
        FillMaterialIdStandardData(surfaceData.baseColor, surfaceData.metallic, bsdfData);
        FillMaterialIdClearCoatData(surfaceData.coatNormalWS, surfaceData.coatCoverage, surfaceData.coatIOR, bsdfData);
    }

#if HAS_REFRACTION
    // Note: Will override thickness of SSS's property set
    FillMaterialIdTransparencyData(
        surfaceData.baseColor, surfaceData.metallic, surfaceData.ior, surfaceData.transmittanceColor, surfaceData.atDistance, surfaceData.thickness, surfaceData.transmittanceMask,
        bsdfData);
#endif

    return bsdfData;
}

//-----------------------------------------------------------------------------
// conversion function for deferred
//-----------------------------------------------------------------------------

// Encode SurfaceData (BSDF parameters) into GBuffer
// Must be in sync with RT declared in HDRenderPipeline.cs ::Rebuild
void EncodeIntoGBuffer( SurfaceData surfaceData,
                        float3 bakeDiffuseLighting,
                        uint2 positionSS,
                        #if SHADEROPTIONS_PACK_GBUFFER_IN_U16
                        out GBufferType0 outGBufferU0,
                        out GBufferType1 outGBufferU1
                        #else
                        out GBufferType0 outGBuffer0,
                        out GBufferType1 outGBuffer1,
                        out GBufferType2 outGBuffer2,
                        out GBufferType3 outGBuffer3
                        #endif
                        )
{
#if SHADEROPTIONS_PACK_GBUFFER_IN_U16
    float4 outGBuffer0, outGBuffer1, outGBuffer2, outGBuffer3;
#endif

    ApplyDebugToSurfaceData(surfaceData);

    // RT0 - 8:8:8:8 sRGB
    outGBuffer0 = float4(surfaceData.baseColor, surfaceData.specularOcclusion);

    // RT1 - 10:10:10:2
    // We store perceptualRoughness instead of roughness because it save a sqrt ALU when decoding
    // (as we want both perceptualRoughness and roughness for the lighting due to Disney Diffuse model)
    // Encode normal on 20bit with oct compression + 2bit of sign
    float2 octNormalWS = PackNormalOctEncode((surfaceData.materialId == MATERIALID_LIT_CLEAR_COAT) ? surfaceData.coatNormalWS : surfaceData.normalWS);
    // To have more precision encode the sign of xy in a separate uint
    uint octNormalSign = (octNormalWS.x < 0.0 ? 1 : 0) | (octNormalWS.y < 0.0 ? 2 : 0);
    // Store octNormalSign on two bits with perceptualRoughness
    outGBuffer1 = float4(abs(octNormalWS), PackFloatInt10bit(PerceptualSmoothnessToPerceptualRoughness(surfaceData.perceptualSmoothness), octNormalSign, 4.0), PackMaterialId(surfaceData.materialId));

    // RT2 - 8:8:8:8
    if (surfaceData.materialId == MATERIALID_LIT_STANDARD)
    {
        outGBuffer2 = float4(float3(0.0, 0.0, 0.0), PackFloatInt8bit(surfaceData.metallic, GBUFFER_LIT_STANDARD_REGULAR_ID, 4.0));
    }
    else if (surfaceData.materialId == MATERIALID_LIT_SPECULAR)
    {
        outGBuffer1.a = PackMaterialId(MATERIALID_LIT_STANDARD); // Encode MATERIALID_LIT_SPECULAR as MATERIALID_LIT_STANDARD + GBUFFER_LIT_STANDARD_SPECULAR_COLOR_ID value in GBuffer2
        outGBuffer2 = float4(surfaceData.specularColor, PackFloatInt8bit(0.0, GBUFFER_LIT_STANDARD_SPECULAR_COLOR_ID, 4.0));
    }
    else if (surfaceData.materialId == MATERIALID_LIT_SSS)
    {
        outGBuffer2 = float4(surfaceData.subsurfaceRadius, surfaceData.thickness, 0.0, PackByte(surfaceData.subsurfaceProfile));
    }
    else if (surfaceData.materialId == MATERIALID_LIT_ANISO)
    {
        // Encode tangent on 16bit with oct compression
        float2 octTangentWS = PackNormalOctEncode(surfaceData.tangentWS);
        // To have more precision encode the sign of xy in a separate uint
        uint octTangentSign = (octTangentWS.x < 0.0 ? 1 : 0) | (octTangentWS.y < 0.0 ? 2 : 0);

        outGBuffer2 = float4(abs(octTangentWS), surfaceData.anisotropy * 0.5 + 0.5, PackFloatInt8bit(surfaceData.metallic, octTangentSign, 4.0));
    }
    else if (surfaceData.materialId == MATERIALID_LIT_CLEAR_COAT)
    {
        // In the cae of clear coat, we want more precision for the coat normal than for the bottom normal (as it is expected to be smooth). So swap the normal encoding storage in Gbuffer.
        // It also allow to use clear coat normal for SSR
        float2 octBottomNormalWS = PackNormalOctEncode(surfaceData.normalWS);
        outGBuffer2 = float4(octBottomNormalWS * 0.5 + 0.5, surfaceData.coatCoverage, PackFloatInt8bit(surfaceData.coatIOR, (int)(surfaceData.metallic * 15.5f), 16.0) );
    }

    // Lighting
    outGBuffer3 = float4(bakeDiffuseLighting, 0.0);

#if SHADEROPTIONS_PACK_GBUFFER_IN_U16
    // Now pack all buffer into 2 uint buffer

    // We don't have hardware sRGB to store base color in case we pack int u16, so rather than perform full sRGB encoding just use cheap gamma20
    // TODO: test alternative like FastLinearToSRGB to better match unpacked gbuffer
    outGBuffer0.xyz = LinearToGamma20(outGBuffer0.xyz);

    uint packedGBuffer1 = PackR10G10B10A2(outGBuffer1);

    outGBufferU0 = uint4(   PackFloatToUInt(outGBuffer0.x, 8, 0)  | PackFloatToUInt(outGBuffer0.y, 8, 8),
                            PackFloatToUInt(outGBuffer0.z, 8, 0)  | PackFloatToUInt(outGBuffer0.w, 8, 8),
                            (packedGBuffer1 & 0x0000FFFF),
                            (packedGBuffer1 & 0xFFFF0000) >> 16);

    uint packedGBuffer3 = PackToR11G11B10f(outGBuffer3.xyz);

    outGBufferU1 = uint4(   PackFloatToUInt(outGBuffer2.x, 8, 0)  | PackFloatToUInt(outGBuffer2.y, 8, 8),
                            PackFloatToUInt(outGBuffer2.z, 8, 0)  | PackFloatToUInt(outGBuffer2.w, 8, 8),
                            (packedGBuffer3 & 0x0000FFFF),
                            (packedGBuffer3 & 0xFFFF0000) >> 16);
#endif
}

float4 DecodeGBuffer0(GBufferType0 encodedGBuffer0)
{
    float4 decodedGBuffer0;
#if SHADEROPTIONS_PACK_GBUFFER_IN_U16
    decodedGBuffer0.x = UnpackUIntToFloat(encodedGBuffer0.x, 8, 0);
    decodedGBuffer0.y = UnpackUIntToFloat(encodedGBuffer0.x, 8, 8);
    decodedGBuffer0.z = UnpackUIntToFloat(encodedGBuffer0.y, 8, 0);
    decodedGBuffer0.w = UnpackUIntToFloat(encodedGBuffer0.y, 8, 8);

    decodedGBuffer0.xyz = Gamma20ToLinear(encodedGBuffer0.xyz);
#else
    decodedGBuffer0 = encodedGBuffer0;
#endif
    return decodedGBuffer0;
}

void DecodeFromGBuffer(
    uint2 positionSS,
    uint featureFlags,
    out BSDFData bsdfData,
    out float3 bakeDiffuseLighting)
{
#if SHADEROPTIONS_PACK_GBUFFER_IN_U16
    GBufferType0 inGBufferU0 = LOAD_TEXTURE2D(_GBufferTexture0, positionSS);
    GBufferType1 inGBufferU1 = LOAD_TEXTURE2D(_GBufferTexture1, positionSS);
#else
    GBufferType0 inGBuffer0 = LOAD_TEXTURE2D(_GBufferTexture0, positionSS);
    GBufferType1 inGBuffer1 = LOAD_TEXTURE2D(_GBufferTexture1, positionSS);
    GBufferType2 inGBuffer2 = LOAD_TEXTURE2D(_GBufferTexture2, positionSS);
    GBufferType3 inGBuffer3 = LOAD_TEXTURE2D(_GBufferTexture3, positionSS);
#endif

    ZERO_INITIALIZE(BSDFData, bsdfData);

    g_FeatureFlags = featureFlags;

#if SHADEROPTIONS_PACK_GBUFFER_IN_U16
    float4 inGBuffer0, inGBuffer1, inGBuffer2, inGBuffer3;

    inGBuffer0 = DecodeGBuffer0(inGBufferU0);

    uint packedGBuffer1 = inGBufferU0.z | inGBufferU0.w << 16;
    inGBuffer1 = UnpackR10G10B10A2(packedGBuffer1);

    inGBuffer2.x = UnpackUIntToFloat(inGBufferU1.x, 8, 0);
    inGBuffer2.y = UnpackUIntToFloat(inGBufferU1.x, 8, 8);
    inGBuffer2.z = UnpackUIntToFloat(inGBufferU1.y, 8, 0);
    inGBuffer2.w = UnpackUIntToFloat(inGBufferU1.y, 8, 8);

    uint packedGBuffer3 = inGBufferU1.z | inGBufferU1.w << 16;
    inGBuffer3.xyz = UnpackFromR11G11B10f(packedGBuffer1);
    inGBuffer3.w = 0.0;
#endif

    float3 baseColor = inGBuffer0.rgb;
    bsdfData.specularOcclusion = inGBuffer0.a;

    int octNormalSign;
    UnpackFloatInt10bit(inGBuffer1.b, 4.0, bsdfData.perceptualRoughness, octNormalSign);
    inGBuffer1.r = (octNormalSign & 1) ? -inGBuffer1.r : inGBuffer1.r;
    inGBuffer1.g = (octNormalSign & 2) ? -inGBuffer1.g : inGBuffer1.g;

    bsdfData.normalWS = UnpackNormalOctEncode(float2(inGBuffer1.r, inGBuffer1.g));

    bsdfData.roughness = PerceptualRoughnessToRoughness(bsdfData.perceptualRoughness);

    // The material features system for material classification must allow compile time optimization (i.e everything should be static)
    // Note that as we store materialId for Aniso based on content of RT2 we need to add few extra condition.
    // The code is also call from MaterialFeatureFlagsFromGBuffer, so must work fully dynamic if featureFlags is UINT_MAX
    int supportsStandard = HasMaterialFeatureFlag(MATERIALFEATUREFLAGS_LIT_STANDARD);
    int supportsSSS = HasMaterialFeatureFlag(MATERIALFEATUREFLAGS_LIT_SSS);
    int supportsAniso = HasMaterialFeatureFlag(MATERIALFEATUREFLAGS_LIT_ANISO);
    int supportClearCoat = HasMaterialFeatureFlag(MATERIALFEATUREFLAGS_LIT_CLEAR_COAT);

    if (supportsStandard + supportsSSS + supportsAniso + supportClearCoat > 1)
    {
        // only fetch materialid if it is not statically known from feature flags
        bsdfData.materialId = UnpackMaterialId(inGBuffer1.a);
    }
    else
    {
        // materialid is statically known. this allows the compiler to eliminate a lot of code.
        if (supportsStandard)
            bsdfData.materialId = MATERIALID_LIT_STANDARD;
        else if (supportsSSS)
            bsdfData.materialId = MATERIALID_LIT_SSS;
        else if (supportsAniso)
            bsdfData.materialId = MATERIALID_LIT_ANISO;
        else
            bsdfData.materialId = MATERIALID_LIT_CLEAR_COAT;
    }

    // We avoid divergent evaluation of the GGX, as that nearly doubles the cost.
    // If the tile has anisotropy, all the pixels within the tile are evaluated as anisotropic.
    if (HasMaterialFeatureFlag(MATERIALFEATUREFLAGS_LIT_ANISO))
    {
        float  anisotropy;
        float3 tangentWS;

        if (bsdfData.materialId == MATERIALID_LIT_ANISO)
        {
            float metallic;
            int octTangentSign;
            UnpackFloatInt8bit(inGBuffer2.a, 4.0, metallic, octTangentSign);
            inGBuffer2.r = (octTangentSign & 1) ? -inGBuffer2.r : inGBuffer2.r;
            inGBuffer2.g = (octTangentSign & 2) ? -inGBuffer2.g : inGBuffer2.g;
            tangentWS    = UnpackNormalOctEncode(inGBuffer2.rg);
            anisotropy   = inGBuffer2.b * 2 - 1;

            FillMaterialIdStandardData(baseColor, metallic, bsdfData);
        }
        else
        {
            anisotropy = 0;
            tangentWS  = GetLocalFrame(bsdfData.normalWS)[0];
        }

        FillMaterialIdAnisoData(bsdfData.roughness, bsdfData.normalWS, tangentWS, anisotropy, bsdfData);
    }

    if (bsdfData.materialId == MATERIALID_LIT_STANDARD && HasMaterialFeatureFlag(MATERIALFEATUREFLAGS_LIT_STANDARD))
    {
        float metallic;
        int materialIdExtent;
        UnpackFloatInt8bit(inGBuffer2.a, 4.0, metallic, materialIdExtent);

        if (materialIdExtent == GBUFFER_LIT_STANDARD_SPECULAR_COLOR_ID)
        {
            // Note: Specular is not a material id but just a way to parameterize the standard materialid, thus we reset materialId to MATERIALID_LIT_STANDARD
            // For material classification it will be consider as Standard as well, thus no need to create special case
            bsdfData.diffuseColor = baseColor;
            bsdfData.fresnel0 = inGBuffer2.rgb;
        }
        else // GBUFFER_LIT_STANDARD_REGULAR_ID
        {
            FillMaterialIdStandardData(baseColor, metallic, bsdfData);
        }
    }
    else if (bsdfData.materialId == MATERIALID_LIT_SSS && HasMaterialFeatureFlag(MATERIALFEATUREFLAGS_LIT_SSS))
    {
        float subsurfaceRadius  = inGBuffer2.x;
        float thickness         = inGBuffer2.y;
        int   subsurfaceProfile = UnpackByte(inGBuffer2.w);

        FillMaterialIdSSSData(baseColor, subsurfaceProfile, subsurfaceRadius, thickness, bsdfData);
    }
    else if (bsdfData.materialId == MATERIALID_LIT_CLEAR_COAT && HasMaterialFeatureFlag(MATERIALFEATUREFLAGS_LIT_CLEAR_COAT))
    {
        // We have swap the encoding of the normal to have more precision for coat normal as it is more smooth
        float3 coatNormalWS = bsdfData.normalWS;
        bsdfData.normalWS = UnpackNormalOctEncode(float2(inGBuffer2.rg * 2.0 - 1.0));

        float coatCoverage = inGBuffer2.b;
        float coatIOR;
        int metallic;
        UnpackFloatInt8bit(inGBuffer2.a, 16.0, coatIOR, metallic);

        // When using clear coat we assume that bottom layer is regular
        FillMaterialIdStandardData(baseColor, metallic / 15.0f, bsdfData);
        FillMaterialIdClearCoatData(coatNormalWS, coatCoverage, coatIOR, bsdfData);
    }

    bakeDiffuseLighting = inGBuffer3.rgb;
}

// Function call from the material classification compute shader
// Note that as we store materialId on two buffer (for anisotropy case), the code need to load 2 RGBA8 buffer
uint MaterialFeatureFlagsFromGBuffer(uint2 positionSS)
{
    BSDFData bsdfData;
    float3 unused;

    DecodeFromGBuffer(
        positionSS,
        UINT_MAX,
        bsdfData,
        unused
    );

    return (1 << bsdfData.materialId); // This match all the MATERIALFEATUREFLAGS_LIT_XXX flag
}


//-----------------------------------------------------------------------------
// Debug method (use to display values)
//-----------------------------------------------------------------------------

void GetSurfaceDataDebug(uint paramId, SurfaceData surfaceData, inout float3 result, inout bool needLinearToSRGB)
{
    GetGeneratedSurfaceDataDebug(paramId, surfaceData, result, needLinearToSRGB);
}

void GetBSDFDataDebug(uint paramId, BSDFData bsdfData, inout float3 result, inout bool needLinearToSRGB)
{
    GetGeneratedBSDFDataDebug(paramId, bsdfData, result, needLinearToSRGB);
}

//-----------------------------------------------------------------------------
// PreLightData
//-----------------------------------------------------------------------------

// Precomputed lighting data to send to the various lighting functions
struct PreLightData
{
    // General
    float NdotV;

    // GGX
    float partLambdaV;
    float energyCompensation;
    float TdotV;
    float BdotV;

    // Clear coat
    float coatNdotV;
    float ieta;
    float coatFresnel0;
    float3 coatV;
    float3 refractV; // The view vector refracted through clear coat interface

    // IBL
    float3 iblDirWS;                     // Dominant specular direction, used for IBL in EvaluateBSDF_Env()
    float  iblMipLevel;

    // IBL clear coat
    float3 coatIblDirWS;

    float3 specularFGD;                  // Store preconvoled BRDF for both specular and diffuse
    float diffuseFGD;

    // Area lights (17 VGPRs)
    // TODO: 'orthoBasisViewNormal' is just a rotation around the normal and should thus be just 1x VGPR.
    float3x3 orthoBasisViewNormal; // Right-handed view-dependent orthogonal basis around the normal (6x VGPRs)
    float3x3 ltcTransformDiffuse;  // Inverse transformation for Lambertian or Disney Diffuse        (4x VGPRs)
    float3x3 ltcTransformSpecular; // Inverse transformation for GGX                                 (4x VGPRs)
    float    ltcMagnitudeDiffuse;
    float3   ltcMagnitudeFresnel;

    // area light clear coat
    float3x3 ltcXformClearCoat;                // TODO: make sure the compiler not wasting VGPRs on constants
    float    ltcClearCoatFresnelTerm;
    float3x3 ltcCoatT;

    // Refraction
    float3 transmissionRefractV;            // refracted view vector after exiting the shape
    float3 transmissionPositionWS;          // start of the refracted ray after exiting the shape
    float3 transmissionTransmittance;       // transmittance due to absorption
    float transmissionSSMipLevel;           // mip level of the screen space gaussian pyramid for rough refraction

#ifdef VOLUMETRIC_LIGHTING_ENABLED
    float globalFogExtinction;
#endif
};

// This is a refract - TODO: do we call original refract or this one, original maybe slightly more expensive, to check
float3 ClearCoatTransform(float3 X, float3 N, float ieta)
{
    float XdotN = saturate(dot(N, X));
    return ieta * X + (sqrt(1 + ieta * ieta * (XdotN * XdotN - 1)) - ieta * XdotN) * N;
}

PreLightData GetPreLightData(float3 V, PositionInputs posInput, BSDFData bsdfData)
{
    PreLightData preLightData;

    float3 N;
    float  NdotV;

    if (bsdfData.materialId == MATERIALID_LIT_CLEAR_COAT && HasMaterialFeatureFlag(MATERIALFEATUREFLAGS_LIT_CLEAR_COAT))
    {
        N     = bsdfData.coatNormalWS;
        NdotV = saturate(dot(N, V));
        preLightData.coatNdotV = NdotV;

        float ieta = 1.0 / bsdfData.coatIOR; // inverse eta
        preLightData.ieta = ieta;
        preLightData.coatFresnel0 = Sq(bsdfData.coatIOR - 1.0) / Sq(bsdfData.coatIOR + 1.0);

        // Clear coat IBL
        preLightData.coatIblDirWS = reflect(-V, N);

        // Clear coat area light
        float theta = FastACosPos(NdotV);
        float2 uv = LTC_LUT_OFFSET + LTC_LUT_SCALE * float2(0.0, theta * INV_HALF_PI); // Use Roughness of 0.0 for clearCoat roughness

                                                                                       // Get the inverse LTC matrix for GGX
                                                                                       // Note we load the matrix transpose (avoid to have to transpose it in shader)
        preLightData.ltcXformClearCoat = 0.0;
        preLightData.ltcXformClearCoat._m22 = 1.0;
        preLightData.ltcXformClearCoat._m00_m02_m11_m20 = SAMPLE_TEXTURE2D_ARRAY_LOD(_LtcData, s_linear_clamp_sampler, uv, LTC_GGX_MATRIX_INDEX, 0);

        float3 ltcMagnitude = SAMPLE_TEXTURE2D_ARRAY_LOD(_LtcData, s_linear_clamp_sampler, uv, LTC_MULTI_GGX_FRESNEL_DISNEY_DIFFUSE_INDEX, 0).rgb;
        float ltcClearCoatFresnelMagnitudeDiff = ltcMagnitude.r; // The difference of magnitudes of GGX and Fresnel
        float ltcClearCoatFresnelMagnitude = ltcMagnitude.g;
        preLightData.ltcClearCoatFresnelTerm = preLightData.coatFresnel0 * ltcClearCoatFresnelMagnitudeDiff + ltcClearCoatFresnelMagnitude;

        // TODO: Convert the area light with respect to Fresnel transmission
        preLightData.ltcCoatT = float3x3(   ieta + (1.0 - ieta) * N.x * N.x, 0.0 + (1.0 - ieta) * N.y * N.x, 0.0 + (1.0 - ieta) * N.z * N.x,
                                            0.0 + (1.0 - ieta) * N.x * N.y, ieta + (1.0 - ieta) * N.y * N.y, 0.0 + (1.0 - ieta) * N.z * N.y,
                                            0.0 + (1.0 - ieta) * N.x * N.z, 0.0 + (1.0 - ieta) * N.y * N.z, ieta + (1.0 - ieta) * N.z * N.z );

        // Modify V for following calculation
        preLightData.refractV = ClearCoatTransform(V, N, ieta);
        V = preLightData.refractV;
    }

    N     = bsdfData.normalWS;
    NdotV = saturate(dot(N, V));
    preLightData.NdotV = NdotV;

    float3 iblR;

    // We avoid divergent evaluation of the GGX, as that nearly doubles the cost.
    // If the tile has anisotropy, all the pixels within the tile are evaluated as anisotropic.
    if (HasMaterialFeatureFlag(MATERIALFEATUREFLAGS_LIT_ANISO))
    {
        preLightData.TdotV       = dot(bsdfData.tangentWS, V);
        preLightData.BdotV       = dot(bsdfData.bitangentWS, V);
        preLightData.partLambdaV = GetSmithJointGGXAnisoPartLambdaV(preLightData.TdotV, preLightData.BdotV, NdotV, bsdfData.roughnessT, bsdfData.roughnessB);

        // For GGX aniso and IBL we have done an empirical (eye balled) approximation compare to the reference.
        // We use a single fetch, and we stretch the normal to use based on various criteria.
        // result are far away from the reference but better than nothing
        // For positive anisotropy values: tangent = highlight stretch (anisotropy) direction, bitangent = grain (brush) direction.
        float3 grainDirWS = (bsdfData.anisotropy >= 0) ? bsdfData.bitangentWS : bsdfData.tangentWS;
        // Reduce stretching for (perceptualRoughness < 0.2).
        float  stretch = abs(bsdfData.anisotropy) * saturate(5 * bsdfData.perceptualRoughness);
        // NOTE: If we follow the theory we should use the modified normal for the different calculation implying a normal (like NdotV) and use 'anisoIblNormalWS'
        // into function like GetSpecularDominantDir(). However modified normal is just a hack. The goal is just to stretch a cubemap, no accuracy here.
        // With this in mind and for performance reasons we chose to only use modified normal to calculate R.
        float3 anisoIblNormalWS = GetAnisotropicModifiedNormal(grainDirWS, N, V, stretch);
        iblR = reflect(-V, anisoIblNormalWS);
    }
    else
    {
        preLightData.TdotV       = 0;
        preLightData.BdotV       = 0;
        preLightData.partLambdaV = GetSmithJointGGXPartLambdaV(NdotV, bsdfData.roughness);
        iblR                     = reflect(-V, N);
    }

    float reflectivity;

    // IBL
    GetPreIntegratedFGD(NdotV, bsdfData.perceptualRoughness, bsdfData.fresnel0, preLightData.specularFGD, preLightData.diffuseFGD, reflectivity);

    if (bsdfData.materialId == MATERIALID_LIT_CLEAR_COAT && HasMaterialFeatureFlag(MATERIALFEATUREFLAGS_LIT_CLEAR_COAT))
    {
        // Update the roughness and the IBL miplevel
        // Bottom layer is affected by upper layer BRDF, result can't be more sharp than input (it is to mimic what a path tracer will do)
        float roughness = PerceptualRoughnessToRoughness(bsdfData.perceptualRoughness);
        float shininess = Sq(preLightData.ieta) * (2.0 / Sq(roughness) - 2.0);
        roughness = sqrt(2.0 / (shininess + 2.0));
        preLightData.iblDirWS = GetSpecularDominantDir(N, iblR, roughness, NdotV);
        preLightData.iblMipLevel = PerceptualRoughnessToMipmapLevel(RoughnessToPerceptualRoughness(roughness));
    }
    else
    {
        // Note: this is a ad-hoc tweak.
        float iblRoughness, iblPerceptualRoughness;

        if (bsdfData.materialId == MATERIALID_LIT_ANISO && HasMaterialFeatureFlag(MATERIALFEATUREFLAGS_LIT_ANISO))
        {
            // Use the min roughness, and bias it for higher values of anisotropy and roughness.
            float roughnessBias    = 0.075 * bsdfData.anisotropy * bsdfData.roughness;
            iblRoughness           = saturate(min(bsdfData.roughnessT, bsdfData.roughnessB) + roughnessBias);
            iblPerceptualRoughness = RoughnessToPerceptualRoughness(iblRoughness);
        }
        else
        {
            iblRoughness           = bsdfData.roughness;
            iblPerceptualRoughness = bsdfData.perceptualRoughness;
        }

        preLightData.iblDirWS    = GetSpecularDominantDir(N, iblR, iblRoughness, NdotV);
        preLightData.iblMipLevel = PerceptualRoughnessToMipmapLevel(iblPerceptualRoughness);
    }

#ifdef LIT_USE_GGX_ENERGY_COMPENSATION
    // Ref: Practical multiple scattering compensation for microfacet models.
    // We only apply the formulation for metals.
    // For dielectrics, the change of reflectance is negligible.
    // We deem the intensity difference of a couple of percent for high values of roughness
    // to not be worth the cost of another precomputed table.
    // Note: this formulation bakes the BSDF non-symmetric!
    preLightData.energyCompensation = 1.0 / reflectivity - 1.0;
#else
    preLightData.energyCompensation = 0.0;
#endif // LIT_USE_GGX_ENERGY_COMPENSATION

    // Area light
    // UVs for sampling the LUTs
    float theta = FastACosPos(NdotV); // For Area light - UVs for sampling the LUTs
    float2 uv = LTC_LUT_OFFSET + LTC_LUT_SCALE * float2(bsdfData.perceptualRoughness, theta * INV_HALF_PI);

    // Note we load the matrix transpose (avoid to have to transpose it in shader)
#ifdef LIT_DIFFUSE_LAMBERT_BRDF
    preLightData.ltcTransformDiffuse = k_identity3x3;
#else
    // Get the inverse LTC matrix for Disney Diffuse
    preLightData.ltcTransformDiffuse      = 0.0;
    preLightData.ltcTransformDiffuse._m22 = 1.0;
    preLightData.ltcTransformDiffuse._m00_m02_m11_m20 = SAMPLE_TEXTURE2D_ARRAY_LOD(_LtcData, s_linear_clamp_sampler, uv, LTC_DISNEY_DIFFUSE_MATRIX_INDEX, 0);
#endif

    // Get the inverse LTC matrix for GGX
    // Note we load the matrix transpose (avoid to have to transpose it in shader)
    preLightData.ltcTransformSpecular      = 0.0;
    preLightData.ltcTransformSpecular._m22 = 1.0;
    preLightData.ltcTransformSpecular._m00_m02_m11_m20 = SAMPLE_TEXTURE2D_ARRAY_LOD(_LtcData, s_linear_clamp_sampler, uv, LTC_GGX_MATRIX_INDEX, 0);

    // Construct a right-handed view-dependent orthogonal basis around the normal
    preLightData.orthoBasisViewNormal[0] = normalize(V - N * NdotV);
    preLightData.orthoBasisViewNormal[2] = N;
    preLightData.orthoBasisViewNormal[1] = cross(preLightData.orthoBasisViewNormal[2], preLightData.orthoBasisViewNormal[0]);

    float3 ltcMagnitude = SAMPLE_TEXTURE2D_ARRAY_LOD(_LtcData, s_linear_clamp_sampler, uv, LTC_MULTI_GGX_FRESNEL_DISNEY_DIFFUSE_INDEX, 0).rgb;
    float  ltcGGXFresnelMagnitudeDiff = ltcMagnitude.r; // The difference of magnitudes of GGX and Fresnel
    float  ltcGGXFresnelMagnitude     = ltcMagnitude.g;
    float  ltcDisneyDiffuseMagnitude  = ltcMagnitude.b;

#ifdef LIT_DIFFUSE_LAMBERT_BRDF
    preLightData.ltcMagnitudeDiffuse = 1;
#else
    preLightData.ltcMagnitudeDiffuse = ltcDisneyDiffuseMagnitude;
#endif

    // TODO: the fit seems rather poor. The scaling factor of 0.5 allows us
    // to match the reference for rough metals, but further darkens dielectrics.
    if (bsdfData.materialId == MATERIALID_LIT_CLEAR_COAT && HasMaterialFeatureFlag(MATERIALFEATUREFLAGS_LIT_CLEAR_COAT))
    {
        // Change the Fresnel term to account for transmission through Clear Coat and reflection on the base layer
        float F = F_Schlick(preLightData.coatFresnel0, preLightData.coatNdotV);
        F = Sq(-F * bsdfData.coatCoverage + 1.0);
        F /= preLightData.ieta; //TODO: LaurentB why / ieta here and not for other lights ?

        preLightData.ltcMagnitudeFresnel = F * bsdfData.fresnel0 * ltcGGXFresnelMagnitudeDiff + (float3)ltcGGXFresnelMagnitude;
    }
    else
    {
        preLightData.ltcMagnitudeFresnel = bsdfData.fresnel0 * ltcGGXFresnelMagnitudeDiff + (float3)ltcGGXFresnelMagnitude;
    }

#ifdef VOLUMETRIC_LIGHTING_ENABLED
    preLightData.globalFogExtinction = _GlobalFog_Extinction;
#endif

#ifdef REFRACTION_MODEL
    RefractionModelResult refraction = REFRACTION_MODEL(V, posInput, bsdfData);
    preLightData.transmissionRefractV = refraction.rayWS;
    preLightData.transmissionPositionWS = refraction.positionWS;
    preLightData.transmissionTransmittance = exp(-bsdfData.absorptionCoefficient * refraction.distance);
    // Empirical remap to try to match a bit the refractio probe blurring for the fallback
    preLightData.transmissionSSMipLevel = sqrt(bsdfData.perceptualRoughness) * uint(_GaussianPyramidColorMipSize.z);
#else
    preLightData.transmissionRefractV = -V;
    preLightData.transmissionPositionWS = posInput.positionWS;
    preLightData.transmissionTransmittance = float3(1.0, 1.0, 1.0);
    preLightData.transmissionSSMipLevel = 0;
#endif

    return preLightData;
}

//-----------------------------------------------------------------------------
// bake lighting function
//-----------------------------------------------------------------------------

// GetBakedDiffuseLigthing function compute the bake lighting + emissive color to be store in emissive buffer (Deferred case)
// In forward it must be add to the final contribution.
// This function require the 3 structure surfaceData, builtinData, bsdfData because it may require both the engine side data, and data that will not be store inside the gbuffer.
float3 GetBakedDiffuseLigthing(SurfaceData surfaceData, BuiltinData builtinData, BSDFData bsdfData, PreLightData preLightData)
{
    bsdfData.diffuseColor = ApplyDiffuseTexturingMode(bsdfData);

    // Premultiply bake diffuse lighting information with DisneyDiffuse pre-integration
    return builtinData.bakeDiffuseLighting * preLightData.diffuseFGD * surfaceData.ambientOcclusion * bsdfData.diffuseColor + builtinData.emissiveColor;
}

//-----------------------------------------------------------------------------
// light transport functions
//-----------------------------------------------------------------------------

LightTransportData GetLightTransportData(SurfaceData surfaceData, BuiltinData builtinData, BSDFData bsdfData)
{
    LightTransportData lightTransportData;

    // diffuseColor for lightmapping should basically be diffuse color.
    // But rough metals (black diffuse) still scatter quite a lot of light around, so
    // we want to take some of that into account too.

    lightTransportData.diffuseColor = bsdfData.diffuseColor + bsdfData.fresnel0 * bsdfData.roughness * 0.5 * surfaceData.metallic;
    lightTransportData.emissiveColor = builtinData.emissiveColor;

    return lightTransportData;
}

//-----------------------------------------------------------------------------
// LightLoop related function (Only include if required)
// HAS_LIGHTLOOP is define in Lighting.hlsl
//-----------------------------------------------------------------------------

#ifdef HAS_LIGHTLOOP

//-----------------------------------------------------------------------------
// Lighting structure for light accumulation
//-----------------------------------------------------------------------------

// These structure allow to accumulate lighting accross the Lit material
// AggregateLighting is init to zero and transfer to EvaluateBSDF, but the LightLoop can't access its content.
struct DirectLighting
{
    float3 diffuse;
    float3 specular;
};

struct IndirectLighting
{
    float3 specularReflected;
    float3 specularTransmitted;
};

struct AggregateLighting
{
    DirectLighting   direct;
    IndirectLighting indirect;
};

void AccumulateDirectLighting(DirectLighting src, inout AggregateLighting dst)
{
    dst.direct.diffuse += src.diffuse;
    dst.direct.specular += src.specular;
}

void AccumulateIndirectLighting(IndirectLighting src, inout AggregateLighting dst)
{
    dst.indirect.specularReflected += src.specularReflected;
    dst.indirect.specularTransmitted += src.specularTransmitted;
}

//-----------------------------------------------------------------------------
// BSDF share between directional light, punctual light and area light (reference)
//-----------------------------------------------------------------------------

void BSDF(  float3 V, float3 L, float3 positionWS, PreLightData preLightData, BSDFData bsdfData,
            out float3 diffuseLighting,
            out float3 specularLighting)
{
    float3 F = 1.0;
    specularLighting = float3(0.0, 0.0, 0.0);

    if (bsdfData.materialId == MATERIALID_LIT_CLEAR_COAT && HasMaterialFeatureFlag(MATERIALFEATUREFLAGS_LIT_CLEAR_COAT) )
    {
        // Optimized math. Ref: PBR Diffuse Lighting for GGX + Smith Microsurfaces (slide 114).
        float NdotL = saturate(dot(bsdfData.coatNormalWS, L));
        float NdotV = preLightData.coatNdotV;
        float LdotV = dot(L, V);
        float invLenLV = rsqrt(max(2 * LdotV + 2, FLT_EPS));
        float NdotH = saturate((NdotL + NdotV) * invLenLV);
        float LdotH = saturate(invLenLV * LdotV + invLenLV);

        // Evaluate Fresnel on the Clear Coat
        F = F_Schlick(preLightData.coatFresnel0, LdotH);
        // TODO: No need to call D (to see with LaurentB) + question on * NdotL
        specularLighting += F * D_GGX(NdotH, 0.01) * NdotL * bsdfData.coatCoverage;

        // Change the Fresnel term to account for transmission through Clear Coat and reflection on the base layer
        F = Sq(-F * bsdfData.coatCoverage + 1.0);

        // Change the Light and View direction to account for IOR change.
        // Update the half vector accordingly
        V = preLightData.refractV;
        L = ClearCoatTransform(L, bsdfData.coatNormalWS, preLightData.ieta);
    }

    // Optimized math. Ref: PBR Diffuse Lighting for GGX + Smith Microsurfaces (slide 114).
    float NdotL    = saturate(dot(bsdfData.normalWS, L)); // Must have the same value without the clamp
    float NdotV    = preLightData.NdotV;                  // Get the unaltered (geometric) version
    float LdotV    = dot(L, V);
    float invLenLV = rsqrt(max(2 * LdotV + 2, FLT_EPS));  // invLenLV = rcp(length(L + V)) - caution about the case where V and L are opposite, it can happen, use max to avoid this
    float NdotH    = saturate((NdotL + NdotV) * invLenLV);
    float LdotH    = saturate(invLenLV * LdotV + invLenLV);

    F *= F_Schlick(bsdfData.fresnel0, LdotH);

    float DV;

    // We avoid divergent evaluation of the GGX, as that nearly doubles the cost.
    // If the tile has anisotropy, all the pixels within the tile are evaluated as anisotropic.
    if (HasMaterialFeatureFlag(MATERIALFEATUREFLAGS_LIT_ANISO))
    {
        float3 H = (L + V) * invLenLV;
        // For anisotropy we must not saturate these values
        float TdotH = dot(bsdfData.tangentWS, H);
        float TdotL = dot(bsdfData.tangentWS, L);
        float BdotH = dot(bsdfData.bitangentWS, H);
        float BdotL = dot(bsdfData.bitangentWS, L);

        bsdfData.roughnessT = ClampRoughnessForAnalyticalLights(bsdfData.roughnessT);
        bsdfData.roughnessB = ClampRoughnessForAnalyticalLights(bsdfData.roughnessB);

        // TODO: Do comparison between this correct version and the one from isotropic and see if there is any visual difference
        DV = DV_SmithJointGGXAniso(TdotH, BdotH, NdotH,
                                   preLightData.TdotV, preLightData.BdotV, preLightData.NdotV,
                                   TdotL, BdotL, NdotL,
                                   bsdfData.roughnessT, bsdfData.roughnessB
        #ifdef LIT_USE_BSDF_PRE_LAMBDAV
                                 , preLightData.partLambdaV);
        #else
                                   );
        #endif
    }
    else
    {
        bsdfData.roughness = ClampRoughnessForAnalyticalLights(bsdfData.roughness);

        DV = DV_SmithJointGGX(NdotH, NdotL, NdotV, bsdfData.roughness
        #ifdef LIT_USE_BSDF_PRE_LAMBDAV
                            , preLightData partLambdaV);
        #else
                              );
        #endif
    }
    specularLighting += F * DV;

#ifdef LIT_DIFFUSE_LAMBERT_BRDF
    float  diffuseTerm = Lambert();
#elif LIT_DIFFUSE_GGX_BRDF
    float3 diffuseTerm = DiffuseGGX(bsdfData.diffuseColor, NdotV, NdotL, NdotH, LdotV, bsdfData.roughness);
#else
    // A note on subsurface scattering: [SSS-NOTE-TRSM]
    // The correct way to handle SSS is to transmit light inside the surface, perform SSS,
    // and then transmit it outside towards the viewer.
    // Transmit(X) = F_Transm_Schlick(F0, F90, NdotX), where F0 = 0, F90 = 1.
    // Therefore, the diffuse BSDF should be decomposed as follows:
    // f_d = A / Pi * F_Transm_Schlick(0, 1, NdotL) * F_Transm_Schlick(0, 1, NdotV) + f_d_reflection,
    // with F_Transm_Schlick(0, 1, NdotV) applied after the SSS pass.
    // The alternative (artistic) formulation of Disney is to set F90 = 0.5:
    // f_d = A / Pi * F_Transm_Schlick(0, 0.5, NdotL) * F_Transm_Schlick(0, 0.5, NdotV) + f_retro_reflection.
    // That way, darkening at grading angles is reduced to 0.5.
    // In practice, applying F_Transm_Schlick(F0, F90, NdotV) after the SSS pass is expensive,
    // as it forces us to read the normal buffer at the end of the SSS pass.
    // Separating f_retro_reflection also has a small cost (mostly due to energy compensation
    // for multi-bounce GGX), and the visual difference is negligible.
    // Therefore, we choose not to separate diffuse lighting into reflected and transmitted.
    float diffuseTerm = DisneyDiffuse(NdotV, NdotL, LdotV, bsdfData.perceptualRoughness);
#endif

    // We don't multiply by 'bsdfData.diffuseColor' here. It's done only once in PostEvaluateBSDF().
    diffuseLighting = diffuseTerm;
}

// Currently, we only model diffuse transmission. Specular transmission is not yet supported.
// We assume that the back side of the object is a uniformly illuminated infinite plane
// with the reversed normal (and the view vector) of the current sample.
float3 EvaluateTransmission(BSDFData bsdfData, float intensity, float shadow)
{
    // For low thickness, we can reuse the shadowing status for the back of the object.
    shadow = bsdfData.useThinObjectMode ? shadow : 1.0;

    float backLight = intensity * shadow;

    return backLight * bsdfData.transmittance; // Premultiplied with the diffuse color
}

//-----------------------------------------------------------------------------
// EvaluateBSDF_Directional
//-----------------------------------------------------------------------------

float4 EvaluateCookie_Directional(LightLoopContext lightLoopContext, DirectionalLightData lightData,
                                  float3 lighToSample)
{
    // Compute the CS position (in [-1, 1]^2) by projecting 'positionWS' onto the near plane.
    // 'lightData.right' and 'lightData.up' are pre-scaled on CPU.
    float3x3 lightToWorld = float3x3(lightData.right, lightData.up, lightData.forward);
    float3   positionLS   = mul(lighToSample, transpose(lightToWorld));
    float2   positionCS   = positionLS.xy;

    bool isInBounds;

    // Remap the texture coordinates from [-1, 1]^2 to [0, 1]^2.
    float2 positionNDC = positionCS * 0.5 + 0.5;

    if (lightData.tileCookie)
    {
        // Tile the texture if the 'repeat' wrap mode is enabled.
        positionNDC = frac(positionNDC);
        isInBounds  = true;
    }
    else
    {
        isInBounds = Max3(abs(positionCS.x), abs(positionCS.y), 1.0 - positionLS.z) <= 1.0;
    }

    // We let the sampler handle tiling or clamping to border.
    // Note: tiling (the repeat mode) is not currently supported.
    float4 cookie = SampleCookie2D(lightLoopContext, positionNDC, lightData.cookieIndex);

    cookie.a = isInBounds ? cookie.a : 0;

    return cookie;
}

// None of the outputs are premultiplied.
void EvaluateLight_Directional(LightLoopContext lightLoopContext, PositionInputs posInput,
                               DirectionalLightData lightData, BakeLightingData bakeLightingData,
                               float3 N, float3 L,
                               out float3 color, out float attenuation, out float shadow)
{
    float3 positionWS = posInput.positionWS;
    float  shadowMask = 1.0;

    color       = lightData.color;
    attenuation = 1.0;
    shadow      = 1.0;

#ifdef SHADOWS_SHADOWMASK
    // shadowMaskSelector.x is -1 if there is no shadow mask
    // Note that we override shadow value (in case we don't have any dynamic shadow)
    shadow = shadowMask = (lightData.shadowMaskSelector.x >= 0.0) ? dot(bakeLightingData.bakeShadowMask, lightData.shadowMaskSelector) : 1.0;
#endif

    [branch] if (lightData.shadowIndex >= 0)
    {
#ifdef _SURFACE_TYPE_TRANSPARENT
        shadow = GetDirectionalShadowAttenuation(lightLoopContext.shadowContext, positionWS, N, lightData.shadowIndex, L, posInput.positionSS);
#else
        shadow = LOAD_TEXTURE2D(_DeferredShadowTexture, posInput.positionSS).x;
#endif

#ifdef SHADOWS_SHADOWMASK
        float fade = saturate(posInput.linearDepth * lightData.fadeDistanceScaleAndBias.x + lightData.fadeDistanceScaleAndBias.y);

        // See comment in EvaluateBSDF_Punctual
        shadow = lightData.dynamicShadowCasterOnly ? min(shadowMask, shadow) : shadow;
        shadow = lerp(shadow, shadowMask, fade); // Caution to lerp parameter: fade is the reverse of shadowDimmer

        // Note: There is no shadowDimmer when there is no shadow mask
#endif
    }

    [branch] if (lightData.cookieIndex >= 0)
    {
        float3 lightToSample = positionWS - lightData.positionWS;
        float4 cookie = EvaluateCookie_Directional(lightLoopContext, lightData, lightToSample);

        color       *= cookie.rgb;
        attenuation *= cookie.a;
    }
}

DirectLighting EvaluateBSDF_Directional(LightLoopContext lightLoopContext,
                                        float3 V, PositionInputs posInput, PreLightData preLightData,
                                        DirectionalLightData lightData, BSDFData bsdfData,
                                        BakeLightingData bakeLightingData)
{
    DirectLighting lighting;
    ZERO_INITIALIZE(DirectLighting, lighting);

    float3 positionWS = posInput.positionWS;

    float3 N     = bsdfData.normalWS;
    float3 L     = -lightData.forward; // Lights point backward in Unity
    float  NdotL = dot(N, L);

    float3 color; float attenuation, shadow;
    EvaluateLight_Directional(lightLoopContext, posInput, lightData, bakeLightingData, N, L,
                              color, attenuation, shadow);

    float intensity = shadow * attenuation * saturate(NdotL);

    [branch] if (intensity > 0.0)
    {
        BSDF(V, L, positionWS, preLightData, bsdfData, lighting.diffuse, lighting.specular);

        lighting.diffuse  *= intensity * lightData.diffuseScale;
        lighting.specular *= intensity * lightData.specularScale;
    }

    [branch] if (bsdfData.enableTransmission)
    {
        // Apply wrapped lighting to better handle thin objects (cards) at grazing angles.
        float wrappedNdotL = ComputeWrappedDiffuseLighting(-NdotL, SSS_WRAP_LIGHT);

        // Apply the BSDF to attenuation. See also: [SSS-NOTE-TRSM]
    #ifdef LIT_DIFFUSE_LAMBERT_BRDF
        attenuation *= Lambert();
    #else
        float tNdotL = saturate(-NdotL);
        float  NdotV = preLightData.NdotV;
        attenuation *= INV_PI * F_Transm_Schlick(0, 0.5, NdotV) * F_Transm_Schlick(0, 0.5, tNdotL);
    #endif

        // Shadowing is applied inside EvaluateTransmission().
        intensity = attenuation * wrappedNdotL;

        // We use diffuse lighting for accumulation since it is going to be blurred during the SSS pass.
        // We don't multiply by 'bsdfData.diffuseColor' here. It's done only once in PostEvaluateBSDF().
        lighting.diffuse += EvaluateTransmission(bsdfData, intensity * lightData.diffuseScale, shadow);
    }

    // Save ALU by applying light and cookie colors only once.
    lighting.diffuse  *= color;
    lighting.specular *= color;

    return lighting;
}

//-----------------------------------------------------------------------------
// EvaluateBSDF_Punctual (supports spot, point and projector lights)
//-----------------------------------------------------------------------------

float4 EvaluateCookie_Punctual(LightLoopContext lightLoopContext, LightData lightData,
                               float3 lighToSample)
{
    int lightType = lightData.lightType;

    // Translate and rotate 'positionWS' into the light space.
    // 'lightData.right' and 'lightData.up' are pre-scaled on CPU.
    float3x3 lightToWorld = float3x3(lightData.right, lightData.up, lightData.forward);
    float3   positionLS   = mul(lighToSample, transpose(lightToWorld));

    float4 cookie;

    [branch] if (lightType == GPULIGHTTYPE_POINT)
    {
        cookie = SampleCookieCube(lightLoopContext, positionLS, lightData.cookieIndex);
    }
    else
    {
        // Compute the NDC position (in [-1, 1]^2) by projecting 'positionWS' onto the plane at 1m distance.
        // Box projector lights require no perspective division.
        float  perspectiveZ = (lightType != GPULIGHTTYPE_PROJECTOR_BOX) ? positionLS.z : 1.0;
        float2 positionCS   = positionLS.xy / perspectiveZ;
        bool   isInBounds   = Max3(abs(positionCS.x), abs(positionCS.y), 1.0 - positionLS.z) <= 1.0;

        // Remap the texture coordinates from [-1, 1]^2 to [0, 1]^2.
        float2 positionNDC = positionCS * 0.5 + 0.5;

        // We let the sampler handle clamping to border.
        cookie = SampleCookie2D(lightLoopContext, positionNDC, lightData.cookieIndex);
        cookie.a = isInBounds ? cookie.a : 0;
    }

    return cookie;
}

float GetPunctualShapeAttenuation(LightData lightData, float3 L, float distSq)
{
    // Note: lightData.invSqrAttenuationRadius is 0 when applyRangeAttenuation is false
    float attenuation = GetDistanceAttenuation(distSq, lightData.invSqrAttenuationRadius);
    // Reminder: lights are oriented backward (-Z)
    return attenuation * GetAngleAttenuation(L, -lightData.forward, lightData.angleScale, lightData.angleOffset);
}

// None of the outputs are premultiplied.
void EvaluateLight_Punctual(LightLoopContext lightLoopContext, PositionInputs posInput,
                            LightData lightData, BakeLightingData bakeLightingData,
                            float3 N, float3 L, float distSq,
                            out float3 color, out float attenuation, out float shadow)
{
    float3 positionWS = posInput.positionWS;
    float  shadowMask = 1.0;

    color       = lightData.color;
    attenuation = GetPunctualShapeAttenuation(lightData, L, distSq);
    shadow      = 1.0;

#ifdef SHADOWS_SHADOWMASK
    // shadowMaskSelector.x is -1 if there is no shadow mask
    // Note that we override shadow value (in case we don't have any dynamic shadow)
    shadow = shadowMask = (lightData.shadowMaskSelector.x >= 0.0) ? dot(bakeLightingData.bakeShadowMask, lightData.shadowMaskSelector) : 1.0;
#endif

    [branch] if (lightData.shadowIndex >= 0)
    {
        // TODO: make projector lights cast shadows.
        float3 offset = float3(0.0, 0.0, 0.0); // GetShadowPosOffset(nDotL, normal);
        float4 L_dist = float4(L, sqrt(distSq));
        shadow = GetPunctualShadowAttenuation(lightLoopContext.shadowContext, positionWS + offset, N, lightData.shadowIndex, L_dist, posInput.positionSS);
#ifdef SHADOWS_SHADOWMASK
        // Note: Legacy Unity have two shadow mask mode. ShadowMask (ShadowMask contain static objects shadow and ShadowMap contain only dynamic objects shadow, final result is the minimun of both value)
        // and ShadowMask_Distance (ShadowMask contain static objects shadow and ShadowMap contain everything and is blend with ShadowMask based on distance (Global distance setup in QualitySettigns)).
        // HDRenderPipeline change this behavior. Only ShadowMask mode is supported but we support both blend with distance AND minimun of both value. Distance is control by light.
        // The following code do this.
        // The min handle the case of having only dynamic objects in the ShadowMap
        // The second case for blend with distance is handled with ShadowDimmer. ShadowDimmer is define manually and by shadowDistance by light.
        // With distance, ShadowDimmer become one and only the ShadowMask appear, we get the blend with distance behavior.
        shadow = lightData.dynamicShadowCasterOnly ? min(shadowMask, shadow) : shadow;
        shadow = lerp(shadowMask, shadow, lightData.shadowDimmer);
#else
        shadow = lerp(1.0, shadow, lightData.shadowDimmer);
#endif
    }

<<<<<<< HEAD
#ifdef VOLUMETRIC_LIGHTING_ENABLED
    shadow *= TransmittanceHomogeneousMedium(preLightData.globalFogExtinction, dist);
#endif

    illuminance *= shadow;

    // Projector lights always have a cookies, so we can perform clipping inside the if().
=======
    // Projector lights always have cookies, so we can perform clipping inside the if().
>>>>>>> 7c696968
    [branch] if (lightData.cookieIndex >= 0)
    {
        float3 lightToSample = positionWS - lightData.positionWS;
        float4 cookie = EvaluateCookie_Punctual(lightLoopContext, lightData, lightToSample);

        color       *= cookie.rgb;
        attenuation *= cookie.a;
    }
}

DirectLighting EvaluateBSDF_Punctual(LightLoopContext lightLoopContext,
                                     float3 V, PositionInputs posInput,
                                     PreLightData preLightData, LightData lightData, BSDFData bsdfData, BakeLightingData bakeLightingData)
{
    DirectLighting lighting;
    ZERO_INITIALIZE(DirectLighting, lighting);

    float3 positionWS    = posInput.positionWS;
    float3 lightToSample = positionWS - lightData.positionWS;
    int    lightType     = lightData.lightType;

    float3 unL    = (lightType != GPULIGHTTYPE_PROJECTOR_BOX) ? -lightToSample : -lightData.forward;
    float  distSq = dot(unL, unL);
    float3 N      = bsdfData.normalWS;
    float3 L      = unL * rsqrt(distSq);
    float  NdotL  = dot(N, L);

    float3 color; float attenuation, shadow;
    EvaluateLight_Punctual(lightLoopContext, posInput, lightData, bakeLightingData, N, L, distSq,
                           color, attenuation, shadow);

    float intensity = shadow * attenuation * saturate(NdotL);

    [branch] if (intensity > 0.0)
    {
        bsdfData.roughness = max(bsdfData.roughness, lightData.minRoughness); // Simulate that a punctual light have a radius with this hack
        BSDF(V, L, positionWS, preLightData, bsdfData, lighting.diffuse, lighting.specular);

        lighting.diffuse  *= intensity * lightData.diffuseScale;
        lighting.specular *= intensity * lightData.specularScale;
    }

    [branch] if (bsdfData.enableTransmission)
    {
        // Apply wrapped lighting to better handle thin objects (cards) at grazing angles.
        float wrappedNdotL = ComputeWrappedDiffuseLighting(-NdotL, SSS_WRAP_LIGHT);

        // Apply the BSDF to attenuation. See also: [SSS-NOTE-TRSM]
    #ifdef LIT_DIFFUSE_LAMBERT_BRDF
        attenuation *= Lambert();
    #else
        float tNdotL = saturate(-NdotL);
        float  NdotV = preLightData.NdotV;
        attenuation *= INV_PI * F_Transm_Schlick(0, 0.5, NdotV) * F_Transm_Schlick(0, 0.5, tNdotL);
    #endif

        // Shadowing is applied inside EvaluateTransmission().
        intensity = attenuation * wrappedNdotL;

        // We use diffuse lighting for accumulation since it is going to be blurred during the SSS pass.
        // We don't multiply by 'bsdfData.diffuseColor' here. It's done only once in PostEvaluateBSDF().
        lighting.diffuse += EvaluateTransmission(bsdfData, intensity * lightData.diffuseScale, shadow);
    }

    // Save ALU by applying light and cookie colors only once.
    lighting.diffuse  *= color;
    lighting.specular *= color;

    return lighting;
}

#include "LitReference.hlsl"

//-----------------------------------------------------------------------------
// EvaluateBSDF_Line - Approximation with Linearly Transformed Cosines
//-----------------------------------------------------------------------------

DirectLighting EvaluateBSDF_Line(   LightLoopContext lightLoopContext,
                                    float3 V, PositionInputs posInput,
                                    PreLightData preLightData, LightData lightData, BSDFData bsdfData, BakeLightingData bakeLightingData)
{
    DirectLighting lighting;
    ZERO_INITIALIZE(DirectLighting, lighting);

    float3 positionWS = posInput.positionWS;

#ifdef LIT_DISPLAY_REFERENCE_AREA
    IntegrateBSDF_LineRef(V, positionWS, preLightData, lightData, bsdfData,
                          lighting.diffuse, lighting.specular);
#else
    float  len = lightData.size.x;
    float3 T   = lightData.right;

    float3 unL = lightData.positionWS - positionWS;

    // Pick the major axis of the ellipsoid.
    float3 axis = lightData.right;

    // We define the ellipsoid s.t. r1 = (r + len / 2), r2 = r3 = r.
    // TODO: This could be precomputed.
    float radius         = rsqrt(lightData.invSqrAttenuationRadius);
    float invAspectRatio = radius / (radius + (0.5 * len));

    // Compute the light attenuation.
    float intensity = GetEllipsoidalDistanceAttenuation(unL,  lightData.invSqrAttenuationRadius,
                                                        axis, invAspectRatio);

    // Terminate if the shaded point is too far away.
    if (intensity == 0.0)
        return lighting;

    lightData.diffuseScale  *= intensity;
    lightData.specularScale *= intensity;

    // Translate the light s.t. the shaded point is at the origin of the coordinate system.
    lightData.positionWS -= positionWS;

    // TODO: some of this could be precomputed.
    float3 P1 = lightData.positionWS - T * (0.5 * len);
    float3 P2 = lightData.positionWS + T * (0.5 * len);

    // Rotate the endpoints into the local coordinate system.
    P1 = mul(P1, transpose(preLightData.orthoBasisViewNormal));
    P2 = mul(P2, transpose(preLightData.orthoBasisViewNormal));

    // Compute the binormal in the local coordinate system.
    float3 B = normalize(cross(P1, P2));

    float ltcValue;

    // Evaluate the diffuse part
    {
        ltcValue  = LTCEvaluate(P1, P2, B, preLightData.ltcTransformDiffuse);
        ltcValue *= lightData.diffuseScale;
        // We don't multiply by 'bsdfData.diffuseColor' here. It's done only once in PostEvaluateBSDF().
        lighting.diffuse = preLightData.ltcMagnitudeDiffuse * ltcValue;
    }

    [branch] if (bsdfData.enableTransmission)
    {
        // Flip the view vector and the normal. The bitangent stays the same.
        float3x3 flipMatrix = float3x3(-1,  0,  0,
                                        0,  1,  0,
                                        0,  0, -1);

        // Use the Lambertian approximation for performance reasons.
        // The matrix multiplication should not generate any extra ALU on GCN.
        ltcValue  = LTCEvaluate(P1, P2, B, mul(flipMatrix, k_identity3x3));
        ltcValue *= lightData.diffuseScale;

        // We use diffuse lighting for accumulation since it is going to be blurred during the SSS pass.
        // We don't multiply by 'bsdfData.diffuseColor' here. It's done only once in PostEvaluateBSDF().
        lighting.diffuse += EvaluateTransmission(bsdfData, ltcValue, 1);
    }

    // Evaluate the coat part
    if (bsdfData.materialId == MATERIALID_LIT_CLEAR_COAT && HasMaterialFeatureFlag(MATERIALFEATUREFLAGS_LIT_CLEAR_COAT))
    {
        // TODO
        // ltcValue  = LTCEvaluate(P1, P2, B, preLightData.ltcXformClearCoat);
        // ltcValue *= lightData.specularScale;
        // specularLighting = preLightData.ltcClearCoatFresnelTerm * (ltcValue * bsdfData.coatCoverage);
    }

    // Evaluate the specular part
    {
        ltcValue  = LTCEvaluate(P1, P2, B, preLightData.ltcTransformSpecular);
        ltcValue *= lightData.specularScale;
        lighting.specular += preLightData.ltcMagnitudeFresnel * ltcValue;
    }

    // Save ALU by applying 'lightData.color' only once.
    lighting.diffuse *= lightData.color;
    lighting.specular *= lightData.color;
#endif // LIT_DISPLAY_REFERENCE_AREA

    return lighting;
}

//-----------------------------------------------------------------------------
// EvaluateBSDF_Area - Approximation with Linearly Transformed Cosines
//-----------------------------------------------------------------------------

// #define ELLIPSOIDAL_ATTENUATION

DirectLighting EvaluateBSDF_Rect(   LightLoopContext lightLoopContext,
                                    float3 V, PositionInputs posInput,
                                    PreLightData preLightData, LightData lightData, BSDFData bsdfData, BakeLightingData bakeLightingData)
{
    DirectLighting lighting;
    ZERO_INITIALIZE(DirectLighting, lighting);

    float3 positionWS = posInput.positionWS;

#ifdef LIT_DISPLAY_REFERENCE_AREA
    IntegrateBSDF_AreaRef(V, positionWS, preLightData, lightData, bsdfData,
                          lighting.diffuse, lighting.specular);
#else
    float3 unL = lightData.positionWS - positionWS;

    if (dot(lightData.forward, unL) >= 0.0001)
    {
        // The light is back-facing.
        return lighting;
    }

    // Rotate the light direction into the light space.
    float3x3 lightToWorld = float3x3(lightData.right, lightData.up, -lightData.forward);
    unL = mul(unL, transpose(lightToWorld));

    // TODO: This could be precomputed.
    float halfWidth  = lightData.size.x * 0.5;
    float halfHeight = lightData.size.y * 0.5;

    // Define the dimensions of the attenuation volume.
    // TODO: This could be precomputed.
    float  radius     = rsqrt(lightData.invSqrAttenuationRadius);
    float3 invHalfDim = rcp(float3(radius + halfWidth,
                                   radius + halfHeight,
                                   radius));

    // Compute the light attenuation.
#ifdef ELLIPSOIDAL_ATTENUATION
    // The attenuation volume is an axis-aligned ellipsoid s.t.
    // r1 = (r + w / 2), r2 = (r + h / 2), r3 = r.
    float intensity = GetEllipsoidalDistanceAttenuation(unL, invHalfDim);
#else
    // The attenuation volume is an axis-aligned box s.t.
    // hX = (r + w / 2), hY = (r + h / 2), hZ = r.
    float intensity = GetBoxDistanceAttenuation(unL, invHalfDim);
#endif

    // Terminate if the shaded point is too far away.
    if (intensity == 0.0)
        return lighting;

    lightData.diffuseScale  *= intensity;
    lightData.specularScale *= intensity;

    // Translate the light s.t. the shaded point is at the origin of the coordinate system.
    lightData.positionWS -= positionWS;

    float4x3 lightVerts;

    // TODO: some of this could be precomputed.
    lightVerts[0] = lightData.positionWS + lightData.right *  halfWidth + lightData.up *  halfHeight;
    lightVerts[1] = lightData.positionWS + lightData.right *  halfWidth + lightData.up * -halfHeight;
    lightVerts[2] = lightData.positionWS + lightData.right * -halfWidth + lightData.up * -halfHeight;
    lightVerts[3] = lightData.positionWS + lightData.right * -halfWidth + lightData.up *  halfHeight;

    // Rotate the endpoints into the local coordinate system.
    lightVerts = mul(lightVerts, transpose(preLightData.orthoBasisViewNormal));

    float ltcValue;

    // Evaluate the diffuse part
    {
        // Polygon irradiance in the transformed configuration.
        ltcValue  = PolygonIrradiance(mul(lightVerts, preLightData.ltcTransformDiffuse));
        ltcValue *= lightData.diffuseScale;
        // We don't multiply by 'bsdfData.diffuseColor' here. It's done only once in PostEvaluateBSDF().
        lighting.diffuse = preLightData.ltcMagnitudeDiffuse * ltcValue;
    }

    [branch] if (bsdfData.enableTransmission)
    {
        // Flip the view vector and the normal. The bitangent stays the same.
        float3x3 flipMatrix = float3x3(-1,  0,  0,
                                        0,  1,  0,
                                        0,  0, -1);

        // Use the Lambertian approximation for performance reasons.
        // The matrix multiplication should not generate any extra ALU on GCN.
        float3x3 ltcTransform = mul(flipMatrix, k_identity3x3);

        // Polygon irradiance in the transformed configuration.
        ltcValue  = PolygonIrradiance(mul(lightVerts, ltcTransform));
        ltcValue *= lightData.diffuseScale;

        // We use diffuse lighting for accumulation since it is going to be blurred during the SSS pass.
        // We don't multiply by 'bsdfData.diffuseColor' here. It's done only once in PostEvaluateBSDF().
        lighting.diffuse += EvaluateTransmission(bsdfData, ltcValue, 1);
    }

    // Evaluate the coat part
    if (bsdfData.materialId == MATERIALID_LIT_CLEAR_COAT && HasMaterialFeatureFlag(MATERIALFEATUREFLAGS_LIT_CLEAR_COAT))
    {
        // TODO
        // ltcValue = LTCEvaluate(lightVerts, V, bsdfData.coatNormalWS, preLightData.coatNdotV, preLightData.ltcXformClearCoat);
        // lighting.specular = preLightData.ltcClearCoatFresnelTerm  * (ltcValue * bsdfData.coatCoverage);

        // modify matL value based on Fresnel transmission
        // matL = mul(matL, preLightData.ltcCoatT);

        // V = preLightData.refractV;
    }

    // Evaluate the specular part
    {
        // Polygon irradiance in the transformed configuration.
        ltcValue  = PolygonIrradiance(mul(lightVerts, preLightData.ltcTransformSpecular));
        ltcValue *= lightData.specularScale;
        lighting.specular += preLightData.ltcMagnitudeFresnel * ltcValue;
    }

    // Save ALU by applying 'lightData.color' only once.
    lighting.diffuse *= lightData.color;
    lighting.specular *= lightData.color;
#endif // LIT_DISPLAY_REFERENCE_AREA

    return lighting;
}

//-----------------------------------------------------------------------------
// EvaluateBSDF_SSLighting for screen space lighting
// ----------------------------------------------------------------------------

IndirectLighting EvaluateBSDF_SSReflection(LightLoopContext lightLoopContext,
                                            float3 V, PositionInputs posInput,
                                            PreLightData preLightData, BSDFData bsdfData,
                                            inout float hierarchyWeight)
{
    IndirectLighting lighting;
    ZERO_INITIALIZE(IndirectLighting, lighting);

    // TODO

    return lighting;
}

IndirectLighting EvaluateBSDF_SSRefraction(LightLoopContext lightLoopContext,
                                            float3 V, PositionInputs posInput,
                                            PreLightData preLightData, BSDFData bsdfData,
                                            inout float hierarchyWeight)
{
    IndirectLighting lighting;
    ZERO_INITIALIZE(IndirectLighting, lighting);

#if HAS_REFRACTION
    // Refraction process:
    //  1. Depending on the shape model, we calculate the refracted point in world space and the optical depth
    //  2. We calculate the screen space position of the refracted point
    //  3. If this point is available (ie: in color buffer and point is not in front of the object)
    //    a. Get the corresponding color depending on the roughness from the gaussian pyramid of the color buffer
    //    b. Multiply by the transmittance for absorption (depends on the optical depth)

    float3 refractedBackPointWS = EstimateRaycast(V, posInput, preLightData.transmissionPositionWS, preLightData.transmissionRefractV);

    // Calculate screen space coordinates of refracted point in back plane
    float4 refractedBackPointCS = mul(UNITY_MATRIX_VP, float4(refractedBackPointWS, 1.0));
    float2 refractedBackPointSS = ComputeNormalizedDeviceCoordinates(refractedBackPointCS);
    uint2 depthSize = uint2(_PyramidDepthMipSize.xy);
    float refractedBackPointDepth = LinearEyeDepth(LOAD_TEXTURE2D_LOD(_PyramidDepthTexture, refractedBackPointSS * depthSize, 0).r, _ZBufferParams);

    // Exit if texel is out of color buffer
    // Or if the texel is from an object in front of the object
    if (refractedBackPointDepth < posInput.linearDepth
        || any(refractedBackPointSS < 0.0)
        || any(refractedBackPointSS > 1.0))
    {
        // Do nothing and don't update the hierarchy weight so we can fall back on refraction probe
        return lighting;
    }

    // Map the roughness to the correct mip map level of the color pyramid
    lighting.specularTransmitted = SAMPLE_TEXTURE2D_LOD(_GaussianPyramidColorTexture, s_trilinear_clamp_sampler, refractedBackPointSS, preLightData.transmissionSSMipLevel).rgb;

    // Beer-Lamber law for absorption
    lighting.specularTransmitted *= preLightData.transmissionTransmittance;

    float weight = 1.0;
    UpdateLightingHierarchyWeights(hierarchyWeight, weight); // Shouldn't be needed, but safer in case we decide to change hierarchy priority
    // We use specularFGD as an approximation of the fresnel effect (that also handle smoothness), so take the remaining for transmission
    lighting.specularTransmitted *= (1.0 - preLightData.specularFGD) * weight;
#else
    // No refraction, no need to go further
    hierarchyWeight = 1.0;
#endif

    return lighting;
}

DirectLighting EvaluateBSDF_Area(LightLoopContext lightLoopContext,
                                 float3 V, PositionInputs posInput,
                                 PreLightData preLightData, LightData lightData,
                                 BSDFData bsdfData, BakeLightingData bakeLightingData)
{
    if (lightData.lightType == GPULIGHTTYPE_LINE)
    {
        return EvaluateBSDF_Line(lightLoopContext, V, posInput, preLightData, lightData, bsdfData, bakeLightingData);
    }
    else
    {
        return EvaluateBSDF_Rect(lightLoopContext, V, posInput, preLightData, lightData, bsdfData, bakeLightingData);
    }
}

//-----------------------------------------------------------------------------
// EvaluateBSDF_Env
// ----------------------------------------------------------------------------

// _preIntegratedFGD and _CubemapLD are unique for each BRDF
IndirectLighting EvaluateBSDF_Env(  LightLoopContext lightLoopContext,
                                    float3 V, PositionInputs posInput,
                                    PreLightData preLightData, EnvLightData lightData, BSDFData bsdfData, int envShapeType, int GPUImageBasedLightingType,
                                    inout float hierarchyWeight)
{
    IndirectLighting lighting;
    ZERO_INITIALIZE(IndirectLighting, lighting);
#if !HAS_REFRACTION
    if (GPUImageBasedLightingType == GPUIMAGEBASEDLIGHTINGTYPE_REFRACTION)
        return lighting;
#endif

    float3 envLighting = float3(0.0, 0.0, 0.0);
    float3 positionWS = posInput.positionWS;
    float weight = 1.0;

#ifdef LIT_DISPLAY_REFERENCE_IBL

    envLighting = IntegrateSpecularGGXIBLRef(lightLoopContext, V, preLightData, lightData, bsdfData);

    // TODO: Do refraction reference (is it even possible ?)


//    #ifdef LIT_DIFFUSE_LAMBERT_BRDF
//    envLighting += IntegrateLambertIBLRef(lightData, V, bsdfData);
//    #else
//    envLighting += IntegrateDisneyDiffuseIBLRef(lightLoopContext, V, preLightData, lightData, bsdfData);
//    #endif

    weight = 1.0;

#else

    // TODO: factor this code in common, so other material authoring don't require to rewrite everything,
    // TODO: test the strech from Tomasz
    // float shrinkedRoughness = AnisotropicStrechAtGrazingAngle(bsdfData.roughness, bsdfData.perceptualRoughness, NdotV);

    // Guideline for reflection volume: In HDRenderPipeline we separate the projection volume (the proxy of the scene) from the influence volume (what pixel on the screen is affected)
    // However we add the constrain that the shape of the projection and influence volume is the same (i.e if we have a sphere shape projection volume, we have a shape influence).
    // It allow to have more coherence for the dynamic if in shader code.
    // Users can also chose to not have any projection, in this case we use the property minProjectionDistance to minimize code change. minProjectionDistance is set to huge number
    // that simulate effect of no shape projection

    float3 R = preLightData.iblDirWS;
    float3 coatR = preLightData.coatIblDirWS;

    if (GPUImageBasedLightingType == GPUIMAGEBASEDLIGHTINGTYPE_REFRACTION)
    {
        positionWS = preLightData.transmissionPositionWS;
        R = preLightData.transmissionRefractV;
    }

    // In Unity the cubemaps are capture with the localToWorld transform of the component.
    // This mean that location and orientation matter. So after intersection of proxy volume we need to convert back to world.

    // CAUTION: localToWorld is the transform use to convert the cubemap capture point to world space (mean it include the offset)
    // the center of the bounding box is thus in locals space: positionLS - offsetLS
    // We use this formulation as it is the one of legacy unity that was using only AABB box.
    float3x3 worldToLocal = transpose(float3x3(lightData.right, lightData.up, lightData.forward)); // worldToLocal assume no scaling
    float3 positionLS = positionWS - lightData.positionWS;
    positionLS = mul(positionLS, worldToLocal).xyz - lightData.offsetLS; // We want to calculate the intersection from the center of the bounding box.

    // Note: using envShapeType instead of lightData.envShapeType allow to make compiler optimization in case the type is know (like for sky)
    if (envShapeType == ENVSHAPETYPE_SPHERE)
    {
        // 1. First process the projection
        float3 dirLS = mul(R, worldToLocal);
        float sphereOuterDistance = lightData.innerDistance.x + lightData.blendDistance;
        float dist = SphereRayIntersectSimple(positionLS, dirLS, sphereOuterDistance);
        dist = max(dist, lightData.minProjectionDistance); // Setup projection to infinite if requested (mean no projection shape)
        // We can reuse dist calculate in LS directly in WS as there is no scaling. Also the offset is already include in lightData.positionWS
        R = (positionWS + dist * R) - lightData.positionWS;

        // Test again for clear code
        if (bsdfData.materialId == MATERIALID_LIT_CLEAR_COAT && HasMaterialFeatureFlag(MATERIALFEATUREFLAGS_LIT_CLEAR_COAT))
        {
            dirLS = mul(coatR, worldToLocal);
            dist = SphereRayIntersectSimple(positionLS, dirLS, sphereOuterDistance);
            coatR = (positionWS + dist * coatR) - lightData.positionWS;
        }

        // 2. Process the influence
        float distFade = max(length(positionLS) - lightData.innerDistance.x, 0.0);
        weight = saturate(1.0 - distFade / max(lightData.blendDistance, 0.0001)); // avoid divide by zero
    }
    else if (envShapeType == ENVSHAPETYPE_BOX)
    {
        float3 dirLS = mul(R, worldToLocal);
        float3 boxOuterDistance = lightData.innerDistance + float3(lightData.blendDistance, lightData.blendDistance, lightData.blendDistance);
        float dist = BoxRayIntersectSimple(positionLS, dirLS, -boxOuterDistance, boxOuterDistance);
        dist = max(dist, lightData.minProjectionDistance); // Setup projection to infinite if requested (mean no projection shape)
        // No need to normalize for fetching cubemap
        // We can reuse dist calculate in LS directly in WS as there is no scaling. Also the offset is already include in lightData.positionWS
        R = (positionWS + dist * R) - lightData.positionWS;

        // TODO: add distance based roughness

        // Test again for clear code
        if (bsdfData.materialId == MATERIALID_LIT_CLEAR_COAT && HasMaterialFeatureFlag(MATERIALFEATUREFLAGS_LIT_CLEAR_COAT))
        {
            dirLS = mul(coatR, worldToLocal);
            dist = BoxRayIntersectSimple(positionLS, dirLS, -boxOuterDistance, boxOuterDistance);
            coatR = (positionWS + dist * coatR) - lightData.positionWS;
        }

        // Influence volume
        // Calculate falloff value, so reflections on the edges of the volume would gradually blend to previous reflection.
        float distFade = DistancePointBox(positionLS, -lightData.innerDistance, lightData.innerDistance);
        weight = saturate(1.0 - distFade / max(lightData.blendDistance, 0.0001)); // avoid divide by zero
    }

    // Smooth weighting
    weight = Smoothstep01(weight);

    float3 F = 1.0;

    // Evaluate the Clear Coat component if needed and change the BSDF roughness to match Fresnel transmission
    if (bsdfData.materialId == MATERIALID_LIT_CLEAR_COAT && HasMaterialFeatureFlag(MATERIALFEATUREFLAGS_LIT_CLEAR_COAT))
    {
        F = F_Schlick(preLightData.coatFresnel0, preLightData.coatNdotV);

        // Evaluate the Clear Coat color
        float4 preLD = SampleEnv(lightLoopContext, lightData.envIndex, coatR, 0.0);
        envLighting += F * preLD.rgb * bsdfData.coatCoverage;

        // Change the Fresnel term to account for transmission through Clear Coat and reflection on the base layer.
        F = Sq(-F * bsdfData.coatCoverage + 1.0);
    }

    float4 preLD = SampleEnv(lightLoopContext, lightData.envIndex, R, preLightData.iblMipLevel);
    envLighting += F * preLD.rgb;

#endif

    UpdateLightingHierarchyWeights(hierarchyWeight, weight);
    envLighting *= weight;

    if (GPUImageBasedLightingType == GPUIMAGEBASEDLIGHTINGTYPE_REFLECTION)
        lighting.specularReflected = envLighting * preLightData.specularFGD;
    else
        // specular transmisted lighting is the remaining of the reflection (let's use this approx)
        lighting.specularTransmitted = (1.0 - preLightData.specularFGD) * envLighting * preLightData.transmissionTransmittance;

    return lighting;
}

//-----------------------------------------------------------------------------
// PostEvaluateBSDF
// ----------------------------------------------------------------------------

void PostEvaluateBSDF(  LightLoopContext lightLoopContext,
                        float3 V, PositionInputs posInput,
                        PreLightData preLightData, BSDFData bsdfData, BakeLightingData bakeLightingData, AggregateLighting lighting,
                        out float3 diffuseLighting, out float3 specularLighting)
{
    float3 bakeDiffuseLighting = bakeLightingData.bakeDiffuseLighting;

    // Use GTAOMultiBounce approximation for ambient occlusion (allow to get a tint from the baseColor)
#define GTAO_MULTIBOUNCE_APPROX 1

    // Note: When we ImageLoad outside of texture size, the value returned by Load is 0 (Note: On Metal maybe it clamp to value of texture which is also fine)
    // We use this property to have a neutral value for AO that doesn't consume a sampler and work also with compute shader (i.e use ImageLoad)
    // We store inverse AO so neutral is black. So either we sample inside or outside the texture it return 0 in case of neutral

    // Ambient occlusion use for indirect lighting (reflection probe, baked diffuse lighting)
#ifndef _SURFACE_TYPE_TRANSPARENT
    float indirectAmbientOcclusion = 1.0 - LOAD_TEXTURE2D(_AmbientOcclusionTexture, posInput.positionSS).x;
    // Ambient occlusion use for direct lighting (directional, punctual, area)
    float directAmbientOcclusion = lerp(1.0, indirectAmbientOcclusion, _AmbientOcclusionParam.w);
#else
    float indirectAmbientOcclusion = 1.0;
    float directAmbientOcclusion = 1.0;
#endif

    // Add indirect diffuse + emissive (if any) - Ambient occlusion is multiply by emissive which is wrong but not a big deal
#if GTAO_MULTIBOUNCE_APPROX
    bakeDiffuseLighting *= GTAOMultiBounce(indirectAmbientOcclusion, bsdfData.diffuseColor);
#else
    bakeDiffuseLighting *= lerp(_AmbientOcclusionParam.rgb, float3(1.0, 1.0, 1.0), indirectAmbientOcclusion);
#endif

    float specularOcclusion = GetSpecularOcclusionFromAmbientOcclusion(preLightData.NdotV, indirectAmbientOcclusion, bsdfData.roughness);
    // Try to mimic multibounce with specular color. Not the point of the original formula but ok result.
    // Take the min of screenspace specular occlusion and visibility cone specular occlusion
#if GTAO_MULTIBOUNCE_APPROX
    lighting.indirect.specularReflected *= GTAOMultiBounce(min(bsdfData.specularOcclusion, specularOcclusion), bsdfData.fresnel0);
#else
    lighting.indirect.specularReflected *= lerp(_AmbientOcclusionParam.rgb, float3(1.0, 1.0, 1.0), min(bsdfData.specularOcclusion, specularOcclusion));
#endif

    lighting.direct.diffuse *=
#if GTAO_MULTIBOUNCE_APPROX
                                GTAOMultiBounce(directAmbientOcclusion, bsdfData.diffuseColor);
#else
                                lerp(_AmbientOcclusionParam.rgb, float3(1.0, 1.0, 1.0), directAmbientOcclusion);
#endif

    float3 modifiedDiffuseColor = ApplyDiffuseTexturingMode(bsdfData);

    // Apply the albedo to the direct diffuse lighting (only once). The indirect (baked)
    // diffuse lighting has already had the albedo applied in GetBakedDiffuseLigthing().
    diffuseLighting = modifiedDiffuseColor * lighting.direct.diffuse + bakeDiffuseLighting;

    // If refraction is enable we use the transmittanceMask to lerp between current diffuse lighting and refraction value
    // Physically speaking, it should be transmittanceMask should be 1, but for artistic reasons, we let the value vary
#if HAS_REFRACTION
    diffuseLighting = lerp(diffuseLighting, lighting.indirect.specularTransmitted, bsdfData.transmittanceMask);
#endif

    specularLighting = lighting.direct.specular + lighting.indirect.specularReflected;
    // Rescale the GGX to account for the multiple scattering.
    specularLighting *= 1.0 + bsdfData.fresnel0 * preLightData.energyCompensation;

#ifdef DEBUG_DISPLAY
    if (_DebugLightingMode == DEBUGLIGHTINGMODE_INDIRECT_DIFFUSE_OCCLUSION_FROM_SSAO)
    {
        diffuseLighting = indirectAmbientOcclusion;
        specularLighting = float3(0.0, 0.0, 0.0); // Disable specular lighting
    }
    else if (_DebugLightingMode == DEBUGLIGHTINGMODE_INDIRECT_SPECULAR_OCCLUSION_FROM_SSAO)
    {
        diffuseLighting = GetSpecularOcclusionFromAmbientOcclusion(preLightData.NdotV, indirectAmbientOcclusion, bsdfData.roughness);
        specularLighting = float3(0.0, 0.0, 0.0); // Disable specular lighting
    }
    #if GTAO_MULTIBOUNCE_APPROX
    else if (_DebugLightingMode == DEBUGLIGHTINGMODE_INDIRECT_DIFFUSE_GTAO_FROM_SSAO)
    {
        diffuseLighting = GTAOMultiBounce(indirectAmbientOcclusion, bsdfData.diffuseColor);
        specularLighting = float3(0.0, 0.0, 0.0); // Disable specular lighting
    }
    else if (_DebugLightingMode == DEBUGLIGHTINGMODE_INDIRECT_SPECULAR_GTAO_FROM_SSAO)
    {
        diffuseLighting = GTAOMultiBounce(specularOcclusion, bsdfData.fresnel0);
        specularLighting = float3(0.0, 0.0, 0.0); // Disable specular lighting
    }
    #endif
#endif
}

#endif // #ifdef HAS_LIGHTLOOP<|MERGE_RESOLUTION|>--- conflicted
+++ resolved
@@ -799,10 +799,6 @@
     float3 transmissionPositionWS;          // start of the refracted ray after exiting the shape
     float3 transmissionTransmittance;       // transmittance due to absorption
     float transmissionSSMipLevel;           // mip level of the screen space gaussian pyramid for rough refraction
-
-#ifdef VOLUMETRIC_LIGHTING_ENABLED
-    float globalFogExtinction;
-#endif
 };
 
 // This is a refract - TODO: do we call original refract or this one, original maybe slightly more expensive, to check
@@ -993,10 +989,6 @@
     {
         preLightData.ltcMagnitudeFresnel = bsdfData.fresnel0 * ltcGGXFresnelMagnitudeDiff + (float3)ltcGGXFresnelMagnitude;
     }
-
-#ifdef VOLUMETRIC_LIGHTING_ENABLED
-    preLightData.globalFogExtinction = _GlobalFog_Extinction;
-#endif
 
 #ifdef REFRACTION_MODEL
     RefractionModelResult refraction = REFRACTION_MODEL(V, posInput, bsdfData);
@@ -1418,6 +1410,7 @@
     color       = lightData.color;
     attenuation = GetPunctualShapeAttenuation(lightData, L, distSq);
     shadow      = 1.0;
+    float dist  = sqrt(distSq);
 
 #ifdef SHADOWS_SHADOWMASK
     // shadowMaskSelector.x is -1 if there is no shadow mask
@@ -1429,7 +1422,7 @@
     {
         // TODO: make projector lights cast shadows.
         float3 offset = float3(0.0, 0.0, 0.0); // GetShadowPosOffset(nDotL, normal);
-        float4 L_dist = float4(L, sqrt(distSq));
+        float4 L_dist = float4(L, dist);
         shadow = GetPunctualShadowAttenuation(lightLoopContext.shadowContext, positionWS + offset, N, lightData.shadowIndex, L_dist, posInput.positionSS);
 #ifdef SHADOWS_SHADOWMASK
         // Note: Legacy Unity have two shadow mask mode. ShadowMask (ShadowMask contain static objects shadow and ShadowMap contain only dynamic objects shadow, final result is the minimun of both value)
@@ -1446,17 +1439,11 @@
 #endif
     }
 
-<<<<<<< HEAD
 #ifdef VOLUMETRIC_LIGHTING_ENABLED
-    shadow *= TransmittanceHomogeneousMedium(preLightData.globalFogExtinction, dist);
-#endif
-
-    illuminance *= shadow;
-
-    // Projector lights always have a cookies, so we can perform clipping inside the if().
-=======
+    shadow *= TransmittanceHomogeneousMedium(_GlobalFog_Extinction, dist);
+#endif
+
     // Projector lights always have cookies, so we can perform clipping inside the if().
->>>>>>> 7c696968
     [branch] if (lightData.cookieIndex >= 0)
     {
         float3 lightToSample = positionWS - lightData.positionWS;
