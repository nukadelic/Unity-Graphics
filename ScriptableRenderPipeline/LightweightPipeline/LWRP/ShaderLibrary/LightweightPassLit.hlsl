#ifndef LIGHTWEIGHT_PASS_LIT_INCLUDED
#define LIGHTWEIGHT_PASS_LIT_INCLUDED

#include "LWRP/ShaderLibrary/InputSurface.hlsl"
#include "LWRP/ShaderLibrary/Lighting.hlsl"

struct LightweightVertexInput
{
    float4 vertex : POSITION;
    float3 normal : NORMAL;
    float4 tangent : TANGENT;
    float2 texcoord : TEXCOORD0;
    float2 lightmapUV : TEXCOORD1;
    UNITY_VERTEX_INPUT_INSTANCE_ID

};

struct LightweightVertexOutput
{
    float2 uv                       : TEXCOORD0;
    DECLARE_LIGHTMAP_OR_SH(lightmapUV, vertexSH, 1);
    float3 posWS                    : TEXCOORD2;

#ifdef _NORMALMAP
    half4 normal                    : TEXCOORD3;    // xyz: normal, w: viewDir.x
    half4 tangent                   : TEXCOORD4;    // xyz: tangent, w: viewDir.y
    half4 binormal                  : TEXCOORD5;    // xyz: binormal, w: viewDir.w
#else
    half3  normal                   : TEXCOORD3;
    half3 viewDir                   : TEXCOORD6;
#endif

    half4 fogFactorAndVertexLight   : TEXCOORD7; // x: fogFactor, yzw: vertex light

    float4 shadowCoord              : TEXCOORD8;

    float4 clipPos                  : SV_POSITION;
    UNITY_VERTEX_INPUT_INSTANCE_ID
    UNITY_VERTEX_OUTPUT_STEREO
};

void InitializeInputData(LightweightVertexOutput IN, half3 normalTS, out InputData inputData)
{
    inputData.positionWS = IN.posWS.xyz;

#ifdef _NORMALMAP
    half3 viewDir = half3(IN.tangent.w, IN.binormal.w, IN.normal.w);
    inputData.normalWS = TangentToWorldNormal(normalTS, IN.tangent.xyz, IN.binormal.xyz, IN.normal.xyz);
#else
    half3 viewDir = IN.viewDir;
    #if !SHADER_HINT_NICE_QUALITY
        inputData.normalWS = IN.normal;
    #else
        inputData.normalWS = normalize(IN.normal);
    #endif
#endif

<<<<<<< HEAD
#if !SHADER_HINT_NICE_QUALITY
    // viewDirection should be normalized here, but we avoid doing it as it's close enough and we save some ALU.
    inputData.viewDirectionWS = viewDir;
#else
    inputData.viewDirectionWS = normalize(viewDir);
=======
#if SHADER_HINT_NICE_QUALITY
    inputData.viewDirectionWS = SafeNormalize(IN.viewDir);
#else
    // View direction is already normalize in vertex. Small acceptable error to save ALU.
    inputData.viewDirectionWS = IN.viewDir;
>>>>>>> 61a80696
#endif

    inputData.shadowCoord = IN.shadowCoord;

    inputData.fogCoord = IN.fogFactorAndVertexLight.x;
    inputData.vertexLighting = IN.fogFactorAndVertexLight.yzw;
    inputData.bakedGI = SAMPLE_GI(IN.lightmapUV, IN.vertexSH, inputData.normalWS);
}

///////////////////////////////////////////////////////////////////////////////
//                  Vertex and Fragment functions                            //
///////////////////////////////////////////////////////////////////////////////

// Vertex: Used for Standard and StandardSimpleLighting shaders
LightweightVertexOutput LitPassVertex(LightweightVertexInput v)
{
    LightweightVertexOutput o = (LightweightVertexOutput)0;

    UNITY_SETUP_INSTANCE_ID(v);
    UNITY_TRANSFER_INSTANCE_ID(v, o);
    UNITY_INITIALIZE_VERTEX_OUTPUT_STEREO(o);

    o.uv = TRANSFORM_TEX(v.texcoord, _MainTex);

    o.posWS = TransformObjectToWorld(v.vertex.xyz);
    o.clipPos = TransformWorldToHClip(o.posWS);
<<<<<<< HEAD
#ifdef _NORMALMAP
    half3 viewDir = SafeNormalize(GetCameraPositionWS() - o.posWS);
    o.normal.w = viewDir.x;
    o.tangent.w = viewDir.y;
    o.binormal.w = viewDir.z;
#else
    o.viewDir = SafeNormalize(GetCameraPositionWS() - o.posWS);
=======

    o.viewDir = GetCameraPositionWS() - o.posWS;

#if !SHADER_HINT_NICE_QUALITY
    // Normalize in vertex and avoid renormalizing it in frag to save ALU.
    o.viewDir = SafeNormalize(o.viewDir);
>>>>>>> 61a80696
#endif

    // initializes o.normal and if _NORMALMAP also o.tangent and o.binormal
    OUTPUT_NORMAL(v, o);

    // We either sample GI from lightmap or SH. lightmap UV and vertex SH coefficients
    // are packed in lightmapUVOrVertexSH to save interpolator.
    // The following funcions initialize
    OUTPUT_LIGHTMAP_UV(v.lightmapUV, unity_LightmapST, o.lightmapUV);
    OUTPUT_SH(o.normal.xyz, o.vertexSH);

    half3 vertexLight = VertexLighting(o.posWS, o.normal.xyz);
    half fogFactor = ComputeFogFactor(o.clipPos.z);
    o.fogFactorAndVertexLight = half4(fogFactor, vertexLight);
    o.shadowCoord = ComputeShadowCoord(o.clipPos);

    return o;
}

// Used for Standard shader
half4 LitPassFragment(LightweightVertexOutput IN) : SV_Target
{
    UNITY_SETUP_INSTANCE_ID(IN);

    SurfaceData surfaceData;
    InitializeStandardLitSurfaceData(IN.uv, surfaceData);

    InputData inputData;
    InitializeInputData(IN, surfaceData.normalTS, inputData);

    half4 color = LightweightFragmentPBR(inputData, surfaceData.albedo, surfaceData.metallic, surfaceData.specular, surfaceData.smoothness, surfaceData.occlusion, surfaceData.emission, surfaceData.alpha);

    ApplyFog(color.rgb, inputData.fogCoord);
    return color;
}

// Used for Standard shader
half4 LitPassFragmentNull(LightweightVertexOutput IN) : SV_Target
{
    LitPassFragment(IN);
    return 0;
}

// Used for StandardSimpleLighting shader
half4 LitPassFragmentSimple(LightweightVertexOutput IN) : SV_Target
{
    UNITY_SETUP_INSTANCE_ID(IN);

    float2 uv = IN.uv;
    half4 diffuseAlpha = SAMPLE_TEXTURE2D(_MainTex, sampler_MainTex, uv);
    half3 diffuse = diffuseAlpha.rgb * _Color.rgb;

    half alpha = diffuseAlpha.a * _Color.a;
    AlphaDiscard(alpha, _Cutoff);
#ifdef _ALPHAPREMULTIPLY_ON
    diffuse *= alpha;
#endif

#ifdef _NORMALMAP
    half3 normalTS = Normal(uv);
#else
    half3 normalTS = half3(0, 0, 1);
#endif

    half3 emission = Emission(uv);
    half4 specularGloss = SpecularGloss(uv, diffuseAlpha.a);
    half shininess = _Shininess * 128.0h;

    InputData inputData;
    InitializeInputData(IN, normalTS, inputData);

    return LightweightFragmentBlinnPhong(inputData, diffuse, specularGloss, shininess, emission, alpha);
};


// Used for StandardSimpleLighting shader
half4 LitPassFragmentSimpleNull(LightweightVertexOutput IN) : SV_Target
{
    half4 result = LitPassFragmentSimple(IN);
    return result.a;
}

#endif<|MERGE_RESOLUTION|>--- conflicted
+++ resolved
@@ -49,25 +49,18 @@
 #else
     half3 viewDir = IN.viewDir;
     #if !SHADER_HINT_NICE_QUALITY
+        // World normal is already normalized in vertex. Small acceptable error to save ALU.
         inputData.normalWS = IN.normal;
     #else
         inputData.normalWS = normalize(IN.normal);
     #endif
 #endif
 
-<<<<<<< HEAD
-#if !SHADER_HINT_NICE_QUALITY
-    // viewDirection should be normalized here, but we avoid doing it as it's close enough and we save some ALU.
-    inputData.viewDirectionWS = viewDir;
-#else
-    inputData.viewDirectionWS = normalize(viewDir);
-=======
 #if SHADER_HINT_NICE_QUALITY
     inputData.viewDirectionWS = SafeNormalize(IN.viewDir);
 #else
-    // View direction is already normalize in vertex. Small acceptable error to save ALU.
+    // View direction is already normalized in vertex. Small acceptable error to save ALU.
     inputData.viewDirectionWS = IN.viewDir;
->>>>>>> 61a80696
 #endif
 
     inputData.shadowCoord = IN.shadowCoord;
@@ -94,22 +87,20 @@
 
     o.posWS = TransformObjectToWorld(v.vertex.xyz);
     o.clipPos = TransformWorldToHClip(o.posWS);
-<<<<<<< HEAD
+
+    half3 viewDir = GetCameraPositionWS() - o.posWS;
+#if !SHADER_HINT_NICE_QUALITY
+    // Normalize in vertex and avoid renormalizing it in frag to save ALU.
+    viewDir = SafeNormalize(viewDir);
+#endif
+
+
 #ifdef _NORMALMAP
-    half3 viewDir = SafeNormalize(GetCameraPositionWS() - o.posWS);
     o.normal.w = viewDir.x;
     o.tangent.w = viewDir.y;
     o.binormal.w = viewDir.z;
 #else
-    o.viewDir = SafeNormalize(GetCameraPositionWS() - o.posWS);
-=======
-
-    o.viewDir = GetCameraPositionWS() - o.posWS;
-
-#if !SHADER_HINT_NICE_QUALITY
-    // Normalize in vertex and avoid renormalizing it in frag to save ALU.
-    o.viewDir = SafeNormalize(o.viewDir);
->>>>>>> 61a80696
+    o.viewDir = viewDir;
 #endif
 
     // initializes o.normal and if _NORMALMAP also o.tangent and o.binormal
