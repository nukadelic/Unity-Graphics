--- conflicted
+++ resolved
@@ -1225,18 +1225,13 @@
             bool success = false;
 
             var cmd = CommandBufferPool.Get("Prepare Shadowmap");
-<<<<<<< HEAD
             RenderTextureDescriptor shadowmapDescriptor = new RenderTextureDescriptor(m_ShadowSettings.shadowAtlasWidth,
-                m_ShadowSettings.shadowAtlasHeight, m_ShadowSettings.renderTextureFormat, kShadowBufferBits);
+                m_ShadowSettings.shadowAtlasHeight, m_ShadowSettings.shadowmapTextureFormat, kShadowBufferBits);
             shadowmapDescriptor.shadowSamplingMode = ShadowSamplingMode.CompareDepths;
             m_ShadowMapRT = RenderTexture.GetTemporary(shadowmapDescriptor);
             m_ShadowMapRT.filterMode = FilterMode.Bilinear;
             m_ShadowMapRT.wrapMode = TextureWrapMode.Clamp;
 
-=======
-            cmd.GetTemporaryRT(m_ShadowMapRTID, m_ShadowSettings.shadowAtlasWidth,
-                m_ShadowSettings.shadowAtlasHeight, kShadowBufferBits, FilterMode.Bilinear, m_ShadowSettings.shadowmapTextureFormat);
->>>>>>> 2e696ae7
             // LightweightPipeline.SetRenderTarget is meant to be used with camera targets, not shadowmaps
             CoreUtils.SetRenderTarget(cmd, m_ShadowMapRT, ClearFlag.Depth, CoreUtils.ConvertSRGBToActiveColorSpace(m_CurrCamera.backgroundColor));
 
