--- conflicted
+++ resolved
@@ -11,11 +11,8 @@
         // Once that's fixed, this class can be deleted and the SetupGraphicsTestCases class in Unity.TestFramework.Graphics.Editor
         // can be used directly instead.
         UnityEditor.TestTools.Graphics.SetupGraphicsTestCases.Setup(UniversalGraphicsTests.universalPackagePath);
-<<<<<<< HEAD
 
         // Configure project for XR tests
         //Unity.Testing.XR.Editor.InjectMockHMD.SetupLoader();
-=======
->>>>>>> 28e2493e
     }
 }