# Changelog
All notable changes to this package will be documented in this file.

The format is based on [Keep a Changelog](http://keepachangelog.com/en/1.0.0/)
and this project adheres to [Semantic Versioning](http://semver.org/spec/v2.0.0.html).

## [Unreleased]

### Fixed
- Fixed issue when LookDev window is opened and the CoreRP Package is updated to a newer version.
- Fixed copy/pasting of Volume Components when loading a new scene

## [8.0.0] - 2020-05-25

### Added
- Add rough version of ContextualMenuDispatcher to solve conflict amongst SRP.
- Add api documentation for TextureCombiner.

### Fixed
- Fixed compile errors for platforms with no VR support
- Replaced reference to Lightweight Render Pipeline by Universal Render Pipeline in the package description
- Fixed LighProbes when using LookDev.
- Fix LookDev minimal window size.
- Fix object rotation at instentiation to keep the one in prefab or used in hierarchy.
- Fixed shader compile errors when trying to use tessellation shaders with PlayStation VR on PS4.
- Fixed shader compile errors about LODDitheringTransition not being supported in GLES2.
- Fix `WaveIsFirstLane()` to ignore helper lanes in fragment shaders on PS4.
- Fixed a bug where Unity would crash if you tried to remove a Camera component from a GameObject using the Inspector window, while other components dependended on the Camera component.
- Fixed errors due to the debug menu when enabling the new input system.
- Fix LookDev FPS manipulation in view
- Fix LookDev zoom being stuck when going near camera pivot position
- Fix LookDev manipulation in view non responsive if directly using an HDRI
- Fix LookDev behaviour when user delete the EnvironmentLibrary asset
- Fix LookDev SunPosition button position
- Fix LookDev EnvironmentLibrary tab when asset is deleted
- Fix LookDev used Cubemap when asset is deleted
- Fixed the definition of `rcp()` for GLES2.
<<<<<<< HEAD
<<<<<<< HEAD
=======
>>>>>>> 26d13c28
- Fix LookDev issue when adding a GameObject containing a Volume into the LookDev's view.
- Fixed duplicated entry for com.unity.modules.xr in the runtime asmdef file
- Fixed the texture curve being destroyed from another thread than main (case 1211754)
- Fixed unreachable code in TextureXR.useTexArray
<<<<<<< HEAD
=======
- Fixed copy/pasting of Volume Components when loading a new scene
>>>>>>> 70f887c8f7... Fixed volume components lifespan in the clipboard (#5869)
=======
>>>>>>> 26d13c28

### Changed
- Restored usage of ENABLE_VR to fix compilation errors on some platforms.
- Only call SetDirty on an object when actually modifying it in SRP updater utility
- Set depthSlice to -1 by default on SetRenderTarget() to clear all slices of Texture2DArray by default.
- ResourceReloader will now add additional InvalidImport check while it cannot load due to AssetDatabase not available.
- Replaced calls to deprecated PlayerSettings.virtualRealitySupported property.
- Enable RWTexture2D, RWTexture2DArray, RWTexture3D in gles 3.1
- Updated macros to be compatible with the new shader preprocessor.

## [7.1.1] - 2019-09-05

### Added
- Add separated debug mode in LookDev.

### Changed
- Replaced usage of ENABLE_VR in XRGraphics.cs by a version define (ENABLE_VR_MODULE) based on the presence of the built-in VR module
- `ResourceReloader` now works on non-public fields.
- Removed `normalize` from `UnpackNormalRGB` to match `UnpackNormalAG`.
- Fixed shadow routines compilation errors when "real" type is a typedef on "half".
- Removed debug menu in non development build.


## [7.0.1] - 2019-07-25

### Fixed
- Fixed a precision issue with the ACES tonemapper on mobile platforms.

## [7.0.0] - 2019-07-17

### Added
- First experimental version of the LookDev. Works with all SRP. Only branched on HDRP at the moment.
- LookDev out of experimental

## [6.7.0-preview] - 2019-05-16

## [6.6.0] - 2019-04-01
### Fixed
- Fixed compile errors in XRGraphics.cs when ENABLE_VR is not defined

## [6.5.0] - 2019-03-07

## [6.4.0] - 2019-02-21
### Added
- Enabled support for CBUFFER on OpenGL Core and OpenGL ES 3 backends.

## [6.3.0] - 2019-02-18

## [6.2.0] - 2019-02-15

## [6.1.0] - 2019-02-13

## [6.0.0] - 2019-02-23
### Fixed
- Fixed a typo in ERROR_ON_UNSUPPORTED_FUNCTION() that was causing the shader compiler to run out of memory in GLES2. [Case 1104271] (https://issuetracker.unity3d.com/issues/mobile-os-restarts-because-of-high-memory-usage-when-compiling-shaders-for-opengles2)

## [5.2.0] - 2018-11-27

## [5.1.0] - 2018-11-19
### Added
- Added a define for determining if any instancing path is taken.

### Changed
- The Core SRP package is no longer in preview.

## [5.0.0-preview] - 2018-10-18
### Changed
- XRGraphicConfig has been changed from a read-write control of XRSettings to XRGraphics, a read-only accessor to XRSettings. This improves consistency of XR behavior between the legacy render pipeline and SRP.
- XRGraphics members have been renamed to match XRSettings, and XRGraphics has been modified to only contain accessors potentially useful to SRP
- You can now have up to 16 additional shadow-casting lights.
### Fixed
- LWRP no longer executes shadow passes when there are no visible shadow casters in a Scene. Previously, this made the Scene render as too dark, overall.


## [4.0.0-preview] - 2018-09-28
### Added
- Space transform functions are now defined in `ShaderLibrary/SpaceTransforms.hlsl`.
### Changed
- Removed setting shader inclue path via old API, use package shader include paths

## [3.3.0] - 2018-01-01

## [3.2.0] - 2018-01-01

## [3.1.0] - 2018-01-01

### Added
- Add PCSS shadow filter
- Added Core EditMode tests
- Added Core unsafe utilities

### Improvements
- Improved volume UI & styling
- Fixed CoreUtils.QuickSort infinite loop when two elements in the list are equals.

### Changed
- Moved root files into folders for easier maintenance
<|MERGE_RESOLUTION|>--- conflicted
+++ resolved
@@ -35,20 +35,11 @@
 - Fix LookDev EnvironmentLibrary tab when asset is deleted
 - Fix LookDev used Cubemap when asset is deleted
 - Fixed the definition of `rcp()` for GLES2.
-<<<<<<< HEAD
-<<<<<<< HEAD
-=======
->>>>>>> 26d13c28
 - Fix LookDev issue when adding a GameObject containing a Volume into the LookDev's view.
 - Fixed duplicated entry for com.unity.modules.xr in the runtime asmdef file
 - Fixed the texture curve being destroyed from another thread than main (case 1211754)
 - Fixed unreachable code in TextureXR.useTexArray
-<<<<<<< HEAD
-=======
 - Fixed copy/pasting of Volume Components when loading a new scene
->>>>>>> 70f887c8f7... Fixed volume components lifespan in the clipboard (#5869)
-=======
->>>>>>> 26d13c28
 
 ### Changed
 - Restored usage of ENABLE_VR to fix compilation errors on some platforms.
