using System;
using System.Collections.Generic;
using System.Collections.ObjectModel;
using System.Linq;
using UnityEngine.Assertions;
using UnityEngine.Rendering.UI;
using UnityEngine.UI;

namespace UnityEngine.Rendering
{
    using UnityObject = UnityEngine.Object;

    /// <summary>
    /// IDebugData interface.
    /// </summary>
    public interface IDebugData
    {
        /// <summary>Get the reset callback for this DebugData</summary>
        /// <returns>The reset callback</returns>
        Action GetReset();
        //Action GetLoad();
        //Action GetSave();
    }

    /// <summary>
    /// Manager class for the Debug Window.
    /// </summary>
    public sealed partial class DebugManager
    {
        static readonly Lazy<DebugManager> s_Instance = new Lazy<DebugManager>(() => new DebugManager());
        /// <summary>
        /// Global instance of the DebugManager.
        /// </summary>
        public static DebugManager instance => s_Instance.Value;

        ReadOnlyCollection<DebugUI.Panel> m_ReadOnlyPanels;
        readonly List<DebugUI.Panel> m_Panels = new List<DebugUI.Panel>();

        void UpdateReadOnlyCollection()
        {
            m_Panels.Sort();
            m_ReadOnlyPanels = m_Panels.AsReadOnly();
        }

        /// <summary>
        /// List of currently registered debug panels.
        /// </summary>
        public ReadOnlyCollection<DebugUI.Panel> panels
        {
            get
            {
                if (m_ReadOnlyPanels == null)
                    UpdateReadOnlyCollection();
                return m_ReadOnlyPanels;
            }
        }

        /// <summary>
        /// Callback called when the runtime UI changed.
        /// </summary>
        public event Action<bool> onDisplayRuntimeUIChanged = delegate { };
        /// <summary>
        /// Callback called when the debug window is dirty.
        /// </summary>
        public event Action onSetDirty = delegate { };

        event Action resetData;

        /// <summary>
        /// Force an editor request.
        /// </summary>
        public bool refreshEditorRequested;

        int? m_RequestedPanelIndex;

        GameObject m_Root;
        DebugUIHandlerCanvas m_RootUICanvas;

        GameObject m_PersistentRoot;
        DebugUIHandlerPersistentCanvas m_RootUIPersistentCanvas;

        // Knowing if the DebugWindows is open, is done by event as it is in another assembly.
        // The DebugWindows is responsible to link its event to ToggleEditorUI.
        bool m_EditorOpen = false;
        /// <summary>
        /// Is the debug editor window open.
        /// </summary>
        public bool displayEditorUI => m_EditorOpen;
        /// <summary>
        /// Toggle the debug window.
        /// </summary>
        /// <param name="open">State of the debug window.</param>
        public void ToggleEditorUI(bool open) => m_EditorOpen = open;

        private bool m_EnableRuntimeUI = true;

        /// <summary>
        /// Controls whether runtime UI can be enabled. When this is set to false, there will be no overhead
        /// from debug GameObjects or runtime initialization.
        /// </summary>
        public bool enableRuntimeUI
        {
            get => m_EnableRuntimeUI;
            set
            {
                if (value != m_EnableRuntimeUI)
                {
                    m_EnableRuntimeUI = value;
                    DebugUpdater.SetEnabled(value);
                }
            }
        }

        /// <summary>
        /// Displays the runtime version of the debug window.
        /// </summary>
        public bool displayRuntimeUI
        {
            get => m_Root != null && m_Root.activeInHierarchy;
            set
            {
                if (value)
                {
                    m_Root = UnityObject.Instantiate(Resources.Load<Transform>("DebugUICanvas")).gameObject;
                    m_Root.name = "[Debug Canvas]";
                    m_Root.transform.localPosition = Vector3.zero;
                    m_RootUICanvas = m_Root.GetComponent<DebugUIHandlerCanvas>();

#if UNITY_ANDROID || UNITY_IPHONE || UNITY_TVOS || UNITY_SWITCH
                    var canvasScaler = m_Root.GetComponent<CanvasScaler>();
                    canvasScaler.uiScaleMode = CanvasScaler.ScaleMode.ScaleWithScreenSize;
#endif

                    m_Root.SetActive(true);
                }
                else
                {
                    CoreUtils.Destroy(m_Root);
                    m_Root = null;
                    m_RootUICanvas = null;
                }

                onDisplayRuntimeUIChanged(value);
            }
        }

        /// <summary>
        /// Is the persistent runtime debug window open.
        /// </summary>
        public bool displayPersistentRuntimeUI => m_RootUIPersistentCanvas != null && m_PersistentRoot.activeInHierarchy && !m_RootUIPersistentCanvas.IsEmpty();

        /// <summary>
        /// Is any debug window or UI currently active.
        /// </summary>
        public bool isAnyDebugUIActive
        {
            get
            {
<<<<<<< HEAD
                return
                    displayRuntimeUI || displayPersistentRuntimeUI
#if UNITY_EDITOR
                    || displayEditorUI
#endif
                ;
=======
                if (value)
                {
                    EnsurePersistentCanvas();
                }
                else
                {
                    CoreUtils.Destroy(m_PersistentRoot);
                    m_PersistentRoot = null;
                    m_RootUIPersistentCanvas = null;
                }
>>>>>>> 0f853b2e
            }
        }

        DebugManager()
        {
#if DEVELOPMENT_BUILD || UNITY_EDITOR
            RegisterInputs();
            RegisterActions();
#endif
        }

        /// <summary>
        /// Refresh the debug window.
        /// </summary>
        public void RefreshEditor()
        {
            refreshEditorRequested = true;
        }

        /// <summary>
        /// Reset the debug window.
        /// </summary>
        public void Reset()
        {
            resetData?.Invoke();
            ReDrawOnScreenDebug();
        }

        /// <summary>
        /// Request the runtime debug UI be redrawn on the next update.
        /// </summary>
        public void ReDrawOnScreenDebug()
        {
            if (displayRuntimeUI)
                m_RootUICanvas?.RequestHierarchyReset();
        }

        /// <summary>
        /// Register debug data.
        /// </summary>
        /// <param name="data">Data to be registered.</param>
        public void RegisterData(IDebugData data) => resetData += data.GetReset();

        /// <summary>
        /// Register debug data.
        /// </summary>
        /// <param name="data">Data to be registered.</param>
        public void UnregisterData(IDebugData data) => resetData -= data.GetReset();

        /// <summary>
        /// Get hashcode state of the Debug Window.
        /// </summary>
        /// <returns></returns>
        public int GetState()
        {
            int hash = 17;

            foreach (var panel in m_Panels)
                hash = hash * 23 + panel.GetHashCode();

            return hash;
        }

        internal void RegisterRootCanvas(DebugUIHandlerCanvas root)
        {
            Assert.IsNotNull(root);
            m_Root = root.gameObject;
            m_RootUICanvas = root;
        }

        internal void ChangeSelection(DebugUIHandlerWidget widget, bool fromNext)
        {
            m_RootUICanvas.ChangeSelection(widget, fromNext);
        }

        internal void SetScrollTarget(DebugUIHandlerWidget widget)
        {
            if (m_RootUICanvas != null)
                m_RootUICanvas.SetScrollTarget(widget);
        }

        void EnsurePersistentCanvas()
        {
            if (m_RootUIPersistentCanvas == null)
            {
                var uiManager = UnityObject.FindObjectOfType<DebugUIHandlerPersistentCanvas>();

                if (uiManager == null)
                {
                    m_PersistentRoot = UnityObject.Instantiate(Resources.Load<Transform>("DebugUIPersistentCanvas")).gameObject;
                    m_PersistentRoot.name = "[Debug Canvas - Persistent]";
                    m_PersistentRoot.transform.localPosition = Vector3.zero;
                }
                else
                {
                    m_PersistentRoot = uiManager.gameObject;
                }

                m_RootUIPersistentCanvas = m_PersistentRoot.GetComponent<DebugUIHandlerPersistentCanvas>();
            }
        }

        internal void TogglePersistent(DebugUI.Widget widget, int? forceTupleIndex = null)
        {
            if (widget == null)
                return;

            CheckPersistentCanvas();

            switch (widget)
            {
                case DebugUI.Value value:
                    m_RootUIPersistentCanvas.Toggle(value);
                    break;
                case DebugUI.ValueTuple valueTuple:
                    m_RootUIPersistentCanvas.Toggle(valueTuple, forceTupleIndex);
                    break;
                case DebugUI.Container container:
                    // When container is toggled, we make sure that if there are ValueTuples, they all get the same element index.
                    int pinnedIndex = container.children.Max(w => (w as DebugUI.ValueTuple)?.pinnedElementIndex ?? -1);
                    foreach (var child in container.children)
                    {
                        if (child is DebugUI.Value || child is DebugUI.ValueTuple)
                            TogglePersistent(child, pinnedIndex);
                    }
                    break;
                default:
                    Debug.Log("Only readonly items can be made persistent.");
                    break;
            }
<<<<<<< HEAD
=======

            EnsurePersistentCanvas();
            m_RootUIPersistentCanvas.Toggle(valueWidget);
>>>>>>> 0f853b2e
        }

        void OnPanelDirty(DebugUI.Panel panel)
        {
            onSetDirty();
        }

        /// <summary>
        /// Request DebugWindow to open the specified panel.
        /// </summary>
        /// <param name="index">Index of the debug window panel to activate.</param>
        public void RequestEditorWindowPanelIndex(int index)
        {
            // Similar to RefreshEditor(), this function is required to bypass a dependency problem where DebugWindow
            // cannot be accessed from the Core.Runtime assembly. Should there be a better way to allow editor-dependent
            // features in DebugUI?
            m_RequestedPanelIndex = index;
        }

        internal int? GetRequestedEditorWindowPanelIndex()
        {
            int? requestedIndex = m_RequestedPanelIndex;
            m_RequestedPanelIndex = null;
            return requestedIndex;
        }

        // TODO: Optimally we should use a query path here instead of a display name
        /// <summary>
        /// Returns a debug panel.
        /// </summary>
        /// <param name="displayName">Name of the debug panel.</param>
        /// <param name="createIfNull">Create the panel if it does not exists.</param>
        /// <param name="groupIndex">Group index.</param>
        /// <param name="overrideIfExist">Replace an existing panel.</param>
        /// <returns></returns>
        public DebugUI.Panel GetPanel(string displayName, bool createIfNull = false, int groupIndex = 0, bool overrideIfExist = false)
        {
            DebugUI.Panel p = null;

            foreach (var panel in m_Panels)
            {
                if (panel.displayName == displayName)
                {
                    p = panel;
                    break;
                }
            }

            if (p != null)
            {
                if (overrideIfExist)
                {
                    p.onSetDirty -= OnPanelDirty;
                    RemovePanel(p);
                    p = null;
                }
                else
                    return p;
            }

            if (createIfNull)
            {
                p = new DebugUI.Panel { displayName = displayName, groupIndex = groupIndex };
                p.onSetDirty += OnPanelDirty;
                m_Panels.Add(p);
                UpdateReadOnlyCollection();
            }

            return p;
        }

        // TODO: Use a query path here as well instead of a display name
        /// <summary>
        /// Remove a debug panel.
        /// </summary>
        /// <param name="displayName">Name of the debug panel to remove.</param>
        public void RemovePanel(string displayName)
        {
            DebugUI.Panel panel = null;

            foreach (var p in m_Panels)
            {
                if (p.displayName == displayName)
                {
                    p.onSetDirty -= OnPanelDirty;
                    panel = p;
                    break;
                }
            }

            RemovePanel(panel);
        }

        /// <summary>
        /// Remove a debug panel.
        /// </summary>
        /// <param name="panel">Reference to the debug panel to remove.</param>
        public void RemovePanel(DebugUI.Panel panel)
        {
            if (panel == null)
                return;

            m_Panels.Remove(panel);
            UpdateReadOnlyCollection();
        }

        /// <summary>
        /// Get a Debug Item.
        /// </summary>
        /// <param name="queryPath">Path of the debug item.</param>
        /// <returns>Reference to the requested debug item.</returns>
        public DebugUI.Widget GetItem(string queryPath)
        {
            foreach (var panel in m_Panels)
            {
                var w = GetItem(queryPath, panel);
                if (w != null)
                    return w;
            }

            return null;
        }

        /// <summary>
        /// Get a debug item from a specific container.
        /// </summary>
        /// <param name="queryPath">Path of the debug item.</param>
        /// <param name="container">Container to query.</param>
        /// <returns>Reference to the requested debug item.</returns>
        DebugUI.Widget GetItem(string queryPath, DebugUI.IContainer container)
        {
            foreach (var child in container.children)
            {
                if (child.queryPath == queryPath)
                    return child;

                var containerChild = child as DebugUI.IContainer;
                if (containerChild != null)
                {
                    var w = GetItem(queryPath, containerChild);
                    if (w != null)
                        return w;
                }
            }

            return null;
        }
    }
}<|MERGE_RESOLUTION|>--- conflicted
+++ resolved
@@ -145,9 +145,25 @@
         }
 
         /// <summary>
-        /// Is the persistent runtime debug window open.
-        /// </summary>
-        public bool displayPersistentRuntimeUI => m_RootUIPersistentCanvas != null && m_PersistentRoot.activeInHierarchy && !m_RootUIPersistentCanvas.IsEmpty();
+        /// Displays the persistent runtime debug window.
+        /// </summary>
+        public bool displayPersistentRuntimeUI
+        {
+            get => m_RootUIPersistentCanvas != null && m_PersistentRoot.activeInHierarchy;
+            set
+            {
+                if (value)
+                {
+                    EnsurePersistentCanvas();
+                }
+                else
+                {
+                    CoreUtils.Destroy(m_PersistentRoot);
+                    m_PersistentRoot = null;
+                    m_RootUIPersistentCanvas = null;
+                }
+            }
+        }
 
         /// <summary>
         /// Is any debug window or UI currently active.
@@ -156,25 +172,12 @@
         {
             get
             {
-<<<<<<< HEAD
                 return
                     displayRuntimeUI || displayPersistentRuntimeUI
 #if UNITY_EDITOR
                     || displayEditorUI
 #endif
-                ;
-=======
-                if (value)
-                {
-                    EnsurePersistentCanvas();
-                }
-                else
-                {
-                    CoreUtils.Destroy(m_PersistentRoot);
-                    m_PersistentRoot = null;
-                    m_RootUIPersistentCanvas = null;
-                }
->>>>>>> 0f853b2e
+                    ;
             }
         }
 
@@ -282,7 +285,7 @@
             if (widget == null)
                 return;
 
-            CheckPersistentCanvas();
+            EnsurePersistentCanvas();
 
             switch (widget)
             {
@@ -305,12 +308,6 @@
                     Debug.Log("Only readonly items can be made persistent.");
                     break;
             }
-<<<<<<< HEAD
-=======
-
-            EnsurePersistentCanvas();
-            m_RootUIPersistentCanvas.Toggle(valueWidget);
->>>>>>> 0f853b2e
         }
 
         void OnPanelDirty(DebugUI.Panel panel)
