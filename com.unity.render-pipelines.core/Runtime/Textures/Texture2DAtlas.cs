--- conflicted
+++ resolved
@@ -311,8 +311,6 @@
             }
         }
 
-<<<<<<< HEAD
-=======
         /// <summary>
         /// Blit and project Cube texture into an octahedral 2D texture in the atlas.
         /// </summary>
@@ -320,7 +318,6 @@
         /// <param name="scaleOffset">Destination scale (.xy) and offset (.zw)</param>
         /// <param name="texture">Source Texture</param>
         /// <param name="blitMips">Blit mip maps.</param>
->>>>>>> ec592d99
         protected void BlitCubeTexture2DOctahedral(CommandBuffer cmd, Vector4 scaleOffset, Texture texture, bool blitMips = true)
         {
             int mipCount = GetTextureMipmapCount(texture.width, texture.height);
@@ -335,14 +332,11 @@
             }
         }
 
-<<<<<<< HEAD
-=======
         /// <summary>
         /// Mark texture valid on the GPU.
         /// </summary>
         /// <param name="instanceId">Texture instance ID.</param>
         /// <param name="mipAreValid">Texture has valid mip maps.</param>
->>>>>>> ec592d99
         protected void MarkGPUTextureValid(int instanceId, bool mipAreValid = false)
         {
             m_IsGPUTextureUpToDate[instanceId] = (mipAreValid) ? 2 : 1;
@@ -384,15 +378,6 @@
             // This atlas only support 2D texture so we only blit 2D textures
             if (Is2D(texture))
                 BlitOctahedralTexture(cmd, scaleOffset, texture, sourceScaleOffset, blitMips);
-        }
-
-        public virtual void BlitCubeTexture2D(CommandBuffer cmd, Vector4 scaleOffset, Texture texture, bool blitMips = true, int overrideInstanceID = -1)
-        {
-            Debug.Assert(texture.dimension == TextureDimension.Cube);
-
-            // This atlas only support 2D texture so we map Cube into set of 2D textures
-            if (texture.dimension == TextureDimension.Cube)
-                BlitCubeTexture2DOctahedral(cmd, scaleOffset, texture, blitMips); // by default to single octahedral 2D texture quad
         }
 
         /// <summary>
