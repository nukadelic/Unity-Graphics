--- conflicted
+++ resolved
@@ -101,17 +101,6 @@
         [SerializeField]
         float m_VirtualOffsetBiasOutOfGeometry = 0.01f;
 
-<<<<<<< HEAD
-        // Field used for the realtime subdivision preview
-        [NonSerialized]
-        internal Dictionary<ProbeReferenceVolume.Volume, List<ProbeBrickIndex.Brick>> realtimeSubdivisionInfo = new Dictionary<ProbeReferenceVolume.Volume, List<ProbeBrickIndex.Brick>>();
-
-        MeshGizmo m_MeshGizmo;
-
-        // In some cases Unity will magically popuplate this private field with a correct value even though it should not be serialized.
-        // The [NonSerialized] attribute allows to force the asset to be null in case a domain reload happens.
-=======
->>>>>>> 8f888731
         [NonSerialized]
         bool m_SentDataToSceneData = false; // TODO: This is temp until we don't have a setting panel.
 #endif
@@ -121,14 +110,6 @@
         public ProbeVolumeAsset volumeAsset = null;
 
 #if UNITY_EDITOR
-<<<<<<< HEAD
-            m_MeshGizmo?.Dispose();
-            m_MeshGizmo = null;
-
-            m_PrevAsset = null;
-#endif
-=======
->>>>>>> 8f888731
 
         // TEMP! THIS NEEDS TO BE REMOVED WHEN WE HAVE THE SETTINGS PANEL.
         void SendSceneData(bool force = false)
@@ -161,139 +142,7 @@
         // IMPORTANT TODO: This is to be deleted when we have the proper setting panel.
         private void Update()
         {
-<<<<<<< HEAD
-            QueueAssetRemoval();
-        }
-
-        internal bool ShouldCullCell(Vector3 cellPosition, Vector3 originWS = default(Vector3))
-        {
-            if (m_Profile == null)
-                return true;
-
-            var cameraTransform = SceneView.lastActiveSceneView.camera.transform;
-
-            Vector3 cellCenterWS = cellPosition * m_Profile.cellSizeInMeters + originWS + Vector3.one * (m_Profile.cellSizeInMeters / 2.0f);
-
-            // Round down to cell size distance
-            float roundedDownDist = Mathf.Floor(Vector3.Distance(cameraTransform.position, cellCenterWS) / m_Profile.cellSizeInMeters) * m_Profile.cellSizeInMeters;
-
-            if (roundedDownDist > ProbeReferenceVolume.instance.debugDisplay.subdivisionViewCullingDistance)
-                return true;
-
-            var frustumPlanes = GeometryUtility.CalculateFrustumPlanes(SceneView.lastActiveSceneView.camera);
-            var volumeAABB = new Bounds(cellCenterWS, m_Profile.cellSizeInMeters * Vector3.one);
-
-            return !GeometryUtility.TestPlanesAABB(frustumPlanes, volumeAABB);
-        }
-
-        // TODO: We need to get rid of Handles.DrawWireCube to be able to have those at runtime as well.
-        void OnDrawGizmos()
-        {
-            var prv = ProbeReferenceVolume.instance;
-
-            if (!enabled || !gameObject.activeSelf || !prv.isInitialized)
-                return;
-
-            var debugDisplay = prv.debugDisplay;
-
-            if (m_MeshGizmo == null)
-                m_MeshGizmo = new MeshGizmo((int)(Mathf.Pow(3, ProbeBrickIndex.kMaxSubdivisionLevels) * 12), prv.cells.Count * 12); // 12 lines and 12 triangles per cube
-
-            m_MeshGizmo.Clear();
-
-            if (debugDisplay.drawBricks)
-            {
-                var subdivColors = prv.subdivisionDebugColors;
-
-                IEnumerable<ProbeBrickIndex.Brick> GetVisibleBricks()
-                {
-                    if (debugDisplay.realtimeSubdivision)
-                    {
-                        // realtime subdiv cells are already culled
-                        foreach (var kp in realtimeSubdivisionInfo)
-                        {
-                            var cellVolume = kp.Key;
-
-                            foreach (var brick in kp.Value)
-                            {
-                                yield return brick;
-                            }
-                        }
-                    }
-                    else
-                    {
-                        foreach (var cellInfo in prv.cells.Values)
-                        {
-                            if (!cellInfo.loaded)
-                                continue;
-
-                            var cell = cellInfo.cell;
-                            if (ShouldCullCell(cell.position, prv.GetTransform().posWS))
-                                continue;
-
-                            if (cell.bricks == null)
-                                continue;
-
-                            foreach (var brick in cell.bricks)
-                                yield return brick;
-                        }
-                    }
-                }
-
-                foreach (var brick in GetVisibleBricks())
-                {
-                    if (brick.subdivisionLevel < 0)
-                        continue;
-
-                    float brickSize = prv.BrickSize(brick.subdivisionLevel);
-                    float minBrickSize = prv.MinBrickSize();
-                    Vector3 scaledSize = new Vector3(brickSize, brickSize, brickSize);
-                    Vector3 scaledPos = new Vector3(brick.position.x * minBrickSize, brick.position.y * minBrickSize, brick.position.z * minBrickSize) + scaledSize / 2;
-
-                    m_MeshGizmo.AddWireCube(scaledPos, scaledSize, subdivColors[brick.subdivisionLevel]);
-                }
-            }
-
-            if (debugDisplay.drawCells)
-            {
-                IEnumerable<Vector4> GetVisibleCellCentersAndState()
-                {
-                    if (debugDisplay.realtimeSubdivision)
-                    {
-                        foreach (var kp in realtimeSubdivisionInfo)
-                        {
-                            kp.Key.CalculateCenterAndSize(out var center, out var _);
-                            yield return new Vector4(center.x, center.y, center.z, 1.0f);
-                        }
-                    }
-                    else
-                    {
-                        foreach (var cellInfo in prv.cells.Values)
-                        {
-                            var cell = cellInfo.cell;
-                            if (ShouldCullCell(cell.position, prv.GetTransform().posWS))
-                                continue;
-
-                            var positionF = new Vector4(cell.position.x, cell.position.y, cell.position.z, 0.0f);
-                            var center = positionF * m_Profile.cellSizeInMeters + m_Profile.cellSizeInMeters * 0.5f * Vector4.one;
-                            center.w = cellInfo.loaded ? 1.0f : 0.0f;
-                            yield return center;
-                        }
-                    }
-                }
-
-                foreach (var center in GetVisibleCellCentersAndState())
-                {
-                    bool loaded = center.w == 1.0f;
-                    m_MeshGizmo.AddWireCube(center, Vector3.one * m_Profile.cellSizeInMeters, loaded ? new Color(0, 1, 0.5f, 1) : new Color(1, 0.0f, 0.0f, 1));
-                    m_MeshGizmo.AddCube(center, Vector3.one * m_Profile.cellSizeInMeters, loaded ? new Color(0, 1, 0.5f, 0.2f) : new Color(1, 0.0f, 0.0f, 0.2f));
-                }
-            }
-
-            m_MeshGizmo.Draw(Matrix4x4.identity, gizmoName: "Probe Volume Cell Rendering");
-=======
             SendSceneData();
->>>>>>> 8f888731
         }
 
         public ProbeDilationSettings GetDilationSettings()
