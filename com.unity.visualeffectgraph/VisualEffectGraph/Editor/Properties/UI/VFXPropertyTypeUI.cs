--- conflicted
+++ resolved
@@ -188,9 +188,6 @@
         protected static MethodInfo s_EditorGUIGradientField;
     }
 
-<<<<<<< HEAD
-
-
     public partial class VFXSplineType : VFXPrimitiveType<List<Vector3>>
     {
         UnityEditorInternal.ReorderableList rlist;
@@ -199,7 +196,8 @@
 
         public override void OnCanvas2DGUI(VFXPropertySlot slot, Rect area)
         {
-            GUI.Label(area, "Edit Spline in Inspector");
+            if (GUI.Button(area, "Randomize"))
+                InitRandom(slot);
         }
 
         private void InitRList(VFXPropertySlot slot)
@@ -286,15 +284,6 @@
             return new VFXUISplineWidget(slot,t, rlist);
         }
 
-=======
-    public partial class VFXSplineType : VFXPrimitiveType<List<Vector3>>
-    {
-        public override void OnCanvas2DGUI(VFXPropertySlot slot, Rect area)
-        {
-            if (GUI.Button(area, "Randomize"))
-                InitRandom(slot);
-        }
->>>>>>> 7b952abb
     }
 
     // Proxy types
