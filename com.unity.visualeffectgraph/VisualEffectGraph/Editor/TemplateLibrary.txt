--- conflicted
+++ resolved
@@ -218,8 +218,115 @@
       </DataConnection>
     </Connections>
   </Template>
-<<<<<<< HEAD
-  <Template Category="test" Name="conformsphere">
+  <Template Category="Textured" Name="PM Made With Unity">
+    <System SpawnRate="104857.6" AllocationCount="1048576" />
+    <Nodes>
+      <Node Name="VFXEdContextNode_0" Context="Initialize">
+        <Context />
+        <NodeBlock Name="Position Map (Texture)" BlockName="Position Map (Texture)">
+          <VFXParamValue Name="tex" Type="kTypeTexture2D" Value="Assets/EffectGFX/Textures/PositionMap_MadeWithUnity.tga" />
+          <VFXParamValue Name="center" Type="kTypeFloat3" Value="0,0,0" />
+          <VFXParamValue Name="scale" Type="kTypeFloat3" Value="0,0,0" />
+        </NodeBlock>
+        <NodeBlock Name="Set Size Constant (Square)" BlockName="Set Size Constant (Square)">
+          <VFXParamValue Name="value" Type="kTypeFloat" Value="0.02" />
+        </NodeBlock>
+        <NodeBlock Name="Set Lifetime (Constant)" BlockName="Set Lifetime (Constant)">
+          <VFXParamValue Name="value" Type="kTypeFloat" Value="3" />
+        </NodeBlock>
+        <NodeBlock Name="Set Velocity (Random)" BlockName="Set Velocity (Random)">
+          <VFXParamValue Name="base" Type="kTypeFloat3" Value="0,0.1,0" />
+          <VFXParamValue Name="divergence" Type="kTypeFloat3" Value="0,0,0" />
+        </NodeBlock>
+      </Node>
+      <Node Name="VFXEdContextNode_1" Context="Particle Update">
+        <Context />
+        <NodeBlock Name="Color &amp; Alpha (Gradient)" BlockName="Color &amp; Alpha (Gradient)">
+          <VFXParamValue Name="tex" Type="kTypeTexture2D" Value="" />
+        </NodeBlock>
+      </Node>
+      <Node Name="VFXEdContextNode_2" Context="Billboard Output">
+        <Context>
+          <VFXParamValue Name="texture" Type="kTypeTexture2D" Value="" />
+          <VFXParamValue Name="flipBook" Type="kTypeFloat2" Value="0,0" />
+        </Context>
+      </Node>
+      <DataNode Name="VFXEdDataNode_3" Exposed="False">
+        <DataNodeBlock Name="Box" BlockName="Box" ExposedName="Box">
+          <VFXParamValue Name="Center" Type="kTypeFloat3" Value="-1.868385,0.9784491,1.640808" />
+          <VFXParamValue Name="Size" Type="kTypeFloat3" Value="-3.73677,1.956898,-3.887706" />
+        </DataNodeBlock>
+      </DataNode>
+      <DataNode Name="VFXEdDataNode_4" Exposed="False">
+        <DataNodeBlock Name="Gradient" BlockName="Gradient" ExposedName="Gradient">
+          <VFXParamValue Name="Gradient" Type="kTypeTexture2D" Value="" />
+        </DataNodeBlock>
+      </DataNode>
+    </Nodes>
+    <Connections>
+      <FlowConnection Previous="VFXEdContextNode_0" Next="VFXEdContextNode_1" />
+      <FlowConnection Previous="VFXEdContextNode_1" Next="VFXEdContextNode_2" />
+      <DataConnection>
+        <Input DataNode="VFXEdDataNode_3" NodeBlockIndex="0" ParamName="Center" />
+        <Output ContextNode="VFXEdContextNode_0" NodeBlockIndex="0" ParamName="center" />
+      </DataConnection>
+      <DataConnection>
+        <Input DataNode="VFXEdDataNode_3" NodeBlockIndex="0" ParamName="Size" />
+        <Output ContextNode="VFXEdContextNode_0" NodeBlockIndex="0" ParamName="scale" />
+      </DataConnection>
+      <DataConnection>
+        <Input DataNode="VFXEdDataNode_4" NodeBlockIndex="0" ParamName="Gradient" />
+        <Output ContextNode="VFXEdContextNode_1" NodeBlockIndex="0" ParamName="tex" />
+      </DataConnection>
+    </Connections>
+  </Template>
+  <Template Category="test" Name="testoverflow">
+    <System SpawnRate="100000" AllocationCount="150000" />
+    <Nodes>
+      <Node Name="VFXEdContextNode_3" Context="Initialize">
+        <Context />
+        <NodeBlock Name="Set Size Constant (Square)" BlockName="Set Size Constant (Square)">
+          <VFXParamValue Name="value" Type="kTypeFloat" Value="0.025" />
+        </NodeBlock>
+        <NodeBlock Name="Set Color (Constant)" BlockName="Set Color (Constant)">
+          <VFXParamValue Name="value" Type="kTypeFloat3" Value="0.5,0.25,0.125" />
+        </NodeBlock>
+        <NodeBlock Name="Set Position (Sphere Surface)" BlockName="Set Position (Sphere Surface)">
+          <VFXParamValue Name="center" Type="kTypeFloat3" Value="0,0,0" />
+          <VFXParamValue Name="radius" Type="kTypeFloat" Value="1" />
+        </NodeBlock>
+        <NodeBlock Name="Set Lifetime (Constant)" BlockName="Set Lifetime (Constant)">
+          <VFXParamValue Name="value" Type="kTypeFloat" Value="3" />
+        </NodeBlock>
+        <NodeBlock Name="Set Velocity (Random)" BlockName="Set Velocity (Random)">
+          <VFXParamValue Name="base" Type="kTypeFloat3" Value="0,0,0" />
+          <VFXParamValue Name="divergence" Type="kTypeFloat3" Value="0.1,0.1,0.1" />
+        </NodeBlock>
+      </Node>
+      <Node Name="VFXEdContextNode_4" Context="Particle Update">
+        <Context />
+        <NodeBlock Name="Height Over Velocity" BlockName="Height Over Velocity">
+          <VFXParamValue Name="multiplier" Type="kTypeFloat" Value="0.57" />
+        </NodeBlock>
+        <NodeBlock Name="Alpha Over Lifetime" BlockName="Alpha Over Lifetime">
+          <VFXParamValue Name="start" Type="kTypeFloat" Value="0.1" />
+          <VFXParamValue Name="end" Type="kTypeFloat" Value="0" />
+        </NodeBlock>
+      </Node>
+      <Node Name="VFXEdContextNode_5" Context="Quad Along Velocity Output">
+        <Context>
+          <VFXParamValue Name="texture" Type="kTypeTexture2D" Value="" />
+          <VFXParamValue Name="flipBook" Type="kTypeFloat2" Value="0,0" />
+        </Context>
+      </Node>
+    </Nodes>
+    <Connections>
+      <FlowConnection Previous="VFXEdContextNode_3" Next="VFXEdContextNode_4" />
+      <FlowConnection Previous="VFXEdContextNode_4" Next="VFXEdContextNode_5" />
+    </Connections>
+  </Template>
+
+ <Template Category="test" Name="conformsphere">
     <System SpawnRate="104857.6" AllocationCount="1048576" />
     <Nodes>
       <Node Name="VFXEdContextNode_11" Context="Initialize">
@@ -235,22 +342,10 @@
         <NodeBlock Name="Set Velocity (Spherical)" BlockName="Set Velocity (Spherical)">
           <VFXParamValue Name="angle" Type="kTypeFloat2" Value="20,22" />
           <VFXParamValue Name="speed" Type="kTypeFloat2" Value="1,1" />
-=======
-  <Template Category="Textured" Name="PM Made With Unity">
-    <System SpawnRate="104857.6" AllocationCount="1048576" />
-    <Nodes>
-      <Node Name="VFXEdContextNode_0" Context="Initialize">
-        <Context />
-        <NodeBlock Name="Position Map (Texture)" BlockName="Position Map (Texture)">
-          <VFXParamValue Name="tex" Type="kTypeTexture2D" Value="Assets/EffectGFX/Textures/PositionMap_MadeWithUnity.tga" />
-          <VFXParamValue Name="center" Type="kTypeFloat3" Value="0,0,0" />
-          <VFXParamValue Name="scale" Type="kTypeFloat3" Value="0,0,0" />
->>>>>>> 6840989b
         </NodeBlock>
         <NodeBlock Name="Set Size Constant (Square)" BlockName="Set Size Constant (Square)">
           <VFXParamValue Name="value" Type="kTypeFloat" Value="0.02" />
         </NodeBlock>
-<<<<<<< HEAD
         <NodeBlock Name="Set Alpha (Random)" BlockName="Set Alpha (Random)">
           <VFXParamValue Name="value1" Type="kTypeFloat" Value="0.1" />
           <VFXParamValue Name="value2" Type="kTypeFloat" Value="0.2" />
@@ -287,42 +382,10 @@
         <DataNodeBlock Name="Sphere" BlockName="Sphere" ExposedName="Sphere">
           <VFXParamValue Name="Center" Type="kTypeFloat3" Value="-1.557036,-1.032026,2.101723" />
           <VFXParamValue Name="Radius" Type="kTypeFloat" Value="1.184961" />
-=======
-        <NodeBlock Name="Set Lifetime (Constant)" BlockName="Set Lifetime (Constant)">
-          <VFXParamValue Name="value" Type="kTypeFloat" Value="3" />
-        </NodeBlock>
-        <NodeBlock Name="Set Velocity (Random)" BlockName="Set Velocity (Random)">
-          <VFXParamValue Name="base" Type="kTypeFloat3" Value="0,0.1,0" />
-          <VFXParamValue Name="divergence" Type="kTypeFloat3" Value="0,0,0" />
-        </NodeBlock>
-      </Node>
-      <Node Name="VFXEdContextNode_1" Context="Particle Update">
-        <Context />
-        <NodeBlock Name="Color &amp; Alpha (Gradient)" BlockName="Color &amp; Alpha (Gradient)">
-          <VFXParamValue Name="tex" Type="kTypeTexture2D" Value="" />
-        </NodeBlock>
-      </Node>
-      <Node Name="VFXEdContextNode_2" Context="Billboard Output">
-        <Context>
-          <VFXParamValue Name="texture" Type="kTypeTexture2D" Value="" />
-          <VFXParamValue Name="flipBook" Type="kTypeFloat2" Value="0,0" />
-        </Context>
-      </Node>
-      <DataNode Name="VFXEdDataNode_3" Exposed="False">
-        <DataNodeBlock Name="Box" BlockName="Box" ExposedName="Box">
-          <VFXParamValue Name="Center" Type="kTypeFloat3" Value="-1.868385,0.9784491,1.640808" />
-          <VFXParamValue Name="Size" Type="kTypeFloat3" Value="-3.73677,1.956898,-3.887706" />
-        </DataNodeBlock>
-      </DataNode>
-      <DataNode Name="VFXEdDataNode_4" Exposed="False">
-        <DataNodeBlock Name="Gradient" BlockName="Gradient" ExposedName="Gradient">
-          <VFXParamValue Name="Gradient" Type="kTypeTexture2D" Value="" />
->>>>>>> 6840989b
-        </DataNodeBlock>
-      </DataNode>
-    </Nodes>
-    <Connections>
-<<<<<<< HEAD
+        </DataNodeBlock>
+      </DataNode>
+    </Nodes>
+    <Connections>
       <FlowConnection Previous="VFXEdContextNode_11" Next="VFXEdContextNode_12" />
       <FlowConnection Previous="VFXEdContextNode_12" Next="VFXEdContextNode_13" />
       <DataConnection>
@@ -364,57 +427,11 @@
           <VFXParamValue Name="attractionForce" Type="kTypeFloat" Value="5" />
           <VFXParamValue Name="stickForce" Type="kTypeFloat" Value="30" />
           <VFXParamValue Name="stickDistance" Type="kTypeFloat" Value="0.1" />
-=======
-      <FlowConnection Previous="VFXEdContextNode_0" Next="VFXEdContextNode_1" />
-      <FlowConnection Previous="VFXEdContextNode_1" Next="VFXEdContextNode_2" />
-      <DataConnection>
-        <Input DataNode="VFXEdDataNode_3" NodeBlockIndex="0" ParamName="Center" />
-        <Output ContextNode="VFXEdContextNode_0" NodeBlockIndex="0" ParamName="center" />
-      </DataConnection>
-      <DataConnection>
-        <Input DataNode="VFXEdDataNode_3" NodeBlockIndex="0" ParamName="Size" />
-        <Output ContextNode="VFXEdContextNode_0" NodeBlockIndex="0" ParamName="scale" />
-      </DataConnection>
-      <DataConnection>
-        <Input DataNode="VFXEdDataNode_4" NodeBlockIndex="0" ParamName="Gradient" />
-        <Output ContextNode="VFXEdContextNode_1" NodeBlockIndex="0" ParamName="tex" />
-      </DataConnection>
-    </Connections>
-  </Template>
-  <Template Category="test" Name="testoverflow">
-    <System SpawnRate="100000" AllocationCount="150000" />
-    <Nodes>
-      <Node Name="VFXEdContextNode_3" Context="Initialize">
-        <Context />
-        <NodeBlock Name="Set Size Constant (Square)" BlockName="Set Size Constant (Square)">
-          <VFXParamValue Name="value" Type="kTypeFloat" Value="0.025" />
-        </NodeBlock>
-        <NodeBlock Name="Set Color (Constant)" BlockName="Set Color (Constant)">
-          <VFXParamValue Name="value" Type="kTypeFloat3" Value="0.5,0.25,0.125" />
-        </NodeBlock>
-        <NodeBlock Name="Set Position (Sphere Surface)" BlockName="Set Position (Sphere Surface)">
-          <VFXParamValue Name="center" Type="kTypeFloat3" Value="0,0,0" />
-          <VFXParamValue Name="radius" Type="kTypeFloat" Value="1" />
-        </NodeBlock>
-        <NodeBlock Name="Set Lifetime (Constant)" BlockName="Set Lifetime (Constant)">
-          <VFXParamValue Name="value" Type="kTypeFloat" Value="3" />
-        </NodeBlock>
-        <NodeBlock Name="Set Velocity (Random)" BlockName="Set Velocity (Random)">
-          <VFXParamValue Name="base" Type="kTypeFloat3" Value="0,0,0" />
-          <VFXParamValue Name="divergence" Type="kTypeFloat3" Value="0.1,0.1,0.1" />
-        </NodeBlock>
-      </Node>
-      <Node Name="VFXEdContextNode_4" Context="Particle Update">
-        <Context />
-        <NodeBlock Name="Height Over Velocity" BlockName="Height Over Velocity">
-          <VFXParamValue Name="multiplier" Type="kTypeFloat" Value="0.57" />
->>>>>>> 6840989b
         </NodeBlock>
         <NodeBlock Name="Alpha Over Lifetime" BlockName="Alpha Over Lifetime">
           <VFXParamValue Name="start" Type="kTypeFloat" Value="0.1" />
           <VFXParamValue Name="end" Type="kTypeFloat" Value="0" />
         </NodeBlock>
-<<<<<<< HEAD
         <NodeBlock Name="Height Over Velocity" BlockName="Height Over Velocity">
           <VFXParamValue Name="multiplier" Type="kTypeFloat" Value="0.05" />
         </NodeBlock>
@@ -426,16 +443,11 @@
         </NodeBlock>
       </Node>
       <Node Name="VFXEdContextNode_8" Context="Quad Along Velocity Output">
-=======
-      </Node>
-      <Node Name="VFXEdContextNode_5" Context="Quad Along Velocity Output">
->>>>>>> 6840989b
         <Context>
           <VFXParamValue Name="texture" Type="kTypeTexture2D" Value="" />
           <VFXParamValue Name="flipBook" Type="kTypeFloat2" Value="0,0" />
         </Context>
       </Node>
-<<<<<<< HEAD
       <DataNode Name="VFXEdDataNode_9" Exposed="False">
         <DataNodeBlock Name="Sphere" BlockName="Sphere" ExposedName="Sphere">
           <VFXParamValue Name="Center" Type="kTypeFloat3" Value="0,0,0" />
@@ -454,12 +466,6 @@
         <Input DataNode="VFXEdDataNode_9" NodeBlockIndex="0" ParamName="Radius" />
         <Output ContextNode="VFXEdContextNode_7" NodeBlockIndex="0" ParamName="radius" />
       </DataConnection>
-=======
-    </Nodes>
-    <Connections>
-      <FlowConnection Previous="VFXEdContextNode_3" Next="VFXEdContextNode_4" />
-      <FlowConnection Previous="VFXEdContextNode_4" Next="VFXEdContextNode_5" />
->>>>>>> 6840989b
     </Connections>
   </Template>
 </Library>