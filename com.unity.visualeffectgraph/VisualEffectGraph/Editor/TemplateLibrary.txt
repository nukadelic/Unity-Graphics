﻿<?xml version="1.0" encoding="utf-8"?>
<Library>
  <Template Category="Particles" Name="Simple">
    <System SpawnRate="104857.6" AllocationCount="1048576" />
    <Nodes>
      <Node Name="VFXEdContextNode_0" Context="Initialize">
        <Context />
        <NodeBlock Name="Set Size Constant (Square)" BlockName="Set Size Constant (Square)">
          <VFXParamValue Name="value" Type="kTypeFloat" Value="0.02" />
        </NodeBlock>
        <NodeBlock Name="Set Color (Constant)" BlockName="Set Color (Constant)">
          <VFXParamValue Name="value" Type="kTypeFloat3" Value="1,0.5,0.25" />
        </NodeBlock>
        <NodeBlock Name="Set Position (Sphere Surface)" BlockName="Set Position (Sphere Surface)">
          <VFXParamValue Name="center" Type="kTypeFloat3" Value="0,0,0" />
          <VFXParamValue Name="radius" Type="kTypeFloat" Value="1" />
        </NodeBlock>
        <NodeBlock Name="Set Lifetime (Constant)" BlockName="Set Lifetime (Constant)">
          <VFXParamValue Name="value" Type="kTypeFloat" Value="3" />
        </NodeBlock>
        <NodeBlock Name="Set Velocity (Random)" BlockName="Set Velocity (Random)">
          <VFXParamValue Name="base" Type="kTypeFloat3" Value="0,0.3,0" />
          <VFXParamValue Name="divergence" Type="kTypeFloat3" Value="0.05,0.2,0.05" />
        </NodeBlock>
      </Node>
      <Node Name="VFXEdContextNode_1" Context="Particle Update">
        <Context />
        <NodeBlock Name="Alpha Over Lifetime" BlockName="Alpha Over Lifetime">
          <VFXParamValue Name="start" Type="kTypeFloat" Value="0.1" />
          <VFXParamValue Name="end" Type="kTypeFloat" Value="0" />
        </NodeBlock>
      </Node>
      <Node Name="VFXEdContextNode_2" Context="Billboard Output">
        <Context>
          <VFXParamValue Name="texture" Type="kTypeTexture2D" Value="" />
        </Context>
      </Node>
    </Nodes>
    <Connections>
      <FlowConnection Previous="VFXEdContextNode_0" Next="VFXEdContextNode_1" />
      <FlowConnection Previous="VFXEdContextNode_1" Next="VFXEdContextNode_2" />
    </Connections>
  </Template>
  <Template Category="Particles" Name="UnrealLike">
    <System SpawnRate="20" AllocationCount="50" />
    <Nodes>
      <Node Name="VFXEdContextNode_0" Context="Initialize">
        <Context />
        <NodeBlock Name="Set Size Constant (Square)" BlockName="Set Size Constant (Square)">
          <VFXParamValue Name="value" Type="kTypeFloat" Value="0.25" />
        </NodeBlock>
        <NodeBlock Name="Set Velocity (Random)" BlockName="Set Velocity (Random)">
          <VFXParamValue Name="base" Type="kTypeFloat3" Value="0,0.75,0" />
          <VFXParamValue Name="divergence" Type="kTypeFloat3" Value="0.25,0.25,0.25" />
        </NodeBlock>
        <NodeBlock Name="Set Lifetime (Constant)" BlockName="Set Lifetime (Constant)">
          <VFXParamValue Name="value" Type="kTypeFloat" Value="1" />
        </NodeBlock>
      </Node>
      <Node Name="VFXEdContextNode_1" Context="Particle Update">
        <Context />
      </Node>
      <Node Name="VFXEdContextNode_2" Context="Billboard Output">
        <Context>
          <VFXParamValue Name="texture" Type="kTypeTexture2D" Value="Assets/EffectGFX/Textures/OrientParticle.TGA" />
        </Context>
      </Node>
    </Nodes>
    <Connections>
      <FlowConnection Previous="VFXEdContextNode_0" Next="VFXEdContextNode_1" />
      <FlowConnection Previous="VFXEdContextNode_1" Next="VFXEdContextNode_2" />
    </Connections>
  </Template>
  <Template Category="Collisions" Name="TestSphere">
    <System SpawnRate="1000" AllocationCount="5000" />
    <Nodes>
      <Node Name="VFXEdContextNode_0" Context="Initialize">
        <Context />
        <NodeBlock Name="Set Velocity (Constant)" BlockName="Set Velocity (Constant)">
          <VFXParamValue Name="value" Type="kTypeFloat3" Value="1,1,0" />
        </NodeBlock>
        <NodeBlock Name="Set Color (Constant)" BlockName="Set Color (Constant)">
          <VFXParamValue Name="value" Type="kTypeFloat3" Value="1,1,1" />
        </NodeBlock>
        <NodeBlock Name="Set Lifetime (Random)" BlockName="Set Lifetime (Random)">
          <VFXParamValue Name="minLifetime" Type="kTypeFloat" Value="4" />
          <VFXParamValue Name="maxLifetime" Type="kTypeFloat" Value="5" />
        </NodeBlock>
        <NodeBlock Name="Set Position (Sphere)" BlockName="Set Position (Sphere)">
          <VFXParamValue Name="center" Type="kTypeFloat3" Value="0,0,0" />
          <VFXParamValue Name="radius" Type="kTypeFloat" Value="0.2" />
        </NodeBlock>
        <NodeBlock Name="Set Size Random (Square)" BlockName="Set Size Random (Square)">
          <VFXParamValue Name="minSize" Type="kTypeFloat" Value="0.2" />
          <VFXParamValue Name="maxSize" Type="kTypeFloat" Value="0.05" />
        </NodeBlock>
      </Node>
      <Node Name="VFXEdContextNode_1" Context="Particle Update">
        <Context />
        <NodeBlock Name="Alpha Over Lifetime" BlockName="Alpha Over Lifetime">
          <VFXParamValue Name="start" Type="kTypeFloat" Value="1" />
          <VFXParamValue Name="end" Type="kTypeFloat" Value="0" />
        </NodeBlock>
        <NodeBlock Name="Collision with Sphere" BlockName="Collision with Sphere">
          <VFXParamValue Name="center" Type="kTypeFloat3" Value="2.7,-1,0" />
          <VFXParamValue Name="radius" Type="kTypeFloat" Value="1" />
          <VFXParamValue Name="elasticity" Type="kTypeFloat" Value="0" />
        </NodeBlock>
        <NodeBlock Name="Apply Force" BlockName="Apply Force">
          <VFXParamValue Name="force" Type="kTypeFloat3" Value="0,-1,0" />
        </NodeBlock>
      </Node>
      <Node Name="VFXEdContextNode_2" Context="Billboard Output">
        <Context>
          <VFXParamValue Name="texture" Type="kTypeTexture2D" Value="Assets/EffectGFX/Textures/Steam01.psd" />
        </Context>
      </Node>
    </Nodes>
    <Connections>
      <FlowConnection Previous="VFXEdContextNode_1" Next="VFXEdContextNode_2" />
      <FlowConnection Previous="VFXEdContextNode_0" Next="VFXEdContextNode_1" />
    </Connections>
  </Template>
  <Template Category="Collisions" Name="Dual (Plane and Sphere)">
    <System SpawnRate="5000" AllocationCount="50000" />
    <Nodes>
<<<<<<< HEAD
      <Node Name="VFXEdContextNode_0" Context="Initialize">
=======
      <Node Name="VFXEdContextNode_5" Context="Initialize">
>>>>>>> f4d85626
        <Context />
        <NodeBlock Name="Set Size Constant (Square)" BlockName="Set Size Constant (Square)">
          <VFXParamValue Name="value" Type="kTypeFloat" Value="0.2" />
        </NodeBlock>
        <NodeBlock Name="Set Lifetime (Constant)" BlockName="Set Lifetime (Constant)">
          <VFXParamValue Name="value" Type="kTypeFloat" Value="5" />
        </NodeBlock>
        <NodeBlock Name="Position Map (Texture)" BlockName="Position Map (Texture)">
          <VFXParamValue Name="tex" Type="kTypeTexture2D" Value="Assets/EffectGFX/Textures/PositionMap_Teapot.tga" />
          <VFXParamValue Name="center" Type="kTypeFloat3" Value="0,0,0" />
          <VFXParamValue Name="scale" Type="kTypeFloat3" Value="0,0,0" />
        </NodeBlock>
      </Node>
<<<<<<< HEAD
      <Node Name="VFXEdContextNode_1" Context="Particle Update">
=======
      <Node Name="VFXEdContextNode_6" Context="Particle Update">
>>>>>>> f4d85626
        <Context />
        <NodeBlock Name="Color Over Lifetime (Texture)" BlockName="Color Over Lifetime (Texture)">
          <VFXParamValue Name="tex" Type="kTypeTexture2D" Value="Assets/EffectGFX/Textures/Ramps/Ramp_OL_ElectricBlue.psd" />
        </NodeBlock>
        <NodeBlock Name="Set Alpha (Constant)" BlockName="Set Alpha (Constant)">
          <VFXParamValue Name="value" Type="kTypeFloat" Value="0.1" />
        </NodeBlock>
        <NodeBlock Name="Apply Force" BlockName="Apply Force">
          <VFXParamValue Name="force" Type="kTypeFloat3" Value="0,-1,0" />
        </NodeBlock>
        <NodeBlock Name="Collision with Plane" BlockName="Collision with Plane">
          <VFXParamValue Name="normal" Type="kTypeFloat3" Value="0,0,0" />
          <VFXParamValue Name="center" Type="kTypeFloat3" Value="0,0,0" />
          <VFXParamValue Name="elasticity" Type="kTypeFloat" Value="1" />
        </NodeBlock>
        <NodeBlock Name="Collision with Sphere" BlockName="Collision with Sphere">
          <VFXParamValue Name="center" Type="kTypeFloat3" Value="0,0,0" />
          <VFXParamValue Name="radius" Type="kTypeFloat" Value="0" />
          <VFXParamValue Name="elasticity" Type="kTypeFloat" Value="0.1" />
        </NodeBlock>
      </Node>
<<<<<<< HEAD
      <Node Name="VFXEdContextNode_2" Context="Billboard Output">
        <Context>
          <VFXParamValue Name="texture" Type="kTypeTexture2D" Value="Assets/EffectGFX/Textures/DebRock_8x8.psd" />
          <VFXParamValue Name="flipBook" Type="kTypeFloat2" Value="8,8" />
=======
      <Node Name="VFXEdContextNode_7" Context="Billboard Output">
        <Context>
          <VFXParamValue Name="texture" Type="kTypeTexture2D" Value="Assets/EffectGFX/Textures/OrientParticle.TGA" />
>>>>>>> f4d85626
        </Context>
      </Node>
      <DataNode Name="VFXEdDataNode_8" Exposed="False">
        <DataNodeBlock Name="Box" BlockName="Box" ExposedName="Box">
          <VFXParamValue Name="Center" Type="kTypeFloat3" Value="-0.7176499,0.5713316,0.1589561" />
          <VFXParamValue Name="Size" Type="kTypeFloat3" Value="-1.4353,1.142663,1.444394" />
        </DataNodeBlock>
        <DataNodeBlock Name="Vector3" BlockName="Vector3" ExposedName="Gravity">
          <VFXParamValue Name="Value" Type="kTypeFloat3" Value="0,-1,0" />
        </DataNodeBlock>
      </DataNode>
      <DataNode Name="VFXEdDataNode_9" Exposed="True">
        <DataNodeBlock Name="Plane" BlockName="Plane" ExposedName="Plane">
          <VFXParamValue Name="Center" Type="kTypeFloat3" Value="0.02531695,-1.861042,-0.3158705" />
          <VFXParamValue Name="Normal" Type="kTypeFloat3" Value="0,0.9431314,0.33242" />
        </DataNodeBlock>
        <DataNodeBlock Name="Sphere" BlockName="Sphere" ExposedName="Sphere">
          <VFXParamValue Name="Center" Type="kTypeFloat3" Value="-1.10379,-0.3883659,3.021981" />
          <VFXParamValue Name="Radius" Type="kTypeFloat" Value="0.9905605" />
        </DataNodeBlock>
      </DataNode>
    </Nodes>
    <Connections>
<<<<<<< HEAD
      <FlowConnection Previous="VFXEdContextNode_0" Next="VFXEdContextNode_1" />
      <FlowConnection Previous="VFXEdContextNode_1" Next="VFXEdContextNode_2" />
=======
      <FlowConnection Previous="VFXEdContextNode_5" Next="VFXEdContextNode_6" />
      <FlowConnection Previous="VFXEdContextNode_6" Next="VFXEdContextNode_7" />
      <DataConnection>
        <Input DataNode="VFXEdDataNode_8" NodeBlockIndex="0" ParamName="Center" />
        <Output ContextNode="VFXEdContextNode_5" NodeBlockIndex="2" ParamName="center" />
      </DataConnection>
      <DataConnection>
        <Input DataNode="VFXEdDataNode_8" NodeBlockIndex="0" ParamName="Size" />
        <Output ContextNode="VFXEdContextNode_5" NodeBlockIndex="2" ParamName="scale" />
      </DataConnection>
      <DataConnection>
        <Input DataNode="VFXEdDataNode_8" NodeBlockIndex="1" ParamName="Value" />
        <Output ContextNode="VFXEdContextNode_6" NodeBlockIndex="2" ParamName="force" />
      </DataConnection>
      <DataConnection>
        <Input DataNode="VFXEdDataNode_9" NodeBlockIndex="0" ParamName="Center" />
        <Output ContextNode="VFXEdContextNode_6" NodeBlockIndex="3" ParamName="center" />
      </DataConnection>
      <DataConnection>
        <Input DataNode="VFXEdDataNode_9" NodeBlockIndex="0" ParamName="Normal" />
        <Output ContextNode="VFXEdContextNode_6" NodeBlockIndex="3" ParamName="normal" />
      </DataConnection>
      <DataConnection>
        <Input DataNode="VFXEdDataNode_9" NodeBlockIndex="1" ParamName="Center" />
        <Output ContextNode="VFXEdContextNode_6" NodeBlockIndex="4" ParamName="center" />
      </DataConnection>
      <DataConnection>
        <Input DataNode="VFXEdDataNode_9" NodeBlockIndex="1" ParamName="Radius" />
        <Output ContextNode="VFXEdContextNode_6" NodeBlockIndex="4" ParamName="radius" />
      </DataConnection>
>>>>>>> f4d85626
    </Connections>
  </Template>
</Library><|MERGE_RESOLUTION|>--- conflicted
+++ resolved
@@ -124,11 +124,7 @@
   <Template Category="Collisions" Name="Dual (Plane and Sphere)">
     <System SpawnRate="5000" AllocationCount="50000" />
     <Nodes>
-<<<<<<< HEAD
-      <Node Name="VFXEdContextNode_0" Context="Initialize">
-=======
       <Node Name="VFXEdContextNode_5" Context="Initialize">
->>>>>>> f4d85626
         <Context />
         <NodeBlock Name="Set Size Constant (Square)" BlockName="Set Size Constant (Square)">
           <VFXParamValue Name="value" Type="kTypeFloat" Value="0.2" />
@@ -142,11 +138,7 @@
           <VFXParamValue Name="scale" Type="kTypeFloat3" Value="0,0,0" />
         </NodeBlock>
       </Node>
-<<<<<<< HEAD
-      <Node Name="VFXEdContextNode_1" Context="Particle Update">
-=======
       <Node Name="VFXEdContextNode_6" Context="Particle Update">
->>>>>>> f4d85626
         <Context />
         <NodeBlock Name="Color Over Lifetime (Texture)" BlockName="Color Over Lifetime (Texture)">
           <VFXParamValue Name="tex" Type="kTypeTexture2D" Value="Assets/EffectGFX/Textures/Ramps/Ramp_OL_ElectricBlue.psd" />
@@ -168,16 +160,9 @@
           <VFXParamValue Name="elasticity" Type="kTypeFloat" Value="0.1" />
         </NodeBlock>
       </Node>
-<<<<<<< HEAD
-      <Node Name="VFXEdContextNode_2" Context="Billboard Output">
-        <Context>
-          <VFXParamValue Name="texture" Type="kTypeTexture2D" Value="Assets/EffectGFX/Textures/DebRock_8x8.psd" />
-          <VFXParamValue Name="flipBook" Type="kTypeFloat2" Value="8,8" />
-=======
       <Node Name="VFXEdContextNode_7" Context="Billboard Output">
         <Context>
           <VFXParamValue Name="texture" Type="kTypeTexture2D" Value="Assets/EffectGFX/Textures/OrientParticle.TGA" />
->>>>>>> f4d85626
         </Context>
       </Node>
       <DataNode Name="VFXEdDataNode_8" Exposed="False">
@@ -201,10 +186,6 @@
       </DataNode>
     </Nodes>
     <Connections>
-<<<<<<< HEAD
-      <FlowConnection Previous="VFXEdContextNode_0" Next="VFXEdContextNode_1" />
-      <FlowConnection Previous="VFXEdContextNode_1" Next="VFXEdContextNode_2" />
-=======
       <FlowConnection Previous="VFXEdContextNode_5" Next="VFXEdContextNode_6" />
       <FlowConnection Previous="VFXEdContextNode_6" Next="VFXEdContextNode_7" />
       <DataConnection>
@@ -235,7 +216,6 @@
         <Input DataNode="VFXEdDataNode_9" NodeBlockIndex="1" ParamName="Radius" />
         <Output ContextNode="VFXEdContextNode_6" NodeBlockIndex="4" ParamName="radius" />
       </DataConnection>
->>>>>>> f4d85626
     </Connections>
   </Template>
 </Library>