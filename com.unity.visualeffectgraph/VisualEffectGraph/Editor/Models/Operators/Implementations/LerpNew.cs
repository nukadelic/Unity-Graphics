--- conflicted
+++ resolved
@@ -3,13 +3,8 @@
 
 namespace UnityEditor.VFX.Operator
 {
-<<<<<<< HEAD
-    [VFXInfo(category = "Math", experimental = true)]
+    [VFXInfo(category = "Math/Arithmetic", experimental = true)]
     class LerpNew : VFXOperatorNumericUnifiedNew, IVFXOperatorNumericUnifiedConstrained
-=======
-    [VFXInfo(category = "Math/Arithmetic", experimental = true)]
-    class LerpNew : VFXOperatorNumericUniformNew
->>>>>>> 9504abcc
     {
         public class InputProperties
         {
