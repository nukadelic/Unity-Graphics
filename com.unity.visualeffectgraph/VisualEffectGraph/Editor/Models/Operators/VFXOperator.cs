using System;
using System.Linq;
using System.Collections.Generic;
using UnityEngine;
using UnityEngine.Graphing;
using UnityEngine.Experimental.VFX;

namespace UnityEditor.VFX
{
    abstract class VFXOperator : VFXSlotContainerModel<VFXModel, VFXModel>
    {
        protected VFXOperator()
        {
            m_UICollapsed = false;
        }

        private static void GetSlotPredicateRecursive(List<VFXSlot> result, IEnumerable<VFXSlot> slots, Func<VFXSlot, bool> fnTest)
        {
            foreach (var s in slots)
            {
                if (fnTest(s))
                {
                    result.Add(s);
                }
                else
                {
                    GetSlotPredicateRecursive(result, s.children, fnTest);
                }
            }
        }

        // As connections changed can be triggered from ResyncSlots, we need to make sure it is not reentrant
        [NonSerialized]
        private bool m_ResyncingSlots = false;

        public override bool ResyncSlots(bool notify)
        {
            bool changed = false;
            if (!m_ResyncingSlots)
            {
                m_ResyncingSlots = true;
                try
                {
                    changed = base.ResyncSlots(notify);
                    if (notify)
                        foreach (var slot in outputSlots) // invalidate expressions on output slots
                            slot.InvalidateExpressionTree();
                }
                finally
                {
                    m_ResyncingSlots = false;
                }
            }
            return changed;
        }

<<<<<<< HEAD
        protected sealed override void OnInvalidate(VFXModel model, InvalidationCause cause)
=======
        protected override sealed void OnInvalidate(VFXModel model, InvalidationCause cause)
>>>>>>> a9b31732
        {
            if (cause == InvalidationCause.kConnectionChanged)
            {
                //VFXSlot slot = model as VFXSlot;
                //if (slot != null && slot.direction == VFXSlot.Direction.kInput)
                ResyncSlots(true);
            }

            base.OnInvalidate(model, cause);
        }

        public override sealed void UpdateOutputExpressions()
        {
            var outputSlotWithExpression = new List<VFXSlot>();
            var inputSlotWithExpression = new List<VFXSlot>();
            GetSlotPredicateRecursive(outputSlotWithExpression, outputSlots, s => s.DefaultExpr != null);
            GetSlotPredicateRecursive(inputSlotWithExpression, inputSlots, s => s.GetExpression() != null);

<<<<<<< HEAD
            var currentSpace = CoordinateSpace.Local;
            var inputSlotSpaceable = inputSlots.Where(o => o.Spaceable);
            if (inputSlotSpaceable.Any())
            {
                currentSpace = inputSlots.Select(o => o.Space).Distinct().OrderBy(o => (int)o).First();
            }

            var inputExpressions = inputSlotWithExpression.Select(o => ConvertSpace(o.GetExpression(), o, currentSpace));
=======
            var inputExpressions = inputSlotWithExpression.Select(o => o.GetExpression());
>>>>>>> a9b31732
            inputExpressions = ApplyPatchInputExpression(inputExpressions);

            var outputExpressions = BuildExpression(inputExpressions.ToArray());
            if (outputExpressions.Length != outputSlotWithExpression.Count)
                throw new Exception(string.Format("Numbers of output expressions ({0}) does not match number of output (with expression)s slots ({1})", outputExpressions.Length, outputSlotWithExpression.Count));

            for (int i = 0; i < outputSlotWithExpression.Count; ++i)
            {
                var slot = outputSlotWithExpression[i];
<<<<<<< HEAD
                if (slot.Spaceable)
                {
                    slot.Space = currentSpace;
                }
=======
>>>>>>> a9b31732
                slot.SetExpression(outputExpressions[i]);
            }
        }

        protected virtual IEnumerable<VFXExpression> ApplyPatchInputExpression(IEnumerable<VFXExpression> inputExpression)
        {
            return inputExpression;
        }

        protected abstract VFXExpression[] BuildExpression(VFXExpression[] inputExpression);
    }
}<|MERGE_RESOLUTION|>--- conflicted
+++ resolved
@@ -54,11 +54,7 @@
             return changed;
         }
 
-<<<<<<< HEAD
-        protected sealed override void OnInvalidate(VFXModel model, InvalidationCause cause)
-=======
         protected override sealed void OnInvalidate(VFXModel model, InvalidationCause cause)
->>>>>>> a9b31732
         {
             if (cause == InvalidationCause.kConnectionChanged)
             {
@@ -77,7 +73,6 @@
             GetSlotPredicateRecursive(outputSlotWithExpression, outputSlots, s => s.DefaultExpr != null);
             GetSlotPredicateRecursive(inputSlotWithExpression, inputSlots, s => s.GetExpression() != null);
 
-<<<<<<< HEAD
             var currentSpace = CoordinateSpace.Local;
             var inputSlotSpaceable = inputSlots.Where(o => o.Spaceable);
             if (inputSlotSpaceable.Any())
@@ -86,9 +81,6 @@
             }
 
             var inputExpressions = inputSlotWithExpression.Select(o => ConvertSpace(o.GetExpression(), o, currentSpace));
-=======
-            var inputExpressions = inputSlotWithExpression.Select(o => o.GetExpression());
->>>>>>> a9b31732
             inputExpressions = ApplyPatchInputExpression(inputExpressions);
 
             var outputExpressions = BuildExpression(inputExpressions.ToArray());
@@ -98,13 +90,10 @@
             for (int i = 0; i < outputSlotWithExpression.Count; ++i)
             {
                 var slot = outputSlotWithExpression[i];
-<<<<<<< HEAD
                 if (slot.Spaceable)
                 {
                     slot.Space = currentSpace;
                 }
-=======
->>>>>>> a9b31732
                 slot.SetExpression(outputExpressions[i]);
             }
         }
