using System;
using System.Collections.Generic;
using System.Linq;
using System.Text;
using UnityEngine;
using UnityEngine.VFX;

namespace UnityEditor.VFX
{
    public class VFXTypeAttribute : Attribute
    {}

<<<<<<< HEAD
=======

    public class ShowAsColorAttribute : Attribute
    {}

    enum CoordinateSpace
    {
        Local,
        Global,
        Camera
    }

>>>>>>> 2ebade4c
    class CoordinateSpaceInfo
    {
        public static readonly int SpaceCount = Enum.GetValues(typeof(CoordinateSpace)).Length;
    }

    interface ISpaceable
    {
        CoordinateSpace space { get; set; }
    }

    [VFXType]
    struct Circle : ISpaceable
    {
        CoordinateSpace ISpaceable.space { get { return this.space; } set { this.space = value; } }

        public CoordinateSpace space;
        [Tooltip("The centre of the circle.")]
        public Vector3 center;
        [Tooltip("The radius of the circle.")]
        public float radius;

        public static Circle defaultValue = new Circle { radius = 1.0f };
    }

    [VFXType]
    struct ArcCircle : ISpaceable
    {
        CoordinateSpace ISpaceable.space { get { return this.space; } set { this.space = value; } }

        public CoordinateSpace space;
        [Tooltip("The centre of the circle.")]
        public Vector3 center;
        [Tooltip("The radius of the circle.")]
        public float radius;
        [Angle, Range(0, Mathf.PI * 2.0f), Tooltip("Controls how much of the circle is used.")]
        public float arc;

        public static ArcCircle defaultValue = new ArcCircle { radius = 1.0f, arc = Mathf.PI / 3.0f };
    }

    [VFXType]
    struct Sphere : ISpaceable
    {
        CoordinateSpace ISpaceable.space { get { return this.space; } set { this.space = value; } }

        public CoordinateSpace space;
        [Tooltip("The centre of the sphere.")]
        public Vector3 center;
        [Tooltip("The radius of the sphere.")]
        public float radius;

        public static Sphere defaultValue = new Sphere { radius = 1.0f };
    }

    [VFXType]
    struct ArcSphere : ISpaceable
    {
        CoordinateSpace ISpaceable.space { get { return this.space; } set { this.space = value; } }

        public CoordinateSpace space;
        [Tooltip("The centre of the sphere.")]
        public Vector3 center;
        [Tooltip("The radius of the sphere.")]
        public float radius;
        [Angle, Range(0, Mathf.PI * 2.0f), Tooltip("Controls how much of the sphere is used.")]
        public float arc;

        public static ArcSphere defaultValue = new ArcSphere { radius = 1.0f, arc = Mathf.PI / 3.0f };
    }

    [VFXType]
    struct OrientedBox : ISpaceable
    {
        CoordinateSpace ISpaceable.space { get { return this.space; } set { this.space = value; } }

        public CoordinateSpace space;
        [Tooltip("The centre of the box.")]
        public Vector3 center;
        [Angle, Tooltip("The orientation of the box.")]
        public Vector3 angles;
        [Tooltip("The size of the box along each axis.")]
        public Vector3 size;

        public static OrientedBox defaultValue = new OrientedBox { size = Vector3.one };
    }

    [VFXType]
    struct AABox : ISpaceable
    {
        CoordinateSpace ISpaceable.space { get { return this.space; } set { this.space = value; } }

        public CoordinateSpace space;
        [Tooltip("The centre of the box.")]
        public Vector3 center;
        [Tooltip("The size of the box along each axis.")]
        public Vector3 size;

        public static AABox defaultValue = new AABox { size = Vector3.one };
    }

    [VFXType]
    struct Plane : ISpaceable
    {
        public Plane(Vector3 direction) { space = CoordinateSpace.Local; position = Vector3.zero; normal = direction; }

        CoordinateSpace ISpaceable.space { get { return this.space; } set { this.space = value; } }

        public CoordinateSpace space;
        [Tooltip("The position of the plane.")]
        public Vector3 position;
        [Normalize, Tooltip("The direction of the plane.")]
        public Vector3 normal;

        public static Plane defaultValue = new Plane { normal = Vector3.up };
    }

    [VFXType]
    struct Cylinder : ISpaceable
    {
        CoordinateSpace ISpaceable.space { get { return this.space; } set { this.space = value; } }

        public CoordinateSpace space;
        [Tooltip("The center of the cylinder.")]
        public Vector3 center;
        [Tooltip("The radius of the cylinder.")]
        public float radius;
        [Tooltip("The height of the cylinder.")]
        public float height;

        public static Cylinder defaultValue = new Cylinder { radius = 1.0f, height = 1.0f };
    }

    [VFXType]
    struct Cone : ISpaceable
    {
        CoordinateSpace ISpaceable.space { get { return this.space; } set { this.space = value; } }

        public CoordinateSpace space;
        [Tooltip("The center of the cone.")]
        public Vector3 center;
        [Tooltip("The first radius of the cone.")]
        public float radius0;
        [Tooltip("The second radius of the cone.")]
        public float radius1;
        [Tooltip("The height of the cone.")]
        public float height;

        public static Cone defaultValue = new Cone { radius0 = 1.0f, radius1 = 0.1f, height = 1.0f };
    }

    [VFXType]
    struct ArcCone : ISpaceable
    {
        CoordinateSpace ISpaceable.space { get { return this.space; } set { this.space = value; } }

        public CoordinateSpace space;
        [Tooltip("The center of the cone.")]
        public Vector3 center;
        [Tooltip("The first radius of the cone.")]
        public float radius0;
        [Tooltip("The second radius of the cone.")]
        public float radius1;
        [Tooltip("The height of the cone.")]
        public float height;
        [Angle, Range(0, Mathf.PI * 2.0f), Tooltip("Controls how much of the cone is used.")]
        public float arc;

        public static ArcCone defaultValue = new ArcCone { radius0 = 1.0f, radius1 = 0.1f, height = 1.0f, arc = Mathf.PI / 3.0f };
    }

    [VFXType]
    struct Torus : ISpaceable
    {
        CoordinateSpace ISpaceable.space { get { return this.space; } set { this.space = value; } }

        public CoordinateSpace space;
        [Tooltip("The centre of the torus.")]
        public Vector3 center;
        [Tooltip("The radius of the torus ring.")]
        public float majorRadius;
        [Tooltip("The thickness of the torus ring.")]
        public float minorRadius;

        public static Torus defaultValue = new Torus { majorRadius = 1.0f, minorRadius = 0.1f };
    }

    [VFXType]
    struct ArcTorus : ISpaceable
    {
        CoordinateSpace ISpaceable.space { get { return this.space; } set { this.space = value; } }

        public CoordinateSpace space;
        [Tooltip("The centre of the torus.")]
        public Vector3 center;
        [Tooltip("The radius of the torus ring.")]
        public float majorRadius;
        [Tooltip("The thickness of the torus ring.")]
        public float minorRadius;
        [Angle, Range(0, Mathf.PI * 2.0f), Tooltip("Controls how much of the torus is used.")]
        public float arc;

        public static ArcTorus defaultValue = new ArcTorus { majorRadius = 1.0f, minorRadius = 0.1f, arc = Mathf.PI / 3.0f };
    }

    [VFXType]
    struct Line : ISpaceable
    {
        CoordinateSpace ISpaceable.space { get { return this.space; } set { this.space = value; } }

        public CoordinateSpace space;
        [Tooltip("The start position of the line.")]
        public Vector3 start;
        [Tooltip("The end position of the line.")]
        public Vector3 end;

        public static Line defaultValue = new Line { start = Vector3.zero, end = Vector3.left };
    }

    [VFXType]
    struct Transform : ISpaceable
    {
        CoordinateSpace ISpaceable.space { get { return this.space; } set { this.space = value; } }

        public CoordinateSpace space;
        [Tooltip("The transform position.")]
        public Vector3 position;
        [Angle, Tooltip("The euler angles of the transform.")]
        public Vector3 angles;
        [Tooltip("The scale of the transform along each axis.")]
        public Vector3 scale;

        public static Transform defaultValue = new Transform { scale = Vector3.one };
    }

    [VFXType]
    struct Position : ISpaceable
    {
        CoordinateSpace ISpaceable.space { get { return this.space; } set { this.space = value; } }

        public CoordinateSpace space;
        [Tooltip("The position.")]
        public Vector3 position;

        public static Position defaultValue = new Position { position = Vector3.zero };
    }

    [VFXType]
    struct DirectionType : ISpaceable
    {
        CoordinateSpace ISpaceable.space { get { return this.space; } set { this.space = value; } }

        public CoordinateSpace space;
        [Tooltip("The normalized direction.")]
        public Vector3 direction;

        public static DirectionType defaultValue = new DirectionType { direction = Vector3.up };
    }

    [VFXType]
    struct Vector : ISpaceable
    {
        CoordinateSpace ISpaceable.space { get { return this.space; } set { this.space = value; } }

        public CoordinateSpace space;
        [Tooltip("The vector.")]
        public Vector3 vector;

        public Vector(float x, float y, float z)
        {
            vector = new Vector3(x, y, z);
            space = CoordinateSpace.Local;
        }

        public Vector(Vector3 v)
        {
            vector = v;
            space = CoordinateSpace.Local;
        }

        public static Vector defaultValue = new Vector();
    }

    [VFXType]
    struct FlipBook
    {
        public int x;
        public int y;

        public static FlipBook defaultValue = new FlipBook { x = 4, y = 4 };
    }
}<|MERGE_RESOLUTION|>--- conflicted
+++ resolved
@@ -10,20 +10,10 @@
     public class VFXTypeAttribute : Attribute
     {}
 
-<<<<<<< HEAD
-=======
 
     public class ShowAsColorAttribute : Attribute
     {}
 
-    enum CoordinateSpace
-    {
-        Local,
-        Global,
-        Camera
-    }
-
->>>>>>> 2ebade4c
     class CoordinateSpaceInfo
     {
         public static readonly int SpaceCount = Enum.GetValues(typeof(CoordinateSpace)).Length;
