using System;
using System.Collections.Generic;
using System.Linq;
using System.Text;
using UnityEngine;

namespace UnityEditor.VFX
{
    class VFXDataParticle : VFXData
    {
        public struct AttributeLayout
        {
            public int bucket;
            public int offset;

            public AttributeLayout(int bucket, int offset)
            {
                this.bucket = bucket;
                this.offset = offset;
            }
        }

        public override VFXDataType type { get { return VFXDataType.kParticle; } }

        public uint capacity
        {
            get { return m_Capacity; }
            set
            {
                const uint kThreadPerGroup = 64;
                if (value > kThreadPerGroup)
                    value = (uint)((value + kThreadPerGroup - 1) & ~(kThreadPerGroup - 1)); // multiple of kThreadPerGroup
                m_Capacity = value;
            }
        }

        public Bounds bbox
        {
            get { return m_Bounds; }
            set { m_Bounds = value; }
        }

        public bool worldSpace
        {
            get { return m_WorldSpace; }
            set { m_WorldSpace = value; }
        }

<<<<<<< HEAD
        private void GenerateAttributeBuffers(out Dictionary<int, List<VFXAttribute>> keyToAttributes, out List<VFXAttribute> localAttributes)
        {
            int nbOwners = m_Owners.Count;
            if (nbOwners > 16)
                throw new InvalidOperationException(string.Format("Too many contexts that use particle data {0} > 16", nbOwners));

            keyToAttributes = new Dictionary<int, List<VFXAttribute>>();
            localAttributes = new List<VFXAttribute>();

            foreach (var kvp in m_AttributesToContexts)
            {
                bool local = false;
                var attribute = kvp.Key;
                int key = 0;

                bool onlyInit = true;
                bool onlyOutput = true;
                bool onlyUpdateRead = true;
                bool onlyUpdateWrite = true;

                foreach (var kvp2 in kvp.Value)
                {
                    var context = kvp2.Key;
                    if (context.contextType != VFXContextType.kInit)
                        onlyInit = false;
                    if (context.contextType != VFXContextType.kOutput)
                        onlyOutput = false;
                    if (context.contextType != VFXContextType.kUpdate)
                    {
                        onlyUpdateRead = false;
                        onlyUpdateWrite = false;
                    }
                    else
                    {
                        if ((kvp2.Value & VFXAttributeMode.Read) != 0)
                            onlyUpdateWrite = false;
                        if ((kvp2.Value & VFXAttributeMode.Write) != 0)
                            onlyUpdateRead = false;
                    }

                    int shift = m_Owners.IndexOf(context) << 1;
                    int value = 0;
                    if ((kvp2.Value & VFXAttributeMode.Read) != 0)
                        value = 0x01;
                    if ((kvp2.Value & VFXAttributeMode.Write) != 0)
                        value = 0x02;
                    key |= (value << shift);
                }

                if (onlyInit || onlyOutput || onlyUpdateRead || onlyUpdateWrite)
                    local = true;
                if ((key & 0xAAAAAAAA) == 0) // no write mask
                    local = true;

                if (local)
                {
                    localAttributes.Add(attribute);
                    continue;
                }

=======
        public override void GenerateAttributeLayout()
        {
            m_BucketSizes.Clear();
            m_AttributeLayout.Clear();
            m_BucketOffsets.Clear();

            var attributeBuckets = new Dictionary<int, List<VFXAttribute>>();
            foreach (var kvp in m_StoredAttributes)
            {
>>>>>>> b1bd2d9d
                List<VFXAttribute> attributes;
                if (!attributeBuckets.ContainsKey(kvp.Value))
                {
                    attributes = new List<VFXAttribute>();
                    attributeBuckets[kvp.Value] = attributes;
                }
                else
<<<<<<< HEAD
                {
                    attributes = keyToAttributes[key];
                }
=======
                    attributes = attributeBuckets[kvp.Value];
>>>>>>> b1bd2d9d

                attributes.Add(kvp.Key);
            }
        }

        // TODO tmp function to generate attribute buffers
        public void DebugBuildAttributeBuffers()
        {
            Dictionary<int, List<VFXAttribute>> keyToAttributes;
            List<VFXAttribute> localAttributes;

            GenerateAttributeBuffers(out keyToAttributes, out localAttributes);

            int bucketId = 0;
            foreach (var bucket in attributeBuckets)
            {
                int bucketSize = GenerateBucketLayout(bucket.Value, bucketId);
                int bucketOffset = bucketId == 0 ? 0 : m_BucketOffsets[bucketId] + (int)m_Capacity * m_BucketSizes[bucketId];
                bucketOffset = (bucketOffset + 3) & ~3; // align on dword;
                m_BucketSizes.Add(bucketSize);
                m_BucketOffsets.Add(bucketOffset);
                ++bucketId;
            }

<<<<<<< HEAD
            if (localAttributes.Count > 0)
            {
                builder.AppendLine("Local Attributes");
                foreach (var attrib in localAttributes)
                    builder.AppendLine(string.Format("\t{0} {1}", attrib.type, attrib.name));
            }

            Debug.Log(builder.ToString());
=======
            // Debug log
            var builder = new StringBuilder();
            builder.AppendLine("ATTRIBUTE LAYOUT");
            builder.Append(string.Format("NbBuckets:{0} ( ", m_BucketSizes.Count));
            foreach (int size in m_BucketSizes)
                builder.Append(size + " ");
            builder.AppendLine(")");
            foreach (var kvp in m_AttributeLayout)
                builder.AppendLine(string.Format("Attrib:{0} type:{1} bucket:{2} offset:{3}", kvp.Key.name, kvp.Key.type, kvp.Value.bucket, kvp.Value.offset));
            Debug.Log(builder.ToString());
        }

        public override string GetAttributeDataDeclaration(VFXAttributeMode mode)
        {
            if (m_StoredAttributes.Count == 0)
                return string.Empty;
            else if ((mode & VFXAttributeMode.Write) != 0)
                return "RWByteAddressBuffer attributeData;";
            else
                return "ByteAddressBuffer attributeData;";
        }

        private string GetCastAttributePrefix(VFXAttribute attrib)
        {
            if (VFXExpression.IsFloatValueType(attrib.type))
                return "asfloat";
            return "";
        }

        private string GetByteAddressBufferMethodSuffix(VFXAttribute attrib)
        {
            int size = VFXExpression.TypeToSize(attrib.type);
            if (size == 1)
                return string.Empty;
            else if (size <= 4)
                return size.ToString();
            else
                throw new ArgumentException(string.Format("Attribute {0} of type {1} cannot be handled in ByteAddressBuffer due to its size of {2}", attrib.name, attrib.type, size));
        }

        private string GetOffset(VFXAttribute attrib)
        {
            AttributeLayout layout = m_AttributeLayout[attrib];
            return string.Format("({0} + index * {1}) << 2", m_BucketOffsets[layout.bucket], m_BucketSizes[layout.bucket]);
        }

        public override string GetLoadAttributeCode(VFXAttribute attrib)
        {
            if (!m_StoredAttributes.ContainsKey(attrib))
                throw new ArgumentException(string.Format("Attribute {0} does not exist in data layout", attrib.name));


            return string.Format("{0}(attributeBuffer.Load{1}({2}))", GetCastAttributePrefix(attrib), GetByteAddressBufferMethodSuffix(attrib), GetOffset(attrib));
        }

        public override string GetStoreAttributeCode(VFXAttribute attrib, string value)
        {
            if (!m_StoredAttributes.ContainsKey(attrib))
                throw new ArgumentException(string.Format("Attribute {0} does not exist in data layout", attrib.name));

            return string.Format("attributeBuffer.Store{1}({2},asuint({3}))", GetByteAddressBufferMethodSuffix(attrib), GetOffset(attrib), value);
        }

        // return size
        private int GenerateBucketLayout(List<VFXAttribute> attributes, int bucketId)
        {
            var sortedAttrib = attributes.OrderByDescending(a => VFXValue.TypeToSize(a.type));

            var attribBlocks = new List<List<VFXAttribute>>();
            foreach (var value in sortedAttrib)
            {
                var block = attribBlocks.FirstOrDefault(b => b.Sum(a => VFXValue.TypeToSize(a.type)) + VFXValue.TypeToSize(value.type) <= 4);
                if (block != null)
                    block.Add(value);
                else
                    attribBlocks.Add(new List<VFXAttribute>() { value });
            }

            int currentOffset = 0;
            int minAlignment = 0;
            foreach (var block in attribBlocks)
            {
                foreach (var attrib in block)
                {
                    int size = VFXValue.TypeToSize(attrib.type);
                    int alignment = size > 2 ? 4 : size;
                    minAlignment = Math.Max(alignment, minAlignment);
                    // align offset
                    currentOffset = (currentOffset + alignment - 1) & ~(alignment - 1);
                    m_AttributeLayout.Add(attrib, new AttributeLayout(bucketId, currentOffset));
                    currentOffset += size;
                }
            }

            return (currentOffset + minAlignment - 1) & ~(minAlignment - 1);
>>>>>>> b1bd2d9d
        }

        [SerializeField]
        private uint m_Capacity = 1024;
        [SerializeField]
        private Bounds m_Bounds;
        [SerializeField]
        private bool m_WorldSpace;

        [NonSerialized]
        private Dictionary<VFXAttribute, AttributeLayout> m_AttributeLayout = new Dictionary<VFXAttribute, AttributeLayout>();
        [NonSerialized]
        private List<int> m_BucketSizes = new List<int>();
        [NonSerialized]
        private List<int> m_BucketOffsets = new List<int>();
    }
}<|MERGE_RESOLUTION|>--- conflicted
+++ resolved
@@ -46,68 +46,6 @@
             set { m_WorldSpace = value; }
         }
 
-<<<<<<< HEAD
-        private void GenerateAttributeBuffers(out Dictionary<int, List<VFXAttribute>> keyToAttributes, out List<VFXAttribute> localAttributes)
-        {
-            int nbOwners = m_Owners.Count;
-            if (nbOwners > 16)
-                throw new InvalidOperationException(string.Format("Too many contexts that use particle data {0} > 16", nbOwners));
-
-            keyToAttributes = new Dictionary<int, List<VFXAttribute>>();
-            localAttributes = new List<VFXAttribute>();
-
-            foreach (var kvp in m_AttributesToContexts)
-            {
-                bool local = false;
-                var attribute = kvp.Key;
-                int key = 0;
-
-                bool onlyInit = true;
-                bool onlyOutput = true;
-                bool onlyUpdateRead = true;
-                bool onlyUpdateWrite = true;
-
-                foreach (var kvp2 in kvp.Value)
-                {
-                    var context = kvp2.Key;
-                    if (context.contextType != VFXContextType.kInit)
-                        onlyInit = false;
-                    if (context.contextType != VFXContextType.kOutput)
-                        onlyOutput = false;
-                    if (context.contextType != VFXContextType.kUpdate)
-                    {
-                        onlyUpdateRead = false;
-                        onlyUpdateWrite = false;
-                    }
-                    else
-                    {
-                        if ((kvp2.Value & VFXAttributeMode.Read) != 0)
-                            onlyUpdateWrite = false;
-                        if ((kvp2.Value & VFXAttributeMode.Write) != 0)
-                            onlyUpdateRead = false;
-                    }
-
-                    int shift = m_Owners.IndexOf(context) << 1;
-                    int value = 0;
-                    if ((kvp2.Value & VFXAttributeMode.Read) != 0)
-                        value = 0x01;
-                    if ((kvp2.Value & VFXAttributeMode.Write) != 0)
-                        value = 0x02;
-                    key |= (value << shift);
-                }
-
-                if (onlyInit || onlyOutput || onlyUpdateRead || onlyUpdateWrite)
-                    local = true;
-                if ((key & 0xAAAAAAAA) == 0) // no write mask
-                    local = true;
-
-                if (local)
-                {
-                    localAttributes.Add(attribute);
-                    continue;
-                }
-
-=======
         public override void GenerateAttributeLayout()
         {
             m_BucketSizes.Clear();
@@ -117,7 +55,6 @@
             var attributeBuckets = new Dictionary<int, List<VFXAttribute>>();
             foreach (var kvp in m_StoredAttributes)
             {
->>>>>>> b1bd2d9d
                 List<VFXAttribute> attributes;
                 if (!attributeBuckets.ContainsKey(kvp.Value))
                 {
@@ -125,25 +62,10 @@
                     attributeBuckets[kvp.Value] = attributes;
                 }
                 else
-<<<<<<< HEAD
-                {
-                    attributes = keyToAttributes[key];
-                }
-=======
                     attributes = attributeBuckets[kvp.Value];
->>>>>>> b1bd2d9d
 
                 attributes.Add(kvp.Key);
             }
-        }
-
-        // TODO tmp function to generate attribute buffers
-        public void DebugBuildAttributeBuffers()
-        {
-            Dictionary<int, List<VFXAttribute>> keyToAttributes;
-            List<VFXAttribute> localAttributes;
-
-            GenerateAttributeBuffers(out keyToAttributes, out localAttributes);
 
             int bucketId = 0;
             foreach (var bucket in attributeBuckets)
@@ -156,16 +78,6 @@
                 ++bucketId;
             }
 
-<<<<<<< HEAD
-            if (localAttributes.Count > 0)
-            {
-                builder.AppendLine("Local Attributes");
-                foreach (var attrib in localAttributes)
-                    builder.AppendLine(string.Format("\t{0} {1}", attrib.type, attrib.name));
-            }
-
-            Debug.Log(builder.ToString());
-=======
             // Debug log
             var builder = new StringBuilder();
             builder.AppendLine("ATTRIBUTE LAYOUT");
@@ -261,7 +173,6 @@
             }
 
             return (currentOffset + minAlignment - 1) & ~(minAlignment - 1);
->>>>>>> b1bd2d9d
         }
 
         [SerializeField]
