using System;
using UnityEditor.Experimental.UIElements;
using UnityEditor.Experimental.UIElements.GraphView;
using UnityEngine;
using UnityEngine.VFX;
using UnityEngine.Experimental.UIElements;
using UnityEditor.VFX;
using System.Collections.Generic;
using UnityEditor;

namespace  UnityEditor.VFX.UI
{
    [Serializable]
    class VFXViewWindow : EditorWindow
    {
        ShortcutHandler m_ShortcutHandler;

        protected void SetupFramingShortcutHandler(VFXView view)
        {
            m_ShortcutHandler = new ShortcutHandler(
                    new Dictionary<Event, ShortcutDelegate>
            {
                { Event.KeyboardEvent("a"), view.FrameAll },
                { Event.KeyboardEvent("f"), view.FrameSelection },
                { Event.KeyboardEvent("o"), view.FrameOrigin },
                { Event.KeyboardEvent("^#>"), view.FramePrev },
                { Event.KeyboardEvent("^>"), view.FrameNext },
<<<<<<< HEAD
                {Event.KeyboardEvent("c"), view.CloneModels},         // TEST
                {Event.KeyboardEvent("#^r"), view.Resync},
                {Event.KeyboardEvent("F7"), view.Compile},
=======
                {Event.KeyboardEvent("#r"), view.Resync},
>>>>>>> 1f47063e
                {Event.KeyboardEvent("#d"), view.OutputToDot},
                {Event.KeyboardEvent("^#d"), view.OutputToDotReduced},
                {Event.KeyboardEvent("#c"), view.OutputToDotConstantFolding},
                {Event.KeyboardEvent("#r"), view.ReinitComponents},
                {Event.KeyboardEvent("F5"), view.ReinitComponents},
            });
        }

        public static VFXViewWindow currentWindow;

        [MenuItem("VFX Editor/Window")]
        public static void ShowWindow()
        {
            GetWindow<VFXViewWindow>();
        }

        public VFXView graphView
        {
            get; private set;
        }
        public void LoadAsset(VFXAsset asset)
        {
            if (graphView.controller == null || graphView.controller.model != asset)
            {
                bool differentAsset = asset != m_DisplayedAsset;

                m_AssetName = asset.name;
                m_DisplayedAsset = asset;
                graphView.controller = VFXViewController.GetController(asset, true);

                if (differentAsset)
                {
                    graphView.FrameNewController();
                }
            }
        }

        protected VFXAsset GetCurrentAsset()
        {
            var objs = Selection.objects;

            VFXAsset selectedAsset = null;
            if (objs != null && objs.Length == 1 && objs[0] is VFXAsset)
            {
                selectedAsset = objs[0] as VFXAsset;
            }
            else if (m_DisplayedAsset != null)
            {
                selectedAsset = m_DisplayedAsset;
            }
            return selectedAsset;
        }

        protected void OnEnable()
        {
            graphView = new VFXView();
            graphView.StretchToParentSize();
            SetupFramingShortcutHandler(graphView);

            this.GetRootVisualContainer().Add(graphView);


            VFXAsset currentAsset = GetCurrentAsset();
            if (currentAsset != null)
            {
                LoadAsset(currentAsset);
            }

            autoCompile = true;


            graphView.RegisterCallback<AttachToPanelEvent>(OnEnterPanel);
            graphView.RegisterCallback<DetachFromPanelEvent>(OnLeavePanel);


            VisualElement rootVisualElement = this.GetRootVisualContainer();
            if (rootVisualElement.panel != null)
            {
                rootVisualElement.AddManipulator(m_ShortcutHandler);
                Debug.Log("View window was already attached to a panel on OnEnable");
            }

            currentWindow = this;

            if (m_ViewScale != Vector3.zero)
            {
                graphView.UpdateViewTransform(m_ViewPosition, m_ViewScale);
            }
        }

        protected void OnDisable()
        {
            if (graphView != null)
            {
                m_ViewScale = graphView.contentViewContainer.transform.scale;
                m_ViewPosition = graphView.contentViewContainer.transform.position;

                graphView.UnregisterCallback<AttachToPanelEvent>(OnEnterPanel);
                graphView.UnregisterCallback<DetachFromPanelEvent>(OnLeavePanel);
                graphView.controller = null;
            }
            currentWindow = null;
        }

        void OnSelectionChange()
        {
            var objs = Selection.objects;
            if (objs != null && objs.Length == 1 && objs[0] is VFXAsset)
            {
                VFXViewController controller = graphView.controller;

                if (controller == null || controller.model != objs[0] as VFXAsset)
                {
                    LoadAsset(objs[0] as VFXAsset);
                }
            }
        }

        void OnEnterPanel(AttachToPanelEvent e)
        {
            VisualElement rootVisualElement = UIElementsEntryPoint.GetRootVisualContainer(this);
            rootVisualElement.AddManipulator(m_ShortcutHandler);

            Debug.Log("VFXViewWindow.OnEnterPanel");
        }

        void OnLeavePanel(DetachFromPanelEvent e)
        {
            VisualElement rootVisualElement = UIElementsEntryPoint.GetRootVisualContainer(this);
            rootVisualElement.RemoveManipulator(m_ShortcutHandler);

            Debug.Log("VFXViewWindow.OnLeavePanel");
        }

        public bool autoCompile {get; set; }

        void Update()
        {
            VFXViewController controller = graphView.controller;
            if (controller != null && controller.model != null && controller.graph != null)
            {
                var graph = controller.graph;
                var filename = m_AssetName;
                if (!graph.saved)
                {
                    filename += "*";
                }
                titleContent.text = filename;
                graph.RecompileIfNeeded(!autoCompile);
                controller.RecompileExpressionGraphIfNeeded();
            }
        }

        [SerializeField]
        private VFXAsset m_DisplayedAsset;

        [SerializeField]
        Vector3 m_ViewPosition;

        [SerializeField]
        Vector3 m_ViewScale;

        private string m_AssetName;
    }
}<|MERGE_RESOLUTION|>--- conflicted
+++ resolved
@@ -25,13 +25,8 @@
                 { Event.KeyboardEvent("o"), view.FrameOrigin },
                 { Event.KeyboardEvent("^#>"), view.FramePrev },
                 { Event.KeyboardEvent("^>"), view.FrameNext },
-<<<<<<< HEAD
-                {Event.KeyboardEvent("c"), view.CloneModels},         // TEST
                 {Event.KeyboardEvent("#^r"), view.Resync},
                 {Event.KeyboardEvent("F7"), view.Compile},
-=======
-                {Event.KeyboardEvent("#r"), view.Resync},
->>>>>>> 1f47063e
                 {Event.KeyboardEvent("#d"), view.OutputToDot},
                 {Event.KeyboardEvent("^#d"), view.OutputToDotReduced},
                 {Event.KeyboardEvent("#c"), view.OutputToDotConstantFolding},
