//#define OLD_COPY_PASTE
using System;
using System.Linq;
using System.Collections.Generic;
using UnityEditor.Experimental.UIElements.GraphView;
using UnityEngine;
using UnityEngine.Rendering;
using UnityEditor.Experimental.VFX;
using UnityEngine.Experimental.VFX;
using UnityEngine.Experimental.UIElements;
using UnityEngine.Experimental.UIElements.StyleEnums;
using UnityEngine.Profiling;

namespace UnityEditor.VFX.UI
{
<<<<<<< HEAD
    class SelectionSetter : Manipulator
    {
        VFXView m_View;
        public SelectionSetter(VFXView view)
        {
            m_View = view;
        }

        protected override void RegisterCallbacksOnTarget()
        {
            target.RegisterCallback<MouseUpEvent>(OnMouseUp);
        }

        protected override void UnregisterCallbacksFromTarget()
        {
            target.UnregisterCallback<MouseUpEvent>(OnMouseUp);
        }

        void OnMouseUp(MouseUpEvent evt)
        {
            Selection.activeObject = m_View.controller.model;
        }
    }
    
=======
>>>>>>> 7bbd65ac
    class VFXView : GraphView, IDropTarget, IControlledElement<VFXViewController>
    {
        public HashSet<VFXEditableDataAnchor> allDataAnchors = new HashSet<VFXEditableDataAnchor>();

        void IControlledElement.OnControllerEvent(VFXControllerEvent e)
        {
            if (e is VFXRecompileEvent)
            {
                var recompileEvent = e as VFXRecompileEvent;
                foreach (var anchor in allDataAnchors)
                {
                    anchor.OnRecompile(recompileEvent.valueOnly);
                }
            }
        }

        VisualElement m_NoAssetLabel;

        VFXViewController m_Controller;
        Controller IControlledElement.controller
        {
            get { return m_Controller; }
        }


        void DisconnectController()
        {
            if (controller.model && controller.graph)
                controller.graph.SetCompilationMode(VFXCompilationMode.Runtime);

            m_Controller.UnregisterHandler(this);
            m_Controller.useCount--;

            serializeGraphElements = null;
            unserializeAndPaste = null;
            deleteSelection = null;
            nodeCreationRequest = null;

            elementsAddedToGroup = null;
            elementsRemovedFromGroup = null;
            groupTitleChanged = null;

            m_GeometrySet = false;

            // Remove all in view now that the controller has been disconnected.
            foreach (var element in rootGroupNodeElements.Values)
            {
                RemoveElement(element);
            }
            foreach (var element in groupNodes.Values)
            {
                RemoveElement(element);
            }
            foreach (var element in dataEdges.Values)
            {
                RemoveElement(element);
            }
            foreach (var element in flowEdges.Values)
            {
                RemoveElement(element);
            }

            groupNodes.Clear();
            stickyNotes.Clear();
            rootNodes.Clear();
            rootGroupNodeElements.Clear();
            VFXExpression.ClearCache();
            m_NodeProvider = null;
        }

        void ConnectController()
        {
            schedule.Execute(() =>
            {
                if (controller != null && controller.graph)
                    controller.graph.SetCompilationMode(m_IsRuntimeMode ? VFXCompilationMode.Runtime : VFXCompilationMode.Edition);
            }).ExecuteLater(1);

            m_Controller.RegisterHandler(this);
            m_Controller.useCount++;

            serializeGraphElements = SerializeElements;
            unserializeAndPaste = UnserializeAndPasteElements;
            deleteSelection = Delete;
            nodeCreationRequest = OnCreateNode;

            elementsAddedToGroup = ElementAddedToGroupNode;
            elementsRemovedFromGroup = ElementRemovedFromGroupNode;
            groupTitleChanged = GroupNodeTitleChanged;

            m_NodeProvider = new VFXNodeProvider(controller, (d, mPos) => AddNode(d, mPos));
        }

        public VisualEffect attachedComponent
        {
            get
            {
                return m_ComponentBoard != null ? m_ComponentBoard.GetAttachedComponent() : null;
            }

            set
            {
                if (m_ComponentBoard == null)
                    ShowComponentBoard();
                if (m_ComponentBoard != null)
                    m_ComponentBoard.Attach(value);
            }
        }

        public VFXViewController controller
        {
            get { return m_Controller; }
            set
            {
                if (m_Controller != value)
                {
                    if (m_Controller != null)
                    {
                        DisconnectController();
                    }
                    m_Controller = value;
                    if (m_Controller != null)
                    {
                        ConnectController();
                    }
                    NewControllerSet();
                }
            }
        }

        public VFXGroupNode GetPickedGroupNode(Vector2 panelPosition)
        {
            List<VisualElement> picked = new List<VisualElement>();
            panel.PickAll(panelPosition, picked);

            return picked.OfType<VFXGroupNode>().FirstOrDefault();
        }

        public VFXNodeController AddNode(VFXNodeProvider.Descriptor d, Vector2 mPos)
        {
            var groupNode = GetPickedGroupNode(mPos);

            mPos = this.ChangeCoordinatesTo(contentViewContainer, mPos);


            if (d.modelDescriptor is string)
            {
                string path = d.modelDescriptor as string;

                CreateTemplateSystem(path, mPos, groupNode);
            }
            else if (d.modelDescriptor is GroupNodeAdder)
            {
                controller.AddGroupNode(mPos);
            }
            else if( d.modelDescriptor is VFXParameterController)
            {
                var parameter = d.modelDescriptor as VFXParameterController;

                return controller.AddVFXParameter(mPos, parameter, groupNode != null ? groupNode.controller : null );
            }
            else
                return controller.AddNode(mPos, d.modelDescriptor, groupNode != null ? groupNode.controller : null);
            return null;
        }

        VFXNodeProvider m_NodeProvider;

        VisualElement m_Toolbar;

        public VFXView()
        {
            SetupZoom(0.125f, 8);

            //this.AddManipulator(new SelectionSetter(this));
            this.AddManipulator(new ContentDragger());
            this.AddManipulator(new SelectionDragger());
            this.AddManipulator(new RectangleSelector());
            this.AddManipulator(new FreehandSelector());

            AddStyleSheetPath("VFXView");

            AddLayer(-1);
            AddLayer(1);
            AddLayer(2);

            focusIndex = 0;

            m_Toolbar = new VisualElement();
            m_Toolbar.AddToClassList("toolbar");


            Button button = new Button(() => { Resync(); });
            button.text = "Refresh";
            button.AddToClassList("toolbarItem");
            m_Toolbar.Add(button);
            button = new Button(() => { SelectAsset(); });
            button.text = "Select Asset";
            button.AddToClassList("toolbarItem");
            m_Toolbar.Add(button);

            VisualElement spacer = new VisualElement();
            spacer.style.width = 10;
            m_Toolbar.Add(spacer);

            Toggle toggleBlackboard = new Toggle();
            toggleBlackboard.text = "Blackboard";
            toggleBlackboard.AddToClassList("toolbarItem");
            toggleBlackboard.RegisterCallback<ChangeEvent<bool>>(ToggleBlackboard);
            m_Toolbar.Add(toggleBlackboard);

            Toggle toggleComponentBoard = new Toggle();
            toggleComponentBoard.text = "Target GameObject";
            toggleComponentBoard.AddToClassList("toolbarItem");
            toggleComponentBoard.RegisterCallback<ChangeEvent<bool>>(ToggleComponentBoard);
            m_Toolbar.Add(toggleComponentBoard);



            spacer = new VisualElement();
            spacer.style.flex = new Flex(1);
            m_Toolbar.Add(spacer);

            Toggle toggleRuntimeMode = new Toggle();
            toggleRuntimeMode.text = "Force Runtime Mode";
            toggleRuntimeMode.SetValueWithoutNotify(m_IsRuntimeMode);
            toggleRuntimeMode.RegisterCallback<ChangeEvent<bool>>(OnToggleRuntimeMode);
            m_Toolbar.Add(toggleRuntimeMode);
            toggleRuntimeMode.AddToClassList("toolbarItem");

            Toggle toggleAutoCompile = new Toggle();
            toggleAutoCompile.text = "Auto Compile";
            toggleAutoCompile.SetValueWithoutNotify(true);
            toggleAutoCompile.RegisterCallback<ChangeEvent<bool>>(OnToggleCompile);
            m_Toolbar.Add(toggleAutoCompile);
            toggleAutoCompile.AddToClassList("toolbarItem");

            button = new Button(OnCompile);
            button.text = "Compile";
            button.AddToClassList("toolbarItem");
            m_Toolbar.Add(button);


            m_NoAssetLabel = new Label("Please Select An Asset");
            m_NoAssetLabel.style.positionType = PositionType.Absolute;
            m_NoAssetLabel.style.positionLeft = 0;
            m_NoAssetLabel.style.positionRight = 0;
            m_NoAssetLabel.style.positionTop = 0;
            m_NoAssetLabel.style.positionBottom = 0;
            m_NoAssetLabel.style.unityTextAlign = TextAnchor.MiddleCenter;
            m_NoAssetLabel.style.fontSize = 72;
            m_NoAssetLabel.style.color = Color.white * 0.75f;

            Add(m_NoAssetLabel);

            m_Blackboard = new VFXBlackboard(this);


            bool blackboardVisible = BoardPreferenceHelper.IsVisible(BoardPreferenceHelper.Board.blackboard, true);
            if (blackboardVisible)
                Add(m_Blackboard);
            toggleBlackboard.value = blackboardVisible;


            bool componentBoardVisible = BoardPreferenceHelper.IsVisible(BoardPreferenceHelper.Board.blackboard, false);
            if (componentBoardVisible)
                ShowComponentBoard();
            toggleComponentBoard.value = componentBoardVisible;

            Add(m_Toolbar);

            RegisterCallback<DragUpdatedEvent>(OnDragUpdated);
            RegisterCallback<DragPerformEvent>(OnDragPerform);
            RegisterCallback<ValidateCommandEvent>(ValidateCommand);
            RegisterCallback<ExecuteCommandEvent>(ExecuteCommand);

            graphViewChanged = VFXGraphViewChanged;

            elementResized = VFXElementResized;

            Undo.undoRedoPerformed = OnUndoPerformed;

            persistenceKey = "VFXView";


            RegisterCallback<GeometryChangedEvent>(OnFirstResize);
        }

        public void SetBoardToFront(GraphElement board)
        {
            board.SendToBack();
            board.PlaceBehind(m_Toolbar);
        }

        void OnUndoPerformed()
        {
            foreach (var anchor in allDataAnchors)
            {
                anchor.ForceUpdate();
            }
        }

        void ToggleBlackboard(ChangeEvent<bool> e)
        {
            if (m_Blackboard.parent == null)
            {
                Insert(childCount - 1, m_Blackboard);
                BoardPreferenceHelper.SetVisible(BoardPreferenceHelper.Board.blackboard, true);
                m_Blackboard.RegisterCallback<GeometryChangedEvent>(OnFirstBlackboardGeometryChanged);
                m_Blackboard.style.positionType = PositionType.Absolute;
            }
            else
            {
                m_Blackboard.RemoveFromHierarchy();
                BoardPreferenceHelper.SetVisible(BoardPreferenceHelper.Board.blackboard, false);
            }
        }

        void ShowComponentBoard()
        {
            if (m_ComponentBoard == null)
            {
                m_ComponentBoard = new VFXComponentBoard(this);

                m_ComponentBoard.controller = controller;
            }
            Insert(childCount - 1, m_ComponentBoard);

            BoardPreferenceHelper.SetVisible(BoardPreferenceHelper.Board.componentBoard, true);

            m_ComponentBoard.RegisterCallback<GeometryChangedEvent>(OnFirstComponentBoardGeometryChanged);
        }

        void OnFirstComponentBoardGeometryChanged(GeometryChangedEvent e)
        {
            if (m_FirstResize)
            {
                m_ComponentBoard.ValidatePosition();
                m_ComponentBoard.UnregisterCallback<GeometryChangedEvent>(OnFirstComponentBoardGeometryChanged);
            }
        }

        void OnFirstBlackboardGeometryChanged(GeometryChangedEvent e)
        {
            if (m_FirstResize)
            {
                m_Blackboard.ValidatePosition();
                m_Blackboard.UnregisterCallback<GeometryChangedEvent>(OnFirstBlackboardGeometryChanged);
            }
        }

        public bool m_FirstResize = false;

        void OnFirstResize(GeometryChangedEvent e)
        {
            m_FirstResize = true;
            if (m_ComponentBoard != null)
                m_ComponentBoard.ValidatePosition();
            if (m_Blackboard != null)
                m_Blackboard.ValidatePosition();

            UnregisterCallback<GeometryChangedEvent>(OnFirstResize);
        }

        void ToggleComponentBoard(ChangeEvent<bool> e)
        {
            if (m_ComponentBoard == null || m_ComponentBoard.parent == null)
            {
                ShowComponentBoard();
            }
            else
            {
                m_ComponentBoard.RemoveFromHierarchy();
                BoardPreferenceHelper.SetVisible(BoardPreferenceHelper.Board.componentBoard, false);
            }
        }

        void Delete(string cmd, AskUser askUser)
        {
            var selection = this.selection.ToArray();


            var parametersToRemove = Enumerable.Empty<VFXParameterController>();

            foreach (var category in selection.OfType<VFXBlackboardCategory>())
            {
                parametersToRemove = parametersToRemove.Concat(controller.RemoveCategory(m_Blackboard.GetCategoryIndex(category)));
            }
            controller.Remove(selection.OfType<IControlledElement>().Select(t => t.controller).Concat(parametersToRemove.Cast<Controller>()));
        }

        void IControlledElement.OnControllerChanged(ref ControllerChangedEvent e)
        {
            if (e.controller == controller)
            {
                ControllerChanged(e.change);
            }
            else if (e.controller is VFXNodeController)
            {
                UpdateUIBounds();
                if (e.controller is VFXContextController)
                {
                    if (m_ComponentBoard != null)
                    {
                        m_ComponentBoard.UpdateEventList();
                    }
                }
            }
        }

        bool m_InControllerChanged;

        void ControllerChanged(int change)
        {
            if (change == VFXViewController.Change.assetName)
                return;

            m_InControllerChanged = true;

            if (change == VFXViewController.Change.groupNode)
            {
                Profiler.BeginSample("VFXView.SyncGroupNodes");
                SyncGroupNodes();
                Profiler.EndSample();

                var groupNodes = this.groupNodes;
                foreach (var groupNode in groupNodes.Values)
                {
                    Profiler.BeginSample("VFXGroupNode.SelfChange");
                    groupNode.SelfChange();
                    Profiler.EndSample();
                }
                return;
            }
            Profiler.BeginSample("VFXView.ControllerChanged");
            if (change == VFXViewController.Change.destroy)
            {
                m_Blackboard.controller = null;
                controller = null;
                return;
            }
            if (change == VFXViewController.AnyThing)
            {
                SyncNodes();
            }
            SyncStickyNotes();
            SyncEdges(change);
            SyncGroupNodes();

            if (controller != null)
            {
                if (change == VFXViewController.AnyThing)
                {
                    // if the asset is destroyed somehow, fox example if the user delete the asset, update the controller and update the window.
                    var asset = controller.model;
                    if (asset == null)
                    {
                        this.controller = null;
                        return;
                    }
                }
            }

            Profiler.EndSample();
            m_InControllerChanged = false;
            if (m_UpdateUIBounds)
            {
                UpdateUIBounds();
            }
        }

        public override void OnPersistentDataReady()
        {
            // warning : default could messes with view restoration from the VFXViewWindow (TODO : check this)
            base.OnPersistentDataReady();
        }

        void NewControllerSet()
        {
            m_Blackboard.controller = controller;

            if (m_ComponentBoard != null)
            {
                m_ComponentBoard.controller = controller;
            }
            if (controller != null)
            {
                m_NoAssetLabel.RemoveFromHierarchy();

                pasteOffset = Vector2.zero; // if we change asset we want to paste exactly at the same place as the original asset the first time.
            }
            else
            {
                if (m_NoAssetLabel.parent == null)
                {
                    Add(m_NoAssetLabel);
                }
            }
        }

        public void FrameNewController()
        {
            if (panel != null)
            {
                FrameAfterAWhile();
            }
            else
            {
                RegisterCallback<GeometryChangedEvent>(OnFrameNewControllerWithPanel);
            }
        }

        void FrameAfterAWhile()
        {
            var rectToFit = contentViewContainer.layout;
            var frameTranslation = Vector3.zero;
            var frameScaling = Vector3.one;

            rectToFit = controller.graph.UIInfos.uiBounds;

            if (rectToFit.width <= 50 || rectToFit.height <= 50)
            {
                return;
            }

            CalculateFrameTransform(rectToFit, layout, 30, out frameTranslation, out frameScaling);

            Matrix4x4.TRS(frameTranslation, Quaternion.identity, frameScaling);

            UpdateViewTransform(frameTranslation, frameScaling);

            contentViewContainer.MarkDirtyRepaint();
        }

        bool m_GeometrySet = false;

        void OnFrameNewControllerWithPanel(GeometryChangedEvent e)
        {
            m_GeometrySet = true;
            FrameAfterAWhile();
            UnregisterCallback<GeometryChangedEvent>(OnFrameNewControllerWithPanel);
        }

        Dictionary<VFXNodeController, VFXNodeUI> rootNodes = new Dictionary<VFXNodeController, VFXNodeUI>();
        Dictionary<Controller, GraphElement> rootGroupNodeElements = new Dictionary<Controller, GraphElement>();


        public GraphElement GetGroupNodeElement(Controller controller)
        {
            GraphElement result = null;
            rootGroupNodeElements.TryGetValue(controller, out result);
            return result;
        }

        Dictionary<VFXGroupNodeController, VFXGroupNode> groupNodes = new Dictionary<VFXGroupNodeController, VFXGroupNode>();
        Dictionary<VFXStickyNoteController, VFXStickyNote> stickyNotes = new Dictionary<VFXStickyNoteController, VFXStickyNote>();

        void OnOneNodeGeometryChanged(GeometryChangedEvent e)
        {
            m_GeometrySet = true;
            (e.target as GraphElement).UnregisterCallback<GeometryChangedEvent>(OnOneNodeGeometryChanged);
        }

        void SyncNodes()
        {
            Profiler.BeginSample("VFXView.SyncNodes");
            if (controller == null)
            {
                foreach (var element in rootNodes.Values.ToArray())
                {
                    SafeRemoveElement(element);
                }
                rootNodes.Clear();
                rootGroupNodeElements.Clear();
            }
            else
            {
                elementsAddedToGroup = null;
                elementsRemovedFromGroup = null;

                var deletedControllers = rootNodes.Keys.Except(controller.nodes).ToArray();

                foreach (var deletedController in deletedControllers)
                {
                    SafeRemoveElement(rootNodes[deletedController]);
                    rootNodes.Remove(deletedController);
                    rootGroupNodeElements.Remove(deletedController);
                }

                bool needOneListenToGeometry = !m_GeometrySet;

                foreach (var newController in controller.nodes.Except(rootNodes.Keys).ToArray())
                {
                    VFXNodeUI newElement = null;
                    if (newController is VFXContextController)
                    {
                        newElement = new VFXContextUI();
                    }
                    else if (newController is VFXOperatorController)
                    {
                        newElement = new VFXOperatorUI();
                    }
                    else if (newController is VFXParameterNodeController)
                    {
                        newElement = new VFXParameterUI();
                    }
                    else
                    {
                        throw new InvalidOperationException("Can't find right ui for controller" + newController.GetType().Name);
                    }
                    AddElement(newElement);
                    rootNodes[newController] = newElement;
                    rootGroupNodeElements[newController] = newElement;
                    (newElement as ISettableControlledElement<VFXNodeController>).controller = newController;
                    if (needOneListenToGeometry)
                    {
                        needOneListenToGeometry = false;
                        newElement.RegisterCallback<GeometryChangedEvent>(OnOneNodeGeometryChanged);
                    }
                }


                elementsAddedToGroup = ElementAddedToGroupNode;
                elementsRemovedFromGroup = ElementRemovedFromGroupNode;
            }

            Profiler.EndSample();
        }

        bool m_UpdateUIBounds = false;
        void UpdateUIBounds()
        {
            if (!m_GeometrySet) return;
            if (m_InControllerChanged)
            {
                m_UpdateUIBounds = true;
                return;
            }
            m_UpdateUIBounds = false;

            if (panel != null)
            {
                panel.InternalValidateLayout();
                controller.graph.UIInfos.uiBounds = GetElementsBounds(rootGroupNodeElements.Values.Concat(groupNodes.Values.Cast<GraphElement>()));
            }
        }

        void SyncGroupNodes()
        {
            if (controller == null)
            {
                foreach (var kv in groupNodes)
                {
                    RemoveElement(kv.Value);
                }
                groupNodes.Clear();
            }
            else
            {
                var deletedControllers = groupNodes.Keys.Except(controller.groupNodes).ToArray();

                foreach (var deletedController in deletedControllers)
                {
                    RemoveElement(groupNodes[deletedController]);
                    groupNodes.Remove(deletedController);
                }

                foreach (var newController in controller.groupNodes.Except(groupNodes.Keys))
                {
                    var newElement = new VFXGroupNode();
                    AddElement(newElement);
                    newElement.controller = newController;
                    groupNodes.Add(newController, newElement);
                }
            }
        }

        void SyncStickyNotes()
        {
            if (controller == null)
            {
                foreach (var kv in stickyNotes)
                {
                    SafeRemoveElement(kv.Value);
                }
                rootGroupNodeElements.Clear();
                stickyNotes.Clear();
            }
            else
            {
                var deletedControllers = stickyNotes.Keys.Except(controller.stickyNotes).ToArray();

                foreach (var deletedController in deletedControllers)
                {
                    SafeRemoveElement(stickyNotes[deletedController]);
                    rootGroupNodeElements.Remove(deletedController);
                    stickyNotes.Remove(deletedController);
                }

                foreach (var newController in controller.stickyNotes.Except(stickyNotes.Keys))
                {
                    var newElement = new VFXStickyNote();
                    newElement.controller = newController;
                    AddElement(newElement);
                    rootGroupNodeElements[newController] = newElement;
                    stickyNotes[newController] = newElement;
                }
            }
        }

        public void SafeRemoveElement(GraphElement element)
        {
            VFXGroupNode.inRemoveElement = true;

            RemoveElement(element);

            VFXGroupNode.inRemoveElement = false;
        }

        Dictionary<VFXDataEdgeController, VFXDataEdge> dataEdges = new Dictionary<VFXDataEdgeController, VFXDataEdge>();
        Dictionary<VFXFlowEdgeController, VFXFlowEdge> flowEdges = new Dictionary<VFXFlowEdgeController, VFXFlowEdge>();

        void SyncEdges(int change)
        {
            if (change != VFXViewController.Change.flowEdge)
            {
                if (controller == null)
                {
                    foreach (var element in dataEdges.Values)
                    {
                        RemoveElement(element);
                    }
                    dataEdges.Clear();
                }
                else
                {
                    var deletedControllers = dataEdges.Keys.Except(controller.dataEdges).ToArray();

                    foreach (var deletedController in deletedControllers)
                    {
                        var edge = dataEdges[deletedController];
                        if (edge.input != null)
                        {
                            edge.input.Disconnect(edge);
                        }
                        if (edge.output != null)
                        {
                            edge.output.Disconnect(edge);
                        }
                        RemoveElement(edge);
                        dataEdges.Remove(deletedController);
                    }

                    foreach (var newController in controller.dataEdges.Except(dataEdges.Keys).ToArray())
                    {
                        // SyncEdges could be called before the VFXNodeUI have been created, it that case ignore them and trust that they will be created later when the
                        // nodes arrive.
                        if (GetNodeByController(newController.input.sourceNode) == null || GetNodeByController(newController.output.sourceNode) == null)
                        {
                            if (change != VFXViewController.Change.dataEdge)
                            {
                                Debug.LogError("Can't match nodes for a data edge after nodes should have been updated.");
                            }
                            continue;
                        }

                        var newElement = new VFXDataEdge();
                        AddElement(newElement);
                        newElement.controller = newController;

                        dataEdges.Add(newController, newElement);
                        if (newElement.input != null)
                            newElement.input.node.RefreshExpandedState();
                        if (newElement.output != null)
                            newElement.output.node.RefreshExpandedState();
                    }
                }
            }

            if (change != VFXViewController.Change.dataEdge)
            {
                if (controller == null)
                {
                    foreach (var element in flowEdges.Values)
                    {
                        RemoveElement(element);
                    }
                    flowEdges.Clear();
                }
                else
                {
                    var deletedControllers = flowEdges.Keys.Except(controller.flowEdges).ToArray();

                    foreach (var deletedController in deletedControllers)
                    {
                        var edge = flowEdges[deletedController];
                        if (edge.input != null)
                        {
                            edge.input.Disconnect(edge);
                        }
                        if (edge.output != null)
                        {
                            edge.output.Disconnect(edge);
                        }
                        RemoveElement(edge);
                        flowEdges.Remove(deletedController);
                    }

                    foreach (var newController in controller.flowEdges.Except(flowEdges.Keys))
                    {
                        var newElement = new VFXFlowEdge();
                        AddElement(newElement);
                        newElement.controller = newController;
                        flowEdges.Add(newController, newElement);
                    }
                }
            }
        }

        public Vector2 ScreenToViewPosition(Vector2 position)
        {
            GUIView guiView = panel.InternalGetGUIView();
            if (guiView == null)
                return position;
            return position - guiView.screenPosition.position;
        }

        public Vector2 ViewToScreenPosition(Vector2 position)
        {
            GUIView guiView = panel.InternalGetGUIView();
            if (guiView == null)
                return position;
            return position + guiView.screenPosition.position;
        }

        void OnCreateNode(NodeCreationContext ctx)
        {
            GUIView guiView = panel.InternalGetGUIView();
            if (guiView == null)
                return;
            Vector2 point = ScreenToViewPosition(ctx.screenMousePosition);

            List<VisualElement> picked = new List<VisualElement>();
            panel.PickAll(point, picked);

            VFXContextUI context = picked.OfType<VFXContextUI>().FirstOrDefault();

            if (context != null)
            {
                context.OnCreateBlock(point);
            }
            else
            {
                VFXFilterWindow.Show(VFXViewWindow.currentWindow, point, ctx.screenMousePosition, m_NodeProvider);
            }
        }

        public void CreateTemplateSystem(string path, Vector2 tPos, VFXGroupNode groupNode)
        {
            var resource = VisualEffectResource.GetResourceAtPath(path);
            if (resource != null)
            {
                VFXViewController templateController = VFXViewController.GetController(resource, true);
                templateController.useCount++;

#if OLD_COPY_PASTE
                var data = VFXCopyPaste.SerializeElements(templateController.allChildren, templateController.graph.UIInfos.uiBounds);
                VFXCopyPaste.UnserializeAndPasteElements(controller, tPos, data, this, groupNode != null ? groupNode.controller : null);
#else
                var data = VFXCopy.SerializeElements(templateController.allChildren, templateController.graph.UIInfos.uiBounds);
                VFXPaste.UnserializeAndPasteElements(controller, tPos, data, this, groupNode != null ? groupNode.controller : null);
#endif

                templateController.useCount--;
            }
        }

        void OnToggleCompile(ChangeEvent<bool> e)
        {
            VFXViewWindow.currentWindow.autoCompile = !VFXViewWindow.currentWindow.autoCompile;
        }

        void OnCompile()
        {
            var graph = controller.graph;
            graph.SetExpressionGraphDirty();
            graph.RecompileIfNeeded();
        }

        private bool m_IsRuntimeMode = false;
        void OnToggleRuntimeMode(ChangeEvent<bool> e)
        {
            m_IsRuntimeMode = e.newValue;
            controller.graph.SetCompilationMode(m_IsRuntimeMode ? VFXCompilationMode.Runtime : VFXCompilationMode.Edition);
        }

        public EventPropagation Compile()
        {
            OnCompile();

            return EventPropagation.Stop;
        }

        VFXContext AddVFXContext(Vector2 pos, VFXModelDescriptor<VFXContext> desc)
        {
            if (controller == null) return null;
            return controller.AddVFXContext(pos, desc);
        }

        VFXOperator AddVFXOperator(Vector2 pos, VFXModelDescriptor<VFXOperator> desc)
        {
            if (controller == null) return null;
            return controller.AddVFXOperator(pos, desc);
        }

        VFXParameter AddVFXParameter(Vector2 pos, VFXModelDescriptorParameters desc)
        {
            if (controller == null) return null;
            return controller.AddVFXParameter(pos, desc);
        }

        void AddVFXParameter(Vector2 pos, VFXParameterController parameterController, VFXGroupNode groupNode)
        {
            if (controller == null || parameterController == null) return;

            controller.AddVFXParameter(pos, parameterController, groupNode != null ? groupNode.controller : null);
        }

        public EventPropagation Resync()
        {
            if (controller != null)
                controller.ForceReload();
            return EventPropagation.Stop;
        }

        public EventPropagation OutputToDot()
        {
            if (controller == null) return EventPropagation.Stop;
            DotGraphOutput.DebugExpressionGraph(controller.graph, VFXExpressionContextOption.None);
            return EventPropagation.Stop;
        }

        public EventPropagation OutputToDotReduced()
        {
            if (controller == null) return EventPropagation.Stop;
            DotGraphOutput.DebugExpressionGraph(controller.graph, VFXExpressionContextOption.Reduction);
            return EventPropagation.Stop;
        }

        public EventPropagation OutputToDotConstantFolding()
        {
            if (controller == null) return EventPropagation.Stop;
            DotGraphOutput.DebugExpressionGraph(controller.graph, VFXExpressionContextOption.ConstantFolding);
            return EventPropagation.Stop;
        }

        public EventPropagation ReinitComponents()
        {
            foreach (var component in UnityEngine.Experimental.VFX.VFXManager.GetComponents())
                component.Reinit();
            return EventPropagation.Stop;
        }

        public IEnumerable<VFXContextUI> GetAllContexts()
        {
            foreach (var layer in contentViewContainer.Children())
            {
                foreach (var element in layer)
                {
                    if (element is VFXContextUI)
                    {
                        yield return element as VFXContextUI;
                    }
                }
            }
        }

        public IEnumerable<VFXNodeUI> GetAllNodes()
        {
            foreach (var layer in contentViewContainer.Children())
            {
                foreach (var element in layer)
                {
                    if (element is VFXNodeUI)
                    {
                        yield return element as VFXNodeUI;
                    }
                }
            }
        }

        public override List<Port> GetCompatiblePorts(Port startAnchor, NodeAdapter nodeAdapter)
        {
            if (controller == null) return null;


            if (startAnchor is VFXDataAnchor)
            {
                var controllers = controller.GetCompatiblePorts((startAnchor as  VFXDataAnchor).controller, nodeAdapter);
                return controllers.Select(t => (Port)GetDataAnchorByController(t as VFXDataAnchorController)).ToList();
            }
            else
            {
                var controllers = controller.GetCompatiblePorts((startAnchor as VFXFlowAnchor).controller, nodeAdapter);
                return controllers.Select(t => (Port)GetFlowAnchorByController(t as VFXFlowAnchorController)).ToList();
            }
        }

        public IEnumerable<VFXFlowAnchor> GetAllFlowAnchors(bool input, bool output)
        {
            foreach (var context in GetAllContexts())
            {
                foreach (VFXFlowAnchor anchor in context.GetFlowAnchors(input, output))
                {
                    yield return anchor;
                }
            }
        }

        void VFXElementResized(VisualElement element)
        {
            if (element is IVFXResizable)
            {
                (element as IVFXResizable).OnResized();
            }
        }

        GraphViewChange VFXGraphViewChanged(GraphViewChange change)
        {
            if (change.movedElements != null && change.movedElements.Count > 0)
            {
                HashSet<IVFXMovable> movables = new HashSet<IVFXMovable>(change.movedElements.OfType<IVFXMovable>());
                foreach (var groupNode in groupNodes.Values)
                {
                    var containedElements = groupNode.containedElements;

                    if (containedElements != null && containedElements.Intersect(change.movedElements).Count() > 0)
                    {
                        groupNode.UpdateGeometryFromContent();
                        movables.Add(groupNode);
                    }
                }

                foreach (var groupNode in change.movedElements.OfType<VFXGroupNode>())
                {
                    var containedElements = groupNode.containedElements;
                    if (containedElements != null)
                    {
                        foreach (var node in containedElements.OfType<IVFXMovable>())
                        {
                            movables.Add(node);
                        }
                    }
                }

                foreach (var movable in movables)
                {
                    movable.OnMoved();
                }
            }
            else if (change.elementsToRemove != null)
            {
                controller.Remove(change.elementsToRemove.OfType<IControlledElement>().Where(t => t.controller != null).Select(t => t.controller));
            }

            foreach (var groupNode in groupNodes.Values)
            {
                groupNode.UpdateControllerFromContent();
            }

            return change;
        }

        VFXNodeUI GetNodeByController(VFXNodeController controller)
        {
            if (controller is VFXBlockController)
            {
                var blockController = (controller as VFXBlockController);
                VFXContextUI context = GetNodeByController(blockController.contextController) as VFXContextUI;

                return context.GetAllBlocks().FirstOrDefault(t => t.controller == blockController);
            }
            return GetAllNodes().FirstOrDefault(t => t.controller == controller);
        }

        public VFXDataAnchor GetDataAnchorByController(VFXDataAnchorController controller)
        {
            if (controller == null)
                return null;

            VFXNodeUI node = GetNodeByController(controller.sourceNode);
            if (node == null)
            {
                Debug.LogError("Can't find the node for a given node controller");
                return null;
            }

            VFXDataAnchor anchor = node.GetPorts(controller.direction == Direction.Input, controller.direction == Direction.Output).FirstOrDefault(t => t.controller == controller);
            if (anchor == null)
            {
                // Can happen because the order of the DataWatch is not controlled
                node.ForceUpdate();
                anchor = node.GetPorts(controller.direction == Direction.Input, controller.direction == Direction.Output).FirstOrDefault(t => t.controller == controller);
            }
            return anchor;
        }

        public VFXFlowAnchor GetFlowAnchorByController(VFXFlowAnchorController controller)
        {
            if (controller == null)
                return null;
            return GetAllFlowAnchors(controller.direction == Direction.Input, controller.direction == Direction.Output).Where(t => t.controller == controller).FirstOrDefault();
        }

        public IEnumerable<VFXDataAnchor> GetAllDataAnchors(bool input, bool output)
        {
            foreach (var layer in contentViewContainer.Children())
            {
                foreach (var element in layer)
                {
                    if (element is VFXNodeUI)
                    {
                        var ope = element as VFXNodeUI;
                        foreach (VFXDataAnchor anchor in ope.GetPorts(input, output))
                            yield return anchor;
                        if (element is VFXContextUI)
                        {
                            var context = element as VFXContextUI;

                            foreach (VFXBlockUI block in context.GetAllBlocks())
                            {
                                foreach (VFXDataAnchor anchor in block.GetPorts(input, output))
                                    yield return anchor;
                            }
                        }
                    }
                }
            }
        }

        public VFXDataEdge GetDataEdgeByController(VFXDataEdgeController controller)
        {
            foreach (var layer in contentViewContainer.Children())
            {
                foreach (var element in layer)
                {
                    if (element is VFXDataEdge)
                    {
                        VFXDataEdge candidate = element as VFXDataEdge;
                        if (candidate.controller == controller)
                            return candidate;
                    }
                }
            }
            return null;
        }

        public IEnumerable<VFXDataEdge> GetAllDataEdges()
        {
            foreach (var layer in contentViewContainer.Children())
            {
                foreach (var element in layer)
                {
                    if (element is VFXDataEdge)
                    {
                        yield return element as VFXDataEdge;
                    }
                }
            }
        }

        public IEnumerable<Port> GetAllPorts(bool input, bool output)
        {
            foreach (var anchor in GetAllDataAnchors(input, output))
            {
                yield return anchor;
            }
            foreach (var anchor in GetAllFlowAnchors(input, output))
            {
                yield return anchor;
            }
        }

        public void UpdateGlobalSelection()
        {
            if (controller == null) return;

            var objectSelected = selection.OfType<VFXNodeUI>().Select(t => t.controller.model).Concat(selection.OfType<VFXContextUI>().Select(t => t.controller.model).Cast<VFXModel>()).Where(t => t != null).ToArray();

            if (objectSelected.Length > 0)
            {
                Selection.objects = objectSelected;
                return;
            }

            var blackBoardSelected = selection.OfType<BlackboardField>().Select(t => t.GetFirstAncestorOfType<VFXBlackboardRow>().controller.model).ToArray();

            if (blackBoardSelected.Length > 0)
            {
                Selection.objects = blackBoardSelected;
                return;
            }
        }

        void SelectAsset()
        {
            if (Selection.activeObject != controller.model)
            {
                Selection.activeObject = controller.model.asset;
                EditorGUIUtility.PingObject(controller.model.asset);
            }
        }

        void ElementAddedToGroupNode(Group groupNode, IEnumerable<GraphElement> elements)
        {
            (groupNode as VFXGroupNode).ElementsAddedToGroupNode(elements);
        }

        void ElementRemovedFromGroupNode(Group groupNode, IEnumerable<GraphElement> elements)
        {
            (groupNode as VFXGroupNode).ElementsRemovedFromGroupNode(elements);
        }

        void GroupNodeTitleChanged(Group groupNode, string title)
        {
            (groupNode as VFXGroupNode).GroupNodeTitleChanged(title);
        }

        public override void AddToSelection(ISelectable selectable)
        {
            base.AddToSelection(selectable);
            UpdateGlobalSelection();
        }

        public override void RemoveFromSelection(ISelectable selectable)
        {
            base.RemoveFromSelection(selectable);
            UpdateGlobalSelection();
        }

        public override void ClearSelection()
        {
            bool selectionEmpty = selection.Count() == 0;
            base.ClearSelection();
            if (!selectionEmpty)
                UpdateGlobalSelection();
        }

        VFXBlackboard m_Blackboard;


        VFXComponentBoard m_ComponentBoard;

        public readonly Vector2 defaultPasteOffset = new Vector2(100, 100);
        public Vector2 pasteOffset = Vector2.zero;

        public VFXBlackboard blackboard
        {
            get { return m_Blackboard; }
        }


        protected internal override bool canCopySelection
        {
            get { return selection.OfType<VFXNodeUI>().Any() || selection.OfType<Group>().Any() || selection.OfType<VFXContextUI>().Any() || selection.OfType<VFXStickyNote>().Any(); }
        }

        IEnumerable<Controller> ElementsToController(IEnumerable<GraphElement> elements)
        {
            return elements.OfType<IControlledElement>().Select(t => t.controller);
        }

        void CollectElements(IEnumerable<GraphElement> elements, HashSet<GraphElement> elementsToCopySet)
        {
            foreach (var element in elements)
            {
                if (element is Group)
                {
                    CollectElements((element as Group).containedElements, elementsToCopySet);
                    elementsToCopySet.Add(element);
                }
                else if (element is Node || element is VFXContextUI || element is VFXStickyNote)
                {
                    elementsToCopySet.Add(element);
                }
            }
        }

        protected internal override void CollectCopyableGraphElements(IEnumerable<GraphElement> elements, HashSet<GraphElement> elementsToCopySet)
        {
            CollectElements(elements, elementsToCopySet);

            var nodeuis = new HashSet<VFXNodeUI>(elementsToCopySet.SelectMany(t => t.Query().OfType<VFXNodeUI>().ToList()));
            var contextuis = new HashSet<VFXContextUI>(elementsToCopySet.OfType<VFXContextUI>());

            foreach (var edge in edges.ToList())
            {
                if (edge is VFXDataEdge)
                {
                    if (nodeuis.Contains(edge.input.GetFirstAncestorOfType<VFXNodeUI>()) && nodeuis.Contains(edge.output.GetFirstAncestorOfType<VFXNodeUI>()))
                    {
                        elementsToCopySet.Add(edge);
                    }
                }
                else
                {
                    if (contextuis.Contains(edge.input.GetFirstAncestorOfType<VFXContextUI>()) && contextuis.Contains(edge.output.GetFirstAncestorOfType<VFXContextUI>()))
                    {
                        elementsToCopySet.Add(edge);
                    }
                }
            }
        }

        Rect GetElementsBounds(IEnumerable<GraphElement> elements)
        {
            Rect[] elementBounds = elements.Where(t=> !(t is VFXEdge)).Select(t => contentViewContainer.WorldToLocal(t.worldBound)).ToArray();
            if (elementBounds.Length < 1) return Rect.zero;

            Rect bounds = elementBounds[0];

            for (int i = 1; i < elementBounds.Length; ++i)
            {
                bounds = Rect.MinMaxRect(Mathf.Min(elementBounds[i].xMin, bounds.xMin), Mathf.Min(elementBounds[i].yMin, bounds.yMin), Mathf.Max(elementBounds[i].xMax, bounds.xMax), Mathf.Max(elementBounds[i].yMax, bounds.yMax));
            }

            // Round to avoid changes in the asset because of the zoom level.
            bounds.x = Mathf.Round(bounds.x);
            bounds.y = Mathf.Round(bounds.y);
            bounds.width = Mathf.Round(bounds.width);
            bounds.height = Mathf.Round(bounds.height);

            return bounds;
        }

        string SerializeElements(IEnumerable<GraphElement> elements)
        {
            pasteOffset = defaultPasteOffset;
#if OLD_COPY_PASTE
            return VFXCopyPaste.SerializeElements(ElementsToController(elements), GetElementsBounds(elements));
#else
            Profiler.BeginSample("VFXCopy.SerializeElements");
            string result = VFXCopy.SerializeElements(ElementsToController(elements), GetElementsBounds(elements));
            Profiler.EndSample();
            return result;
#endif
        }

        Vector2 pasteCenter
        {
            get
            {
                Vector2 center = layout.size * 0.5f;

                center = this.ChangeCoordinatesTo(contentViewContainer, center);

                return center;
            }
        }

        void UnserializeAndPasteElements(string operationName, string data)
        {
#if OLD_COPY_PASTE
            VFXCopyPaste.UnserializeAndPasteElements(controller, pasteCenter, data, this);
#else
            Profiler.BeginSample("VFXPaste.VFXPaste.UnserializeAndPasteElements");
            VFXPaste.UnserializeAndPasteElements(controller, pasteCenter, data, this);
            Profiler.EndSample();
#endif

            pasteOffset += defaultPasteOffset;
        }

        const float k_MarginBetweenContexts = 30;
        public void PushUnderContext(VFXContextUI context, float size)
        {
            if (size < 5) return;

            HashSet<VFXContextUI> contexts = new HashSet<VFXContextUI>();

            contexts.Add(context);

            var flowEdges = edges.ToList().OfType<VFXFlowEdge>().ToList();

            int contextCount = 0;

            while (contextCount < contexts.Count())
            {
                contextCount = contexts.Count();
                foreach (var flowEdge in flowEdges)
                {
                    VFXContextUI topContext = flowEdge.output.GetFirstAncestorOfType<VFXContextUI>();
                    VFXContextUI bottomContext = flowEdge.input.GetFirstAncestorOfType<VFXContextUI>();
                    if (contexts.Contains(topContext)  && !contexts.Contains(bottomContext))
                    {
                        float topContextBottom = topContext.layout.yMax;
                        float newTopContextBottom = topContext.layout.yMax + size;
                        if (topContext == context)
                        {
                            newTopContextBottom -= size;
                            topContextBottom -= size;
                        }
                        float bottomContextTop = bottomContext.layout.yMin;

                        if (topContextBottom < bottomContextTop && newTopContextBottom + k_MarginBetweenContexts > bottomContextTop)
                        {
                            contexts.Add(bottomContext);
                        }
                    }
                }
            }

            contexts.Remove(context);

            foreach (var c in contexts)
            {
                c.controller.position = c.GetPosition().min + new Vector2(0, size);
            }
        }

        bool canGroupSelection
        {
            get
            {
                return canCopySelection && !selection.Any(t => t is Group);
            }
        }

        public void ValidateCommand(ValidateCommandEvent evt)
        {
            if (evt.commandName == "SelectAll")
            {
                evt.StopPropagation();
                if (evt.imguiEvent != null)
                {
                    evt.imguiEvent.Use();
                }
            }
        }

        public void ExecuteCommand(ExecuteCommandEvent e)
        {
            if (e.commandName == "SelectAll")
            {
                ClearSelection();

                foreach (var element in graphElements.ToList())
                {
                    AddToSelection(element);
                }
                e.StopPropagation();
            }
        }

        void GroupSelection()
        {
            controller.GroupNodes(selection.OfType<ISettableControlledElement<VFXNodeController>>().Select(t => t.controller));
        }

        void AddStickyNote(Vector2 position, VFXGroupNode group = null)
        {
            position = contentViewContainer.WorldToLocal(position);
            controller.AddStickyNote(position, group != null ? group.controller : null);
        }

        void OnCreateNodeInGroupNode(DropdownMenu.MenuAction e)
        {
            Debug.Log("CreateMenuPosition" + e.eventInfo.mousePosition);
            //The targeted groupnode will be determined by a PickAll later
            VFXFilterWindow.Show(VFXViewWindow.currentWindow, e.eventInfo.mousePosition, ViewToScreenPosition(e.eventInfo.mousePosition), m_NodeProvider);
        }

        public override void BuildContextualMenu(ContextualMenuPopulateEvent evt)
        {
            base.BuildContextualMenu(evt);

            Vector2 mousePosition = evt.mousePosition;
            bool hasMenu = false;
            if (evt.target is VFXNodeUI)
            {
                evt.menu.AppendAction("Group Selection", (e) => { GroupSelection(); },
                    (e) => { return canGroupSelection ? DropdownMenu.MenuAction.StatusFlags.Normal : DropdownMenu.MenuAction.StatusFlags.Disabled; });
                hasMenu = true;
            }
            if (evt.target is VFXView)
            {
                evt.menu.AppendAction("New Sticky Note", (e) => { AddStickyNote(mousePosition); },
                    (e) => { return DropdownMenu.MenuAction.StatusFlags.Normal; });
                hasMenu = true;
            }
            if (hasMenu)
                evt.menu.AppendSeparator();
            if (evt.target is VFXContextUI)
            {
                evt.menu.AppendAction("Cut", (e) => { CutSelectionCallback(); },
                    (e) => { return canCutSelection ? DropdownMenu.MenuAction.StatusFlags.Normal : DropdownMenu.MenuAction.StatusFlags.Disabled; });
                evt.menu.AppendAction("Copy", (e) => { CopySelectionCallback(); },
                    (e) => { return canCopySelection ? DropdownMenu.MenuAction.StatusFlags.Normal : DropdownMenu.MenuAction.StatusFlags.Disabled; });
            }

            if (evt.target is VFXGroupNode)
            {
                VFXGroupNode group = evt.target as VFXGroupNode;
                evt.menu.InsertAction(0, "Create Node", OnCreateNodeInGroupNode, e => DropdownMenu.MenuAction.StatusFlags.Normal);

                evt.menu.AppendAction("New Sticky Note", (e) => { AddStickyNote(mousePosition, group); },
                    (e) => { return DropdownMenu.MenuAction.StatusFlags.Normal; });
                hasMenu = true;
                evt.menu.AppendSeparator();
            }
        }

        bool IDropTarget.CanAcceptDrop(List<ISelectable> selection)
        {
            return selection.Any(t => t is BlackboardField && (t as BlackboardField).GetFirstAncestorOfType<VFXBlackboardRow>() != null);
        }

        bool IDropTarget.DragExited()
        {
            return true;
        }

        bool IDropTarget.DragEnter(DragEnterEvent evt, IEnumerable<ISelectable> selection, IDropTarget enteredTarget, ISelection dragSource)
        {
            return true;
        }

        bool IDropTarget.DragLeave(DragLeaveEvent evt, IEnumerable<ISelectable> selection, IDropTarget leftTarget, ISelection dragSource)
        {
            return true;
        }

        bool IDropTarget.DragPerform(DragPerformEvent evt, IEnumerable<ISelectable> selection, IDropTarget dropTarget, ISelection dragSource)
        {
            var rows = selection.OfType<BlackboardField>().Select(t => t.GetFirstAncestorOfType<VFXBlackboardRow>()).Where(t => t != null).ToArray();

            Vector2 mousePosition = contentViewContainer.WorldToLocal(evt.mousePosition);


            foreach (var row in rows)
            {
                AddVFXParameter(mousePosition - new Vector2(100, 75), row.controller, null);
            }

            return true;
        }

        bool IDropTarget.DragUpdated(DragUpdatedEvent evt, IEnumerable<ISelectable> selection, IDropTarget dropTarget, ISelection dragSource)
        {
            DragAndDrop.visualMode = DragAndDropVisualMode.Link;

            return true;
        }

        void OnDragUpdated(DragUpdatedEvent e)
        {
            if (selection.Any(t => t is BlackboardField && (t as BlackboardField).GetFirstAncestorOfType<VFXBlackboardRow>() != null))
            {
                DragAndDrop.visualMode = DragAndDropVisualMode.Link;
                e.StopPropagation();
            }
        }

        void OnDragPerform(DragPerformEvent e)
        {
            var groupNode = GetPickedGroupNode(e.mousePosition);

            var rows = selection.OfType<BlackboardField>().Select(t => t.GetFirstAncestorOfType<VFXBlackboardRow>()).Where(t => t != null).ToArray();
            if (rows.Length > 0)
            {
                Vector2 mousePosition = contentViewContainer.WorldToLocal(e.mousePosition);
                foreach (var row in rows)
                {
                    AddVFXParameter(mousePosition - new Vector2(50, 20), row.controller, groupNode);
                }
            }
        }
    }
}<|MERGE_RESOLUTION|>--- conflicted
+++ resolved
@@ -13,33 +13,6 @@
 
 namespace UnityEditor.VFX.UI
 {
-<<<<<<< HEAD
-    class SelectionSetter : Manipulator
-    {
-        VFXView m_View;
-        public SelectionSetter(VFXView view)
-        {
-            m_View = view;
-        }
-
-        protected override void RegisterCallbacksOnTarget()
-        {
-            target.RegisterCallback<MouseUpEvent>(OnMouseUp);
-        }
-
-        protected override void UnregisterCallbacksFromTarget()
-        {
-            target.UnregisterCallback<MouseUpEvent>(OnMouseUp);
-        }
-
-        void OnMouseUp(MouseUpEvent evt)
-        {
-            Selection.activeObject = m_View.controller.model;
-        }
-    }
-    
-=======
->>>>>>> 7bbd65ac
     class VFXView : GraphView, IDropTarget, IControlledElement<VFXViewController>
     {
         public HashSet<VFXEditableDataAnchor> allDataAnchors = new HashSet<VFXEditableDataAnchor>();
