--- conflicted
+++ resolved
@@ -1164,13 +1164,9 @@
                 SelectionUpdated();
         }
 
-<<<<<<< HEAD
         VFXBlackboard m_Blackboard;
 
-        private Button m_DropDownButtonCullingMode;
-=======
         private Label m_DropDownButtonCullingMode;
->>>>>>> d761dfa8
         private Toggle m_ToggleCastShadows;
         private Toggle m_ToggleMotionVectors;
 
