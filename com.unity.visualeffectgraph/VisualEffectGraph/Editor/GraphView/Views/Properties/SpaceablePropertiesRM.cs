using UnityEngine;
using UnityEngine.Experimental.VFX;
using UnityEngine.Experimental.UIElements;
using UnityEditor.VFX.UIElements;
using VFXVector3Field = UnityEditor.VFX.UIElements.VFXVector3Field;

namespace UnityEditor.VFX.UI
{
    abstract class SpaceablePropertyRM<T> : PropertyRM<T>
    {
        public SpaceablePropertyRM(IPropertyRMProvider controller, float labelWidth) : base(controller, labelWidth)
        {
            m_Button = new VisualElement() {name = "spacebutton"};
            m_Button.AddManipulator(new Clickable(OnButtonClick));
            Add(m_Button);
            AddToClassList("spaceablepropertyrm");
        }

        public override float GetPreferredControlWidth()
        {
            return 40;
        }

        public override float GetPreferredLabelWidth()
        {
            return base.GetPreferredLabelWidth() + spaceButtonWidth;
        }

        private CoordinateSpace Space
        {
            get
            {
                return m_Provider.space;
            }

            set
            {
                m_Provider.space = value;
            }
        }

        void OnButtonClick()
        {
            Space = (CoordinateSpace)((int)(Space + 1) % CoordinateSpaceInfo.SpaceCount);
            NotifyValueChanged();
        }

        public override void UpdateGUI(bool force)
        {
<<<<<<< HEAD
            foreach (string name in System.Enum.GetNames(typeof(CoordinateSpace)))
            {
                if (Space.ToString() != name)
                    m_Button.RemoveFromClassList("space" + name);
            }

            if (m_Value != null)
            {
                m_Button.AddToClassList("space" + Space.ToString());
=======
            if (m_Value != null)
            {
                foreach (string name in System.Enum.GetNames(typeof(CoordinateSpace)))
                {
                    if (m_Value.space.ToString() != name)
                        m_Button.RemoveFromClassList("space" + name);
                }

                m_Button.AddToClassList("space" + m_Value.space.ToString());
>>>>>>> a22b0ed5
            }
        }

        VisualElement m_Button;
        protected override void UpdateEnabled()
        {
            m_Button.SetEnabled(propertyEnabled);
        }

        protected override void UpdateIndeterminate()
        {
            m_Button.visible = !indeterminate;
        }

        private float spaceButtonWidth
        {
            get { return m_Button != null ? m_Button.layout.width + m_Button.style.marginLeft +  +m_Button.style.marginRight : 28; }
        }

        public override float effectiveLabelWidth
        {
            get
            {
                return m_labelWidth - spaceButtonWidth;
            }
        }

        public override bool showsEverything { get { return false; } }
    }

    abstract class Vector3SpaceablePropertyRM<T> : SpaceablePropertyRM<T>
    {
        public Vector3SpaceablePropertyRM(IPropertyRMProvider controller, float labelWidth) : base(controller, labelWidth)
        {
            m_VectorField = new VFXLabeledField<VFXVector3Field, Vector3>(m_Label);
            m_VectorField.RegisterCallback<ChangeEvent<Vector3>>(OnValueChanged);
            m_VectorField.AddToClassList("fieldContainer");

            Add(m_VectorField);
        }

        public override float GetPreferredControlWidth()
        {
            return 140;
        }

        public abstract void OnValueChanged(ChangeEvent<Vector3> e);

        protected VFXLabeledField<VFXVector3Field, Vector3> m_VectorField;

        protected override void UpdateEnabled()
        {
            base.UpdateEnabled();
            m_VectorField.SetEnabled(propertyEnabled);
        }

        protected override void UpdateIndeterminate()
        {
            base.UpdateEnabled();
            m_VectorField.visible = !indeterminate;
        }

        public override bool showsEverything { get { return true; } }
    }

    class VectorPropertyRM : Vector3SpaceablePropertyRM<Vector>
    {
        public VectorPropertyRM(IPropertyRMProvider controller, float labelWidth) : base(controller, labelWidth)
        {
        }

        public override void OnValueChanged(ChangeEvent<Vector3> e)
        {
            Vector3 newValue = m_VectorField.value;
            if (newValue != m_Value.vector)
            {
                m_Value.vector = newValue;
                NotifyValueChanged();
            }
        }

        public override void UpdateGUI(bool force)
        {
            base.UpdateGUI(force);
            m_VectorField.value = m_Value.vector;
        }
    }

    class PositionPropertyRM : Vector3SpaceablePropertyRM<Position>
    {
        public PositionPropertyRM(IPropertyRMProvider controller, float labelWidth) : base(controller, labelWidth)
        {
        }

        public override void OnValueChanged(ChangeEvent<Vector3> e)
        {
            Vector3 newValue = m_VectorField.value;
            if (newValue != m_Value.position)
            {
                m_Value.position = newValue;
                NotifyValueChanged();
            }
        }

        public override void UpdateGUI(bool force)
        {
            base.UpdateGUI(force);
            m_VectorField.value = m_Value.position;
        }
    }

    class DirectionPropertyRM : Vector3SpaceablePropertyRM<DirectionType>
    {
        public DirectionPropertyRM(IPropertyRMProvider controller, float labelWidth) : base(controller, labelWidth)
        {
        }

        public override void OnValueChanged(ChangeEvent<Vector3> e)
        {
            Vector3 newValue = m_VectorField.value;
            if (newValue != m_Value.direction)
            {
                m_Value.direction = newValue;
                NotifyValueChanged();
            }
        }

        public override void UpdateGUI(bool force)
        {
            base.UpdateGUI(force);
            m_VectorField.value = m_Value.direction;
        }
    }
}<|MERGE_RESOLUTION|>--- conflicted
+++ resolved
@@ -47,27 +47,15 @@
 
         public override void UpdateGUI(bool force)
         {
-<<<<<<< HEAD
-            foreach (string name in System.Enum.GetNames(typeof(CoordinateSpace)))
-            {
-                if (Space.ToString() != name)
-                    m_Button.RemoveFromClassList("space" + name);
-            }
-
-            if (m_Value != null)
-            {
-                m_Button.AddToClassList("space" + Space.ToString());
-=======
             if (m_Value != null)
             {
                 foreach (string name in System.Enum.GetNames(typeof(CoordinateSpace)))
                 {
-                    if (m_Value.space.ToString() != name)
-                        m_Button.RemoveFromClassList("space" + name);
+                        if (Space.ToString() != name)
+                              m_Button.RemoveFromClassList("space" + name);
                 }
 
-                m_Button.AddToClassList("space" + m_Value.space.ToString());
->>>>>>> a22b0ed5
+                m_Button.AddToClassList("space" + Space.ToString());
             }
         }
 
