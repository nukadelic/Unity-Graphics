--- conflicted
+++ resolved
@@ -215,9 +215,9 @@
                     m_IconClickableAdded = false;
                 }
                     
-                m_Icon.style.backgroundImage = null;
-            }
-        }
+                    m_Icon.style.backgroundImage = null;
+                }
+            }
 
         public PropertyRM(IPropertyRMProvider provider, float labelWidth)
         {
@@ -307,8 +307,8 @@
         {
             Type propertyType = null;
             Type type = controller.portType;
-<<<<<<< HEAD
-
+            if( type != null)
+            {
             if (type.IsEnum)
             {
                 propertyType = typeof(EnumPropertyRM);
@@ -321,43 +321,26 @@
                 }
             }
             else
-=======
-            if( type != null)
->>>>>>> 20928d9d
-            {
-                if (type.IsEnum)
-                {
-                    propertyType = typeof(EnumPropertyRM);
-                }
-                else
-                {
-                    while (type != typeof(object) && type != null)
+            {
+                while (type != typeof(object) && type != null)
+                {
+                    if (!m_TypeDictionary.TryGetValue(type, out propertyType))
                     {
-<<<<<<< HEAD
                         /*foreach (var inter in type.GetInterfaces())
-=======
-                        if (!m_TypeDictionary.TryGetValue(type, out propertyType))
->>>>>>> 20928d9d
                         {
-                            foreach (var inter in type.GetInterfaces())
+                            if (m_TypeDictionary.TryGetValue(inter, out propertyType))
                             {
-                                if (m_TypeDictionary.TryGetValue(inter, out propertyType))
-                                {
-                                    break;
-                                }
+                                break;
                             }
-<<<<<<< HEAD
                         }*/
-=======
-                        }
-                        if (propertyType != null)
-                        {
-                            break;
-                        }
-                        type = type.BaseType;
->>>>>>> 20928d9d
                     }
-                }
+                    if (propertyType != null)
+                    {
+                        break;
+                    }
+                    type = type.BaseType;
+                }
+            }
             }
             if (propertyType == null)
             {
@@ -566,14 +549,14 @@
                     {
                         try
                         {
-                            m_Field.value = (U)System.Convert.ChangeType(m_Value, typeof(U));
-                        }
-                        catch (System.Exception ex)
-                        {
-                            Debug.LogError("Catching exception to not break graph in UpdateGUI" + ex.Message);
-                        }
-                    }
-                }
+                    m_Field.value = (U)System.Convert.ChangeType(m_Value, typeof(U));
+                }
+                catch (System.Exception ex)
+                {
+                    Debug.LogError("Catching exception to not break graph in UpdateGUI" + ex.Message);
+                }
+            }
+        }
                 catch (System.Exception ex)
                 {
                     Debug.LogError("Catching exception to not break graph in UpdateGUI" + ex.Message);
