--- conflicted
+++ resolved
@@ -9,50 +9,4 @@
 
 namespace UnityEditor.VFX.UI
 {
-<<<<<<< HEAD
-    class VFXContextSlotContainerController : VFXSlotContainerController
-    {
-        protected override VFXDataAnchorController AddDataAnchor(VFXSlot slot, bool input, bool hidden)
-        {
-            if (input)
-            {
-                VFXContextDataInputAnchorController anchorController = new VFXContextDataInputAnchorController(slot, this, hidden);
-                return anchorController;
-            }
-            else
-            {
-                VFXContextDataOutputAnchorController anchorController = new VFXContextDataOutputAnchorController(slot, this, hidden);
-                return anchorController;
-            }
-        }
-
-        public VFXContextSlotContainerController(VFXModel model, VFXContextController contextController) : base(model, contextController.viewController)
-        {
-            m_ContextController = contextController;
-        }
-
-        public VFXContextController contextController
-        {
-            get { return m_ContextController; }
-        }
-
-        public static bool IsTypeExpandable(System.Type type)
-        {
-            return !type.IsPrimitive && !typeof(Object).IsAssignableFrom(type) && type != typeof(AnimationCurve) && !type.IsEnum && type != typeof(Gradient);
-        }
-
-        static bool ShouldSkipLevel(Type type)
-        {
-            return typeof(ISpaceable).IsAssignableFrom(type) && type.GetFields().Length == 2; // spaceable having only one member plus their space member.
-        }
-
-        bool ShouldIgnoreMember(Type type, FieldInfo field)
-        {
-            return typeof(ISpaceable).IsAssignableFrom(type) && field.Name == "space";
-        }
-
-        protected VFXContextController m_ContextController;
-    }
-=======
->>>>>>> 6d78310a
 }