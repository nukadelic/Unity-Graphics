--- conflicted
+++ resolved
@@ -3,11 +3,7 @@
   "displayName": "Visual Effect Graph",
   "version": "10.8.0",
   "unity": "2020.3",
-<<<<<<< HEAD
-  "unityRelease": "16f1",
-=======
   "unityRelease": "18f1",
->>>>>>> 50630492
   "description": "The Visual Effect Graph is a node based visual effect editor. It allows you to author next generation visual effects that Unity simulates directly on the GPU. The Visual Effect Graph is production-ready for the High Definition Render Pipeline and runs on all platforms supported by it. Full support for the Universal Render Pipeline and compatible mobile devices is still in development.",
   "keywords": [
     "vfx",
