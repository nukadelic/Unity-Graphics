--- conflicted
+++ resolved
@@ -45,13 +45,8 @@
             get
             {
                 IEnumerable<VFXPropertyWithValue> properties = base.inputProperties;
-<<<<<<< HEAD
                 if (GetOrRefreshShaderGraphObject() == null)
-                    properties = properties.Concat(PropertiesFromType("OptionalInputProperties"));
-=======
-                if (shaderGraph == null)
                     properties = properties.Concat(optionalInputProperties);
->>>>>>> 755227a4
                 if (tilingMode == StripTilingMode.Custom)
                     properties = properties.Concat(PropertiesFromType("CustomUVInputProperties"));
                 return properties;
