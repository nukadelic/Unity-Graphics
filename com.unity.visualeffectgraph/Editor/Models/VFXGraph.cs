--- conflicted
+++ resolved
@@ -146,7 +146,7 @@
             return vfxObjects;
         }
 
-        [MenuItem("Edit/Visual Effects/Rebuild And Save All Visual Effects Graphs", priority = 320)]
+        [MenuItem("Edit/VFX/Rebuild And Save All VFX Graphs", priority = 320)]
         public static void Build()
         {
             var vfxObjects = GetAllVisualEffectObjects();
@@ -906,11 +906,7 @@
 
                     compiledData.Compile(m_CompilationMode, m_ForceShaderValidation);
                 }
-<<<<<<< HEAD
-                else 
-=======
                 else
->>>>>>> 658dacd2
                 {
                     if (m_ExpressionValuesDirty && !m_ExpressionGraphDirty)
                         compiledData.UpdateValues();
