--- conflicted
+++ resolved
@@ -48,16 +48,12 @@
         void UpdateMaterialEditor()
         {
             var material = ((VFXShaderGraphParticleOutput)target).transientMaterial;
-<<<<<<< HEAD
-            m_MaterialEditor = (MaterialEditor)CreateEditor(material);
-=======
 
             if (material != null)
             {
                 m_MaterialEditor = (MaterialEditor)CreateEditor(material);
                 m_MaterialEditor.firstInspectedEditor = true;
             }
->>>>>>> 2826ce5c
         }
 
         public override void OnInspectorGUI()
@@ -195,13 +191,7 @@
                 if (materialSettings.NeedsSync())
                 {
                     materialSettings.SyncFromMaterial(material);
-<<<<<<< HEAD
-                    //TODOPAUL : Probably an incorrect integration, this invalidation is causing an infinite compilation loop
-                    //Check why m_PropertyMap remains empty
-                    //Invalidate(InvalidationCause.kSettingChanged);
-=======
                     Invalidate(InvalidationCause.kSettingChanged);
->>>>>>> 2826ce5c
                     return;
                 }
 
@@ -219,6 +209,8 @@
             {
                 materialSettings.SyncFromMaterial(transientMaterial);
             }
+        }
+
         }
 
         public override void GetImportDependentAssets(HashSet<int> dependencies)
@@ -404,11 +396,6 @@
             if (!VFXGraph.explicitCompile)
                 ResyncSlots(true);
 
-<<<<<<< HEAD
-            ResyncSlots(true);
-
-=======
->>>>>>> 2826ce5c
             // Ensure that the output context name is in sync with the shader graph shader enum name.
             if (GetOrRefreshShaderGraphObject() != null &&
                 GetOrRefreshShaderGraphObject().generatesWithShaderGraph)
