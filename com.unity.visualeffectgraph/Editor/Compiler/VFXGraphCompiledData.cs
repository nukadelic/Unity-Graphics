--- conflicted
+++ resolved
@@ -222,11 +222,7 @@
             eventAttributeDescs.AddRange(listWithOffset);
         }
 
-<<<<<<< HEAD
         private static List<VFXContext> CollectContextParentRecursively(IEnumerable <VFXContext> inputList, ref SubgraphInfos subgraphContexts)
-=======
-        private static List<VFXContext> CollectContextParentRecursively(IEnumerable<VFXContext> inputList, ref SubgraphInfos subgraphContexts)
->>>>>>> b7cee69a
         {
             var contextEffectiveInputLinks = subgraphContexts.contextEffectiveInputLinks;
             var contextList = inputList.SelectMany(o => contextEffectiveInputLinks[o].SelectMany(t => t)).Select(t => t.context).Distinct().ToList();
