using System;
using System.Linq;
using System.Runtime.CompilerServices;
using UnityEngine;
using UnityEngine.VFX;

namespace UnityEditor.VFX
{
    class VFXExpressionTRSToMatrix : VFXExpression
    {
        public VFXExpressionTRSToMatrix() : this(new VFXExpression[] { VFXValue<Vector3>.Default, VFXValue<Vector3>.Default, VFXValue<Vector3>.Default }
        )
        {
        }

        public VFXExpressionTRSToMatrix(params VFXExpression[] parents) : base(VFXExpression.Flags.None, parents)
        {
        }

        public override VFXExpressionOperation operation
        {
            get
            {
                return VFXExpressionOperation.TRSToMatrix;
            }
        }

        sealed protected override VFXExpression Evaluate(VFXExpression[] constParents)
        {
            var posReduce = constParents[0];
            var rotReduce = constParents[1];
            var scaleReduce = constParents[2];

            var pos = posReduce.Get<Vector3>();
            var rot = rotReduce.Get<Vector3>();
            var scale = scaleReduce.Get<Vector3>();
            var quat = Quaternion.Euler(rot);

            Matrix4x4 matrix = new Matrix4x4();
            matrix.SetTRS(pos, quat, scale);

            return VFXValue.Constant(matrix);
        }

        public override string GetCodeString(string[] parents)
        {
            return string.Format("GetTRSMatrix({0}, {1}, {2})", parents[0], parents[1], parents[2]);
        }
    }

    class VFXExpressionInverseMatrix : VFXExpression
    {
        public VFXExpressionInverseMatrix() : this(VFXValue<Matrix4x4>.Default)
        { }

        public VFXExpressionInverseMatrix(VFXExpression parent) : base(VFXExpression.Flags.InvalidOnGPU, parent)
        { }

        sealed public override VFXExpressionOperation operation
        {
            get
            {
                return VFXExpressionOperation.InverseMatrix;
            }
        }

        sealed protected override VFXExpression Evaluate(VFXExpression[] constParents)
        {
            var matrix = constParents[0].Get<Matrix4x4>();
            return VFXValue.Constant(matrix.inverse);
        }
    }

    class VFXExpressionTransposeMatrix : VFXExpression
    {
        public VFXExpressionTransposeMatrix() : this(VFXValue<Matrix4x4>.Default)
        { }

        public VFXExpressionTransposeMatrix(VFXExpression parent) : base(Flags.None, parent)
        { }

        public sealed override VFXExpressionOperation operation
        {
            get
            {
                return VFXExpressionOperation.TransposeMatrix;
            }
        }

        sealed protected override VFXExpression Evaluate(VFXExpression[] constParents)
        {
            var matrix = constParents[0].Get<Matrix4x4>();
            return VFXValue.Constant(matrix.transpose);
        }

        public override string GetCodeString(string[] parents)
        {
            return string.Format("transpose({0})", parents[0]);
        }
    }

    class VFXExpressionInverseTRSMatrix : VFXExpression
    {
        public VFXExpressionInverseTRSMatrix() : this(VFXValue<Matrix4x4>.Default)
        { }

        public VFXExpressionInverseTRSMatrix(VFXExpression parent) : base(VFXExpression.Flags.None, parent)
        { }

        sealed public override VFXExpressionOperation operation
        {
            get
            {
                return VFXExpressionOperation.InverseTRSMatrix;
            }
        }

        // Invert 3D transformation matrix (not perspective). Adapted from graphics gems 2.
        // Inverts upper left by calculating its determinant and multiplying it to the symmetric
        // adjust matrix of each element. Finally deals with the translation by transforming the
        // original translation using by the calculated inverse.
        //https://github.com/erich666/GraphicsGems/blob/master/gemsii/inverse.c
        static bool inputvertMatrix4x4_General3D(Matrix4x4 input, ref Matrix4x4 output)
        {
            return Matrix4x4.Inverse3DAffine(input, ref output);
<<<<<<< HEAD
=======
#else
            output = Matrix4x4.identity;

            float pos, neg, t;
            float det;

            // Calculate the determinant of upper left 3x3 sub-matrix and
            // determine if the matrix is singular.
            pos = neg = 0.0f;
            t = input[0, 0] * input[1, 1] * input[2, 2];
            if (t >= 0.0f)
                pos += t;
            else
                neg += t;

            t = input[1, 0] * input[2, 1] * input[0, 2];
            if (t >= 0.0f)
                pos += t;
            else
                neg += t;

            t = input[2, 0] * input[0, 1] * input[1, 2];
            if (t >= 0.0f)
                pos += t;
            else
                neg += t;

            t = -input[2, 0] * input[1, 1] * input[0, 2];
            if (t >= 0.0f)
                pos += t;
            else
                neg += t;

            t = -input[1, 0] * input[0, 1] * input[2, 2];
            if (t >= 0.0f)
                pos += t;
            else
                neg += t;

            t = -input[0, 0] * input[2, 1] * input[1, 2];
            if (t >= 0.0f)
                pos += t;
            else
                neg += t;

            det = pos + neg;

            if (det * det < 1e-25f)
                return false;

            det = 1.0f / det;
            output[0, 0] = (input[1, 1] * input[2, 2] - input[2, 1] * input[1, 2]) * det;
            output[0, 1] = -(input[0, 1] * input[2, 2] - input[2, 1] * input[0, 2]) * det;
            output[0, 2] = (input[0, 1] * input[1, 2] - input[1, 1] * input[0, 2]) * det;
            output[1, 0] = -(input[1, 0] * input[2, 2] - input[2, 0] * input[1, 2]) * det;
            output[1, 1] = (input[0, 0] * input[2, 2] - input[2, 0] * input[0, 2]) * det;
            output[1, 2] = -(input[0, 0] * input[1, 2] - input[1, 0] * input[0, 2]) * det;
            output[2, 0] = (input[1, 0] * input[2, 1] - input[2, 0] * input[1, 1]) * det;
            output[2, 1] = -(input[0, 0] * input[2, 1] - input[2, 0] * input[0, 1]) * det;
            output[2, 2] = (input[0, 0] * input[1, 1] - input[1, 0] * input[0, 1]) * det;

            // Do the translation part
            output[0, 3] = -(input[0, 3] * output[0, 0] + input[1, 3] * output[0, 1] + input[2, 3] * output[0, 2]);
            output[1, 3] = -(input[0, 3] * output[1, 0] + input[1, 3] * output[1, 1] + input[2, 3] * output[1, 2]);
            output[2, 3] = -(input[0, 3] * output[2, 0] + input[1, 3] * output[2, 1] + input[2, 3] * output[2, 2]);

            output[3, 0] = 0.0f;
            output[3, 1] = 0.0f;
            output[3, 2] = 0.0f;
            output[3, 3] = 1.0f;

            return true;
#endif
>>>>>>> 7d292932
        }

        sealed protected override VFXExpression Evaluate(VFXExpression[] constParents)
        {
            var matrix = constParents[0].Get<Matrix4x4>();

            var result = Matrix4x4.identity;
            inputvertMatrix4x4_General3D(matrix, ref result);
            return VFXValue.Constant(result);
        }

        public override string GetCodeString(string[] parents)
        {
            return string.Format("VFXInverseTRSMatrix({0})", parents[0]);
        }
    }

    class VFXExpressionExtractPositionFromMatrix : VFXExpression
    {
        public VFXExpressionExtractPositionFromMatrix() : this(VFXValue<Matrix4x4>.Default)
        {
        }

        public VFXExpressionExtractPositionFromMatrix(VFXExpression parent) : base(VFXExpression.Flags.None, new VFXExpression[] { parent })
        {
        }

        public override VFXExpressionOperation operation
        {
            get
            {
                return VFXExpressionOperation.ExtractPositionFromMatrix;
            }
        }

        protected sealed override VFXExpression Reduce(VFXExpression[] reducedParents)
        {
            var parent = reducedParents[0];
            if (parent is VFXExpressionTRSToMatrix)
                return parent.parents[0];

            return base.Reduce(reducedParents);
        }

        sealed protected override VFXExpression Evaluate(VFXExpression[] constParents)
        {
            var matrixReduce = constParents[0];
            var matrix = matrixReduce.Get<Matrix4x4>();

            return VFXValue.Constant<Vector3>(matrix.GetColumn(3));
        }

        public override string GetCodeString(string[] parents)
        {
            return string.Format("{0}[3].xyz", parents[0]);
        }
    }

    class VFXExpressionExtractAnglesFromMatrix : VFXExpression
    {
        public VFXExpressionExtractAnglesFromMatrix() : this(VFXValue<Matrix4x4>.Default)
        {
        }

        public VFXExpressionExtractAnglesFromMatrix(VFXExpression parent) : base(VFXExpression.Flags.InvalidOnGPU, new VFXExpression[] { parent })
        {
        }

        public override VFXExpressionOperation operation
        {
            get
            {
                return VFXExpressionOperation.ExtractAnglesFromMatrix;
            }
        }

        protected sealed override VFXExpression Reduce(VFXExpression[] reducedParents)
        {
            var parent = reducedParents[0];
            if (parent is VFXExpressionTRSToMatrix)
                return parent.parents[1];

            return base.Reduce(reducedParents);
        }

        sealed protected override VFXExpression Evaluate(VFXExpression[] constParents)
        {
            var matrixReduce = constParents[0];
            var matrix = matrixReduce.Get<Matrix4x4>();
            matrix.SetRow(3, new Vector4(0.0f, 0.0f, 0.0f, 1.0f));
            return VFXValue.Constant(matrix.rotation.eulerAngles);
        }
    }

    class VFXExpressionExtractScaleFromMatrix : VFXExpression
    {
        public VFXExpressionExtractScaleFromMatrix() : this(VFXValue<Matrix4x4>.Default)
        {
        }

        public VFXExpressionExtractScaleFromMatrix(VFXExpression parent) : base(VFXExpression.Flags.None, new VFXExpression[] { parent })
        {
        }

        public override VFXExpressionOperation operation
        {
            get
            {
                return VFXExpressionOperation.ExtractScaleFromMatrix;
            }
        }

        protected sealed override VFXExpression Reduce(VFXExpression[] reducedParents)
        {
            var parent = reducedParents[0];
            if (parent is VFXExpressionTRSToMatrix)
                return parent.parents[2];

            return base.Reduce(reducedParents);
        }

        sealed protected override VFXExpression Evaluate(VFXExpression[] constParents)
        {
            var matrixReduce = constParents[0];
            var matrix = matrixReduce.Get<Matrix4x4>();
            matrix.SetRow(3, new Vector4(0.0f, 0.0f, 0.0f, 1.0f));
            return VFXValue.Constant(matrix.lossyScale);
        }

        public override string GetCodeString(string[] parents)
        {
            return string.Format("float3(length({0}[0]),length({0}[1]),length({0}[2]))", parents[0]);
        }
    }

    class VFXExpressionTransformMatrix : VFXExpression
    {
        public VFXExpressionTransformMatrix() : this(VFXValue<Matrix4x4>.Default, VFXValue<Matrix4x4>.Default)
        {
        }

        public VFXExpressionTransformMatrix(VFXExpression left, VFXExpression right) : base(VFXExpression.Flags.None, new VFXExpression[] { left, right })
        {
        }

        public override VFXExpressionOperation operation
        {
            get
            {
                return VFXExpressionOperation.TransformMatrix;
            }
        }

        protected sealed override VFXExpression Evaluate(VFXExpression[] constParents)
        {
            var left = constParents[0].Get<Matrix4x4>();
            var right = constParents[1].Get<Matrix4x4>();
            return VFXValue.Constant(left * right);
        }

        public override string GetCodeString(string[] parents)
        {
            return string.Format("mul({0}, {1})", parents[0], parents[1]);
        }
    }

    class VFXExpressionTransformPosition : VFXExpression
    {
        public VFXExpressionTransformPosition() : this(VFXValue<Matrix4x4>.Default, VFXValue<Vector3>.Default)
        {
        }

        public VFXExpressionTransformPosition(VFXExpression matrix, VFXExpression position) : base(VFXExpression.Flags.None, new VFXExpression[] { matrix, position })
        {
        }

        public override VFXExpressionOperation operation
        {
            get
            {
                return VFXExpressionOperation.TransformPos;
            }
        }

        sealed protected override VFXExpression Evaluate(VFXExpression[] constParents)
        {
            var matrixReduce = constParents[0];
            var positionReduce = constParents[1];

            var matrix = matrixReduce.Get<Matrix4x4>();
            var position = positionReduce.Get<Vector3>();

            return VFXValue.Constant(matrix.MultiplyPoint(position));
        }

        public override string GetCodeString(string[] parents)
        {
            return string.Format("mul({0}, float4({1}, 1.0)).xyz", parents[0], parents[1]);
        }
    }

    class VFXExpressionTransformVector : VFXExpression
    {
        public VFXExpressionTransformVector() : this(VFXValue<Matrix4x4>.Default, VFXValue<Vector3>.Default)
        {
        }

        public VFXExpressionTransformVector(VFXExpression matrix, VFXExpression vector) : base(VFXExpression.Flags.None, new VFXExpression[] { matrix, vector })
        {
        }

        public override VFXExpressionOperation operation
        {
            get
            {
                return VFXExpressionOperation.TransformVec;
            }
        }

        sealed protected override VFXExpression Evaluate(VFXExpression[] constParents)
        {
            var matrixReduce = constParents[0];
            var positionReduce = constParents[1];

            var matrix = matrixReduce.Get<Matrix4x4>();
            var vector = positionReduce.Get<Vector3>();

            return VFXValue.Constant(matrix.MultiplyVector(vector));
        }

        public override string GetCodeString(string[] parents)
        {
            return string.Format("mul((float3x3){0}, {1})", parents[0], parents[1]);
        }
    }

    class VFXExpressionTransformVector4 : VFXExpression
    {
        public VFXExpressionTransformVector4()
            : this(VFXValue<Matrix4x4>.Default, VFXValue<Vector4>.Default)
        {
        }

        public VFXExpressionTransformVector4(VFXExpression matrix, VFXExpression vec)
            : base(VFXExpression.Flags.None, new VFXExpression[] { matrix, vec })
        {
        }

        public override VFXExpressionOperation operation
        {
            get
            {
                return VFXExpressionOperation.TransformVector4;
            }
        }

        sealed protected override VFXExpression Evaluate(VFXExpression[] constParents)
        {
            var matrixReduce = constParents[0];
            var vReduce = constParents[1];

            var matrix = matrixReduce.Get<Matrix4x4>();
            var vec = vReduce.Get<Vector4>();

            // No multiply Vector4 in Unity API :(
            Vector4 dst = new Vector4();
            dst.x = Vector4.Dot(matrix.GetRow(0), vec);
            dst.y = Vector4.Dot(matrix.GetRow(1), vec);
            dst.z = Vector4.Dot(matrix.GetRow(2), vec);
            dst.w = Vector4.Dot(matrix.GetRow(3), vec);

            return VFXValue.Constant(dst);
        }

        public override string GetCodeString(string[] parents)
        {
            return string.Format("mul({0}, {1})", parents[0], parents[1]);
        }
    }

    class VFXExpressionTransformDirection : VFXExpression
    {
        public VFXExpressionTransformDirection() : this(VFXValue<Matrix4x4>.Default, VFXValue<Vector3>.Default)
        {
        }

        public VFXExpressionTransformDirection(VFXExpression matrix, VFXExpression vector) : base(VFXExpression.Flags.None, new VFXExpression[] { matrix, vector })
        {
        }

        public override VFXExpressionOperation operation
        {
            get
            {
                return VFXExpressionOperation.TransformDir;
            }
        }

        sealed protected override VFXExpression Evaluate(VFXExpression[] constParents)
        {
            var matrixReduce = constParents[0];
            var positionReduce = constParents[1];

            var matrix = matrixReduce.Get<Matrix4x4>();
            var vector = positionReduce.Get<Vector3>();

            return VFXValue.Constant(matrix.MultiplyVector(vector).normalized);
        }

        public override string GetCodeString(string[] parents)
        {
            return string.Format("normalize(mul((float3x3){0}, {1}))", parents[0], parents[1]);
        }
    }

    class VFXExpressionVector3sToMatrix : VFXExpression
    {
        public VFXExpressionVector3sToMatrix() : this(new VFXExpression[] { new VFXValue<Vector3>(Vector3.right), new VFXValue<Vector3>(Vector3.up), new VFXValue<Vector3>(Vector3.forward), VFXValue<Vector3>.Default }
        )
        {
        }

        public VFXExpressionVector3sToMatrix(params VFXExpression[] parents) : base(VFXExpression.Flags.None, parents)
        {
        }

        public override VFXExpressionOperation operation
        {
            get
            {
                return VFXExpressionOperation.Vector3sToMatrix;
            }
        }

        sealed protected override VFXExpression Evaluate(VFXExpression[] constParents)
        {
            var xReduce = constParents[0];
            var yReduce = constParents[1];
            var zReduce = constParents[2];
            var wReduce = constParents[3];

            var x = xReduce.Get<Vector3>();
            var y = yReduce.Get<Vector3>();
            var z = zReduce.Get<Vector3>();
            var w = wReduce.Get<Vector3>();

            Matrix4x4 matrix = new Matrix4x4();
            matrix.SetColumn(0, new Vector4(x.x, x.y, x.z, 0.0f));
            matrix.SetColumn(1, new Vector4(y.x, y.y, y.z, 0.0f));
            matrix.SetColumn(2, new Vector4(z.x, z.y, z.z, 0.0f));
            matrix.SetColumn(3, new Vector4(w.x, w.y, w.z, 1.0f));

            return VFXValue.Constant(matrix);
        }

        public override string GetCodeString(string[] parents)
        {
            return string.Format("VFXCreateMatrixFromColumns(float4({0}, 0.0), float4({1}, 0.0), float4({2}, 0.0), float4({3}, 1.0));", parents[0], parents[1], parents[2], parents[3]);
        }
    }

    class VFXExpressionVector4sToMatrix : VFXExpression
    {
        public VFXExpressionVector4sToMatrix() : this(new VFXExpression[] { new VFXValue<Vector4>(new Vector4(1, 0, 0, 0)), new VFXValue<Vector4>(new Vector4(0, 1, 0, 0)), new VFXValue<Vector4>(new Vector4(0, 0, 1, 0)), new VFXValue<Vector4>(new Vector4(0, 0, 0, 1)) }
        )
        {
        }

        public VFXExpressionVector4sToMatrix(params VFXExpression[] parents) : base(VFXExpression.Flags.None, parents)
        {
        }

        public override VFXExpressionOperation operation
        {
            get
            {
                return VFXExpressionOperation.Vector4sToMatrix;
            }
        }

        sealed protected override VFXExpression Evaluate(VFXExpression[] constParents)
        {
            var xReduce = constParents[0];
            var yReduce = constParents[1];
            var zReduce = constParents[2];
            var wReduce = constParents[3];

            var x = xReduce.Get<Vector4>();
            var y = yReduce.Get<Vector4>();
            var z = zReduce.Get<Vector4>();
            var w = wReduce.Get<Vector4>();

            Matrix4x4 matrix = new Matrix4x4();
            matrix.SetColumn(0, x);
            matrix.SetColumn(1, y);
            matrix.SetColumn(2, z);
            matrix.SetColumn(3, w);

            return VFXValue.Constant(matrix);
        }

        public override string GetCodeString(string[] parents)
        {
            return string.Format("VFXCreateMatrixFromColumns({0}, {1}, {2}, {3});", parents[0], parents[1], parents[2], parents[3]);
        }
    }

    class VFXExpressionMatrixToVector3s : VFXExpression
    {
        public VFXExpressionMatrixToVector3s() : this(new VFXExpression[] { VFXValue<Matrix4x4>.Default, VFXValue.Constant<int>(0) } // TODO row index should not be an expression!
        )
        {
        }

        public VFXExpressionMatrixToVector3s(params VFXExpression[] parents) : base(VFXExpression.Flags.None, parents)
        {
        }

        public override VFXExpressionOperation operation
        {
            get
            {
                return VFXExpressionOperation.MatrixToVector3s;
            }
        }

        sealed protected override VFXExpression Evaluate(VFXExpression[] constParents)
        {
            var matReduce = constParents[0];
            var axisReduce = constParents[1];

            var mat = matReduce.Get<Matrix4x4>();
            var axis = axisReduce.Get<int>();

            return VFXValue.Constant<Vector3>(mat.GetColumn(axis));
        }

        public override string GetCodeString(string[] parents)
        {
            return string.Format("{0}[{1}].xyz", parents[0], parents[1]);
        }
    }

    class VFXExpressionMatrixToVector4s : VFXExpression
    {
        public VFXExpressionMatrixToVector4s() : this(new VFXExpression[] { VFXValue<Matrix4x4>.Default, VFXValue.Constant<int>(0) } // TODO row index should not be an expression!
        )
        {
        }

        public VFXExpressionMatrixToVector4s(params VFXExpression[] parents) : base(VFXExpression.Flags.None, parents)
        {
        }

        public override VFXExpressionOperation operation
        {
            get
            {
                return VFXExpressionOperation.MatrixToVector4s;
            }
        }

        sealed protected override VFXExpression Evaluate(VFXExpression[] constParents)
        {
            var matReduce = constParents[0];
            var axisReduce = constParents[1];

            var mat = matReduce.Get<Matrix4x4>();
            var axis = axisReduce.Get<int>();

            return VFXValue.Constant(mat.GetColumn(axis));
        }

        public override string GetCodeString(string[] parents)
        {
            return string.Format("{0}[{1}]", parents[0], parents[1]);
        }
    }
}<|MERGE_RESOLUTION|>--- conflicted
+++ resolved
@@ -123,82 +123,6 @@
         static bool inputvertMatrix4x4_General3D(Matrix4x4 input, ref Matrix4x4 output)
         {
             return Matrix4x4.Inverse3DAffine(input, ref output);
-<<<<<<< HEAD
-=======
-#else
-            output = Matrix4x4.identity;
-
-            float pos, neg, t;
-            float det;
-
-            // Calculate the determinant of upper left 3x3 sub-matrix and
-            // determine if the matrix is singular.
-            pos = neg = 0.0f;
-            t = input[0, 0] * input[1, 1] * input[2, 2];
-            if (t >= 0.0f)
-                pos += t;
-            else
-                neg += t;
-
-            t = input[1, 0] * input[2, 1] * input[0, 2];
-            if (t >= 0.0f)
-                pos += t;
-            else
-                neg += t;
-
-            t = input[2, 0] * input[0, 1] * input[1, 2];
-            if (t >= 0.0f)
-                pos += t;
-            else
-                neg += t;
-
-            t = -input[2, 0] * input[1, 1] * input[0, 2];
-            if (t >= 0.0f)
-                pos += t;
-            else
-                neg += t;
-
-            t = -input[1, 0] * input[0, 1] * input[2, 2];
-            if (t >= 0.0f)
-                pos += t;
-            else
-                neg += t;
-
-            t = -input[0, 0] * input[2, 1] * input[1, 2];
-            if (t >= 0.0f)
-                pos += t;
-            else
-                neg += t;
-
-            det = pos + neg;
-
-            if (det * det < 1e-25f)
-                return false;
-
-            det = 1.0f / det;
-            output[0, 0] = (input[1, 1] * input[2, 2] - input[2, 1] * input[1, 2]) * det;
-            output[0, 1] = -(input[0, 1] * input[2, 2] - input[2, 1] * input[0, 2]) * det;
-            output[0, 2] = (input[0, 1] * input[1, 2] - input[1, 1] * input[0, 2]) * det;
-            output[1, 0] = -(input[1, 0] * input[2, 2] - input[2, 0] * input[1, 2]) * det;
-            output[1, 1] = (input[0, 0] * input[2, 2] - input[2, 0] * input[0, 2]) * det;
-            output[1, 2] = -(input[0, 0] * input[1, 2] - input[1, 0] * input[0, 2]) * det;
-            output[2, 0] = (input[1, 0] * input[2, 1] - input[2, 0] * input[1, 1]) * det;
-            output[2, 1] = -(input[0, 0] * input[2, 1] - input[2, 0] * input[0, 1]) * det;
-            output[2, 2] = (input[0, 0] * input[1, 1] - input[1, 0] * input[0, 1]) * det;
-
-            // Do the translation part
-            output[0, 3] = -(input[0, 3] * output[0, 0] + input[1, 3] * output[0, 1] + input[2, 3] * output[0, 2]);
-            output[1, 3] = -(input[0, 3] * output[1, 0] + input[1, 3] * output[1, 1] + input[2, 3] * output[1, 2]);
-            output[2, 3] = -(input[0, 3] * output[2, 0] + input[1, 3] * output[2, 1] + input[2, 3] * output[2, 2]);
-
-            output[3, 0] = 0.0f;
-            output[3, 1] = 0.0f;
-            output[3, 2] = 0.0f;
-            output[3, 3] = 1.0f;
-
-            return true;
-#endif
->>>>>>> 7d292932
         }
 
         sealed protected override VFXExpression Evaluate(VFXExpression[] constParents)
