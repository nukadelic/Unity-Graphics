


.VFXDataAnchor > #connector.portHighlight #hole #cap{
    background-color: rgb(220, 220, 220);
    border-color: rgb(220, 220, 220);
}

.VFXDataAnchor
{
    flex-direction: row;
    align-items: center;
    -unity-font-style: normal;
    color: #BBB;
    font-size: 11px;
    padding-bottom:0;
    min-height: 20px;
<<<<<<< HEAD
    height: -1px;
=======
    height: auto;
>>>>>>> b7a0d0e2
    margin-bottom:0;
    margin-right: 4px;
}

.VFXDataAnchor #lineSpacer
{
    flex:1 0 auto;
}
.VFXDataAnchor #line
{
    align-self:stretch;
}


.VFXDataAnchor.port #type
{
    margin-left:0;
    margin-right:0;
    padding-bottom:0;
    margin-bottom:0;
}


.VFXDataAnchor.port #connector
{
    margin-right:0;
}


.superCollapsed .VFXDataAnchor.port #connector
{
    margin-left:0;
}

.VFXDataAnchor #connector #hole
{
    position:absolute;
    right:0;
    left:0;
    top:0;
    bottom:0;
}
.VFXDataAnchor #connector #hole #cap
{
    position:absolute;
    right:0;
    left:0;
    top:0;
    bottom:0;
    width: -1px;
    height: -1px;
}


.VFXDataAnchor.hidden
{
    max-height:0;
    min-height:0;
    height:0;
}

.VFXDataAnchor.hidden #connector
{
    margin-top: -12px;
    border-left-width:0;
    border-right-width:0;
    border-top-width:0;
    border-bottom-width:0;
    background-color:rgba(0,0,0,0);
}

.node #right > #output {
    right:0;
}

.VFXDataAnchor.Output
{
    right:0;
    padding-right:0;
    margin-left:0;
}

VFXDataAnchor.Output #type
{
    color: rgb(153,153,153);
    -unity-text-align:middle-right;
    flex:1 0 auto;
}
.VFXDataAnchor .propertyrm
{
    flex:1 1 auto;
}

.VFXDataAnchor .space
{
    border-radius: 4px;
    border-left-width: 1px;
    border-right-width: 1px;
    border-top-width: 1px;
    border-bottom-width: 1px;
    margin-top: 4px;
    margin-bottom: 4px;
    padding-left: 4px;
    padding-right: 4px;
    padding-bottom: 2px;
    margin-right: 10px;
    border-color: rgb(153,153,153);
    color: rgb(153,153,153);
    -unity-text-align: middle-center;
}

.VFXOutputDataAnchor #icon
{
    width: 13px;
    height: 13px;
}
.VFXOutputDataAnchor.icon-expandable #icon
{
    background-image:resource("IN foldout@2x.png");
}
.VFXOutputDataAnchor.icon-expandable #icon:hover
{
    background-image:resource("IN foldout focus@2x.png");
}
.VFXOutputDataAnchor.icon-expandable #icon:hover:active
{
    background-image:resource("IN foldout act@2x.png");
}

.VFXOutputDataAnchor.icon-expandable.icon-expanded #icon
{
    background-image:resource("IN foldout on@2x.png");
}
.VFXOutputDataAnchor.icon-expandable.icon-expanded #icon:hover
{
    background-image:resource("IN foldout focus on@2x.png");
}
.VFXOutputDataAnchor.icon-expandable.icon-expanded #icon:hover:active
{
    background-image:resource("IN foldout act on@2x.png");
}

.VFXOutputDataAnchor #type
{
    color:#c4c4c4;
    margin-right: 12px;
    flex-grow:1;
}

/*Default*/
.VFXDataAnchor.connected > #connector
{
    border-color:#787878;
}


*:disabled
{
    opacity:0.5;
}<|MERGE_RESOLUTION|>--- conflicted
+++ resolved
@@ -15,11 +15,7 @@
     font-size: 11px;
     padding-bottom:0;
     min-height: 20px;
-<<<<<<< HEAD
-    height: -1px;
-=======
     height: auto;
->>>>>>> b7a0d0e2
     margin-bottom:0;
     margin-right: 4px;
 }
