# Changelog
All notable changes to this package will be documented in this file.

The format is based on [Keep a Changelog](http://keepachangelog.com/en/1.0.0/)
and this project adheres to [Semantic Versioning](http://semver.org/spec/v2.0.0.html).

## [11.0.0] - 2020-10-21
### Added
<<<<<<< HEAD
- Euler orientation integrated to VFXTypes : Circle, ArcCircle, Sphere, ArcSphere, Torus, ArcTorus, Cone, ArcCone
=======
- Added new setting to output nodes to exclude from TAA
- Changed the "Edit" button so it becomes "New" when no asset is set on a Visual Effect component, in order to save a new visual effect graph asset.
>>>>>>> 1eecca7e

### Fixed
- Forbid incorrect link between incompatible context [Case 1269756](https://issuetracker.unity3d.com/product/unity/issues/guid/1269756/)
- Serialization issue with VFXSpawnerCallbacks
- Unexpected exception while trying to display capacity warning [Case 1294180](https://issuetracker.unity3d.com/product/unity/issues/guid/1294180/)

## [10.2.0] - 2020-10-19
### Added
- Warning using Depth Collision on unsupported scriptable render pipeline.
- Warning in renderer inspector using Light Probe Proxy Volume when this feature isn't available.
- New operator : Sample Signed distance field
- New Position on Signed Distance Field block
- Added command to delete unuser parameters.
- Harmonized position, direction and velocity composition modes for position (shape, sequential, depth) and Velocity from Direction & Speed blocks
- New particle strip attribute in Initialize: spawnIndexInStrip
- Added Get Strip Index subgraph utility operator in Additional Samples
- Added Encompass (Point) subgraph utility operator in Additional Samples

### Fixed
- "Create new VisualEffect Graph" creates a graph from the default template [Case 1279999](https://fogbugz.unity3d.com/f/cases/1279999/)
- Fix [Case 1268977](https://issuetracker.unity3d.com/product/unity/issues/guid/1268977/)
- Fix [Case 1114281](https://fogbugz.unity3d.com/f/cases/1114281/)
- Forbid creation of context in VisualEffectSubgraphBlock through edge dropping. No context should be allowed.
- Fix [Case 1199540](https://issuetracker.unity3d.com/product/unity/issues/guid/1199540/)
- Fix [Case 1219072](https://issuetracker.unity3d.com/product/unity/issues/guid/1219072/)
- Fix [Case 1211372](https://issuetracker.unity3d.com/product/unity/issues/guid/1211372/)
- Fix [Case 1262961](https://issuetracker.unity3d.com/product/unity/issues/guid/1262961/)
- Fix [Case 1268354](https://fogbugz.unity3d.com/f/cases/1268354/)
- Fix VFX Graph window invalidating existing Undo.undoRedoPerformed delegates.
- Fix for VisualEffect prefab override window [Case 1242693](https://issuetracker.unity3d.com/product/unity/issues/guid/1242693/)
- Fix [Case 1281861](https://issuetracker.unity3d.com/product/unity/issues/guid/1281861/)
- Unexpected exception while installing samples inside an URP project [Case 1280065](https://issuetracker.unity3d.com/product/unity/issues/guid/1280065/)
- Fix edited operator being collapsed [Case 1270517](https://issuetracker.unity3d.com/product/unity/issues/guid/1270517/)
- Filters out renderer priority on SRP which doesn't support this feature.
- Fallback to builtIn rendering layer if srpAsset.renderingLayerMaskNames returns null.
- Fix missing prepass in URP [Case 1169487](https://issuetracker.unity3d.com/product/unity/issues/guid/1169487/)
- Fix SubPixelAA block while rendering directly in backbuffer.
- Property Binder : Incorrect Destroy called from edit mode. [Case 1274790](https://issuetracker.unity3d.com/product/unity/issues/guid/1274790/)
- Property Binder : Unexpected null reference exception while using terrain binder. [Case 1247230](https://issuetracker.unity3d.com/product/unity/issues/guid/1247230/)
- Property Binder : HierarchyRoot null reference exception while using Hierarchy to Attribute Map. [Case 1274788](https://issuetracker.unity3d.com/product/unity/issues/guid/1274788/)
- Property Binder : Properties window isn't always up to date. [Case 1248711](https://issuetracker.unity3d.com/product/unity/issues/guid/1248711/)
- Property Binder : Avoid Warning while building on Mobile "Presence of such handlers might impact performance on handheld devices." when building for Android" [Case 1279471](https://issuetracker.unity3d.com/product/unity/issues/guid/1248711/)
- Fixed [case 1283315](https://issuetracker.unity3d.com/product/unity/issues/guid/1283315/)
- Addressing for mirror and clamp modes in sequential operators and blocks
- Incorrect volume spawning for Sphere & Circle with thickness absolute
- Fix View Space Position is VFX Shadergraph [Case 1285603](https://fogbugz.unity3d.com/f/cases/1285603/)
- Fix [Case 1268354](https://fogbugz.unity3d.com/f/cases/1268354/)
- Fixed rare bug causing the vfx compilation to do nothing silently.
- Fixed vfx compilation when a diffusion profile property is added to a vfx shadergraph  
- SpawnOverDistance spawner block now behaves correctly
- Quad strip outputs take into account orientation block
- Fixed Random Vector subgraph utility operator in Additional Samples
- Fixed Set Strip Progress Attribute utility block in Additional Samples
- Fix [Case 1255182](https://fogbugz.unity3d.com/f/cases/1255182/)
- Remove temporarily "Exact Fixed Time Step" option on VisualEffectAsset to avoid unexpected behavior
- Disable implicit space transformations in sublock graphs as they led to unexpected behaviors

## [10.1.0] - 2020-10-12
### Added
- Compare operator can take int and uint as inputs
- New operator : Sample Signed distance field
- New WorldToViewportPoint operator
- New ViewportToWorldPoint operator
- Added Output Event Handler API
- Added Output Event Handler Samples
- Added ExposedProperty custom Property Drawer
- Error display within the graph.

### Fixed
- Mesh Sampling incorrect with some GPU (use ByteAddressBuffer instead of Buffer<float>)
- Fix for node window staying when clicking elsewhere
- Make VisualEffect created from the GameObject menu have unique names [Case 1262989](https://issuetracker.unity3d.com/product/unity/issues/guid/1262989/)
- Missing System Seed in new dynamic built-in operator.
- Prefab highlight missing for initial event name toggle [Case 1263012](https://issuetracker.unity3d.com/product/unity/issues/guid/1263012/)
- Correctly frame the whole graph, when opening the Visual Effect Editor
- Optimize display of inspector when there is a lot of exposed VFX properties.
- fixes the user created vfx default resources that were ignored unless loaded
- fix crash when creating a loop in subgraph operators [Case 1251523](https://issuetracker.unity3d.com/product/unity/issues/guid/1251523/)
- fix issue with multiselection and objectfields [Case 1250378](https://issuetracker.unity3d.com/issues/vfx-removing-texture-asset-while-multiediting-working-incorrectly)
- Normals with non uniform scales are correctly computed [Case 1246989](https://issuetracker.unity3d.com/product/unity/issues/guid/1246989/)
- Fix exposed Texture2DArray and Cubemap types from shader graph not being taken into account in Output Mesh [Case 1265221](https://issuetracker.unity3d.com/product/unity/issues/guid/1265221/)
- Allow world position usage in shaderGraph plugged into an alpha/opacity output [Case 1259511](https://issuetracker.unity3d.com/product/unity/issues/guid/1259511/)
- GPU Evaluation of Construct Matrix
- Random Per-Component on Set Attribute in Spawn Context [Case 1279294](https://issuetracker.unity3d.com/product/unity/issues/guid/1279294/)
- Fix corrupted UI in nodes due to corrupted point cache files [Case 1232867](https://fogbugz.unity3d.com/f/cases/1232867/)
- Fix InvalidCastException when using byte properties in point cache files [Case 1276623](https://fogbugz.unity3d.com/f/cases/1276623/)
- Fix  https://issuetracker.unity3d.com/issues/ux-cant-drag-a-noodle-out-of-trigger-blocks
- Fix [Case 1114281](https://issuetracker.unity3d.com/product/unity/issues/guid/1114281/)
- Fix shadows not being rendered to some cascades with directional lights [Case 1229972](https://issuetracker.unity3d.com/issues/output-inconsistencies-with-vfx-shadow-casting-and-shadow-cascades)
- Fix VFX Graph window invalidating existing Undo.undoRedoPerformed delegates.
- Fix shadergraph changes not reflected in VisualEffectGraph [Case 1278469](https://fogbugz.unity3d.com/f/cases/resolve/1278469/)

## [10.0.0] - 2019-06-10
### Added
- Tooltips for Attributes
- Custom Inspector for Spawn context, delay settings are more user friendly.
- Quick Expose Property : Holding Alt + Release Click in an Empty space while making property edges creates a new exposed property of corresponding type with current slot value.
- Octagon & Triangle support for planar distortion output
- Custom Z axis option for strip output
- Custom Inspector for Update context, display update position/rotation instead of integration
- Tooltips to blocks, nodes, contexts, and various menus and options
- VFX asset compilation is done at import instead of when the asset is saved.
- New operators: Exp, Log and LoadTexture
- Duplicate with edges.
- Right click on edge to create a interstitial node.
- New quad distortion output for particle strips
- New attribute for strips: particleCountInStrip
- New options for quad strips texture mapping: swap UV and custom mapping
- Naming for particles system and spawn context
- Noise evaluation now performed on CPU when possible
- Range and Min attributes support on int and uint parameters
- New Construct Matrix from Vector4 operator
- Allow filtering enums in VFXModels' VFXSettings.
- Sample vertices of a mesh with the Position (Mesh) block and the Sample Mesh operator
- New built-in operator providing new times access
- More efficient update modes inspector
- Ability to read attribute in spawn context through graph
- Added save button to save only the current visual effect graph.
- Added Degrees / Radians conversion subgraphs in samples
- uint parameter can be seen as an enum.
- New TransformVector4 operator
- New GetTextureDimensions operator
- Output Event context for scripting API event retrieval.
- per-particle GPU Frustum culling
- Compute culling of particle which have their alive attribute set to false in output
- Mesh and lit mesh outputs can now have up to 4 differents meshes that can be set per Particle (Experimental)
- Screen space per particle LOD on mesh and lit mesh outputs (Experimental)

### Fixed
- Moved VFX Event Tester Window visibility to Component Play Controls SceneView Window
- Universal Render Pipeline : Fog integration for Exponential mode [Case 1177594](https://issuetracker.unity3d.com/issues/urp-slash-fog-vfx-particles)
- Correct VFXSettings display in Shader Graph compatible outputs
- No more NullReference on sub-outputs after domain reload
- Fix typo in strip tangent computation
- Infinite recompilation using subgraph [Case 1186191](https://issuetracker.unity3d.com/product/unity/issues/guid/1186191/)
- Modifying a shader used by an output mesh context now automatically updates the currently edited VFX
- Possible loss of shadergraph reference in unlit output
- ui : toolbar item wrap instead of overlapping.
- Selection Pass for Universal and High Definition Render Pipeline
- Copy/Paste not deserializing correctly for Particle Strip data
- WorldPosition, AbsoluteWorldPosition & ScreenPos in shadergraph integration
- Optimize VFXAssetEditor when externalize is activated
- TransformVector|Position|Direction & DistanceToSphere|Plane|Line have now spaceable outputs
- Filter out motion vector output for lower resolution & after post-process render passes [Case 1192932](https://issuetracker.unity3d.com/product/unity/issues/guid/1192932/)
- Sort compute on metal failing with BitonicSort128 [Case 1126095](https://issuetracker.unity3d.com/issues/osx-unexpected-spawn-slash-capacity-results-when-sorting-is-set-to-auto-slash-on)
- Fix alpha clipping with shader graph
- Fix output settings correctly filtered dependeing on shader graph use or not
- Fix some cases were normal/tangent were not passes as interpolants with shader graph
- Make normals/tangents work in unlit output with shader graph
- Fix shader interpolants with shader graph and particle strips
- SpawnIndex attribute is now working correctly in Initialize context
- Remove useless VFXLibrary clears that caused pop-up menu to take long opening times
- Make sure the subgraph is added to the graph when we set the setting. Fix exception on Convert To Subgraph.
- Subgraph operators appear on drag edge on graph.
- Sample Scene Color & Scene Depth from Shader Graph Integration using High Definition and Universal Render Pipeline
- Removed Unnecessary reference to HDRP Runtime Assembly in VFX Runtime Assembly
- Allow alpha clipping of motion vector for transparent outputs [Case 1192930](https://issuetracker.unity3d.com/product/unity/issues/guid/1192930/)
- subgraph block into subgraph context no longer forget parameter values.
- Fix exception when compiling an asset with a turbulence block in absolute mode
- Fixed GetCustomAttribute that was locked to Current
- Shader compilation now works when using view direction in shader graph
- Fix for destroying selected component corrupt "Play Controls" window
- Depth Position and Collision blocks now work correctly in local space systems
- Filter out Direction type on inconsistent operator [Case 1201681](https://issuetracker.unity3d.com/product/unity/issues/guid/1201681/)
- Exclude MouseEvent, RigidBodyCollision, TriggerEvent & Sphere binders when physics modules isn't available
- Visual Effect Activation Track : Handle empty string in ExposedProperty
- in some cases AABox position gizmo would not move when dragged.
- Inspector doesn't trigger any exception if VisualEffectAsset comes from an Asset Bundle [Case 1203616](https://issuetracker.unity3d.com/issues/visual-effect-component-is-not-fully-shown-in-the-inspector-if-vfx-is-loaded-from-asset-bundle)
- OnStop Event to the start of a Spawn Context makes it also trigger when OnPlay is sent [Case 1198339](https://issuetracker.unity3d.com/product/unity/issues/guid/1198339/)
- Remove unexpected public API : UnityEditor.VFX.VFXSeedMode & IncrementStripIndexOnStart
- Fix yamato error : check vfx manager on domain reload instead of vfx import.
- Filter out unrelevant events from event desc while compiling
- Missing Packing.hlsl include while using an unlit shadergraph.
- Fix for nesting of VFXSubgraphContexts.
- Runtime compilation now compiles correctly when constant folding several texture ports that reference the same texture [Case 1193602](https://issuetracker.unity3d.com/issues/output-shader-errors-when-compiling-the-runtime-shader-of-a-lit-output-with-exposed-but-unassigned-additional-maps)
- Fix compilation error in runtime mode when Speed Range is 0 in Attribute By Speed block [Case 1118665](https://issuetracker.unity3d.com/issues/vfx-shader-errors-are-thrown-when-quad-outputs-speed-range-is-set-to-zero)
- NullReferenceException while assigning a null pCache [Case 1222491](https://issuetracker.unity3d.com/issues/pointcache-nullrefexception-when-compiling-an-effect-with-a-pcache-without-an-assigned-asset)
- Add message in inspector for unreachable properties due to VisualEffectAsset stored in AssetBundle [Case 1193602](https://issuetracker.unity3d.com/product/unity/issues/guid/1203616/)
- pCache importer and exporter tool was keeping a lock on texture or pCache files [Case 1185677](https://issuetracker.unity3d.com/product/unity/issues/guid/1185677/)
- Convert inline to exposed property / Quick expose property sets correct default value in parent
- Age particles checkbox was incorrectly hidden [Case 1221557](https://issuetracker.unity3d.com/product/unity/issues/guid/1221557/)
- Fix various bugs in Position (Cone) block [Case 1111053] (https://issuetracker.unity3d.com/product/unity/issues/guid/1111053/)
- Handle correctly direction, position & vector types in AppendVector operator [Case 1111867](https://issuetracker.unity3d.com/product/unity/issues/guid/1111867/)
- Fix space issues with blocks and operators taking a camera as input
- Generated shaderName are now consistent with displayed system names
- Remove some shader warnings
- Fixed Sample Flipbook Texture File Names
- Don't lose SRP output specific data when SRP package is not present
- Fix visual effect graph when a subgraph or shader graph dependency changes
- Support of flag settings in model inspector
- height of initial event name.
- fix colorfield height.
- fix for capacity change for locked asset.
- fix null value not beeing assignable to slot.
- Prevent capacity from being 0 [Case 1233044](https://issuetracker.unity3d.com/product/unity/issues/guid/1233044/)
- Fix for dragged parameters order when there are categories
- Avoid NullReferenceException in Previous Position Binder" component. [Case 1242351](https://issuetracker.unity3d.com/product/unity/issues/guid/1242351/)
- Don't show the blocks window when context cant have blocks
- Prevent from creating a context in VisualEffectSugraphOperator by draggingfrom an output slot.
- Avoid NullReferenceException when VisualEffectAsset is null if VFXPropertyBinder [Case 1219061](https://issuetracker.unity3d.com/product/unity/issues/guid/1219061/)
- Missing Reset function in VFXPropertyBinder [Case 1219063](https://issuetracker.unity3d.com/product/unity/issues/guid/1219063/)
- Fix issue with strips outputs that could cause too many vertices to be renderered
- SpawnIndex attribute returns correct value in update and outputs contexts
- Disable Reset option in context menu for all VFXObject [Case 1251519](https://issuetracker.unity3d.com/product/unity/issues/guid/1251519/) & [Case 1251533](https://issuetracker.unity3d.com/product/unity/issues/guid/1251533/)
- Avoid other NullReferenceException using property binders
- Fix culture issues when generating attributes defines in shaders [Case 1222819](https://issuetracker.unity3d.com/product/unity/issues/guid/1222819/)
- Move the VFXPropertyBinder from Update to LateUpdate [Case 1254340](https://issuetracker.unity3d.com/product/unity/issues/guid/1254340/)
- Properties in blackboard are now exposed by default
- Dissociated Colors for bool, uint and int
- De-nicified attribute name (conserve case) in Set Custom Attribute title
- Changed the default "No Asset" message when opening the visual effect graph window
- Subgraphs are not in hardcoded categories anymore : updated default subgraph templates + Samples to add meaningful categories.
- Fix creation of StringPropertyRM
- Enum fields having headers show the header in the inspector as well.
- Handle correctly disabled alphaTreshold material slot in shaderGraph.

## [7.1.1] - 2019-09-05
### Added
- Moved High Definition templates and includes to com.unity.render-pipelines.high-definition package
- Navigation commands for subgraph.
- Allow choosing the place to save vfx subgraph.
- Particle strips for trails and ribbons. (Experimental)
- Shadergraph integration into vfx. (Experimental)

### Fixed
- Using struct as subgraph parameters.
- Objectproperty not consuming delete key.
- Converting a subgraph operator inside a subgraph operator with outputs.
- Selecting a GameObject with a VFX Property Binder spams exception.
- Wrong motion vector while modifying local matrix of a VisualEffect.
- Convert output settings copy.
- Fixed some outputs failing to compile when used with certain UV Modes [Case 1126200] (https://issuetracker.unity3d.com/issues/output-some-outputs-fail-to-compile-when-used-with-certain-uv-modes)
- Removed Gradient Mapping Mode from some outputs type where it was irrelevant [Case 1164045]
- Soft Particles work with Distortion outputs [Case 1167426] (https://issuetracker.unity3d.com/issues/output-soft-particles-do-not-work-with-distortion-outputs)
- category rename rect.
- copy settings while converting an output
- toolbar toggle appearing light with light skin.
- multiselection of gradient in visual effect graph
- clipped "reseed" in visual effect editor
- Unlit outputs are no longer pre-exposed by default in HDRP
- Augmented generated HLSL floatN precision [Case 1177730] (https://issuetracker.unity3d.com/issues/vfx-graph-7x7-flipbook-particles-flash-and-dont-animate-correctly-in-play-mode-or-in-edit-mode-with-vfx-graph-closed)
- Spherical coordinates to Rectangular (Cartesians) coordinates node input: angles are now expressed in radians
- Turbulence noise updated: noise type and frequency can be specified [Case  1141282] (https://issuetracker.unity3d.com/issues/vfx-particles-flicker-when-blend-mode-is-set-to-alpha-turbulence-block-is-enabled-and-there-is-more-than-50000-particles)
- Color and Depth camera buffer access in HDRP now use Texture2DArray instead of Texture2D
- Output Mesh with shader graph now works as expected

## [7.0.1] - 2019-07-25
### Added
- Add Position depth operator along with TransformVector4 and LoadTexture2D expressions.

### Fixed
- Inherit attribute block appears three times [Case 1166905](https://issuetracker.unity3d.com/issues/attributes-each-inherit-attribute-block-appears-3-times-in-the-search-and-some-have-a-seed-attribute)
- Unexpected exception : `Trying to modify space on a not spaceable slot` error when adding collision or conform blocks [Case 1163442](https://issuetracker.unity3d.com/issues/block-trying-to-modify-space-on-a-not-spaceable-slot-error-when-adding-collision-or-conform-blocks)

## [7.0.0] - 2019-07-17
### Added
- Make multiselection work in a way that do not assume that the same parameter will have the same index in the property sheet.
- auto recompile when changing shaderpath
- auto recompile new vfx
- better detection of default shader path
- Bitfield control.
- Initial Event Name inspector for visual effect asset and component
- Subgraphs
- Move HDRP outputs to HDRP package + expose HDRP queue selection
- Add exposure weight control for HDRP outputs
- Shader macros for XR single-pass instancing
- XR single-pass instancing support for indirect draws
- Inverse trigonometric operators (atan, atan2, asin, acos)
- Replaced Orient : Fixed rotation with new option Orient : Advanced
- Loop & Delay integrated to the spawn system
- Motion Vector support for PlanarPrimitive & Mesh outputs

### Fixed
- Handle a possible exception (ReflectionTypeLoadException) while using VFXParameterBinderEditor
- Renamed Parameter Binders to Property Binders. (This will cause breaking serialization for these PropertyBinders : VFXAudioSpectrumBinder, VFXInputMouseBinder, VFXInputMouseBinder, VFXInputTouchBinder, VFXInputTouchBinder, VFXRaycastBinder, VFXTerrainBinder, VFXUIDropdownBinder, VFXUISliderBinder, VFXUIToggleBinder)
- Renamed Namespace `UnityEngine.Experimental.VFX.Utility` to `UnityEngine.VFX.Utility`
- Fix normal bending factor computation for primitive outputs
- Automatic template path detection based on SRP in now working correctly

## [6.7.0-preview] - 2019-05-16
### Added
- Distortion Outputs (Quad / Mesh)
- Color mapping mode for unlit outputs (Textured/Gradient Mapped)
- Add Triangle and Octagon primitives for particle outputs
- Set Attribute is now spaceable on a specific set of attributes (position, velocity, axis...)
- Trigger : GPUEvent Rate (Over time or Distance)

### Fixed
- Fix shader compilation error with debug views
- Improve AA line rendering
- Fix screen space size block
- Crash chaining two spawners each other [Case 1135299](https://issuetracker.unity3d.com/issues/crash-chaining-two-spawners-to-each-other-produces-an-infinite-loop)
- Inspector : Exposed parameters disregard the initial value [Case 1126471](https://issuetracker.unity3d.com/issues/parameters-exposed-parameters-disregard-the-initial-value)
- Asset name now displayed in compile errors and output context shaders
- Fix for linking spawner to spawner while first spawner is linked to initialize + test
- Fix space of spaceable slot not copy pasted + test
- Position (Circle) does not take the Center Z value into account [Case 1146850](https://issuetracker.unity3d.com/issues/blocks-position-circle-does-not-take-the-center-z-value-into-account)
- Add Exposure Weight for emissive in lit outputs

## [6.6.0-preview] - 2019-04-01
### Added
- Addressing mode for Sequential blocks
- Invert transform available on GPU
- Add automatic depth buffer reference for main camera (for position and collision blocks)
- Total Time for PreWarm in Visual Effect Asset inspector
- Support for unlit output with LWRP
- Add Terrain Parameter Binder + Terrain Type
- Add UI Parameter Binders : Slider, Toggle
- Add Input Parameter Binders : Axis, Button, Key, Mouse, Touch
- Add Other Parameter Binders : Previous Position, Hierarchy Attribute Map, Multi-Position, Enabled

### Fixed
- Undo Redo while changing space
- Type declaration was unmodifiable due to exception during space intialization
- Fix unexpected issue when plugging per particle data into hash of per component fixed random
- Missing asset reimport when exception has been thrown during graph compilation
- Fix exception when using a Oriented Box Volume node [Case 1110419](https://issuetracker.unity3d.com/issues/operator-indexoutofrangeexception-when-using-a-volume-oriented-box-node)
- Add missing blend value slot in Inherit Source Attribute blocks [Case 1120568](https://issuetracker.unity3d.com/issues/source-attribute-blend-source-attribute-blocks-are-not-useful-without-the-blend-value)
- Visual Effect Inspector Cosmetic Improvements
- Missing graph invalidation in VFXGraph.OnEnable, was causing trouble with value invalidation until next recompilation
- Issue that remove the edge when dragging an edge from slot to the same slot.
- Exception when undoing an edge deletion on a dynamic operator.
- Exception regarding undo/redo when dragging a edge linked to a dynamic operator on another slot.
- Exception while removing a sub-slot of a dynamic operator

## [6.5.0-preview] - 2019-03-07

## [6.4.0-preview] - 2019-02-21

## [6.3.0-preview] - 2019-02-18

## [6.2.0-preview] - 2019-02-15
### Changed
- Code refactor: all macros with ARGS have been swapped with macros with PARAM. This is because the ARGS macros were incorrectly named

### Fixed
- Better Handling of Null or Missing Parameter Binders (Editor + Runtime)
- Fixes in VFX Raycast Binder
- Fixes in VFX Parameter Binder Editor

## [6.1.0-preview] - 2019-02-13

## [6.0.0-preview] - 2019-02-23
### Added
- Add spawnTime & spawnCount operator
- Add seed slot to constant random mode of Attribute from curve and map
- Add customizable function in VariantProvider to replace the default cartesian product
- Add Inverse Lerp node
- Expose light probes parameters in VisualEffect inspector

### Fixed
- Some fixes in noise library
- Some fixes in the Visual Effect inspector
- Visual Effects menu is now in the right place
- Remove some D3D11, metal and C# warnings
- Fix in sequential line to include the end point
- Fix a bug with attributes in Attribute from curve
- Fix source attributes not being taken into account for attribute storage
- Fix legacy render path shader compilation issues
- Small fixes in Parameter Binder editor
- Fix fog on decals
- Saturate alpha component in outputs
- Fixed scaleY in ConnectTarget
- Incorrect toggle rectangle in VisualEffect inspector
- Shader compilation with SimpleLit and debug display

## [5.2.0-preview] - 2018-11-27
### Added
- Prewarm mechanism

### Fixed
- Handle data loss of overriden parameters better

### Optimized
- Improved iteration times by not compiling initial shader variant

## [4.3.0-preview] - 2018-11-23

Initial release<|MERGE_RESOLUTION|>--- conflicted
+++ resolved
@@ -6,12 +6,9 @@
 
 ## [11.0.0] - 2020-10-21
 ### Added
-<<<<<<< HEAD
-- Euler orientation integrated to VFXTypes : Circle, ArcCircle, Sphere, ArcSphere, Torus, ArcTorus, Cone, ArcCone
-=======
 - Added new setting to output nodes to exclude from TAA
 - Changed the "Edit" button so it becomes "New" when no asset is set on a Visual Effect component, in order to save a new visual effect graph asset.
->>>>>>> 1eecca7e
+- Euler orientation integrated to VFXTypes : Circle, ArcCircle, Sphere, ArcSphere, Torus, ArcTorus, Cone, ArcCone
 
 ### Fixed
 - Forbid incorrect link between incompatible context [Case 1269756](https://issuetracker.unity3d.com/product/unity/issues/guid/1269756/)
