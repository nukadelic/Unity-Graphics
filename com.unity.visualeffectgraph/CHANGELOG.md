--- conflicted
+++ resolved
@@ -4,7 +4,7 @@
 The format is based on [Keep a Changelog](http://keepachangelog.com/en/1.0.0/)
 and this project adheres to [Semantic Versioning](http://semver.org/spec/v2.0.0.html).
 
-## [10.0.0] - 2019-06-10
+## [Unreleased]
 ### Added
 - Tooltips for Attributes
 - Custom Inspector for Spawn context, delay settings are more user friendly.
@@ -29,11 +29,8 @@
 - New built-in operator providing new times access
 - More efficient update modes inspector
 - Ability to read attribute in spawn context through graph
-<<<<<<< HEAD
 - Added save button to save only the current visual effect graph.
-=======
 - Added Degrees / Radians conversion subgraphs in samples
->>>>>>> 9f60bf0f
 
 ### Fixed
 - Moved VFX Event Tester Window visibility to Component Play Controls SceneView Window
@@ -95,7 +92,6 @@
 - Remove some shader warnings
 - Fixed Sample Flipbook Texture File Names
 - Don't lose SRP output specific data when SRP package is not present
-- Fix visual effect graph when a subgraph or shader graph dependency changes
 - Support of flag settings in model inspector
 - height of initial event name.
 - fix colorfield height.
@@ -108,17 +104,6 @@
 - Prevent from creating a context in VisualEffectSugraphOperator by draggingfrom an output slot.
 - Avoid NullReferenceException when VisualEffectAsset is null if VFXPropertyBinder [Case 1219061](https://issuetracker.unity3d.com/product/unity/issues/guid/1219061/)
 - Missing Reset function in VFXPropertyBinder [Case 1219063](https://issuetracker.unity3d.com/product/unity/issues/guid/1219063/)
-- Fix issue with strips outputs that could cause too many vertices to be renderered
-- SpawnIndex attribute returns correct value in update and outputs contexts
-- Disable Reset option in context menu for all VFXObject [Case 1251519](https://issuetracker.unity3d.com/product/unity/issues/guid/1251519/) & [Case 1251533](https://issuetracker.unity3d.com/product/unity/issues/guid/1251533/)
-- Avoid other NullReferenceException using property binders
-- Fix culture issues when generating attributes defines in shaders [Case 1222819](https://issuetracker.unity3d.com/product/unity/issues/guid/1222819/)
-- Move the VFXPropertyBinder from Update to LateUpdate [Case 1254340](https://issuetracker.unity3d.com/product/unity/issues/guid/1254340/)
-- Properties in blackboard are now exposed by default
-- Dissociated Colors for bool, uint and int
-- De-nicified attribute name (conserve case) in Set Custom Attribute title
-- Changed the default "No Asset" message when opening the visual effect graph window
-- Subgraphs are not in hardcoded categories anymore : updated default subgraph templates + Samples to add meaningful categories.
 
 ## [7.1.1] - 2019-09-05
 ### Added
