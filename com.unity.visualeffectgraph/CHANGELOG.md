--- conflicted
+++ resolved
@@ -5,11 +5,11 @@
 and this project adheres to [Semantic Versioning](http://semver.org/spec/v2.0.0.html).
 
 ## [12.0.0] - 2021-01-11
-<<<<<<< HEAD
-### Fixed
-=======
 ### Added
 - Added support for Texture2D Arrays in Flipbooks
+
+### Changed
+- Euler orientation integrated to VFXTypes : Circle, ArcCircle, Sphere, ArcSphere, Torus, ArcTorus, Cone, ArcCone
 
 ### Fixed
 - Prevent creation of subgraph containing only partial systems [Case 1284053](https://issuetracker.unity3d.com/product/unity/issues/guid/1284053/)
@@ -17,12 +17,8 @@
 - VFXEventBinderBase throwing a null reference exception in runtime
 - Fix CameraFade for shadow maps [Case 1294073](https://fogbugz.unity3d.com/f/cases/1294073/)
 - Modified Sign operator node output for float when input is 0.0f [Case 1299922](https://fogbugz.unity3d.com/f/cases/1299922/)
->>>>>>> 1e74af15
 - An existing link can be remade.
 - Use alphabetical order in type list in blackboard "+" button [Case 1304109](https://issuetracker.unity3d.com/product/unity/issues/guid/1304109/)
-
-### Changed
-- Euler orientation integrated to VFXTypes : Circle, ArcCircle, Sphere, ArcSphere, Torus, ArcTorus, Cone, ArcCone
 
 ## [11.0.0] - 2020-10-21
 ### Added
