--- conflicted
+++ resolved
@@ -295,17 +295,11 @@
     
     {% if testplatform.name == "Standalone" %}
     - |
-<<<<<<< HEAD
-      ssh -i ~/.ssh/id_rsa_macmini -o "StrictHostKeyChecking=no" bokken@$BOKKEN_DEVICE_IP 'cd ~/ScriptableRenderPipeline/TestProjects/{{ project.folder }} && ~/ScriptableRenderPipeline/TestProjects/{{ project.folder }}/utr/utr {{ testplatform.args }}OSX --extra-editor-arg="-executemethod" --extra-editor-arg="CustomBuild.BuildMacOSMetalLinear" --testproject=/Users/bokken/ScriptableRenderPipeline/TestProjects/{{ project.folder }} --editor-location=/Users/bokken/.Editor --artifacts_path=/Users/bokken/ScriptableRenderPipeline/TestProjects/{{ project.folder }}/test-results --timeout=1200'
-    {% else %}
-    - |
-      ssh -i ~/.ssh/id_rsa_macmini -o "StrictHostKeyChecking=no" bokken@$BOKKEN_DEVICE_IP 'cd ~/ScriptableRenderPipeline/TestProjects/{{ project.folder }} && ~/ScriptableRenderPipeline/TestProjects/{{ project.folder }}/utr/utr {{ testplatform.args }} --extra-editor-arg="-force-metal" --testproject=/Users/bokken/ScriptableRenderPipeline/TestProjects/{{ project.folder }} --editor-location=/Users/bokken/.Editor --artifacts_path=/Users/bokken/ScriptableRenderPipeline/TestProjects/{{ project.folder }}/test-results'
-=======
+
       ssh -i ~/.ssh/id_rsa_macmini -o "StrictHostKeyChecking=no" bokken@$BOKKEN_DEVICE_IP 'cd ~/Graphics/TestProjects/{{ project.folder }} && ~/Graphics/TestProjects/{{ project.folder }}/utr/utr {{ testplatform.args }}OSX  --testproject=/Users/bokken/Graphics/TestProjects/{{ project.folder }} --editor-location=/Users/bokken/.Editor --artifacts_path=/Users/bokken/Graphics/TestProjects/{{ project.folder }}/test-results --timeout=1200'
     {% else %}
     - |
       ssh -i ~/.ssh/id_rsa_macmini -o "StrictHostKeyChecking=no" bokken@$BOKKEN_DEVICE_IP 'cd ~/Graphics/TestProjects/{{ project.folder }} && ~/Graphics/TestProjects/{{ project.folder }}/utr/utr {{ testplatform.args }} --testproject=/Users/bokken/Graphics/TestProjects/{{ project.folder }} --editor-location=/Users/bokken/.Editor --artifacts_path=/Users/bokken/Graphics/TestProjects/{{ project.folder }}/test-results'
->>>>>>> f69c63c6
     {% endif %}
       UTR_RESULT=$?
       mkdir -p TestProjects/{{ project.folder }}/test-results/
@@ -344,7 +338,7 @@
   commands:
     - sudo -H pip install --upgrade pip
     - sudo -H pip install unity-downloader-cli --extra-index-url https://artifactory.internal.unity3d.com/api/pypi/common-python/simple --upgrade
-    - sudo npm install upm-ci-utils -g --registry https://api.bintray.com/npm/unity/unity-npm
+    - sudo npm install upm-ci-utils@0.16.0 -g --registry https://api.bintray.com/npm/unity/unity-npm
     - git clone git@github.cds.internal.unity3d.com:unity/utr.git TestProjects/{{ project.folder }}/utr
     
     - cd TestProjects/{{ project.folder }} && sudo unity-downloader-cli --source-file ../../unity_revision.txt {% for component in platform.components %}-c {{ component }} {% endfor %}--wait --published-only
