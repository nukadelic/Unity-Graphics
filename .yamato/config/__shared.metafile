target_branch: master # specifies the branch on which recurrent or pr triggers are created, etc
target_branch_editor_ci: ci/editor-pinning # specifies the branch on which editor pinning is done
target_editor: trunk # specifies the target editor used for some package/preview publish jobs
editors: # applied for all yml files
  - track: trunk
    name: trunk
    rerun_strategy: on-new-revision
    editor_pinning: True
    nightly: True
  - track: 2020.2
    name: 2020.2
    rerun_strategy: on-new-revision
    editor_pinning: True
    # fast: True
    abv_pr: True
    nightly: True
  - track: CUSTOM-REVISION
    name: CUSTOM-REVISION
    rerun_strategy: always
    editor_pinning: False
    fast: False
build_configs:
  - name: il2cpp_apiNet2
    scripting_backend: IL2CPP
    api_level: NET_2_0
  - name: il2cpp_apiNet4
    scripting_backend: IL2CPP
    api_level: NET_4_6
  - name: mono_apiNet2
    scripting_backend: Mono2x
    api_level: NET_2_0
  - name: mono_apiNet4
    scripting_backend: Mono2x
    api_level: NET_4_6
color_spaces:
  - Linear
  - gamma
platforms:
  Win:
    name: Win
    os: windows
    apis:
      - name: DX11
        cmd: -force-d3d11
      - name: DX12
        cmd: -force-d3d12
      - name: Vulkan
        cmd: -force-vulkan
    components:
      - editor
      - il2cpp
    agents_project:
      default:
        type: Unity::VM::GPU
        image: sdet/gamecode_win10:stable
        flavor: b1.large
      standalone_build:
        type: Unity::VM
        image: sdet/gamecode_win10:stable
        flavor: b1.xlarge
      editmode:
        type: Unity::VM
        image: sdet/gamecode_win10:stable
        flavor: b1.large
    agent_package: 
      type: Unity::VM
      image: package-ci/win10:stable
      flavor: b1.large
    copycmd: copy upm-ci~\packages\*.tgz .Editor\Data\Resources\PackageManager\Editor
    editorpath: .\.Editor
  OSX:
    name: OSX
    os: macos
    apis:
      - name: Metal
        exclude_test_platforms:
          - editmode
      - name: OpenGLCore
        exclude_test_platforms:
          - playmode_XR
          - Standalone
          - Standalone_cache
    components:
      - editor
      - il2cpp
    agents_project_Metal:
      default:
        type: Unity::metal::macmini
        image: slough-ops/macos-10.14-xcode:stable
        flavor: m1.mac
    agents_project_OpenGLCore:
      default:
        type: Unity::VM::osx
        image: package-ci/mac:stable
        flavor: m1.mac
    agent_package: 
      type: Unity::VM::osx
      image: package-ci/mac:stable
      flavor: m1.mac
    copycmd: cp ./upm-ci~/packages/*.tgz ./.Editor/Unity.app/Contents/Resources/PackageManager/Editor
    editorpath: "$(pwd)/.Editor/Unity.app/Contents/MacOS/Unity"
  Linux:
    name: Linux
    os: linux
    apis: 
      - name: OpenGLCore
        cmd: -force-glcore
        exclude_test_platforms:
          - Standalone
          - Standalone_cache
          - playmode_XR
      - name: Vulkan
        cmd: -force-vulkan
        exclude_test_platforms:
          - playmode_XR
    components:
      - editor
      - il2cpp
    agents_project:
      default:
        type: Unity::VM::GPU
        image: cds-ops/ubuntu-18.04-base:stable
        flavor: b1.large
      editmode:
        type: Unity::VM
        image: cds-ops/ubuntu-18.04-base:stable
        flavor: b1.large
      standalone_build:
        type: Unity::VM
        image: cds-ops/ubuntu-18.04-base:stable
        flavor: b1.xlarge
  Android:
    name: Android
    os: android
    apis:
      - name: OpenGLES3
        exclude_test_platforms:
          - editmode
          - playmode
          - playmode_XR
      - name: Vulkan
      - name: Vulkan
        exclude_test_platforms:
          - editmode
          - playmode
          - playmode_XR
    components:
      - editor
      - il2cpp
      - android
    agents_project:
      default:
        type: Unity::mobile::android
        image: mobile/android-execution-r19:stable
        flavor: b1.large
      standalone_build:
        type: Unity::VM
        image: mobile/android-execution-r19:stable
        flavor: b1.large
  iPhone:
    name: iPhone
    os: ios
    apis:
      - name: Metal
        exclude_test_platforms:
<<<<<<< HEAD
        - editmode
        - playmode
        - playmode_cache
        - playmode_XR
=======
          - editmode
          - playmode
          - playmode_XR
>>>>>>> 2e401c61
    components:
      - editor
      - iOS
    agents_project:
      default:
        type: Unity::mobile::iPhone
        image: mobile/macos-10.13-testing:stable
        flavor: b1.medium
      standalone_build:
        type: Unity::VM::osx
        image: mobile/macos-10.13-testing:stable
        flavor: b1.large
non_project_agents:
  cds_ops_ubuntu_small:
    type: Unity::VM
    image: cds-ops/ubuntu-16.04-base:stable
    flavor: b1.small
  package_ci_ubuntu_large:
    type: Unity::VM
    image: package-ci/ubuntu:stable
    flavor: b1.large
  package_ci_ubuntu_small:
    type: Unity::VM
    image: package-ci/ubuntu:stable
    flavor: b1.small
  package_ci_win_large:
    type: Unity::VM
    image: package-ci/win10:stable
    flavor: b1.large
  package_ci_mac:
    type: Unity::VM::osx
    image: package-ci/mac:stable
    flavor: m1.mac
  sdet_win_large:
    type: Unity::VM
    image: sdet/gamecode_win10:stable
    flavor: b1.large
  sdet_win_large_gpu:
    type: Unity::VM::GPU
    image: sdet/gamecode_win10:stable
    flavor: b1.large<|MERGE_RESOLUTION|>--- conflicted
+++ resolved
@@ -163,16 +163,10 @@
     apis:
       - name: Metal
         exclude_test_platforms:
-<<<<<<< HEAD
         - editmode
         - playmode
         - playmode_cache
         - playmode_XR
-=======
-          - editmode
-          - playmode
-          - playmode_XR
->>>>>>> 2e401c61
     components:
       - editor
       - iOS
