target_branch: master # specifies the branch on which recurrent or pr triggers are created, etc
target_branch_editor_ci: ci/editor-pinning # specifies the branch on which editor pinning is done
target_editor: trunk # specifies the target editor used for some package/preview publish jobs
editors: # applied for all yml files
  - track: trunk
    name: trunk
    rerun_strategy: on-new-revision
    editor_pinning: True
    abv_pr: False
    nightly: True
    weekly: True
  - track: CUSTOM-REVISION
    name: CUSTOM-REVISION
    rerun_strategy: always
    editor_pinning: False
    fast: False
build_configs:
  - name: il2cpp_apiNet2
    scripting_backend: IL2CPP
    api_level: NET_2_0
  - name: il2cpp_apiNet4
    scripting_backend: IL2CPP
    api_level: NET_4_6
  - name: mono_apiNet2
    scripting_backend: Mono2x
    api_level: NET_2_0
  - name: mono_apiNet4
    scripting_backend: Mono2x
    api_level: NET_4_6
  - name: il2cpp
    scripting_backend: IL2CPP
    api_level: '' # uses the project default
  - name: mono
    scripting_backend: Mono2x
    api_level: '' # uses the project default
color_spaces:
  - Linear
  - gamma
test_platforms:
  - type: Standalone
    utr_flags:
      - [all]: --suite=playmode
      - [all]: --timeout=1200
      - [all]: --reruncount=2

      - [Win_DX11, Win_DX12, Win_Vulkan, Win_]: --platform=StandaloneWindows64
      - [Linux_OpenGlCore, Linux_Vulkan]: --platform=StandaloneLinux64
      - [OSX_OpenGlCore, OSX_Metal]: --platform=StandaloneOSX
      - [iPhone_Metal]: --platform=iOS
      - [Android_OpenGLES3, Android_Vulkan]: --platform=Android
      
      - [Win_DX11, Win_DX12, Win_Vulkan, Win_, Linux_OpenGlCore, Linux_Vulkan]: --player-load-path=../../players 
      - [Android_OpenGLES3, Android_Vulkan, iPhone_Metal]: --player-load-path=players 
      
      - [all]: --artifacts_path=test-results
      - [OSX_Metal]: --artifacts_path=/Users/bokken/Graphics/TestProjects/<PROJECT_FOLDER>/test-results
        
      - [OSX_Metal]: --editor-location=/Users/bokken/.Editor

      - [OSX_Metal]: --scripting-backend=<SCRIPTING_BACKEND>
     
      - [Android_OpenGLES3, Android_Vulkan]: --architecture=ARM64
      - [OSX_Metal]: --testproject=/Users/bokken/Graphics/TestProjects/<PROJECT_FOLDER>
      - [Win_DX11, Win_DX12, Win_Vulkan, Win_, Linux_OpenGlCore, Linux_Vulkan]: --player-connection-ip=auto  

    utr_flags_build:
      - [all]: --suite=playmode
      - [all]: --build-only
      - [all]: --scripting-backend=<SCRIPTING_BACKEND>
      - [all]: --extra-editor-arg="-colorspace=<COLORSPACE>" 
      
      - [Win_DX11, Win_DX12, Win_Vulkan, Win_]: --platform=StandaloneWindows64
      - [Linux_OpenGlCore, Linux_Vulkan]: --platform=StandaloneLinux64
      - [OSX_OpenGlCore, OSX_Metal]: --platform=StandaloneOSX
      - [iPhone_Metal]: --platform=iOS
      - [Android_OpenGLES3, Android_Vulkan]: --platform=Android
      
      - [all]: --testproject=.
      - [Android_OpenGLES3, Android_Vulkan]: --testproject=./TestProjects/<PROJECT_FOLDER>
      - [iPhone_Metal]: --testproject=TestProjects/<PROJECT_FOLDER>
      
      - [all]: --editor-location=.Editor
      - [Android_OpenGLES3, Android_Vulkan]: --editor-location=./WindowsEditor
      
      - [all]: --artifacts_path=test-results
      - [OSX_Metal]: --artifacts_path=/Users/bokken/Graphics/TestProjects/<PROJECT_FOLDER>/test-results
      
      - [Win_DX11, Win_DX12, Win_Vulkan, Win_, Linux_OpenGlCore, Linux_Vulkan]: --player-save-path=../../players 
      - [Android_OpenGLES3, Android_Vulkan, iPhone_Metal]: --player-save-path=players  
      
      - [all]: --timeout=1200
      - [Android_OpenGLES3, Android_Vulkan]: --timeout=2700
      - [iPhone]: --timeout=1800

      ### The method and values live in /com.unity.testframework.graphics/.../Editor/SetupProject.cs
      - [Win_DX11]: --extra-editor-arg="-executemethod" --extra-editor-arg="SetupProject.ApplySettings" --extra-editor-arg="d3d11" --extra-editor-arg="<COLORSPACE>"
      - [Win_DX12]: --extra-editor-arg="-executemethod" --extra-editor-arg="SetupProject.ApplySettings" --extra-editor-arg="d3d12" --extra-editor-arg="<COLORSPACE>"
      - [Win_Vulkan, Linux_Vulkan, Android_Vulkan]: --extra-editor-arg="-executemethod" --extra-editor-arg="SetupProject.ApplySettings" --extra-editor-arg="vulkan" --extra-editor-arg="<COLORSPACE>"
      - [Android_OpenGLES3]: ---extra-editor-arg="-executemethod" --extra-editor-arg="SetupProject.ApplySettings" --extra-editor-arg="gles3" --extra-editor-arg="<COLORSPACE>"
      - [iPhone_Metal]: --extra-editor-arg="-executemethod" --extra-editor-arg="SetupProject.ApplySettings" --extra-editor-arg="metal" --extra-editor-arg="<COLORSPACE>"
      
      - [Win_DX11]: --extra-editor-arg="-playergraphicsapi=Direct3D11"
      - [Win_DX12]: --extra-editor-arg="-playergraphicsapi=Direct3D12"
      - [Win_Vulkan, Linux_Vulkan, Android_Vulkan]: --extra-editor-arg="-playergraphicsapi=Vulkan"
      - [Android_OpenGLES3]: --extra-editor-arg="-playergraphicsapi=OpenGLES3"
      - [iPhone_Metal]: --extra-editor-arg="-playergraphicsapi=Metal"
      
      - [Android_OpenGLES3, Android_Vulkan]: --architecture=ARM64
  
  - type: playmode
    utr_flags:
      - [all]: --suite=playmode
      - [all]: --scripting-backend=<SCRIPTING_BACKEND> 
      - [all]: --reruncount=2
      - [all]: --extra-editor-arg="-colorspace=<COLORSPACE>"
      
      - [all]: --testproject=.
      - [Android_OpenGLES3, Android_Vulkan]: --testproject=./TestProjects/<PROJECT_FOLDER>
      - [iPhone_Metal]: --testproject=TestProjects/<PROJECT_FOLDER>
      - [OSX_Metal]: --testproject=/Users/bokken/Graphics/TestProjects/<PROJECT_FOLDER>
      
      - [all]: --editor-location=.Editor
      - [Android_OpenGLES3, Android_Vulkan]: --editor-location=./WindowsEditor
      - [OSX_Metal]: --editor-location=/Users/bokken/.Editor
      
      - [all]: --artifacts_path=test-results
      - [OSX_Metal]: --artifacts_path=/Users/bokken/Graphics/TestProjects/<PROJECT_FOLDER>/test-results
      
      - [Win_DX11]: --extra-editor-arg="-force-d3d11"
      - [Win_DX12]: --extra-editor-arg="-force-d3d12"
      - [Win_Vulkan, Linux_Vulkan]: --extra-editor-arg="-force-vulkan"
      - [Linux_OpenGlCore]: --extra-editor-arg="-force-glcore"
      
  - type: editmode
    utr_flags:
      - [all]: --suite=editor
      - [all]: --reruncount=2
      - [all]: --scripting-backend=<SCRIPTING_BACKEND> 
      - [all]: --platform=editmode
      - [all]: --extra-editor-arg="-colorspace=<COLORSPACE>"
      
      - [all]: --testproject=.
      - [Android_OpenGLES3, Android_Vulkan]: --testproject=./TestProjects/<PROJECT_FOLDER>
      - [iPhone_Metal]: --testproject=TestProjects/<PROJECT_FOLDER>
      - [OSX_Metal]: --testproject=/Users/bokken/Graphics/TestProjects/<PROJECT_FOLDER>
      
      - [all]: --editor-location=.Editor
      - [Android_OpenGLES3, Android_Vulkan]: --editor-location=./WindowsEditor
      - [OSX_Metal]: --editor-location=/Users/bokken/.Editor
      
      - [all]: --artifacts_path=test-results
      - [OSX_Metal]: --artifacts_path=/Users/bokken/Graphics/TestProjects/<PROJECT_FOLDER>/test-results
      
      - [Win_DX11]: --extra-editor-arg="-force-d3d11"
      - [Win_DX12]: --extra-editor-arg="-force-d3d12"
      - [Win_Vulkan, Linux_Vulkan]: --extra-editor-arg="-force-vulkan"
      - [Linux_OpenGlCore]: --extra-editor-arg="-force-glcore"
      
platforms:
  Win:
    name: Win
    os: windows
    components:
      - editor
      - il2cpp
    agents_project:
      default:
        type: Unity::VM::GPU
        image: sdet/gamecode_win10:stable
        flavor: b1.large
      standalone_build:
        type: Unity::VM
        image: sdet/gamecode_win10:stable
        flavor: b1.xlarge
      editmode:
        type: Unity::VM
        image: sdet/gamecode_win10:stable
        flavor: b1.large
    agent_package:
      type: Unity::VM
      image: package-ci/win10:stable
      flavor: b1.large
    copycmd: copy upm-ci~\packages\*.tgz .Editor\Data\Resources\PackageManager\Editor
    editorpath: .\.Editor
  OSX:
    name: OSX
    os: macos
    components:
      - editor
      - il2cpp
    agents_project_Metal:
      default:
        type: Unity::metal::macmini
        image: slough-ops/macos-10.14-xcode:stable
        flavor: m1.mac
    agents_project_OpenGLCore:
      default:
        type: Unity::VM::osx
        image: package-ci/mac:stable
        flavor: m1.mac
    agent_package:
      type: Unity::VM::osx
      image: package-ci/mac:stable
      flavor: m1.mac
    copycmd: cp ./upm-ci~/packages/*.tgz ./.Editor/Unity.app/Contents/Resources/PackageManager/Editor
    editorpath: "$(pwd)/.Editor/Unity.app/Contents/MacOS/Unity"
  Linux:
    name: Linux
    os: linux
    components:
      - editor
      - il2cpp
    agents_project:
      default:
        type: Unity::VM::GPU
        image: cds-ops/ubuntu-18.04-base:stable
        flavor: b1.large
      editmode:
        type: Unity::VM
        image: cds-ops/ubuntu-18.04-base:stable
        flavor: b1.large
      standalone_build:
        type: Unity::VM
        image: cds-ops/ubuntu-18.04-base:stable
        flavor: b1.xlarge
  Android:
    name: Android
    os: android
<<<<<<< HEAD
    apis:
      - name: OpenGLES2
        exclude_test_platforms:
          - editmode
          - playmode
          - playmode_XR
      - name: OpenGLES3
        exclude_test_platforms:
          - editmode
          - playmode
          - playmode_XR
      - name: Vulkan
      - name: Vulkan
        exclude_test_platforms:
          - editmode
          - playmode
          - playmode_XR
=======
>>>>>>> a32840b2
    components:
      - editor
      - il2cpp
      - android
    agents_project:
      default:
        type: Unity::mobile::android
        image: mobile/android-execution-r19:stable
        flavor: b1.large
      standalone_build:
        type: Unity::VM
        image: mobile/android-execution-r19:stable
        flavor: b1.large
  iPhone:
    name: iPhone
    os: ios
    components:
      - editor
      - iOS
    agents_project:
      default:
        type: Unity::mobile::iPhone
        image: mobile/macos-10.13-testing:stable
        flavor: b1.medium
      standalone_build:
        type: Unity::VM::osx
        image: mobile/macos-10.13-testing:stable
        flavor: b1.large
non_project_agents:
  cds_ops_ubuntu_small:
    type: Unity::VM
    image: cds-ops/ubuntu-16.04-base:stable
    flavor: b1.small
  package_ci_ubuntu_large:
    type: Unity::VM
    image: package-ci/ubuntu:stable
    flavor: b1.large
  package_ci_ubuntu_small:
    type: Unity::VM
    image: package-ci/ubuntu:stable
    flavor: b1.small
  package_ci_win_large:
    type: Unity::VM
    image: package-ci/win10:stable
    flavor: b1.large
  package_ci_mac:
    type: Unity::VM::osx
    image: package-ci/mac:stable
    flavor: m1.mac
  sdet_win_large:
    type: Unity::VM
    image: sdet/gamecode_win10:stable
    flavor: b1.large
  sdet_win_large_gpu:
    type: Unity::VM::GPU
    image: sdet/gamecode_win10:stable
    flavor: b1.large<|MERGE_RESOLUTION|>--- conflicted
+++ resolved
@@ -226,26 +226,6 @@
   Android:
     name: Android
     os: android
-<<<<<<< HEAD
-    apis:
-      - name: OpenGLES2
-        exclude_test_platforms:
-          - editmode
-          - playmode
-          - playmode_XR
-      - name: OpenGLES3
-        exclude_test_platforms:
-          - editmode
-          - playmode
-          - playmode_XR
-      - name: Vulkan
-      - name: Vulkan
-        exclude_test_platforms:
-          - editmode
-          - playmode
-          - playmode_XR
-=======
->>>>>>> a32840b2
     components:
       - editor
       - il2cpp
