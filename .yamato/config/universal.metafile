--- conflicted
+++ resolved
@@ -4,13 +4,13 @@
 
 reuse_blocks:
   setup_with_utr:
-    - [Win_DX11, Win_DX12, Win_Vulkan, Android_OpenGLES3, Android_Vulkan]: <shared.platform.commands.turn_off_firewall>
+    - [Win_DX11, Win_DX12, Win_Vulkan, Android_OpenGLES3, Android_OpenGLES2, Android_Vulkan]: <shared.platform.commands.turn_off_firewall>
     - [Win_DX11, Win_DX12, Win_Vulkan]: cd Tools && powershell -command ". .\Unity.ps1; Set-ScreenResolution -width 1920 -Height 1080"
     - [all]: <shared.platform.commands.setup_utr>
     - [all]: <shared.platform.commands.unity_downloader_cli>
     - [all]: <shared.platform.commands.call_utr>
   setup_without_utr:
-    - [Win_DX11, Win_DX12, Win_Vulkan, Android_OpenGLES3, Android_Vulkan]: <shared.platform.commands.turn_off_firewall>
+    - [Win_DX11, Win_DX12, Win_Vulkan, Android_OpenGLES3, Android_OpenGLES2, Android_Vulkan]: <shared.platform.commands.turn_off_firewall>
     - [Win_DX11, Win_DX12, Win_Vulkan]: cd Tools && powershell -command ". .\Unity.ps1; Set-ScreenResolution -width 1920 -Height 1080"
     - [all]: <shared.platform.commands.setup_utr>
     - [all]: <shared.platform.commands.unity_downloader_cli>
@@ -24,32 +24,22 @@
 
 test_platforms:
   - type: Standalone
-<<<<<<< HEAD
-    utr_flags:
-      - [OSX_Metal]: --timeout=2400
-    utr_flags_build:
-      #- [Android_OpenGles3, Android_OpenGles2, Android_Vulkan]: --timeout=2700
-      #- [Win_DX11, Win_DX12, Win_Vulkan]: --timeout=2000
-      #- [iPhone_Metal]: --timeout=1800
-      - [all]: --timeout=3000
-=======
     commands:
-      - [Android_OpenGLES3, Android_Vulkan]: <shared.platform.commands.connect_bokken>
-      - [Win_DX11, Win_DX12, Win_Vulkan, Android_OpenGLES3, Android_Vulkan]: <shared.platform.commands.turn_off_firewall>
+      - [Android_OpenGLES3, Android_OpenGLES2, Android_Vulkan]: <shared.platform.commands.connect_bokken>
+      - [Win_DX11, Win_DX12, Win_Vulkan, Android_OpenGLES3, Android_OpenGLES2, Android_Vulkan]: <shared.platform.commands.turn_off_firewall>
       - [Win_DX11, Win_DX12, Win_Vulkan]: cd Tools && powershell -command ". .\Unity.ps1; Set-ScreenResolution -width 1920 -Height 1080"
       - [all]: <shared.platform.commands.setup_utr>
       - [OSX_Metal]: <shared.platform.commands.unity_downloader_cli>
       - [all]: <shared.platform.commands.call_utr>
         flags:
           - [OSX_Metal]: --timeout=2400
-      - [Android_OpenGLES3, Android_Vulkan]: <shared.platform.commands.kill_server>
+      - [Android_OpenGLES3, Android_OpenGLES2, Android_Vulkan]: <shared.platform.commands.kill_server>
     commands_build:
       - <reuse_blocks.setup_without_utr>
       - [all]: <shared.platform.commands.call_utr>
         flags:
           - [all]: --timeout=3000
   
->>>>>>> 12593d02
   - type: playmode
     commands:
       - <reuse_blocks.setup_with_utr>
@@ -84,15 +74,15 @@
   - type: Standalone
     name: Standalone_cache
     commands:
-      - [Android_OpenGLES3, Android_Vulkan]: <shared.platform.commands.connect_bokken>
-      - [Win_DX11, Win_DX12, Win_Vulkan, Android_OpenGLES3, Android_Vulkan]: <shared.platform.commands.turn_off_firewall>
+      - [Android_OpenGLES3, Android_OpenGLES2, Android_Vulkan]: <shared.platform.commands.connect_bokken>
+      - [Win_DX11, Win_DX12, Win_Vulkan, Android_OpenGLES3, Android_OpenGLES2, Android_Vulkan]: <shared.platform.commands.turn_off_firewall>
       - [Win_DX11, Win_DX12, Win_Vulkan]: cd Tools && powershell -command ". .\Unity.ps1; Set-ScreenResolution -width 1920 -Height 1080"
       - [all]: <shared.platform.commands.setup_utr>
       - [OSX_Metal]: <shared.platform.commands.unity_downloader_cli>
       - [all]: <shared.platform.commands.call_utr>
         flags:
           - <reuse_blocks.cache_server>
-      - [Android_OpenGLES3, Android_Vulkan]: <shared.platform.commands.kill_server>
+      - [Android_OpenGLES3, Android_OpenGLES2, Android_Vulkan]: <shared.platform.commands.kill_server>
     commands_build:
       - <reuse_blocks.setup_without_utr>
       - [all]: <shared.platform.commands.call_utr>
@@ -171,16 +161,15 @@
           - name: playmode
           - name: editmode
           - name: playmode_XR
-<<<<<<< HEAD
+          - name: playmode_XR_cache
+          - name: playmode_cache
       - name: OpenGLES2
         exclude_test_platforms:
           - name: playmode
           - name: editmode
           - name: playmode_XR
-=======
           - name: playmode_XR_cache
           - name: playmode_cache
->>>>>>> 12593d02
       - name: Vulkan
         exclude_test_platforms:
           - name: playmode
