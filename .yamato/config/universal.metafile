--- conflicted
+++ resolved
@@ -52,12 +52,6 @@
     color_spaces:
       - Linear
   - name: Android
-<<<<<<< HEAD
-    apis: 
-      - OpenGLES2
-      - OpenGLES3
-      - Vulkan
-=======
     apis:
       - name: OpenGLES3
         exclude_test_platforms:
@@ -73,7 +67,6 @@
       - name: il2cpp
     color_spaces:
       - Linear
->>>>>>> a32840b2
   - name: iPhone
     apis:
       - name: Metal
