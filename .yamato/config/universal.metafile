project:
  name: Universal
  folder: UniversalGraphicsTest
test_platforms:
  - type: Standalone
    timeout:
      OSX_Metal: 2400
    timeout_build:
      Android: 2700
      iOS: 1800
      Win: 2000
  - type: playmode
  - type: playmode
    name: playmode_cache
    utr_flags:
    - [all]: --extra-editor-arg="-adb2"
    - [all]: --extra-editor-arg="-enableCacheServer"
    - [all]: --extra-editor-arg="-cacheServerEndpoint cacheserver-slo.hq.unity3d.com"
    - [all]: --extra-editor-arg="-cacheServerNamespacePrefix SRP"
    - [all]: --extra-editor-arg="-cacheServerEnableDownload true"
    - [all]: --extra-editor-arg="-cacheServerEnableUpload true"
  - type: editmode
  - type: playmode
    name: playmode_XR
    utr_flags:
      - [all]: --extra-editor-arg="-xr-reuse-tests"
expression_trigger:
  expression: 'pull_request.target eq "master" AND NOT pull_request.draft AND pull_request.changes.any match ["com.unity.render-pipelines.universal/**/*", "TestProjects/UniversalGraphicsTest/**/*"]'
platforms:
  - name: Win
    apis:
      - name: DX11
      - name: DX12
      - name: Vulkan
    build_configs:
      - name: mono
    color_spaces:
      - Linear
  - name: OSX
    apis:
      - name: Metal
        exclude_test_platforms:
          - name: editmode
      - name: OpenGLCore
        exclude_test_platforms:
          - name: playmode_XR
          - name: Standalone
    build_configs:
      - name: mono
    color_spaces:
      - Linear
  - name: Linux
    apis:
      - name: OpenGLCore
        exclude_test_platforms:
          - name: Standalone
          - name: playmode_XR
      - name: Vulkan
        exclude_test_platforms:
          - name: playmode_XR
    build_configs:
      - name: mono
    color_spaces:
      - Linear
  - name: Android
    apis:
      - name: OpenGLES3
        exclude_test_platforms:
          - name: playmode
          - name: editmode
          - name: playmode_XR
      - name: Vulkan
        exclude_test_platforms:
          - name: playmode
          - name: editmode
          - name: playmode_XR
    build_configs:
      - name: il2cpp
    color_spaces:
      - Linear
  - name: iPhone
    apis:
      - name: Metal
        exclude_test_platforms:
          - name: playmode
          - name: editmode
          - name: playmode_XR
    build_configs:
      - name: il2cpp
    color_spaces:
      - Linear
pr:
  dependencies:
    - platform: Win
      api: DX11
      build_config: mono
      color_space: Linear
      test_platforms:
        - Standalone
        - playmode_XR
        - editmode
    - platform: Win
      api: DX12
      build_config: mono
      color_space: Linear
      test_platforms:
        - Standalone
    - platform: Win
      api: Vulkan
      build_config: mono
      color_space: Linear
      test_platforms:
        - Standalone
    - platform: Linux
      api: Vulkan
      build_config: mono
      color_space: Linear
      test_platforms:
        - Standalone
    - platform: Android
      api: OpenGLES3
      build_config: il2cpp
      color_space: Linear
      test_platforms:
        - Standalone
    - platform: Android
      api: Vulkan
      build_config: il2cpp
      color_space: Linear
      test_platforms:
        - Standalone
    - platform: iPhone
      api: Metal
      build_config: il2cpp
      color_space: Linear
      test_platforms:
        - Standalone
    - platform: OSX
      api: Metal
      build_config: mono
      color_space: Linear
      test_platforms:
        # - Standalone
        - playmode_cache
    - platform: OSX
      api: OpenGLCore
      build_config: mono
      color_space: Linear
      test_platforms:
        - editmode
    - platform: Android
      api: OpenGLES3
      build_config: il2cpp
      color_space: Linear
      test_platforms:
        - Standalone
    - platform: Android
      api: Vulkan
      build_config: il2cpp
      color_space: Linear
      test_platforms:
        - Standalone
    - platform: iPhone
      api: Metal
      build_config: il2cpp
      color_space: Linear
      test_platforms:
        - Standalone
    - project: Universal_Stereo
      pr: true
    - project: Universal_Hybrid
      pr: true
    - project: VFX_URP
      pr: true
    - project: ShaderGraph
      pr: true
nightly:
  dependencies:
    - project: Universal
      pr: true
    - project: Universal_Stereo
      nightly: true
    - project: Universal_Hybrid
      nightly: true
    - project: VFX_URP
      nightly: true
    - project: ShaderGraph
      nightly: true
    - project: Smoke_Test
      nightly: true
    - platform: Win
      api: DX11
      build_config: mono
      color_space: Linear
      test_platforms:
        - playmode_cache
    - platform: Win
      api: DX12
      build_config: mono
      color_space: Linear
      test_platforms:
        - playmode_cache
        # - playmode_XR
    - platform: Win
      api: Vulkan
      build_config: mono
      color_space: Linear
      test_platforms:
<<<<<<< HEAD
        - playmode_cache
        - playmode_XR
=======
        - playmode
        # - playmode_XR
>>>>>>> 479c82c7
    - platform: Linux
      api: Vulkan
      build_config: mono
      color_space: Linear
      test_platforms:
        - playmode_cache<|MERGE_RESOLUTION|>--- conflicted
+++ resolved
@@ -206,13 +206,8 @@
       build_config: mono
       color_space: Linear
       test_platforms:
-<<<<<<< HEAD
-        - playmode_cache
-        - playmode_XR
-=======
-        - playmode
+        - playmode_cache
         # - playmode_XR
->>>>>>> 479c82c7
     - platform: Linux
       api: Vulkan
       build_config: mono
