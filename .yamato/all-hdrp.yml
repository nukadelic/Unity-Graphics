 
# This file is generated by .yamato/ruamel/build.py. Don't edit this file manually. 
# Introduce any changes under .yamato/config/*.metafile files (for most cases) or under .yamato/ruamel/* within Python (more elaborate cases), and rerun build.py to regenerate all .yml files. 
# Read more under .yamato/docs/readme.md 

All_HDRP_trunk:
    name: All HDRP CI - trunk
    dependencies:
      -  path: .yamato/hdrp-win-dx11.yml#HDRP_Win_DX11_editmode_trunk
         rerun: on-new-revision
      -  path: .yamato/hdrp-win-dx11.yml#HDRP_Win_DX11_playmode_trunk
         rerun: on-new-revision
      -  path: .yamato/hdrp-win-dx11.yml#HDRP_Win_DX11_playmode_XR_trunk
<<<<<<< HEAD
         rerun: always
      -  path: .yamato/hdrp-win-dx11.yml#HDRP_Win_DX11_playmode_RenderGraph_trunk
         rerun: always
=======
         rerun: on-new-revision
>>>>>>> aaaca10d
      -  path: .yamato/hdrp-win-dx11.yml#HDRP_Win_DX11_Standalone_trunk
         rerun: on-new-revision
      -  path: .yamato/hdrp-win-dx12.yml#HDRP_Win_DX12_playmode_trunk
         rerun: on-new-revision
      -  path: .yamato/hdrp-win-dx12.yml#HDRP_Win_DX12_playmode_XR_trunk
         rerun: on-new-revision
      -  path: .yamato/hdrp-win-vulkan.yml#HDRP_Win_Vulkan_playmode_trunk
         rerun: on-new-revision
      -  path: .yamato/hdrp-osx-metal.yml#HDRP_OSX_Metal_Standalone_trunk
         rerun: on-new-revision
      -  path: .yamato/hdrp-osx-metal.yml#HDRP_OSX_Metal_editmode_trunk
         rerun: on-new-revision
      -  path: .yamato/hdrp-osx-metal.yml#HDRP_OSX_Metal_playmode_trunk
         rerun: on-new-revision
      -  path: .yamato/hdrp-linux-vulkan.yml#HDRP_Linux_Vulkan_editmode_trunk
         rerun: on-new-revision
      -  path: .yamato/hdrp-linux-vulkan.yml#HDRP_Linux_Vulkan_playmode_trunk
         rerun: on-new-revision
      -  path: .yamato/hdrp_dxr-win-dx12.yml#HDRP_DXR_Win_DX12_playmode_trunk
         rerun: on-new-revision
All_HDRP_fast-trunk:
    name: All HDRP CI - fast-trunk
    dependencies:
      -  path: .yamato/hdrp-win-dx11.yml#HDRP_Win_DX11_editmode_fast-trunk
         rerun: on-new-revision
      -  path: .yamato/hdrp-win-dx11.yml#HDRP_Win_DX11_playmode_fast-trunk
         rerun: on-new-revision
      -  path: .yamato/hdrp-win-dx11.yml#HDRP_Win_DX11_playmode_XR_fast-trunk
<<<<<<< HEAD
         rerun: always
      -  path: .yamato/hdrp-win-dx11.yml#HDRP_Win_DX11_playmode_RenderGraph_fast-trunk
         rerun: always
=======
         rerun: on-new-revision
>>>>>>> aaaca10d
      -  path: .yamato/hdrp-win-dx11.yml#HDRP_Win_DX11_Standalone_fast-trunk
         rerun: on-new-revision
      -  path: .yamato/hdrp-win-dx12.yml#HDRP_Win_DX12_playmode_fast-trunk
         rerun: on-new-revision
      -  path: .yamato/hdrp-win-dx12.yml#HDRP_Win_DX12_playmode_XR_fast-trunk
         rerun: on-new-revision
      -  path: .yamato/hdrp-win-vulkan.yml#HDRP_Win_Vulkan_playmode_fast-trunk
         rerun: on-new-revision
      -  path: .yamato/hdrp-osx-metal.yml#HDRP_OSX_Metal_Standalone_fast-trunk
         rerun: on-new-revision
      -  path: .yamato/hdrp-osx-metal.yml#HDRP_OSX_Metal_editmode_fast-trunk
         rerun: on-new-revision
      -  path: .yamato/hdrp-osx-metal.yml#HDRP_OSX_Metal_playmode_fast-trunk
         rerun: on-new-revision
      -  path: .yamato/hdrp-linux-vulkan.yml#HDRP_Linux_Vulkan_editmode_fast-trunk
         rerun: on-new-revision
      -  path: .yamato/hdrp-linux-vulkan.yml#HDRP_Linux_Vulkan_playmode_fast-trunk
         rerun: on-new-revision
      -  path: .yamato/hdrp_dxr-win-dx12.yml#HDRP_DXR_Win_DX12_playmode_fast-trunk
         rerun: on-new-revision
All_HDRP_CUSTOM-REVISION:
    name: All HDRP CI - CUSTOM-REVISION
    dependencies:
      -  path: .yamato/hdrp-win-dx11.yml#HDRP_Win_DX11_editmode_CUSTOM-REVISION
         rerun: always
      -  path: .yamato/hdrp-win-dx11.yml#HDRP_Win_DX11_playmode_CUSTOM-REVISION
         rerun: always
      -  path: .yamato/hdrp-win-dx11.yml#HDRP_Win_DX11_playmode_XR_CUSTOM-REVISION
         rerun: always
      -  path: .yamato/hdrp-win-dx11.yml#HDRP_Win_DX11_playmode_RenderGraph_CUSTOM-REVISION
         rerun: always
      -  path: .yamato/hdrp-win-dx11.yml#HDRP_Win_DX11_Standalone_CUSTOM-REVISION
         rerun: always
      -  path: .yamato/hdrp-win-dx12.yml#HDRP_Win_DX12_playmode_CUSTOM-REVISION
         rerun: always
      -  path: .yamato/hdrp-win-dx12.yml#HDRP_Win_DX12_playmode_XR_CUSTOM-REVISION
         rerun: always
      -  path: .yamato/hdrp-win-vulkan.yml#HDRP_Win_Vulkan_playmode_CUSTOM-REVISION
         rerun: always
      -  path: .yamato/hdrp-osx-metal.yml#HDRP_OSX_Metal_Standalone_CUSTOM-REVISION
         rerun: always
      -  path: .yamato/hdrp-osx-metal.yml#HDRP_OSX_Metal_editmode_CUSTOM-REVISION
         rerun: always
      -  path: .yamato/hdrp-osx-metal.yml#HDRP_OSX_Metal_playmode_CUSTOM-REVISION
         rerun: always
      -  path: .yamato/hdrp-linux-vulkan.yml#HDRP_Linux_Vulkan_editmode_CUSTOM-REVISION
         rerun: always
      -  path: .yamato/hdrp-linux-vulkan.yml#HDRP_Linux_Vulkan_playmode_CUSTOM-REVISION
         rerun: always
      -  path: .yamato/hdrp_dxr-win-dx12.yml#HDRP_DXR_Win_DX12_playmode_CUSTOM-REVISION
         rerun: always
    variables:
        CUSTOM_REVISION: custom_revision_not_set<|MERGE_RESOLUTION|>--- conflicted
+++ resolved
@@ -11,13 +11,7 @@
       -  path: .yamato/hdrp-win-dx11.yml#HDRP_Win_DX11_playmode_trunk
          rerun: on-new-revision
       -  path: .yamato/hdrp-win-dx11.yml#HDRP_Win_DX11_playmode_XR_trunk
-<<<<<<< HEAD
-         rerun: always
-      -  path: .yamato/hdrp-win-dx11.yml#HDRP_Win_DX11_playmode_RenderGraph_trunk
-         rerun: always
-=======
          rerun: on-new-revision
->>>>>>> aaaca10d
       -  path: .yamato/hdrp-win-dx11.yml#HDRP_Win_DX11_Standalone_trunk
          rerun: on-new-revision
       -  path: .yamato/hdrp-win-dx12.yml#HDRP_Win_DX12_playmode_trunk
@@ -46,13 +40,7 @@
       -  path: .yamato/hdrp-win-dx11.yml#HDRP_Win_DX11_playmode_fast-trunk
          rerun: on-new-revision
       -  path: .yamato/hdrp-win-dx11.yml#HDRP_Win_DX11_playmode_XR_fast-trunk
-<<<<<<< HEAD
-         rerun: always
-      -  path: .yamato/hdrp-win-dx11.yml#HDRP_Win_DX11_playmode_RenderGraph_fast-trunk
-         rerun: always
-=======
          rerun: on-new-revision
->>>>>>> aaaca10d
       -  path: .yamato/hdrp-win-dx11.yml#HDRP_Win_DX11_Standalone_fast-trunk
          rerun: on-new-revision
       -  path: .yamato/hdrp-win-dx12.yml#HDRP_Win_DX12_playmode_fast-trunk
@@ -82,8 +70,6 @@
          rerun: always
       -  path: .yamato/hdrp-win-dx11.yml#HDRP_Win_DX11_playmode_XR_CUSTOM-REVISION
          rerun: always
-      -  path: .yamato/hdrp-win-dx11.yml#HDRP_Win_DX11_playmode_RenderGraph_CUSTOM-REVISION
-         rerun: always
       -  path: .yamato/hdrp-win-dx11.yml#HDRP_Win_DX11_Standalone_CUSTOM-REVISION
          rerun: always
       -  path: .yamato/hdrp-win-dx12.yml#HDRP_Win_DX12_playmode_CUSTOM-REVISION
