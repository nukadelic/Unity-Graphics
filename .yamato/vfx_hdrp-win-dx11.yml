--- conflicted
+++ resolved
@@ -41,12 +41,8 @@
         TEST_FILTER: .*
     commands:
       -  curl -s https://artifactory.internal.unity3d.com/core-automation/tools/utr-standalone/utr.bat --output TestProjects/VisualEffectGraph_HDRP/utr.bat
-<<<<<<< HEAD
-      -  pip install unity-downloader-cli --index-url https://artifactory.prd.it.unity3d.com/artifactory/api/pypi/pypi/simple --upgrade
-      -  NetSh Advfirewall set allprofiles state off
-=======
-      -  choco install unity-downloader-cli -y -s https://artifactory.prd.it.unity3d.com/artifactory/api/nuget/unity-choco-local
->>>>>>> 86354714
+      -  choco install unity-downloader-cli -y -s https://artifactory.prd.it.unity3d.com/artifactory/api/nuget/unity-choco-local
+      -  NetSh Advfirewall set allprofiles state off
       -  cd TestProjects/VisualEffectGraph_HDRP && unity-downloader-cli -u {{editor_versions.trunk_latest_internal.windows.revision}} -c editor -c il2cpp  --wait --published-only
       -  |5-
 
@@ -76,12 +72,8 @@
         TEST_FILTER: .*
     commands:
       -  curl -s https://artifactory.internal.unity3d.com/core-automation/tools/utr-standalone/utr.bat --output TestProjects/VisualEffectGraph_HDRP/utr.bat
-<<<<<<< HEAD
-      -  pip install unity-downloader-cli --index-url https://artifactory.prd.it.unity3d.com/artifactory/api/pypi/pypi/simple --upgrade
-      -  NetSh Advfirewall set allprofiles state off
-=======
-      -  choco install unity-downloader-cli -y -s https://artifactory.prd.it.unity3d.com/artifactory/api/nuget/unity-choco-local
->>>>>>> 86354714
+      -  choco install unity-downloader-cli -y -s https://artifactory.prd.it.unity3d.com/artifactory/api/nuget/unity-choco-local
+      -  NetSh Advfirewall set allprofiles state off
       -  cd TestProjects/VisualEffectGraph_HDRP && unity-downloader-cli -u {{editor_versions.trunk_latest_internal.windows.revision}} -c editor -c il2cpp  --wait --published-only
       -  |5-
 
@@ -108,7 +100,7 @@
         TEST_FILTER: .*
     commands:
       -  curl -s https://artifactory.internal.unity3d.com/core-automation/tools/utr-standalone/utr.bat --output TestProjects/VisualEffectGraph_HDRP/utr.bat
-      -  pip install unity-downloader-cli --index-url https://artifactory.prd.it.unity3d.com/artifactory/api/pypi/pypi/simple --upgrade
+      -  choco install unity-downloader-cli -y -s https://artifactory.prd.it.unity3d.com/artifactory/api/nuget/unity-choco-local
       -  NetSh Advfirewall set allprofiles state off
       -  cd TestProjects/VisualEffectGraph_HDRP && unity-downloader-cli -u {{editor_versions.trunk_latest_internal.windows.revision}} -c editor -c il2cpp  --wait --published-only
       -  |5-
@@ -136,12 +128,8 @@
         TEST_FILTER: .*
     commands:
       -  curl -s https://artifactory.internal.unity3d.com/core-automation/tools/utr-standalone/utr.bat --output TestProjects/VisualEffectGraph_HDRP/utr.bat
-<<<<<<< HEAD
-      -  pip install unity-downloader-cli --index-url https://artifactory.prd.it.unity3d.com/artifactory/api/pypi/pypi/simple --upgrade
-      -  NetSh Advfirewall set allprofiles state off
-=======
-      -  choco install unity-downloader-cli -y -s https://artifactory.prd.it.unity3d.com/artifactory/api/nuget/unity-choco-local
->>>>>>> 86354714
+      -  choco install unity-downloader-cli -y -s https://artifactory.prd.it.unity3d.com/artifactory/api/nuget/unity-choco-local
+      -  NetSh Advfirewall set allprofiles state off
       -  cd TestProjects/VisualEffectGraph_HDRP && unity-downloader-cli -u {{editor_versions.trunk_latest_internal.windows.revision}} -c editor -c il2cpp  --wait --published-only
       -  |5-
 
@@ -167,12 +155,8 @@
         TEST_FILTER: .*
     commands:
       -  curl -s https://artifactory.internal.unity3d.com/core-automation/tools/utr-standalone/utr.bat --output TestProjects/VisualEffectGraph_HDRP/utr.bat
-<<<<<<< HEAD
-      -  pip install unity-downloader-cli --index-url https://artifactory.prd.it.unity3d.com/artifactory/api/pypi/pypi/simple --upgrade
-      -  NetSh Advfirewall set allprofiles state off
-=======
-      -  choco install unity-downloader-cli -y -s https://artifactory.prd.it.unity3d.com/artifactory/api/nuget/unity-choco-local
->>>>>>> 86354714
+      -  choco install unity-downloader-cli -y -s https://artifactory.prd.it.unity3d.com/artifactory/api/nuget/unity-choco-local
+      -  NetSh Advfirewall set allprofiles state off
       -  cd TestProjects/VisualEffectGraph_HDRP && unity-downloader-cli -u {{editor_versions.trunk_latest_internal.windows.revision}} -c editor -c il2cpp  --wait --published-only
       -  |5-
 
@@ -224,12 +208,8 @@
         TEST_FILTER: .*
     commands:
       -  curl -s https://artifactory.internal.unity3d.com/core-automation/tools/utr-standalone/utr.bat --output TestProjects/VisualEffectGraph_HDRP/utr.bat
-<<<<<<< HEAD
-      -  pip install unity-downloader-cli --index-url https://artifactory.prd.it.unity3d.com/artifactory/api/pypi/pypi/simple --upgrade
-      -  NetSh Advfirewall set allprofiles state off
-=======
-      -  choco install unity-downloader-cli -y -s https://artifactory.prd.it.unity3d.com/artifactory/api/nuget/unity-choco-local
->>>>>>> 86354714
+      -  choco install unity-downloader-cli -y -s https://artifactory.prd.it.unity3d.com/artifactory/api/nuget/unity-choco-local
+      -  NetSh Advfirewall set allprofiles state off
       -  cd TestProjects/VisualEffectGraph_HDRP && unity-downloader-cli --source-file ../../unity_revision.txt -c editor -c il2cpp  --wait --published-only
       -  |5-
 
@@ -263,12 +243,8 @@
         TEST_FILTER: .*
     commands:
       -  curl -s https://artifactory.internal.unity3d.com/core-automation/tools/utr-standalone/utr.bat --output TestProjects/VisualEffectGraph_HDRP/utr.bat
-<<<<<<< HEAD
-      -  pip install unity-downloader-cli --index-url https://artifactory.prd.it.unity3d.com/artifactory/api/pypi/pypi/simple --upgrade
-      -  NetSh Advfirewall set allprofiles state off
-=======
-      -  choco install unity-downloader-cli -y -s https://artifactory.prd.it.unity3d.com/artifactory/api/nuget/unity-choco-local
->>>>>>> 86354714
+      -  choco install unity-downloader-cli -y -s https://artifactory.prd.it.unity3d.com/artifactory/api/nuget/unity-choco-local
+      -  NetSh Advfirewall set allprofiles state off
       -  cd TestProjects/VisualEffectGraph_HDRP && unity-downloader-cli --source-file ../../unity_revision.txt -c editor -c il2cpp  --wait --published-only
       -  |5-
 
@@ -299,7 +275,7 @@
         TEST_FILTER: .*
     commands:
       -  curl -s https://artifactory.internal.unity3d.com/core-automation/tools/utr-standalone/utr.bat --output TestProjects/VisualEffectGraph_HDRP/utr.bat
-      -  pip install unity-downloader-cli --index-url https://artifactory.prd.it.unity3d.com/artifactory/api/pypi/pypi/simple --upgrade
+      -  choco install unity-downloader-cli -y -s https://artifactory.prd.it.unity3d.com/artifactory/api/nuget/unity-choco-local
       -  NetSh Advfirewall set allprofiles state off
       -  cd TestProjects/VisualEffectGraph_HDRP && unity-downloader-cli --source-file ../../unity_revision.txt -c editor -c il2cpp  --wait --published-only
       -  |5-
@@ -331,12 +307,8 @@
         TEST_FILTER: .*
     commands:
       -  curl -s https://artifactory.internal.unity3d.com/core-automation/tools/utr-standalone/utr.bat --output TestProjects/VisualEffectGraph_HDRP/utr.bat
-<<<<<<< HEAD
-      -  pip install unity-downloader-cli --index-url https://artifactory.prd.it.unity3d.com/artifactory/api/pypi/pypi/simple --upgrade
-      -  NetSh Advfirewall set allprofiles state off
-=======
-      -  choco install unity-downloader-cli -y -s https://artifactory.prd.it.unity3d.com/artifactory/api/nuget/unity-choco-local
->>>>>>> 86354714
+      -  choco install unity-downloader-cli -y -s https://artifactory.prd.it.unity3d.com/artifactory/api/nuget/unity-choco-local
+      -  NetSh Advfirewall set allprofiles state off
       -  cd TestProjects/VisualEffectGraph_HDRP && unity-downloader-cli --source-file ../../unity_revision.txt -c editor -c il2cpp  --wait --published-only
       -  |5-
 
@@ -366,12 +338,8 @@
         TEST_FILTER: .*
     commands:
       -  curl -s https://artifactory.internal.unity3d.com/core-automation/tools/utr-standalone/utr.bat --output TestProjects/VisualEffectGraph_HDRP/utr.bat
-<<<<<<< HEAD
-      -  pip install unity-downloader-cli --index-url https://artifactory.prd.it.unity3d.com/artifactory/api/pypi/pypi/simple --upgrade
-      -  NetSh Advfirewall set allprofiles state off
-=======
-      -  choco install unity-downloader-cli -y -s https://artifactory.prd.it.unity3d.com/artifactory/api/nuget/unity-choco-local
->>>>>>> 86354714
+      -  choco install unity-downloader-cli -y -s https://artifactory.prd.it.unity3d.com/artifactory/api/nuget/unity-choco-local
+      -  NetSh Advfirewall set allprofiles state off
       -  cd TestProjects/VisualEffectGraph_HDRP && unity-downloader-cli --source-file ../../unity_revision.txt -c editor -c il2cpp  --wait --published-only
       -  |5-
 
