 
# This file is generated by .yamato/ruamel/build.py. Don't edit this file manually. 
# Introduce any changes under .yamato/config/*.metafile files (for most cases) or under .yamato/ruamel/* within Python (more elaborate cases), and rerun build.py to regenerate all .yml files. 
# Read more under .yamato/docs/readme.md 

{% metadata_file .yamato/_latest_editor_versions_trunk.metafile -%}

---

VFX_HDRP_Win_DX11_Standalone_mono_Linear_trunk:
    name: VFX_HDRP on Win_DX11_Standalone_mono_Linear on version trunk
    agent:
        type: Unity::VM::GPU
        image: sdet/gamecode_win10:stable
        flavor: b1.xlarge
        model: rtx2080
    variables:
        UPM_REGISTRY: https://artifactory-slo.bf.unity3d.com/artifactory/api/npm/upm-candidates
        UTR_VERSION: "current"
        TEST_FILTER: .*
    commands:
      -  curl -s https://artifactory.internal.unity3d.com/core-automation/tools/utr-standalone/utr.bat --output TestProjects/VisualEffectGraph_HDRP/utr.bat
      -  cd TestProjects/VisualEffectGraph_HDRP && utr --artifacts_path=test-results --platform=StandaloneWindows64 --player-connection-ip=auto --player-load-path=../../players --reruncount=2 --suite=playmode --timeout=1200 --zero-tests-are-ok=1
    artifacts:
        logs:
            paths:
              -  "**/test-results/**"
              -  "TestProjects/VisualEffectGraph_HDRP/Logs/*.log"
    dependencies:
<<<<<<< HEAD
      -  path: .yamato/vfx_hdrp-win-dx11.yml#Build_VFX_HDRP_Win_DX11_Standalone_Player_mono_apiNet2_Linear_trunk
         rerun: on-new-revision
Build_VFX_HDRP_Win_DX11_Standalone_Player_mono_apiNet2_Linear_trunk:
    name: Build VFX_HDRP on Win_DX11_mono_apiNet2_Linear_Standalone_build_Player on version trunk
=======
      -  path: .yamato/vfx_hdrp-win-dx11.yml#Build_VFX_HDRP_Win_DX11_Standalone_mono_Linear_trunk
         rerun: on-new-revision
Build_VFX_HDRP_Win_DX11_Standalone_mono_Linear_trunk:
    name: Build VFX_HDRP on Win_DX11_mono_Linear_Standalone_build_Player on version trunk
>>>>>>> 7d5b400e
    agent:
        type: Unity::VM
        image: sdet/gamecode_win10:stable
        flavor: b1.xlarge
    variables:
        UPM_REGISTRY: https://artifactory-slo.bf.unity3d.com/artifactory/api/npm/upm-candidates
        UTR_VERSION: "current"
        TEST_FILTER: .*
    commands:
      -  curl -s https://artifactory.internal.unity3d.com/core-automation/tools/utr-standalone/utr.bat --output TestProjects/VisualEffectGraph_HDRP/utr.bat
      -  pip install unity-downloader-cli --index-url https://artifactory.prd.it.unity3d.com/artifactory/api/pypi/pypi/simple --upgrade
      -  cd TestProjects/VisualEffectGraph_HDRP && unity-downloader-cli -u {{editor_versions.trunk_latest_internal.windows.revision}} -c editor -c il2cpp  --wait --published-only
      -  |5-

                  git rev-parse HEAD | git show -s --format=%%cI > revdate.tmp
                  set /p GIT_REVISIONDATE=<revdate.tmp
                  echo %GIT_REVISIONDATE%
                  del revdate.tmp
                  cd TestProjects/VisualEffectGraph_HDRP && utr --artifacts_path=test-results --build-only --editor-location=.Editor --extra-editor-arg="-colorspace=Linear" --extra-editor-arg="-executemethod" --extra-editor-arg="SetupProject.ApplySettings" --extra-editor-arg="d3d11" --extra-editor-arg="Linear" --extra-editor-arg="-playergraphicsapi=Direct3D11" --platform=StandaloneWindows64 --player-save-path=../../players --scripting-backend=Mono2x --suite=playmode --testfilter=%TEST_FILTER% --testproject=. --timeout=1200
    artifacts:
        logs:
            paths:
              -  "**/test-results/**"
              -  "TestProjects/VisualEffectGraph_HDRP/Logs/*.log"
        players:
            paths:
              -  "players/**"
VFX_HDRP_Win_DX11_playmode_mono_Linear_trunk:
    name: VFX_HDRP on Win_DX11_playmode_mono_Linear on version trunk
    agent:
        type: Unity::VM::GPU
        image: sdet/gamecode_win10:stable
        flavor: b1.xlarge
        model: rtx2080
    variables:
        UPM_REGISTRY: https://artifactory-slo.bf.unity3d.com/artifactory/api/npm/upm-candidates
        UTR_VERSION: "current"
        TEST_FILTER: .*
    commands:
      -  curl -s https://artifactory.internal.unity3d.com/core-automation/tools/utr-standalone/utr.bat --output TestProjects/VisualEffectGraph_HDRP/utr.bat
      -  pip install unity-downloader-cli --index-url https://artifactory.prd.it.unity3d.com/artifactory/api/pypi/pypi/simple --upgrade
      -  cd TestProjects/VisualEffectGraph_HDRP && unity-downloader-cli -u {{editor_versions.trunk_latest_internal.windows.revision}} -c editor -c il2cpp  --wait --published-only
      -  |5-

                  git rev-parse HEAD | git show -s --format=%%cI > revdate.tmp
                  set /p GIT_REVISIONDATE=<revdate.tmp
                  echo %GIT_REVISIONDATE%
                  del revdate.tmp
                  cd TestProjects/VisualEffectGraph_HDRP && utr --artifacts_path=test-results --editor-location=.Editor --extra-editor-arg="-colorspace=Linear" --extra-editor-arg="-force-d3d11" --reruncount=2 --scripting-backend=Mono2x --suite=playmode --testfilter=%TEST_FILTER% --testproject=. --zero-tests-are-ok=1
    artifacts:
        logs:
            paths:
              -  "**/test-results/**"
              -  "TestProjects/VisualEffectGraph_HDRP/Logs/*.log"
VFX_HDRP_Win_DX11_playmode_XR_mono_Linear_trunk:
    name: VFX_HDRP on Win_DX11_playmode_XR_mono_Linear on version trunk
    agent:
        type: Unity::VM::GPU
        image: sdet/gamecode_win10:stable
        flavor: b1.xlarge
        model: rtx2080
    variables:
        UPM_REGISTRY: https://artifactory-slo.bf.unity3d.com/artifactory/api/npm/upm-candidates
        UTR_VERSION: "current"
        TEST_FILTER: .*
    commands:
      -  curl -s https://artifactory.internal.unity3d.com/core-automation/tools/utr-standalone/utr.bat --output TestProjects/VisualEffectGraph_HDRP/utr.bat
      -  pip install unity-downloader-cli --index-url https://artifactory.prd.it.unity3d.com/artifactory/api/pypi/pypi/simple --upgrade
      -  cd TestProjects/VisualEffectGraph_HDRP && unity-downloader-cli -u {{editor_versions.trunk_latest_internal.windows.revision}} -c editor -c il2cpp  --wait --published-only
      -  |5-

                  git rev-parse HEAD | git show -s --format=%%cI > revdate.tmp
                  set /p GIT_REVISIONDATE=<revdate.tmp
                  echo %GIT_REVISIONDATE%
                  del revdate.tmp
                  cd TestProjects/VisualEffectGraph_HDRP && utr --artifacts_path=test-results --editor-location=.Editor --extra-editor-arg="-colorspace=Linear" --extra-editor-arg="-force-d3d11" --extra-editor-arg="-xr-tests" --reruncount=2 --scripting-backend=Mono2x --suite=playmode --testfilter=%TEST_FILTER% --testproject=. --zero-tests-are-ok=1
    artifacts:
        logs:
            paths:
              -  "**/test-results/**"
              -  "TestProjects/VisualEffectGraph_HDRP/Logs/*.log"
VFX_HDRP_Win_DX11_editmode_mono_Linear_trunk:
    name: VFX_HDRP on Win_DX11_editmode_mono_Linear on version trunk
    agent:
        type: Unity::VM
        image: sdet/gamecode_win10:stable
        flavor: b1.large
    variables:
        UPM_REGISTRY: https://artifactory-slo.bf.unity3d.com/artifactory/api/npm/upm-candidates
        UTR_VERSION: "current"
        TEST_FILTER: .*
    commands:
      -  curl -s https://artifactory.internal.unity3d.com/core-automation/tools/utr-standalone/utr.bat --output TestProjects/VisualEffectGraph_HDRP/utr.bat
      -  pip install unity-downloader-cli --index-url https://artifactory.prd.it.unity3d.com/artifactory/api/pypi/pypi/simple --upgrade
      -  cd TestProjects/VisualEffectGraph_HDRP && unity-downloader-cli -u {{editor_versions.trunk_latest_internal.windows.revision}} -c editor -c il2cpp  --wait --published-only
      -  |5-

                  git rev-parse HEAD | git show -s --format=%%cI > revdate.tmp
                  set /p GIT_REVISIONDATE=<revdate.tmp
                  echo %GIT_REVISIONDATE%
                  del revdate.tmp
                  cd TestProjects/VisualEffectGraph_HDRP && utr --artifacts_path=test-results --editor-location=.Editor --extra-editor-arg="-colorspace=Linear" --extra-editor-arg="-force-d3d11" --extra-editor-arg="-playergraphicsapi=Direct3D11" --platform=editmode --reruncount=2 --scripting-backend=Mono2x --suite=editor --testfilter=%TEST_FILTER% --testproject=. --zero-tests-are-ok=1
    artifacts:
        logs:
            paths:
              -  "**/test-results/**"
              -  "TestProjects/VisualEffectGraph_HDRP/Logs/*.log"
VFX_HDRP_Win_DX11_Standalone_mono_Linear_CUSTOM-REVISION:
    name: VFX_HDRP on Win_DX11_Standalone_mono_Linear on version CUSTOM-REVISION
    agent:
        type: Unity::VM::GPU
        image: sdet/gamecode_win10:stable
        flavor: b1.xlarge
        model: rtx2080
    variables:
        UPM_REGISTRY: https://artifactory-slo.bf.unity3d.com/artifactory/api/npm/upm-candidates
        CUSTOM_REVISION: custom_revision_not_set
        UTR_VERSION: "current"
        TEST_FILTER: .*
    commands:
      -  curl -s https://artifactory.internal.unity3d.com/core-automation/tools/utr-standalone/utr.bat --output TestProjects/VisualEffectGraph_HDRP/utr.bat
      -  cd TestProjects/VisualEffectGraph_HDRP && utr --artifacts_path=test-results --platform=StandaloneWindows64 --player-connection-ip=auto --player-load-path=../../players --reruncount=2 --suite=playmode --timeout=1200 --zero-tests-are-ok=1
    artifacts:
        logs:
            paths:
              -  "**/test-results/**"
              -  "TestProjects/VisualEffectGraph_HDRP/Logs/*.log"
    dependencies:
      -  path: .yamato/_editor_priming.yml#editor:priming:CUSTOM-REVISION:windows
         rerun: always
<<<<<<< HEAD
      -  path: .yamato/vfx_hdrp-win-dx11.yml#Build_VFX_HDRP_Win_DX11_Standalone_Player_mono_apiNet2_Linear_CUSTOM-REVISION
         rerun: always
Build_VFX_HDRP_Win_DX11_Standalone_Player_mono_apiNet2_Linear_CUSTOM-REVISION:
    name: Build VFX_HDRP on Win_DX11_mono_apiNet2_Linear_Standalone_build_Player on version CUSTOM-REVISION
=======
      -  path: .yamato/vfx_hdrp-win-dx11.yml#Build_VFX_HDRP_Win_DX11_Standalone_mono_Linear_CUSTOM-REVISION
         rerun: always
Build_VFX_HDRP_Win_DX11_Standalone_mono_Linear_CUSTOM-REVISION:
    name: Build VFX_HDRP on Win_DX11_mono_Linear_Standalone_build_Player on version CUSTOM-REVISION
>>>>>>> 7d5b400e
    agent:
        type: Unity::VM
        image: sdet/gamecode_win10:stable
        flavor: b1.xlarge
    variables:
        UPM_REGISTRY: https://artifactory-slo.bf.unity3d.com/artifactory/api/npm/upm-candidates
        CUSTOM_REVISION: custom_revision_not_set
        UTR_VERSION: "current"
        TEST_FILTER: .*
    commands:
      -  curl -s https://artifactory.internal.unity3d.com/core-automation/tools/utr-standalone/utr.bat --output TestProjects/VisualEffectGraph_HDRP/utr.bat
      -  pip install unity-downloader-cli --index-url https://artifactory.prd.it.unity3d.com/artifactory/api/pypi/pypi/simple --upgrade
      -  cd TestProjects/VisualEffectGraph_HDRP && unity-downloader-cli --source-file ../../unity_revision.txt -c editor -c il2cpp  --wait --published-only
      -  |5-

                  git rev-parse HEAD | git show -s --format=%%cI > revdate.tmp
                  set /p GIT_REVISIONDATE=<revdate.tmp
                  echo %GIT_REVISIONDATE%
                  del revdate.tmp
                  cd TestProjects/VisualEffectGraph_HDRP && utr --artifacts_path=test-results --build-only --editor-location=.Editor --extra-editor-arg="-colorspace=Linear" --extra-editor-arg="-executemethod" --extra-editor-arg="SetupProject.ApplySettings" --extra-editor-arg="d3d11" --extra-editor-arg="Linear" --extra-editor-arg="-playergraphicsapi=Direct3D11" --platform=StandaloneWindows64 --player-save-path=../../players --scripting-backend=Mono2x --suite=playmode --testfilter=%TEST_FILTER% --testproject=. --timeout=1200
    artifacts:
        logs:
            paths:
              -  "**/test-results/**"
              -  "TestProjects/VisualEffectGraph_HDRP/Logs/*.log"
        players:
            paths:
              -  "players/**"
    dependencies:
      -  path: .yamato/_editor_priming.yml#editor:priming:CUSTOM-REVISION:windows
         rerun: always
VFX_HDRP_Win_DX11_playmode_mono_Linear_CUSTOM-REVISION:
    name: VFX_HDRP on Win_DX11_playmode_mono_Linear on version CUSTOM-REVISION
    agent:
        type: Unity::VM::GPU
        image: sdet/gamecode_win10:stable
        flavor: b1.xlarge
        model: rtx2080
    variables:
        UPM_REGISTRY: https://artifactory-slo.bf.unity3d.com/artifactory/api/npm/upm-candidates
        CUSTOM_REVISION: custom_revision_not_set
        UTR_VERSION: "current"
        TEST_FILTER: .*
    commands:
      -  curl -s https://artifactory.internal.unity3d.com/core-automation/tools/utr-standalone/utr.bat --output TestProjects/VisualEffectGraph_HDRP/utr.bat
      -  pip install unity-downloader-cli --index-url https://artifactory.prd.it.unity3d.com/artifactory/api/pypi/pypi/simple --upgrade
      -  cd TestProjects/VisualEffectGraph_HDRP && unity-downloader-cli --source-file ../../unity_revision.txt -c editor -c il2cpp  --wait --published-only
      -  |5-

                  git rev-parse HEAD | git show -s --format=%%cI > revdate.tmp
                  set /p GIT_REVISIONDATE=<revdate.tmp
                  echo %GIT_REVISIONDATE%
                  del revdate.tmp
                  cd TestProjects/VisualEffectGraph_HDRP && utr --artifacts_path=test-results --editor-location=.Editor --extra-editor-arg="-colorspace=Linear" --extra-editor-arg="-force-d3d11" --reruncount=2 --scripting-backend=Mono2x --suite=playmode --testfilter=%TEST_FILTER% --testproject=. --zero-tests-are-ok=1
    artifacts:
        logs:
            paths:
              -  "**/test-results/**"
              -  "TestProjects/VisualEffectGraph_HDRP/Logs/*.log"
    dependencies:
      -  path: .yamato/_editor_priming.yml#editor:priming:CUSTOM-REVISION:windows
         rerun: always
VFX_HDRP_Win_DX11_playmode_XR_mono_Linear_CUSTOM-REVISION:
    name: VFX_HDRP on Win_DX11_playmode_XR_mono_Linear on version CUSTOM-REVISION
    agent:
        type: Unity::VM::GPU
        image: sdet/gamecode_win10:stable
        flavor: b1.xlarge
        model: rtx2080
    variables:
        UPM_REGISTRY: https://artifactory-slo.bf.unity3d.com/artifactory/api/npm/upm-candidates
        CUSTOM_REVISION: custom_revision_not_set
        UTR_VERSION: "current"
        TEST_FILTER: .*
    commands:
      -  curl -s https://artifactory.internal.unity3d.com/core-automation/tools/utr-standalone/utr.bat --output TestProjects/VisualEffectGraph_HDRP/utr.bat
      -  pip install unity-downloader-cli --index-url https://artifactory.prd.it.unity3d.com/artifactory/api/pypi/pypi/simple --upgrade
      -  cd TestProjects/VisualEffectGraph_HDRP && unity-downloader-cli --source-file ../../unity_revision.txt -c editor -c il2cpp  --wait --published-only
      -  |5-

                  git rev-parse HEAD | git show -s --format=%%cI > revdate.tmp
                  set /p GIT_REVISIONDATE=<revdate.tmp
                  echo %GIT_REVISIONDATE%
                  del revdate.tmp
                  cd TestProjects/VisualEffectGraph_HDRP && utr --artifacts_path=test-results --editor-location=.Editor --extra-editor-arg="-colorspace=Linear" --extra-editor-arg="-force-d3d11" --extra-editor-arg="-xr-tests" --reruncount=2 --scripting-backend=Mono2x --suite=playmode --testfilter=%TEST_FILTER% --testproject=. --zero-tests-are-ok=1
    artifacts:
        logs:
            paths:
              -  "**/test-results/**"
              -  "TestProjects/VisualEffectGraph_HDRP/Logs/*.log"
    dependencies:
      -  path: .yamato/_editor_priming.yml#editor:priming:CUSTOM-REVISION:windows
         rerun: always
VFX_HDRP_Win_DX11_editmode_mono_Linear_CUSTOM-REVISION:
    name: VFX_HDRP on Win_DX11_editmode_mono_Linear on version CUSTOM-REVISION
    agent:
        type: Unity::VM
        image: sdet/gamecode_win10:stable
        flavor: b1.large
    variables:
        UPM_REGISTRY: https://artifactory-slo.bf.unity3d.com/artifactory/api/npm/upm-candidates
        CUSTOM_REVISION: custom_revision_not_set
        UTR_VERSION: "current"
        TEST_FILTER: .*
    commands:
      -  curl -s https://artifactory.internal.unity3d.com/core-automation/tools/utr-standalone/utr.bat --output TestProjects/VisualEffectGraph_HDRP/utr.bat
      -  pip install unity-downloader-cli --index-url https://artifactory.prd.it.unity3d.com/artifactory/api/pypi/pypi/simple --upgrade
      -  cd TestProjects/VisualEffectGraph_HDRP && unity-downloader-cli --source-file ../../unity_revision.txt -c editor -c il2cpp  --wait --published-only
      -  |5-

                  git rev-parse HEAD | git show -s --format=%%cI > revdate.tmp
                  set /p GIT_REVISIONDATE=<revdate.tmp
                  echo %GIT_REVISIONDATE%
                  del revdate.tmp
                  cd TestProjects/VisualEffectGraph_HDRP && utr --artifacts_path=test-results --editor-location=.Editor --extra-editor-arg="-colorspace=Linear" --extra-editor-arg="-force-d3d11" --extra-editor-arg="-playergraphicsapi=Direct3D11" --platform=editmode --reruncount=2 --scripting-backend=Mono2x --suite=editor --testfilter=%TEST_FILTER% --testproject=. --zero-tests-are-ok=1
    artifacts:
        logs:
            paths:
              -  "**/test-results/**"
              -  "TestProjects/VisualEffectGraph_HDRP/Logs/*.log"
    dependencies:
      -  path: .yamato/_editor_priming.yml#editor:priming:CUSTOM-REVISION:windows
         rerun: always<|MERGE_RESOLUTION|>--- conflicted
+++ resolved
@@ -27,17 +27,10 @@
               -  "**/test-results/**"
               -  "TestProjects/VisualEffectGraph_HDRP/Logs/*.log"
     dependencies:
-<<<<<<< HEAD
-      -  path: .yamato/vfx_hdrp-win-dx11.yml#Build_VFX_HDRP_Win_DX11_Standalone_Player_mono_apiNet2_Linear_trunk
-         rerun: on-new-revision
-Build_VFX_HDRP_Win_DX11_Standalone_Player_mono_apiNet2_Linear_trunk:
-    name: Build VFX_HDRP on Win_DX11_mono_apiNet2_Linear_Standalone_build_Player on version trunk
-=======
       -  path: .yamato/vfx_hdrp-win-dx11.yml#Build_VFX_HDRP_Win_DX11_Standalone_mono_Linear_trunk
          rerun: on-new-revision
 Build_VFX_HDRP_Win_DX11_Standalone_mono_Linear_trunk:
     name: Build VFX_HDRP on Win_DX11_mono_Linear_Standalone_build_Player on version trunk
->>>>>>> 7d5b400e
     agent:
         type: Unity::VM
         image: sdet/gamecode_win10:stable
@@ -168,17 +161,10 @@
     dependencies:
       -  path: .yamato/_editor_priming.yml#editor:priming:CUSTOM-REVISION:windows
          rerun: always
-<<<<<<< HEAD
-      -  path: .yamato/vfx_hdrp-win-dx11.yml#Build_VFX_HDRP_Win_DX11_Standalone_Player_mono_apiNet2_Linear_CUSTOM-REVISION
-         rerun: always
-Build_VFX_HDRP_Win_DX11_Standalone_Player_mono_apiNet2_Linear_CUSTOM-REVISION:
-    name: Build VFX_HDRP on Win_DX11_mono_apiNet2_Linear_Standalone_build_Player on version CUSTOM-REVISION
-=======
       -  path: .yamato/vfx_hdrp-win-dx11.yml#Build_VFX_HDRP_Win_DX11_Standalone_mono_Linear_CUSTOM-REVISION
          rerun: always
 Build_VFX_HDRP_Win_DX11_Standalone_mono_Linear_CUSTOM-REVISION:
     name: Build VFX_HDRP on Win_DX11_mono_Linear_Standalone_build_Player on version CUSTOM-REVISION
->>>>>>> 7d5b400e
     agent:
         type: Unity::VM
         image: sdet/gamecode_win10:stable
