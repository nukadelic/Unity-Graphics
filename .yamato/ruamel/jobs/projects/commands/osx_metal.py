--- conflicted
+++ resolved
@@ -41,7 +41,6 @@
     raise Exception('osx_metal: standalone_split set to true but build commands not specified')
 
 
-<<<<<<< HEAD
 def cmd_not_standalone_performance(project_folder, platform, api, test_platform_args):
     base = _cmd_base(project_folder, platform["components"])
     base.extend([ 
@@ -68,7 +67,6 @@
 
 def cmd_standalone_build_performance(project_folder, platform, api, test_platform_args):
     raise Exception('osx_metal: standalone_split set to true but build commands not specified')
-=======
+
 def _get_extra_utr_arg(project_folder):
-    return ' --compilation-errors-as-warnings' if project_folder.lower() in ['universalhybridtest', 'hdrp_hybridtests'] else ''
->>>>>>> 960723b2
+    return ' --compilation-errors-as-warnings' if project_folder.lower() in ['universalhybridtest', 'hdrp_hybridtests'] else ''