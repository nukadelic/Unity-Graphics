--- conflicted
+++ resolved
@@ -98,19 +98,11 @@
          rerun: on-new-revision
     commands:
       -  curl -s https://artifactory.internal.unity3d.com/core-automation/tools/utr-standalone/utr.bat --output utr.bat
-<<<<<<< HEAD
       -  pip install unity-downloader-cli --index-url https://artifactory.prd.it.unity3d.com/artifactory/api/pypi/pypi/simple --upgrade --pre
       -  unity-downloader-cli --source-file %YAMATO_SOURCE_DIR%/unity_revision.txt -p WindowsEditor -c editor -c il2cpp -c android  --wait --published-only --env test
-      -  mklink /d WindowsEditor\Data\PlaybackEngines\AndroidPlayer\OpenJDK %JAVA_HOME%
-      -  mklink /d WindowsEditor\Data\PlaybackEngines\AndroidPlayer\SDK %ANDROID_SDK_ROOT%
-      -  mklink /d WindowsEditor\Data\PlaybackEngines\AndroidPlayer\NDK %ANDROID_NDK_ROOT%
-=======
-      -  pip install unity-downloader-cli --index-url https://artifactory.prd.it.unity3d.com/artifactory/api/pypi/pypi/simple --upgrade
-      -  unity-downloader-cli --source-file %YAMATO_SOURCE_DIR%/unity_revision.txt -p WindowsEditor -c editor -c il2cpp -c android  --wait --published-only
       -  mklink /d WindowsEditor\Data\PlaybackEngines\AndroidPlayer\OpenJDK %JAVA_HOME% || exit 0
       -  mklink /d WindowsEditor\Data\PlaybackEngines\AndroidPlayer\SDK %ANDROID_SDK_ROOT% || exit 0
       -  mklink /d WindowsEditor\Data\PlaybackEngines\AndroidPlayer\NDK %ANDROID_NDK_ROOT% || exit 0
->>>>>>> a54793b2
       -  utr --suite=playmode --platform=Android --testproject=TestProjects\UniversalGraphicsTest --extra-editor-arg="-executemethod" --extra-editor-arg="SetupProject.ApplySettings" --extra-editor-arg="vulkan" --editor-location=WindowsEditor --artifacts_path=test-results --player-save-path=players --scripting-backend=il2cpp --timeout=1800 --build-only
     artifacts:
         logs:
@@ -162,19 +154,11 @@
          rerun: always
     commands:
       -  curl -s https://artifactory.internal.unity3d.com/core-automation/tools/utr-standalone/utr.bat --output utr.bat
-<<<<<<< HEAD
       -  pip install unity-downloader-cli --index-url https://artifactory.prd.it.unity3d.com/artifactory/api/pypi/pypi/simple --upgrade --pre
       -  unity-downloader-cli --source-file %YAMATO_SOURCE_DIR%/unity_revision.txt -p WindowsEditor -c editor -c il2cpp -c android  --wait --published-only --env test
-      -  mklink /d WindowsEditor\Data\PlaybackEngines\AndroidPlayer\OpenJDK %JAVA_HOME%
-      -  mklink /d WindowsEditor\Data\PlaybackEngines\AndroidPlayer\SDK %ANDROID_SDK_ROOT%
-      -  mklink /d WindowsEditor\Data\PlaybackEngines\AndroidPlayer\NDK %ANDROID_NDK_ROOT%
-=======
-      -  pip install unity-downloader-cli --index-url https://artifactory.prd.it.unity3d.com/artifactory/api/pypi/pypi/simple --upgrade
-      -  unity-downloader-cli --source-file %YAMATO_SOURCE_DIR%/unity_revision.txt -p WindowsEditor -c editor -c il2cpp -c android  --wait --published-only
       -  mklink /d WindowsEditor\Data\PlaybackEngines\AndroidPlayer\OpenJDK %JAVA_HOME% || exit 0
       -  mklink /d WindowsEditor\Data\PlaybackEngines\AndroidPlayer\SDK %ANDROID_SDK_ROOT% || exit 0
       -  mklink /d WindowsEditor\Data\PlaybackEngines\AndroidPlayer\NDK %ANDROID_NDK_ROOT% || exit 0
->>>>>>> a54793b2
       -  utr --suite=playmode --platform=Android --testproject=TestProjects\UniversalGraphicsTest --extra-editor-arg="-executemethod" --extra-editor-arg="SetupProject.ApplySettings" --extra-editor-arg="vulkan" --editor-location=WindowsEditor --artifacts_path=test-results --player-save-path=players --scripting-backend=il2cpp --timeout=1800 --build-only
     artifacts:
         logs:
