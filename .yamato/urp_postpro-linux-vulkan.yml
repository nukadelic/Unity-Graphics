--- conflicted
+++ resolved
@@ -24,13 +24,9 @@
       -  command: curl -s https://artifactory.prd.it.unity3d.com/artifactory/unity-tools-local/utr-standalone/utr --output utr
          retries: 2
       -  command: chmod +x utr
-<<<<<<< HEAD
       -  command: DISPLAY=:0.0 ./utr --artifacts_path=TestProjects/UniversalGraphicsTest_PostPro/test-results --platform=StandaloneLinux64 --player-connection-ip=auto --player-load-path=players --suite=playmode --timeout=1200
-=======
-      -  command: DISPLAY=:0.0 ./utr --artifacts_path=TestProjects/UniversalGraphicsTest_PostPro/test-results --platform=StandaloneLinux64 --player-connection-ip=auto --player-load-path=players --suite=playmode --timeout=1200 --zero-tests-are-ok=1
-    after:
-      -  command: python .yamato/script/log_scripts/log_parser.py
->>>>>>> 2a6f9af4
+    after:
+      -  command: python .yamato/script/log_scripts/log_parser.py
     artifacts:
         logs:
             paths:
@@ -103,13 +99,9 @@
          retries: 2
       -  command: sudo unity-downloader-cli --source-file unity_revision.txt -c editor -c il2cpp  --wait --published-only
          retries: 2
-<<<<<<< HEAD
       -  command: DISPLAY=:0.0 ./utr $CACHE_ARGS --artifacts_path=TestProjects/UniversalGraphicsTest_PostPro/test-results --editor-location=.Editor --extra-editor-arg="-colorspace=Linear" --extra-editor-arg="-force-vulkan" --scripting-backend=Mono2x --suite=playmode --testfilter=$TEST_FILTER --testproject=./TestProjects/UniversalGraphicsTest_PostPro
-=======
-      -  command: DISPLAY=:0.0 ./utr $CACHE_ARGS --artifacts_path=TestProjects/UniversalGraphicsTest_PostPro/test-results --editor-location=.Editor --extra-editor-arg="-colorspace=Linear" --extra-editor-arg="-force-vulkan" --scripting-backend=Mono2x --suite=playmode --testfilter=$TEST_FILTER --testproject=./TestProjects/UniversalGraphicsTest_PostPro --zero-tests-are-ok=1
-    after:
-      -  command: python .yamato/script/log_scripts/log_parser.py
->>>>>>> 2a6f9af4
+    after:
+      -  command: python .yamato/script/log_scripts/log_parser.py
     artifacts:
         logs:
             paths:
@@ -142,153 +134,17 @@
          retries: 2
       -  command: sudo unity-downloader-cli --source-file unity_revision.txt -c editor -c il2cpp  --wait --published-only
          retries: 2
-<<<<<<< HEAD
       -  command: DISPLAY=:0.0 ./utr --artifacts_path=TestProjects/UniversalGraphicsTest_PostPro/test-results --editor-location=.Editor --extra-editor-arg="-colorspace=Linear" --extra-editor-arg="-force-vulkan" --extra-editor-arg="-playergraphicsapi=Vulkan" --platform=editmode --scripting-backend=Mono2x --suite=editor --testfilter=$TEST_FILTER --testproject=./TestProjects/UniversalGraphicsTest_PostPro
-=======
-      -  command: DISPLAY=:0.0 ./utr --artifacts_path=TestProjects/UniversalGraphicsTest_PostPro/test-results --editor-location=.Editor --extra-editor-arg="-colorspace=Linear" --extra-editor-arg="-force-vulkan" --extra-editor-arg="-playergraphicsapi=Vulkan" --platform=editmode --scripting-backend=Mono2x --suite=editor --testfilter=$TEST_FILTER --testproject=./TestProjects/UniversalGraphicsTest_PostPro --zero-tests-are-ok=1
-    after:
-      -  command: python .yamato/script/log_scripts/log_parser.py
->>>>>>> 2a6f9af4
-    artifacts:
-        logs:
-            paths:
-              -  "**/test-results/**"
-              -  "TestProjects/UniversalGraphicsTest_PostPro/Logs/*.log"
-    dependencies:
-      -  path: .yamato/_editor_priming.yml#editor:priming:trunk:Linux
-         rerun: on_new_revision
-<<<<<<< HEAD
-URP_PostPro_Linux_Vulkan_Standalone_mono_Linear_2021.2:
-    name: URP_PostPro on Linux_Vulkan_Standalone_mono_Linear on version 2021.2
-    agent:
-        type: Unity::VM::GPU
-        image: package-ci/ubuntu:stable
-        flavor: b1.large
-    variables:
-        UPM_REGISTRY: https://artifactory-slo.bf.unity3d.com/artifactory/api/npm/upm-candidates
-        CUSTOM_REVISION: '{{2021_2.changeset.id}}'
-        CACHE_ARGS: '{{cache.flags}}'
-        UTR_VERSION: "current"
-        TEST_FILTER: .*
-    commands:
-      -  command: curl -s https://artifactory.prd.it.unity3d.com/artifactory/unity-tools-local/utr-standalone/utr --output utr
-         retries: 2
-      -  command: chmod +x utr
-      -  command: DISPLAY=:0.0 ./utr --artifacts_path=TestProjects/UniversalGraphicsTest_PostPro/test-results --platform=StandaloneLinux64 --player-connection-ip=auto --player-load-path=players --suite=playmode --timeout=1200
-    artifacts:
-        logs:
-            paths:
-              -  "**/test-results/**"
-              -  "TestProjects/UniversalGraphicsTest_PostPro/Logs/*.log"
-    dependencies:
-      -  path: .yamato/_editor_priming.yml#editor:priming:2021.2:Linux
-         rerun: on_new_revision
-      -  path: .yamato/urp_postpro-linux-vulkan.yml#Build_URP_PostPro_Linux_Vulkan_Standalone_mono_Linear_2021.2
-         rerun: on_new_revision
-Build_URP_PostPro_Linux_Vulkan_Standalone_mono_Linear_2021.2:
-    name: Build URP_PostPro on Linux_Vulkan_mono_Linear_Standalone_build_Player on version 2021.2
-    agent:
-        type: Unity::VM
-        image: package-ci/ubuntu:stable
-        flavor: b1.xlarge
-    variables:
-        UPM_REGISTRY: https://artifactory-slo.bf.unity3d.com/artifactory/api/npm/upm-candidates
-        CUSTOM_REVISION: '{{2021_2.changeset.id}}'
-        CACHE_ARGS: '{{cache.flags}}'
-        UTR_VERSION: "current"
-        TEST_FILTER: .*
-    commands:
-      -  command: curl -s https://artifactory.prd.it.unity3d.com/artifactory/unity-tools-local/utr-standalone/utr --output utr
-         retries: 2
-      -  command: chmod +x utr
-      -  command: sudo rm -f /etc/apt/sources.list /etc/apt/sources.list.d/{nodesource,teamviewer,deadsnakes-ubuntu-ppa-}*
-      -  command: curl -L https://artifactory.prd.it.unity3d.com/artifactory/api/gpg/key/public | sudo apt-key add -
-      -  command: sudo sh -c "echo 'deb https://artifactory.prd.it.unity3d.com/artifactory/unity-apt-local bionic main' > /etc/apt/sources.list.d/unity.list"
-      -  command: sudo apt update
-      -  command: sudo apt install unity-downloader-cli
-         retries: 2
-      -  command: sudo unity-downloader-cli --source-file unity_revision.txt -c editor -c il2cpp  --wait --published-only
-         retries: 2
-      -  command: DISPLAY=:0.0 ./utr $CACHE_ARGS --artifacts_path=TestProjects/UniversalGraphicsTest_PostPro/test-results --build-only --editor-location=.Editor --extra-editor-arg="-colorspace=Linear" --extra-editor-arg="-executemethod" --extra-editor-arg="SetupProject.ApplySettings" --extra-editor-arg="vulkan" --extra-editor-arg="Linear" --extra-editor-arg="-playergraphicsapi=Vulkan" --platform=StandaloneLinux64 --player-save-path=players --scripting-backend=Mono2x --suite=playmode --testfilter=$TEST_FILTER --testproject=./TestProjects/UniversalGraphicsTest_PostPro --timeout=3000
-    artifacts:
-        logs:
-            paths:
-              -  "**/test-results/**"
-              -  "TestProjects/UniversalGraphicsTest_PostPro/Logs/*.log"
-        players:
-            paths:
-              -  "players*/**"
-    dependencies:
-      -  path: .yamato/_editor_priming.yml#editor:priming:2021.2:Linux
-         rerun: on_new_revision
-URP_PostPro_Linux_Vulkan_playmode_mono_Linear_2021.2:
-    name: URP_PostPro on Linux_Vulkan_playmode_mono_Linear on version 2021.2
-    agent:
-        type: Unity::VM::GPU
-        image: package-ci/ubuntu:stable
-        flavor: b1.large
-    variables:
-        UPM_REGISTRY: https://artifactory-slo.bf.unity3d.com/artifactory/api/npm/upm-candidates
-        CUSTOM_REVISION: '{{2021_2.changeset.id}}'
-        CACHE_ARGS: '{{cache.flags}}'
-        UTR_VERSION: "current"
-        TEST_FILTER: .*
-    commands:
-      -  command: curl -s https://artifactory.prd.it.unity3d.com/artifactory/unity-tools-local/utr-standalone/utr --output utr
-         retries: 2
-      -  command: chmod +x utr
-      -  command: sudo rm -f /etc/apt/sources.list /etc/apt/sources.list.d/{nodesource,teamviewer,deadsnakes-ubuntu-ppa-}*
-      -  command: curl -L https://artifactory.prd.it.unity3d.com/artifactory/api/gpg/key/public | sudo apt-key add -
-      -  command: sudo sh -c "echo 'deb https://artifactory.prd.it.unity3d.com/artifactory/unity-apt-local bionic main' > /etc/apt/sources.list.d/unity.list"
-      -  command: sudo apt update
-      -  command: sudo apt install unity-downloader-cli
-         retries: 2
-      -  command: sudo unity-downloader-cli --source-file unity_revision.txt -c editor -c il2cpp  --wait --published-only
-         retries: 2
-      -  command: DISPLAY=:0.0 ./utr $CACHE_ARGS --artifacts_path=TestProjects/UniversalGraphicsTest_PostPro/test-results --editor-location=.Editor --extra-editor-arg="-colorspace=Linear" --extra-editor-arg="-force-vulkan" --scripting-backend=Mono2x --suite=playmode --testfilter=$TEST_FILTER --testproject=./TestProjects/UniversalGraphicsTest_PostPro
-    artifacts:
-        logs:
-            paths:
-              -  "**/test-results/**"
-              -  "TestProjects/UniversalGraphicsTest_PostPro/Logs/*.log"
-    dependencies:
-      -  path: .yamato/_editor_priming.yml#editor:priming:2021.2:Linux
-         rerun: on_new_revision
-URP_PostPro_Linux_Vulkan_editmode_mono_Linear_2021.2:
-    name: URP_PostPro on Linux_Vulkan_editmode_mono_Linear on version 2021.2
-    agent:
-        type: Unity::VM
-        image: package-ci/ubuntu:stable
-        flavor: b1.large
-    variables:
-        UPM_REGISTRY: https://artifactory-slo.bf.unity3d.com/artifactory/api/npm/upm-candidates
-        CUSTOM_REVISION: '{{2021_2.changeset.id}}'
-        CACHE_ARGS: '{{cache.flags}}'
-        UTR_VERSION: "current"
-        TEST_FILTER: .*
-    commands:
-      -  command: curl -s https://artifactory.prd.it.unity3d.com/artifactory/unity-tools-local/utr-standalone/utr --output utr
-         retries: 2
-      -  command: chmod +x utr
-      -  command: sudo rm -f /etc/apt/sources.list /etc/apt/sources.list.d/{nodesource,teamviewer,deadsnakes-ubuntu-ppa-}*
-      -  command: curl -L https://artifactory.prd.it.unity3d.com/artifactory/api/gpg/key/public | sudo apt-key add -
-      -  command: sudo sh -c "echo 'deb https://artifactory.prd.it.unity3d.com/artifactory/unity-apt-local bionic main' > /etc/apt/sources.list.d/unity.list"
-      -  command: sudo apt update
-      -  command: sudo apt install unity-downloader-cli
-         retries: 2
-      -  command: sudo unity-downloader-cli --source-file unity_revision.txt -c editor -c il2cpp  --wait --published-only
-         retries: 2
-      -  command: DISPLAY=:0.0 ./utr --artifacts_path=TestProjects/UniversalGraphicsTest_PostPro/test-results --editor-location=.Editor --extra-editor-arg="-colorspace=Linear" --extra-editor-arg="-force-vulkan" --extra-editor-arg="-playergraphicsapi=Vulkan" --platform=editmode --scripting-backend=Mono2x --suite=editor --testfilter=$TEST_FILTER --testproject=./TestProjects/UniversalGraphicsTest_PostPro
-    artifacts:
-        logs:
-            paths:
-              -  "**/test-results/**"
-              -  "TestProjects/UniversalGraphicsTest_PostPro/Logs/*.log"
-    dependencies:
-      -  path: .yamato/_editor_priming.yml#editor:priming:2021.2:Linux
-         rerun: on_new_revision
-=======
->>>>>>> 2a6f9af4
+    after:
+      -  command: python .yamato/script/log_scripts/log_parser.py
+    artifacts:
+        logs:
+            paths:
+              -  "**/test-results/**"
+              -  "TestProjects/UniversalGraphicsTest_PostPro/Logs/*.log"
+    dependencies:
+      -  path: .yamato/_editor_priming.yml#editor:priming:trunk:Linux
+         rerun: on_new_revision
 URP_PostPro_Linux_Vulkan_Standalone_mono_Linear_CUSTOM-REVISION:
     name: URP_PostPro on Linux_Vulkan_Standalone_mono_Linear on version CUSTOM-REVISION
     agent:
@@ -305,13 +161,9 @@
       -  command: curl -s https://artifactory.prd.it.unity3d.com/artifactory/unity-tools-local/utr-standalone/utr --output utr
          retries: 2
       -  command: chmod +x utr
-<<<<<<< HEAD
       -  command: DISPLAY=:0.0 ./utr --artifacts_path=TestProjects/UniversalGraphicsTest_PostPro/test-results --platform=StandaloneLinux64 --player-connection-ip=auto --player-load-path=players --suite=playmode --timeout=1200
-=======
-      -  command: DISPLAY=:0.0 ./utr --artifacts_path=TestProjects/UniversalGraphicsTest_PostPro/test-results --platform=StandaloneLinux64 --player-connection-ip=auto --player-load-path=players --suite=playmode --timeout=1200 --zero-tests-are-ok=1
-    after:
-      -  command: python .yamato/script/log_scripts/log_parser.py
->>>>>>> 2a6f9af4
+    after:
+      -  command: python .yamato/script/log_scripts/log_parser.py
     artifacts:
         logs:
             paths:
@@ -384,13 +236,9 @@
          retries: 2
       -  command: sudo unity-downloader-cli --source-file unity_revision.txt -c editor -c il2cpp  --wait --published-only
          retries: 2
-<<<<<<< HEAD
       -  command: DISPLAY=:0.0 ./utr $CACHE_ARGS --artifacts_path=TestProjects/UniversalGraphicsTest_PostPro/test-results --editor-location=.Editor --extra-editor-arg="-colorspace=Linear" --extra-editor-arg="-force-vulkan" --scripting-backend=Mono2x --suite=playmode --testfilter=$TEST_FILTER --testproject=./TestProjects/UniversalGraphicsTest_PostPro
-=======
-      -  command: DISPLAY=:0.0 ./utr $CACHE_ARGS --artifacts_path=TestProjects/UniversalGraphicsTest_PostPro/test-results --editor-location=.Editor --extra-editor-arg="-colorspace=Linear" --extra-editor-arg="-force-vulkan" --scripting-backend=Mono2x --suite=playmode --testfilter=$TEST_FILTER --testproject=./TestProjects/UniversalGraphicsTest_PostPro --zero-tests-are-ok=1
-    after:
-      -  command: python .yamato/script/log_scripts/log_parser.py
->>>>>>> 2a6f9af4
+    after:
+      -  command: python .yamato/script/log_scripts/log_parser.py
     artifacts:
         logs:
             paths:
@@ -423,13 +271,9 @@
          retries: 2
       -  command: sudo unity-downloader-cli --source-file unity_revision.txt -c editor -c il2cpp  --wait --published-only
          retries: 2
-<<<<<<< HEAD
       -  command: DISPLAY=:0.0 ./utr --artifacts_path=TestProjects/UniversalGraphicsTest_PostPro/test-results --editor-location=.Editor --extra-editor-arg="-colorspace=Linear" --extra-editor-arg="-force-vulkan" --extra-editor-arg="-playergraphicsapi=Vulkan" --platform=editmode --scripting-backend=Mono2x --suite=editor --testfilter=$TEST_FILTER --testproject=./TestProjects/UniversalGraphicsTest_PostPro
-=======
-      -  command: DISPLAY=:0.0 ./utr --artifacts_path=TestProjects/UniversalGraphicsTest_PostPro/test-results --editor-location=.Editor --extra-editor-arg="-colorspace=Linear" --extra-editor-arg="-force-vulkan" --extra-editor-arg="-playergraphicsapi=Vulkan" --platform=editmode --scripting-backend=Mono2x --suite=editor --testfilter=$TEST_FILTER --testproject=./TestProjects/UniversalGraphicsTest_PostPro --zero-tests-are-ok=1
-    after:
-      -  command: python .yamato/script/log_scripts/log_parser.py
->>>>>>> 2a6f9af4
+    after:
+      -  command: python .yamato/script/log_scripts/log_parser.py
     artifacts:
         logs:
             paths:
