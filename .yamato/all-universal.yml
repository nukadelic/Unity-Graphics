 
# This file is generated by .yamato/ruamel/build.py. Don't edit this file manually. 
# Introduce any changes under .yamato/config/*.metafile files (for most cases) or under .yamato/ruamel/* within Python (more elaborate cases), and rerun build.py to regenerate all .yml files. 
# Read more under .yamato/docs/readme.md 

All_Universal_trunk:
    name: All Universal CI - trunk
    dependencies:
      -  path: .yamato/universal-win-dx11.yml#Universal_Win_DX11_Standalone_cache_mono_apiNet2_Linear_trunk
         rerun: on-new-revision
      -  path: .yamato/universal-win-dx11.yml#Universal_Win_DX11_editmode_mono_apiNet2_Linear_trunk
         rerun: on-new-revision
      -  path: .yamato/universal-win-dx11.yml#Universal_Win_DX11_playmode_cache_mono_apiNet2_Linear_trunk
         rerun: on-new-revision
      -  path: .yamato/universal-win-dx11.yml#Universal_Win_DX11_playmode_XR_mono_apiNet2_Linear_trunk
         rerun: on-new-revision
      -  path: .yamato/universal-osx-metal.yml#Universal_OSX_Metal_playmode_cache_mono_apiNet2_Linear_trunk
         rerun: on-new-revision
      -  path: .yamato/universal-osx-openglcore.yml#Universal_OSX_OpenGLCore_editmode_mono_apiNet2_Linear_trunk
         rerun: on-new-revision
      -  path: .yamato/all-universal_stereo.yml#All_Universal_Stereo_trunk
         rerun: on-new-revision
      -  path: .yamato/all-universal_hybrid.yml#All_Universal_Hybrid_trunk
         rerun: on-new-revision
<<<<<<< HEAD
All_Universal_2020.2:
    name: All Universal CI - 2020.2
    dependencies:
      -  path: .yamato/universal-win-dx11.yml#Universal_Win_DX11_Standalone_cache_mono_apiNet2_Linear_2020.2
         rerun: on-new-revision
      -  path: .yamato/universal-win-dx11.yml#Universal_Win_DX11_editmode_mono_apiNet2_Linear_2020.2
         rerun: on-new-revision
      -  path: .yamato/universal-win-dx11.yml#Universal_Win_DX11_playmode_cache_mono_apiNet2_Linear_2020.2
         rerun: on-new-revision
      -  path: .yamato/universal-win-dx11.yml#Universal_Win_DX11_playmode_XR_mono_apiNet2_Linear_2020.2
         rerun: on-new-revision
      -  path: .yamato/universal-osx-metal.yml#Universal_OSX_Metal_playmode_cache_mono_apiNet2_Linear_2020.2
         rerun: on-new-revision
      -  path: .yamato/universal-osx-openglcore.yml#Universal_OSX_OpenGLCore_editmode_mono_apiNet2_Linear_2020.2
         rerun: on-new-revision
      -  path: .yamato/all-universal_stereo.yml#All_Universal_Stereo_2020.2
         rerun: on-new-revision
      -  path: .yamato/all-universal_hybrid.yml#All_Universal_Hybrid_2020.2
         rerun: on-new-revision
=======
>>>>>>> 33e0650b
All_Universal_CUSTOM-REVISION:
    name: All Universal CI - CUSTOM-REVISION
    dependencies:
      -  path: .yamato/universal-win-dx11.yml#Universal_Win_DX11_Standalone_cache_mono_apiNet2_Linear_CUSTOM-REVISION
         rerun: always
      -  path: .yamato/universal-win-dx11.yml#Universal_Win_DX11_editmode_mono_apiNet2_Linear_CUSTOM-REVISION
         rerun: always
      -  path: .yamato/universal-win-dx11.yml#Universal_Win_DX11_playmode_cache_mono_apiNet2_Linear_CUSTOM-REVISION
         rerun: always
      -  path: .yamato/universal-win-dx11.yml#Universal_Win_DX11_playmode_XR_mono_apiNet2_Linear_CUSTOM-REVISION
         rerun: always
      -  path: .yamato/universal-osx-metal.yml#Universal_OSX_Metal_playmode_cache_mono_apiNet2_Linear_CUSTOM-REVISION
         rerun: always
      -  path: .yamato/universal-osx-openglcore.yml#Universal_OSX_OpenGLCore_editmode_mono_apiNet2_Linear_CUSTOM-REVISION
         rerun: always
      -  path: .yamato/all-universal_stereo.yml#All_Universal_Stereo_CUSTOM-REVISION
         rerun: always
      -  path: .yamato/all-universal_hybrid.yml#All_Universal_Hybrid_CUSTOM-REVISION
         rerun: always
    variables:
        CUSTOM_REVISION: custom_revision_not_set<|MERGE_RESOLUTION|>--- conflicted
+++ resolved
@@ -22,28 +22,6 @@
          rerun: on-new-revision
       -  path: .yamato/all-universal_hybrid.yml#All_Universal_Hybrid_trunk
          rerun: on-new-revision
-<<<<<<< HEAD
-All_Universal_2020.2:
-    name: All Universal CI - 2020.2
-    dependencies:
-      -  path: .yamato/universal-win-dx11.yml#Universal_Win_DX11_Standalone_cache_mono_apiNet2_Linear_2020.2
-         rerun: on-new-revision
-      -  path: .yamato/universal-win-dx11.yml#Universal_Win_DX11_editmode_mono_apiNet2_Linear_2020.2
-         rerun: on-new-revision
-      -  path: .yamato/universal-win-dx11.yml#Universal_Win_DX11_playmode_cache_mono_apiNet2_Linear_2020.2
-         rerun: on-new-revision
-      -  path: .yamato/universal-win-dx11.yml#Universal_Win_DX11_playmode_XR_mono_apiNet2_Linear_2020.2
-         rerun: on-new-revision
-      -  path: .yamato/universal-osx-metal.yml#Universal_OSX_Metal_playmode_cache_mono_apiNet2_Linear_2020.2
-         rerun: on-new-revision
-      -  path: .yamato/universal-osx-openglcore.yml#Universal_OSX_OpenGLCore_editmode_mono_apiNet2_Linear_2020.2
-         rerun: on-new-revision
-      -  path: .yamato/all-universal_stereo.yml#All_Universal_Stereo_2020.2
-         rerun: on-new-revision
-      -  path: .yamato/all-universal_hybrid.yml#All_Universal_Hybrid_2020.2
-         rerun: on-new-revision
-=======
->>>>>>> 33e0650b
 All_Universal_CUSTOM-REVISION:
     name: All Universal CI - CUSTOM-REVISION
     dependencies:
