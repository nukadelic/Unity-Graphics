
# This file is generated by .yamato/ruamel/build.py. Don't edit this file manually.
# Introduce any changes under .yamato/config/*.metafile files (for most cases) or under .yamato/ruamel/* within Python (more elaborate cases), and rerun build.py to regenerate all .yml files.
# Read more under .yamato/docs/readme.md

{% metadata_file .yamato/_cache_config.metafile -%}
{% metadata_file .yamato/_latest_editor_versions_2021.2.metafile -%}
{% metadata_file .yamato/_latest_editor_versions_trunk.metafile -%}

---

ShaderGraph_Win_Vulkan_Standalone_mono_Linear_trunk:
    name: ShaderGraph on Win_Vulkan_Standalone_mono_Linear on version trunk
    agent:
        type: Unity::VM::GPU
        image: sdet/gamecode_win10:stable
        flavor: b1.large
    variables:
        UPM_REGISTRY: https://artifactory-slo.bf.unity3d.com/artifactory/api/npm/upm-candidates
        CUSTOM_REVISION: '{{trunk.changeset.id}}'
        CACHE_ARGS: '{{cache.flags}}'
        UTR_VERSION: "current"
        TEST_FILTER: .*
    commands:
<<<<<<< HEAD
      -  NetSh Advfirewall set allprofiles state off
      -  curl -s https://artifactory.prd.it.unity3d.com/artifactory/unity-tools-local/utr-standalone/utr.bat --output utr.bat
      -  |5-
=======
      -  command: NetSh Advfirewall set allprofiles state off
      -  command: curl -s https://artifactory.prd.it.unity3d.com/artifactory/unity-tools-local/utr-standalone/utr.bat --output utr.bat
         retries: 2
      -  command: |5-
>>>>>>> d86d7a54
                git rev-parse HEAD | git show -s --format=%%cI > revdate.tmp
                set /p GIT_REVISIONDATE=<revdate.tmp
                echo %GIT_REVISIONDATE%
                del revdate.tmp
<<<<<<< HEAD
                python .yamato/tooling/wrap_utr_check_update_file.py TestProjects/ShaderGraph --artifacts_path=TestProjects/ShaderGraph/test-results --platform=StandaloneWindows64 --player-connection-ip=auto --player-load-path=players --suite=playmode --timeout=1200 --zero-tests-are-ok=1
=======
                utr --artifacts_path=TestProjects/ShaderGraph/test-results --platform=StandaloneWindows64 --player-connection-ip=auto --player-load-path=players --suite=playmode --timeout=1200 --zero-tests-are-ok=1
>>>>>>> d86d7a54
    artifacts:
        logs:
            paths:
              -  "**/test-results/**"
              -  "TestProjects/ShaderGraph/Logs/*.log"
    dependencies:
      -  path: .yamato/_editor_priming.yml#editor:priming:trunk:Win
         rerun: on_new_revision
      -  path: .yamato/shadergraph-win-vulkan.yml#Build_ShaderGraph_Win_Vulkan_Standalone_mono_Linear_trunk
         rerun: on_new_revision
Build_ShaderGraph_Win_Vulkan_Standalone_mono_Linear_trunk:
    name: Build ShaderGraph on Win_Vulkan_mono_Linear_Standalone_build_Player on version trunk
    agent:
        type: Unity::VM
        image: sdet/gamecode_win10:stable
        flavor: b1.xlarge
    variables:
        UPM_REGISTRY: https://artifactory-slo.bf.unity3d.com/artifactory/api/npm/upm-candidates
        CUSTOM_REVISION: '{{trunk.changeset.id}}'
        CACHE_ARGS: '{{cache.flags}}'
        UTR_VERSION: "current"
        TEST_FILTER: .*
    commands:
      -  command: NetSh Advfirewall set allprofiles state off
      -  command: curl -s https://artifactory.prd.it.unity3d.com/artifactory/unity-tools-local/utr-standalone/utr.bat --output utr.bat
         retries: 2
      -  command: choco install unity-downloader-cli -y -s https://artifactory.prd.it.unity3d.com/artifactory/api/nuget/unity-choco-local
         retries: 2
      -  command: unity-downloader-cli --source-file unity_revision.txt -c editor -c il2cpp  --wait --published-only
         retries: 2
      -  command: |5-
                git rev-parse HEAD | git show -s --format=%%cI > revdate.tmp
                set /p GIT_REVISIONDATE=<revdate.tmp
                echo %GIT_REVISIONDATE%
                del revdate.tmp
                utr %CACHE_ARGS% --artifacts_path=TestProjects/ShaderGraph/test-results --build-only --editor-location=.Editor --extra-editor-arg="-colorspace=Linear" --extra-editor-arg="-executemethod" --extra-editor-arg="SetupProject.ApplySettings" --extra-editor-arg="vulkan" --extra-editor-arg="Linear" --extra-editor-arg="-playergraphicsapi=Vulkan" --platform=StandaloneWindows64 --player-save-path=players --scripting-backend=Mono2x --suite=playmode --testfilter=%TEST_FILTER% --testproject=./TestProjects/ShaderGraph --timeout=1200
    artifacts:
        logs:
            paths:
              -  "**/test-results/**"
              -  "TestProjects/ShaderGraph/Logs/*.log"
        players:
            paths:
              -  "players*/**"
    dependencies:
      -  path: .yamato/_editor_priming.yml#editor:priming:trunk:Win
         rerun: on_new_revision
ShaderGraph_Win_Vulkan_playmode_mono_Linear_trunk:
    name: ShaderGraph on Win_Vulkan_playmode_mono_Linear on version trunk
    agent:
        type: Unity::VM::GPU
        image: sdet/gamecode_win10:stable
        flavor: b1.xlarge
        model: rtx2080
    variables:
        UPM_REGISTRY: https://artifactory-slo.bf.unity3d.com/artifactory/api/npm/upm-candidates
        CUSTOM_REVISION: '{{trunk.changeset.id}}'
        CACHE_ARGS: '{{cache.flags}}'
        UTR_VERSION: "current"
        TEST_FILTER: .*
    commands:
<<<<<<< HEAD
      -  NetSh Advfirewall set allprofiles state off
      -  curl -s https://artifactory.prd.it.unity3d.com/artifactory/unity-tools-local/utr-standalone/utr.bat --output utr.bat
      -  choco install unity-downloader-cli -y -s https://artifactory.prd.it.unity3d.com/artifactory/api/nuget/unity-choco-local
      -  unity-downloader-cli --source-file unity_revision.txt -c editor -c il2cpp  --wait --published-only
      -  |5-
=======
      -  command: NetSh Advfirewall set allprofiles state off
      -  command: curl -s https://artifactory.prd.it.unity3d.com/artifactory/unity-tools-local/utr-standalone/utr.bat --output utr.bat
         retries: 2
      -  command: choco install unity-downloader-cli -y -s https://artifactory.prd.it.unity3d.com/artifactory/api/nuget/unity-choco-local
         retries: 2
      -  command: unity-downloader-cli --source-file unity_revision.txt -c editor -c il2cpp  --wait --published-only
         retries: 2
      -  command: |5-
>>>>>>> d86d7a54
                git rev-parse HEAD | git show -s --format=%%cI > revdate.tmp
                set /p GIT_REVISIONDATE=<revdate.tmp
                echo %GIT_REVISIONDATE%
                del revdate.tmp
<<<<<<< HEAD
                python .yamato/tooling/wrap_utr_check_update_file.py TestProjects/ShaderGraph --artifacts_path=TestProjects/ShaderGraph/test-results --editor-location=.Editor --extra-editor-arg="-colorspace=Linear" --extra-editor-arg="-force-vulkan" --scripting-backend=Mono2x --suite=playmode --testfilter=%TEST_FILTER% --testproject=./TestProjects/ShaderGraph --zero-tests-are-ok=1
    artifacts:
        logs:
            paths:
              -  "**/test-results/**"
              -  "TestProjects/ShaderGraph/Logs/*.log"
    dependencies:
      -  path: .yamato/_editor_priming.yml#editor:priming:trunk:Win
         rerun: on_new_revision
ShaderGraph_Win_Vulkan_playmode_cache_mono_Linear_trunk:
    name: ShaderGraph on Win_Vulkan_playmode_cache_mono_Linear on version trunk
    agent:
        type: Unity::VM::GPU
        image: sdet/gamecode_win10:stable
        flavor: b1.xlarge
        model: rtx2080
    variables:
        UPM_REGISTRY: https://artifactory-slo.bf.unity3d.com/artifactory/api/npm/upm-candidates
        CUSTOM_REVISION: '{{trunk.changeset.id}}'
        UTR_VERSION: "current"
        TEST_FILTER: .*
    commands:
      -  NetSh Advfirewall set allprofiles state off
      -  curl -s https://artifactory.prd.it.unity3d.com/artifactory/unity-tools-local/utr-standalone/utr.bat --output utr.bat
      -  choco install unity-downloader-cli -y -s https://artifactory.prd.it.unity3d.com/artifactory/api/nuget/unity-choco-local
      -  unity-downloader-cli --source-file unity_revision.txt -c editor -c il2cpp  --wait --published-only
      -  |5-
                git rev-parse HEAD | git show -s --format=%%cI > revdate.tmp
                set /p GIT_REVISIONDATE=<revdate.tmp
                echo %GIT_REVISIONDATE%
                del revdate.tmp
                python .yamato/tooling/wrap_utr_check_update_file.py TestProjects/ShaderGraph --artifacts_path=TestProjects/ShaderGraph/test-results --editor-location=.Editor --extra-editor-arg="-adb2" --extra-editor-arg="-cacheServerEnableDownload" --extra-editor-arg="true" --extra-editor-arg="-cacheServerEnableUpload" --extra-editor-arg="true" --extra-editor-arg="-cacheServerEndpoint" --extra-editor-arg="cacheserver-slo.hq.unity3d.com" --extra-editor-arg="-cacheServerNamespacePrefix" --extra-editor-arg="{{cache.cacheServerNamespacePrefix}}" --extra-editor-arg="-colorspace=Linear" --extra-editor-arg="-enableCacheServer" --extra-editor-arg="-force-vulkan" --scripting-backend=Mono2x --suite=playmode --testfilter=%TEST_FILTER% --testproject=./TestProjects/ShaderGraph --zero-tests-are-ok=1
=======
                utr %CACHE_ARGS% --artifacts_path=TestProjects/ShaderGraph/test-results --editor-location=.Editor --extra-editor-arg="-colorspace=Linear" --extra-editor-arg="-force-vulkan" --scripting-backend=Mono2x --suite=playmode --testfilter=%TEST_FILTER% --testproject=./TestProjects/ShaderGraph --zero-tests-are-ok=1
>>>>>>> d86d7a54
    artifacts:
        logs:
            paths:
              -  "**/test-results/**"
              -  "TestProjects/ShaderGraph/Logs/*.log"
    dependencies:
      -  path: .yamato/_editor_priming.yml#editor:priming:trunk:Win
         rerun: on_new_revision
ShaderGraph_Win_Vulkan_editmode_mono_Linear_trunk:
    name: ShaderGraph on Win_Vulkan_editmode_mono_Linear on version trunk
    agent:
        type: Unity::VM
        image: sdet/gamecode_win10:stable
        flavor: b1.large
    variables:
        UPM_REGISTRY: https://artifactory-slo.bf.unity3d.com/artifactory/api/npm/upm-candidates
        CUSTOM_REVISION: '{{trunk.changeset.id}}'
        CACHE_ARGS: '{{cache.flags}}'
        UTR_VERSION: "current"
        TEST_FILTER: .*
    commands:
<<<<<<< HEAD
      -  NetSh Advfirewall set allprofiles state off
      -  curl -s https://artifactory.prd.it.unity3d.com/artifactory/unity-tools-local/utr-standalone/utr.bat --output utr.bat
      -  choco install unity-downloader-cli -y -s https://artifactory.prd.it.unity3d.com/artifactory/api/nuget/unity-choco-local
      -  unity-downloader-cli --source-file unity_revision.txt -c editor -c il2cpp  --wait --published-only
      -  |5-
=======
      -  command: NetSh Advfirewall set allprofiles state off
      -  command: curl -s https://artifactory.prd.it.unity3d.com/artifactory/unity-tools-local/utr-standalone/utr.bat --output utr.bat
         retries: 2
      -  command: choco install unity-downloader-cli -y -s https://artifactory.prd.it.unity3d.com/artifactory/api/nuget/unity-choco-local
         retries: 2
      -  command: unity-downloader-cli --source-file unity_revision.txt -c editor -c il2cpp  --wait --published-only
         retries: 2
      -  command: |5-
>>>>>>> d86d7a54
                git rev-parse HEAD | git show -s --format=%%cI > revdate.tmp
                set /p GIT_REVISIONDATE=<revdate.tmp
                echo %GIT_REVISIONDATE%
                del revdate.tmp
<<<<<<< HEAD
                python .yamato/tooling/wrap_utr_check_update_file.py TestProjects/ShaderGraph --artifacts_path=TestProjects/ShaderGraph/test-results --editor-location=.Editor --extra-editor-arg="-colorspace=Linear" --extra-editor-arg="-force-vulkan" --extra-editor-arg="-playergraphicsapi=Vulkan" --platform=editmode --scripting-backend=Mono2x --suite=editor --testfilter=%TEST_FILTER% --testproject=./TestProjects/ShaderGraph --zero-tests-are-ok=1
=======
                utr --artifacts_path=TestProjects/ShaderGraph/test-results --editor-location=.Editor --extra-editor-arg="-colorspace=Linear" --extra-editor-arg="-force-vulkan" --extra-editor-arg="-playergraphicsapi=Vulkan" --platform=editmode --scripting-backend=Mono2x --suite=editor --testfilter=%TEST_FILTER% --testproject=./TestProjects/ShaderGraph --zero-tests-are-ok=1
>>>>>>> d86d7a54
    artifacts:
        logs:
            paths:
              -  "**/test-results/**"
              -  "TestProjects/ShaderGraph/Logs/*.log"
    dependencies:
      -  path: .yamato/_editor_priming.yml#editor:priming:trunk:Win
         rerun: on_new_revision
ShaderGraph_Win_Vulkan_Standalone_mono_Linear_2021.2:
    name: ShaderGraph on Win_Vulkan_Standalone_mono_Linear on version 2021.2
    agent:
        type: Unity::VM::GPU
        image: sdet/gamecode_win10:stable
        flavor: b1.large
    variables:
        UPM_REGISTRY: https://artifactory-slo.bf.unity3d.com/artifactory/api/npm/upm-candidates
        CUSTOM_REVISION: '{{2021_2.changeset.id}}'
        CACHE_ARGS: '{{cache.flags}}'
        UTR_VERSION: "current"
        TEST_FILTER: .*
    commands:
      -  command: NetSh Advfirewall set allprofiles state off
      -  command: curl -s https://artifactory.prd.it.unity3d.com/artifactory/unity-tools-local/utr-standalone/utr.bat --output utr.bat
         retries: 2
      -  command: |5-
                git rev-parse HEAD | git show -s --format=%%cI > revdate.tmp
                set /p GIT_REVISIONDATE=<revdate.tmp
                echo %GIT_REVISIONDATE%
                del revdate.tmp
                utr --artifacts_path=TestProjects/ShaderGraph/test-results --platform=StandaloneWindows64 --player-connection-ip=auto --player-load-path=players --suite=playmode --timeout=1200 --zero-tests-are-ok=1
    artifacts:
        logs:
            paths:
              -  "**/test-results/**"
              -  "TestProjects/ShaderGraph/Logs/*.log"
    dependencies:
      -  path: .yamato/_editor_priming.yml#editor:priming:2021.2:Win
         rerun: on_new_revision
      -  path: .yamato/shadergraph-win-vulkan.yml#Build_ShaderGraph_Win_Vulkan_Standalone_mono_Linear_2021.2
         rerun: on_new_revision
Build_ShaderGraph_Win_Vulkan_Standalone_mono_Linear_2021.2:
    name: Build ShaderGraph on Win_Vulkan_mono_Linear_Standalone_build_Player on version 2021.2
    agent:
        type: Unity::VM
        image: sdet/gamecode_win10:stable
        flavor: b1.xlarge
    variables:
        UPM_REGISTRY: https://artifactory-slo.bf.unity3d.com/artifactory/api/npm/upm-candidates
        CUSTOM_REVISION: '{{2021_2.changeset.id}}'
        CACHE_ARGS: '{{cache.flags}}'
        UTR_VERSION: "current"
        TEST_FILTER: .*
    commands:
      -  command: NetSh Advfirewall set allprofiles state off
      -  command: curl -s https://artifactory.prd.it.unity3d.com/artifactory/unity-tools-local/utr-standalone/utr.bat --output utr.bat
         retries: 2
      -  command: choco install unity-downloader-cli -y -s https://artifactory.prd.it.unity3d.com/artifactory/api/nuget/unity-choco-local
         retries: 2
      -  command: unity-downloader-cli --source-file unity_revision.txt -c editor -c il2cpp  --wait --published-only
         retries: 2
      -  command: |5-
                git rev-parse HEAD | git show -s --format=%%cI > revdate.tmp
                set /p GIT_REVISIONDATE=<revdate.tmp
                echo %GIT_REVISIONDATE%
                del revdate.tmp
                utr %CACHE_ARGS% --artifacts_path=TestProjects/ShaderGraph/test-results --build-only --editor-location=.Editor --extra-editor-arg="-colorspace=Linear" --extra-editor-arg="-executemethod" --extra-editor-arg="SetupProject.ApplySettings" --extra-editor-arg="vulkan" --extra-editor-arg="Linear" --extra-editor-arg="-playergraphicsapi=Vulkan" --platform=StandaloneWindows64 --player-save-path=players --scripting-backend=Mono2x --suite=playmode --testfilter=%TEST_FILTER% --testproject=./TestProjects/ShaderGraph --timeout=1200
    artifacts:
        logs:
            paths:
              -  "**/test-results/**"
              -  "TestProjects/ShaderGraph/Logs/*.log"
        players:
            paths:
              -  "players*/**"
    dependencies:
      -  path: .yamato/_editor_priming.yml#editor:priming:2021.2:Win
         rerun: on_new_revision
ShaderGraph_Win_Vulkan_playmode_mono_Linear_2021.2:
    name: ShaderGraph on Win_Vulkan_playmode_mono_Linear on version 2021.2
    agent:
        type: Unity::VM::GPU
        image: sdet/gamecode_win10:stable
        flavor: b1.xlarge
        model: rtx2080
    variables:
        UPM_REGISTRY: https://artifactory-slo.bf.unity3d.com/artifactory/api/npm/upm-candidates
        CUSTOM_REVISION: '{{2021_2.changeset.id}}'
        CACHE_ARGS: '{{cache.flags}}'
        UTR_VERSION: "current"
        TEST_FILTER: .*
    commands:
<<<<<<< HEAD
      -  NetSh Advfirewall set allprofiles state off
      -  curl -s https://artifactory.prd.it.unity3d.com/artifactory/unity-tools-local/utr-standalone/utr.bat --output utr.bat
      -  |5-
=======
      -  command: NetSh Advfirewall set allprofiles state off
      -  command: curl -s https://artifactory.prd.it.unity3d.com/artifactory/unity-tools-local/utr-standalone/utr.bat --output utr.bat
         retries: 2
      -  command: choco install unity-downloader-cli -y -s https://artifactory.prd.it.unity3d.com/artifactory/api/nuget/unity-choco-local
         retries: 2
      -  command: unity-downloader-cli --source-file unity_revision.txt -c editor -c il2cpp  --wait --published-only
         retries: 2
      -  command: |5-
>>>>>>> d86d7a54
                git rev-parse HEAD | git show -s --format=%%cI > revdate.tmp
                set /p GIT_REVISIONDATE=<revdate.tmp
                echo %GIT_REVISIONDATE%
                del revdate.tmp
<<<<<<< HEAD
                python .yamato/tooling/wrap_utr_check_update_file.py TestProjects/ShaderGraph --artifacts_path=TestProjects/ShaderGraph/test-results --platform=StandaloneWindows64 --player-connection-ip=auto --player-load-path=players --suite=playmode --timeout=1200 --zero-tests-are-ok=1
=======
                utr %CACHE_ARGS% --artifacts_path=TestProjects/ShaderGraph/test-results --editor-location=.Editor --extra-editor-arg="-colorspace=Linear" --extra-editor-arg="-force-vulkan" --scripting-backend=Mono2x --suite=playmode --testfilter=%TEST_FILTER% --testproject=./TestProjects/ShaderGraph --zero-tests-are-ok=1
>>>>>>> d86d7a54
    artifacts:
        logs:
            paths:
              -  "**/test-results/**"
              -  "TestProjects/ShaderGraph/Logs/*.log"
    dependencies:
      -  path: .yamato/_editor_priming.yml#editor:priming:2021.2:Win
         rerun: on_new_revision
ShaderGraph_Win_Vulkan_editmode_mono_Linear_2021.2:
    name: ShaderGraph on Win_Vulkan_editmode_mono_Linear on version 2021.2
    agent:
        type: Unity::VM
        image: sdet/gamecode_win10:stable
        flavor: b1.large
    variables:
        UPM_REGISTRY: https://artifactory-slo.bf.unity3d.com/artifactory/api/npm/upm-candidates
        CUSTOM_REVISION: '{{2021_2.changeset.id}}'
        CACHE_ARGS: '{{cache.flags}}'
        UTR_VERSION: "current"
        TEST_FILTER: .*
    commands:
      -  command: NetSh Advfirewall set allprofiles state off
      -  command: curl -s https://artifactory.prd.it.unity3d.com/artifactory/unity-tools-local/utr-standalone/utr.bat --output utr.bat
         retries: 2
      -  command: choco install unity-downloader-cli -y -s https://artifactory.prd.it.unity3d.com/artifactory/api/nuget/unity-choco-local
         retries: 2
      -  command: unity-downloader-cli --source-file unity_revision.txt -c editor -c il2cpp  --wait --published-only
         retries: 2
      -  command: |5-
                git rev-parse HEAD | git show -s --format=%%cI > revdate.tmp
                set /p GIT_REVISIONDATE=<revdate.tmp
                echo %GIT_REVISIONDATE%
                del revdate.tmp
                utr --artifacts_path=TestProjects/ShaderGraph/test-results --editor-location=.Editor --extra-editor-arg="-colorspace=Linear" --extra-editor-arg="-force-vulkan" --extra-editor-arg="-playergraphicsapi=Vulkan" --platform=editmode --scripting-backend=Mono2x --suite=editor --testfilter=%TEST_FILTER% --testproject=./TestProjects/ShaderGraph --zero-tests-are-ok=1
    artifacts:
        logs:
            paths:
              -  "**/test-results/**"
              -  "TestProjects/ShaderGraph/Logs/*.log"
    dependencies:
      -  path: .yamato/_editor_priming.yml#editor:priming:2021.2:Win
         rerun: on_new_revision
ShaderGraph_Win_Vulkan_Standalone_mono_Linear_CUSTOM-REVISION:
    name: ShaderGraph on Win_Vulkan_Standalone_mono_Linear on version CUSTOM-REVISION
    agent:
        type: Unity::VM::GPU
        image: sdet/gamecode_win10:stable
        flavor: b1.large
    variables:
        UPM_REGISTRY: https://artifactory-slo.bf.unity3d.com/artifactory/api/npm/upm-candidates
        CUSTOM_REVISION: custom_revision_not_set
        CACHE_ARGS: '{{cache.flags}}'
        UTR_VERSION: "current"
        TEST_FILTER: .*
    commands:
<<<<<<< HEAD
      -  NetSh Advfirewall set allprofiles state off
      -  curl -s https://artifactory.prd.it.unity3d.com/artifactory/unity-tools-local/utr-standalone/utr.bat --output utr.bat
      -  choco install unity-downloader-cli -y -s https://artifactory.prd.it.unity3d.com/artifactory/api/nuget/unity-choco-local
      -  unity-downloader-cli --source-file unity_revision.txt -c editor -c il2cpp  --wait --published-only
      -  |5-
=======
      -  command: NetSh Advfirewall set allprofiles state off
      -  command: curl -s https://artifactory.prd.it.unity3d.com/artifactory/unity-tools-local/utr-standalone/utr.bat --output utr.bat
         retries: 2
      -  command: |5-
>>>>>>> d86d7a54
                git rev-parse HEAD | git show -s --format=%%cI > revdate.tmp
                set /p GIT_REVISIONDATE=<revdate.tmp
                echo %GIT_REVISIONDATE%
                del revdate.tmp
<<<<<<< HEAD
                python .yamato/tooling/wrap_utr_check_update_file.py TestProjects/ShaderGraph --artifacts_path=TestProjects/ShaderGraph/test-results --editor-location=.Editor --extra-editor-arg="-colorspace=Linear" --extra-editor-arg="-force-vulkan" --scripting-backend=Mono2x --suite=playmode --testfilter=%TEST_FILTER% --testproject=./TestProjects/ShaderGraph --zero-tests-are-ok=1
=======
                utr --artifacts_path=TestProjects/ShaderGraph/test-results --platform=StandaloneWindows64 --player-connection-ip=auto --player-load-path=players --suite=playmode --timeout=1200 --zero-tests-are-ok=1
>>>>>>> d86d7a54
    artifacts:
        logs:
            paths:
              -  "**/test-results/**"
              -  "TestProjects/ShaderGraph/Logs/*.log"
    dependencies:
      -  path: .yamato/_editor_priming.yml#editor:priming:CUSTOM-REVISION:Win
         rerun: on_new_revision
<<<<<<< HEAD
ShaderGraph_Win_Vulkan_playmode_cache_mono_Linear_CUSTOM-REVISION:
    name: ShaderGraph on Win_Vulkan_playmode_cache_mono_Linear on version CUSTOM-REVISION
    agent:
        type: Unity::VM::GPU
        image: sdet/gamecode_win10:stable
        flavor: b1.xlarge
        model: rtx2080
    variables:
        UPM_REGISTRY: https://artifactory-slo.bf.unity3d.com/artifactory/api/npm/upm-candidates
        CUSTOM_REVISION: custom_revision_not_set
        UTR_VERSION: "current"
        TEST_FILTER: .*
    commands:
      -  NetSh Advfirewall set allprofiles state off
      -  curl -s https://artifactory.prd.it.unity3d.com/artifactory/unity-tools-local/utr-standalone/utr.bat --output utr.bat
      -  choco install unity-downloader-cli -y -s https://artifactory.prd.it.unity3d.com/artifactory/api/nuget/unity-choco-local
      -  unity-downloader-cli --source-file unity_revision.txt -c editor -c il2cpp  --wait --published-only
      -  |5-
                git rev-parse HEAD | git show -s --format=%%cI > revdate.tmp
                set /p GIT_REVISIONDATE=<revdate.tmp
                echo %GIT_REVISIONDATE%
                del revdate.tmp
                python .yamato/tooling/wrap_utr_check_update_file.py TestProjects/ShaderGraph --artifacts_path=TestProjects/ShaderGraph/test-results --editor-location=.Editor --extra-editor-arg="-adb2" --extra-editor-arg="-cacheServerEnableDownload" --extra-editor-arg="true" --extra-editor-arg="-cacheServerEnableUpload" --extra-editor-arg="true" --extra-editor-arg="-cacheServerEndpoint" --extra-editor-arg="cacheserver-slo.hq.unity3d.com" --extra-editor-arg="-cacheServerNamespacePrefix" --extra-editor-arg="{{cache.cacheServerNamespacePrefix}}" --extra-editor-arg="-colorspace=Linear" --extra-editor-arg="-enableCacheServer" --extra-editor-arg="-force-vulkan" --scripting-backend=Mono2x --suite=playmode --testfilter=%TEST_FILTER% --testproject=./TestProjects/ShaderGraph --zero-tests-are-ok=1
    artifacts:
        logs:
            paths:
              -  "**/test-results/**"
              -  "TestProjects/ShaderGraph/Logs/*.log"
    dependencies:
      -  path: .yamato/_editor_priming.yml#editor:priming:CUSTOM-REVISION:Win
=======
      -  path: .yamato/shadergraph-win-vulkan.yml#Build_ShaderGraph_Win_Vulkan_Standalone_mono_Linear_CUSTOM-REVISION
>>>>>>> d86d7a54
         rerun: on_new_revision
Build_ShaderGraph_Win_Vulkan_Standalone_mono_Linear_CUSTOM-REVISION:
    name: Build ShaderGraph on Win_Vulkan_mono_Linear_Standalone_build_Player on version CUSTOM-REVISION
    agent:
        type: Unity::VM
        image: sdet/gamecode_win10:stable
        flavor: b1.xlarge
    variables:
        UPM_REGISTRY: https://artifactory-slo.bf.unity3d.com/artifactory/api/npm/upm-candidates
        CUSTOM_REVISION: custom_revision_not_set
        CACHE_ARGS: '{{cache.flags}}'
        UTR_VERSION: "current"
        TEST_FILTER: .*
    commands:
<<<<<<< HEAD
      -  NetSh Advfirewall set allprofiles state off
      -  curl -s https://artifactory.prd.it.unity3d.com/artifactory/unity-tools-local/utr-standalone/utr.bat --output utr.bat
      -  choco install unity-downloader-cli -y -s https://artifactory.prd.it.unity3d.com/artifactory/api/nuget/unity-choco-local
      -  unity-downloader-cli --source-file unity_revision.txt -c editor -c il2cpp  --wait --published-only
      -  |5-
=======
      -  command: NetSh Advfirewall set allprofiles state off
      -  command: curl -s https://artifactory.prd.it.unity3d.com/artifactory/unity-tools-local/utr-standalone/utr.bat --output utr.bat
         retries: 2
      -  command: choco install unity-downloader-cli -y -s https://artifactory.prd.it.unity3d.com/artifactory/api/nuget/unity-choco-local
         retries: 2
      -  command: unity-downloader-cli --source-file unity_revision.txt -c editor -c il2cpp  --wait --published-only
         retries: 2
      -  command: |5-
>>>>>>> d86d7a54
                git rev-parse HEAD | git show -s --format=%%cI > revdate.tmp
                set /p GIT_REVISIONDATE=<revdate.tmp
                echo %GIT_REVISIONDATE%
                del revdate.tmp
<<<<<<< HEAD
                python .yamato/tooling/wrap_utr_check_update_file.py TestProjects/ShaderGraph --artifacts_path=TestProjects/ShaderGraph/test-results --editor-location=.Editor --extra-editor-arg="-colorspace=Linear" --extra-editor-arg="-force-vulkan" --extra-editor-arg="-playergraphicsapi=Vulkan" --platform=editmode --scripting-backend=Mono2x --suite=editor --testfilter=%TEST_FILTER% --testproject=./TestProjects/ShaderGraph --zero-tests-are-ok=1
=======
                utr %CACHE_ARGS% --artifacts_path=TestProjects/ShaderGraph/test-results --build-only --editor-location=.Editor --extra-editor-arg="-colorspace=Linear" --extra-editor-arg="-executemethod" --extra-editor-arg="SetupProject.ApplySettings" --extra-editor-arg="vulkan" --extra-editor-arg="Linear" --extra-editor-arg="-playergraphicsapi=Vulkan" --platform=StandaloneWindows64 --player-save-path=players --scripting-backend=Mono2x --suite=playmode --testfilter=%TEST_FILTER% --testproject=./TestProjects/ShaderGraph --timeout=1200
>>>>>>> d86d7a54
    artifacts:
        logs:
            paths:
              -  "**/test-results/**"
              -  "TestProjects/ShaderGraph/Logs/*.log"
        players:
            paths:
              -  "players*/**"
    dependencies:
      -  path: .yamato/_editor_priming.yml#editor:priming:CUSTOM-REVISION:Win
         rerun: on_new_revision
ShaderGraph_Win_Vulkan_playmode_mono_Linear_CUSTOM-REVISION:
    name: ShaderGraph on Win_Vulkan_playmode_mono_Linear on version CUSTOM-REVISION
    agent:
        type: Unity::VM::GPU
        image: sdet/gamecode_win10:stable
        flavor: b1.xlarge
        model: rtx2080
    variables:
        UPM_REGISTRY: https://artifactory-slo.bf.unity3d.com/artifactory/api/npm/upm-candidates
        CUSTOM_REVISION: custom_revision_not_set
        CACHE_ARGS: '{{cache.flags}}'
        UTR_VERSION: "current"
        TEST_FILTER: .*
    commands:
      -  command: NetSh Advfirewall set allprofiles state off
      -  command: curl -s https://artifactory.prd.it.unity3d.com/artifactory/unity-tools-local/utr-standalone/utr.bat --output utr.bat
         retries: 2
      -  command: choco install unity-downloader-cli -y -s https://artifactory.prd.it.unity3d.com/artifactory/api/nuget/unity-choco-local
         retries: 2
      -  command: unity-downloader-cli --source-file unity_revision.txt -c editor -c il2cpp  --wait --published-only
         retries: 2
      -  command: |5-
                git rev-parse HEAD | git show -s --format=%%cI > revdate.tmp
                set /p GIT_REVISIONDATE=<revdate.tmp
                echo %GIT_REVISIONDATE%
                del revdate.tmp
                utr %CACHE_ARGS% --artifacts_path=TestProjects/ShaderGraph/test-results --editor-location=.Editor --extra-editor-arg="-colorspace=Linear" --extra-editor-arg="-force-vulkan" --scripting-backend=Mono2x --suite=playmode --testfilter=%TEST_FILTER% --testproject=./TestProjects/ShaderGraph --zero-tests-are-ok=1
    artifacts:
        logs:
            paths:
              -  "**/test-results/**"
              -  "TestProjects/ShaderGraph/Logs/*.log"
    dependencies:
      -  path: .yamato/_editor_priming.yml#editor:priming:CUSTOM-REVISION:Win
         rerun: on_new_revision
ShaderGraph_Win_Vulkan_editmode_mono_Linear_CUSTOM-REVISION:
    name: ShaderGraph on Win_Vulkan_editmode_mono_Linear on version CUSTOM-REVISION
    agent:
        type: Unity::VM
        image: sdet/gamecode_win10:stable
        flavor: b1.large
    variables:
        UPM_REGISTRY: https://artifactory-slo.bf.unity3d.com/artifactory/api/npm/upm-candidates
        CUSTOM_REVISION: custom_revision_not_set
        CACHE_ARGS: '{{cache.flags}}'
        UTR_VERSION: "current"
        TEST_FILTER: .*
    commands:
      -  command: NetSh Advfirewall set allprofiles state off
      -  command: curl -s https://artifactory.prd.it.unity3d.com/artifactory/unity-tools-local/utr-standalone/utr.bat --output utr.bat
         retries: 2
      -  command: choco install unity-downloader-cli -y -s https://artifactory.prd.it.unity3d.com/artifactory/api/nuget/unity-choco-local
         retries: 2
      -  command: unity-downloader-cli --source-file unity_revision.txt -c editor -c il2cpp  --wait --published-only
         retries: 2
      -  command: |5-
                git rev-parse HEAD | git show -s --format=%%cI > revdate.tmp
                set /p GIT_REVISIONDATE=<revdate.tmp
                echo %GIT_REVISIONDATE%
                del revdate.tmp
                utr --artifacts_path=TestProjects/ShaderGraph/test-results --editor-location=.Editor --extra-editor-arg="-colorspace=Linear" --extra-editor-arg="-force-vulkan" --extra-editor-arg="-playergraphicsapi=Vulkan" --platform=editmode --scripting-backend=Mono2x --suite=editor --testfilter=%TEST_FILTER% --testproject=./TestProjects/ShaderGraph --zero-tests-are-ok=1
    artifacts:
        logs:
            paths:
              -  "**/test-results/**"
              -  "TestProjects/ShaderGraph/Logs/*.log"
    dependencies:
      -  path: .yamato/_editor_priming.yml#editor:priming:CUSTOM-REVISION:Win
         rerun: on_new_revision<|MERGE_RESOLUTION|>--- conflicted
+++ resolved
@@ -22,25 +22,15 @@
         UTR_VERSION: "current"
         TEST_FILTER: .*
     commands:
-<<<<<<< HEAD
-      -  NetSh Advfirewall set allprofiles state off
-      -  curl -s https://artifactory.prd.it.unity3d.com/artifactory/unity-tools-local/utr-standalone/utr.bat --output utr.bat
-      -  |5-
-=======
-      -  command: NetSh Advfirewall set allprofiles state off
-      -  command: curl -s https://artifactory.prd.it.unity3d.com/artifactory/unity-tools-local/utr-standalone/utr.bat --output utr.bat
-         retries: 2
-      -  command: |5-
->>>>>>> d86d7a54
-                git rev-parse HEAD | git show -s --format=%%cI > revdate.tmp
-                set /p GIT_REVISIONDATE=<revdate.tmp
-                echo %GIT_REVISIONDATE%
-                del revdate.tmp
-<<<<<<< HEAD
-                python .yamato/tooling/wrap_utr_check_update_file.py TestProjects/ShaderGraph --artifacts_path=TestProjects/ShaderGraph/test-results --platform=StandaloneWindows64 --player-connection-ip=auto --player-load-path=players --suite=playmode --timeout=1200 --zero-tests-are-ok=1
-=======
+      -  command: NetSh Advfirewall set allprofiles state off
+      -  command: curl -s https://artifactory.prd.it.unity3d.com/artifactory/unity-tools-local/utr-standalone/utr.bat --output utr.bat
+         retries: 2
+      -  command: |5-
+                git rev-parse HEAD | git show -s --format=%%cI > revdate.tmp
+                set /p GIT_REVISIONDATE=<revdate.tmp
+                echo %GIT_REVISIONDATE%
+                del revdate.tmp
                 utr --artifacts_path=TestProjects/ShaderGraph/test-results --platform=StandaloneWindows64 --player-connection-ip=auto --player-load-path=players --suite=playmode --timeout=1200 --zero-tests-are-ok=1
->>>>>>> d86d7a54
     artifacts:
         logs:
             paths:
@@ -102,62 +92,19 @@
         UTR_VERSION: "current"
         TEST_FILTER: .*
     commands:
-<<<<<<< HEAD
-      -  NetSh Advfirewall set allprofiles state off
-      -  curl -s https://artifactory.prd.it.unity3d.com/artifactory/unity-tools-local/utr-standalone/utr.bat --output utr.bat
-      -  choco install unity-downloader-cli -y -s https://artifactory.prd.it.unity3d.com/artifactory/api/nuget/unity-choco-local
-      -  unity-downloader-cli --source-file unity_revision.txt -c editor -c il2cpp  --wait --published-only
-      -  |5-
-=======
-      -  command: NetSh Advfirewall set allprofiles state off
-      -  command: curl -s https://artifactory.prd.it.unity3d.com/artifactory/unity-tools-local/utr-standalone/utr.bat --output utr.bat
-         retries: 2
-      -  command: choco install unity-downloader-cli -y -s https://artifactory.prd.it.unity3d.com/artifactory/api/nuget/unity-choco-local
-         retries: 2
-      -  command: unity-downloader-cli --source-file unity_revision.txt -c editor -c il2cpp  --wait --published-only
-         retries: 2
-      -  command: |5-
->>>>>>> d86d7a54
-                git rev-parse HEAD | git show -s --format=%%cI > revdate.tmp
-                set /p GIT_REVISIONDATE=<revdate.tmp
-                echo %GIT_REVISIONDATE%
-                del revdate.tmp
-<<<<<<< HEAD
-                python .yamato/tooling/wrap_utr_check_update_file.py TestProjects/ShaderGraph --artifacts_path=TestProjects/ShaderGraph/test-results --editor-location=.Editor --extra-editor-arg="-colorspace=Linear" --extra-editor-arg="-force-vulkan" --scripting-backend=Mono2x --suite=playmode --testfilter=%TEST_FILTER% --testproject=./TestProjects/ShaderGraph --zero-tests-are-ok=1
-    artifacts:
-        logs:
-            paths:
-              -  "**/test-results/**"
-              -  "TestProjects/ShaderGraph/Logs/*.log"
-    dependencies:
-      -  path: .yamato/_editor_priming.yml#editor:priming:trunk:Win
-         rerun: on_new_revision
-ShaderGraph_Win_Vulkan_playmode_cache_mono_Linear_trunk:
-    name: ShaderGraph on Win_Vulkan_playmode_cache_mono_Linear on version trunk
-    agent:
-        type: Unity::VM::GPU
-        image: sdet/gamecode_win10:stable
-        flavor: b1.xlarge
-        model: rtx2080
-    variables:
-        UPM_REGISTRY: https://artifactory-slo.bf.unity3d.com/artifactory/api/npm/upm-candidates
-        CUSTOM_REVISION: '{{trunk.changeset.id}}'
-        UTR_VERSION: "current"
-        TEST_FILTER: .*
-    commands:
-      -  NetSh Advfirewall set allprofiles state off
-      -  curl -s https://artifactory.prd.it.unity3d.com/artifactory/unity-tools-local/utr-standalone/utr.bat --output utr.bat
-      -  choco install unity-downloader-cli -y -s https://artifactory.prd.it.unity3d.com/artifactory/api/nuget/unity-choco-local
-      -  unity-downloader-cli --source-file unity_revision.txt -c editor -c il2cpp  --wait --published-only
-      -  |5-
-                git rev-parse HEAD | git show -s --format=%%cI > revdate.tmp
-                set /p GIT_REVISIONDATE=<revdate.tmp
-                echo %GIT_REVISIONDATE%
-                del revdate.tmp
-                python .yamato/tooling/wrap_utr_check_update_file.py TestProjects/ShaderGraph --artifacts_path=TestProjects/ShaderGraph/test-results --editor-location=.Editor --extra-editor-arg="-adb2" --extra-editor-arg="-cacheServerEnableDownload" --extra-editor-arg="true" --extra-editor-arg="-cacheServerEnableUpload" --extra-editor-arg="true" --extra-editor-arg="-cacheServerEndpoint" --extra-editor-arg="cacheserver-slo.hq.unity3d.com" --extra-editor-arg="-cacheServerNamespacePrefix" --extra-editor-arg="{{cache.cacheServerNamespacePrefix}}" --extra-editor-arg="-colorspace=Linear" --extra-editor-arg="-enableCacheServer" --extra-editor-arg="-force-vulkan" --scripting-backend=Mono2x --suite=playmode --testfilter=%TEST_FILTER% --testproject=./TestProjects/ShaderGraph --zero-tests-are-ok=1
-=======
+      -  command: NetSh Advfirewall set allprofiles state off
+      -  command: curl -s https://artifactory.prd.it.unity3d.com/artifactory/unity-tools-local/utr-standalone/utr.bat --output utr.bat
+         retries: 2
+      -  command: choco install unity-downloader-cli -y -s https://artifactory.prd.it.unity3d.com/artifactory/api/nuget/unity-choco-local
+         retries: 2
+      -  command: unity-downloader-cli --source-file unity_revision.txt -c editor -c il2cpp  --wait --published-only
+         retries: 2
+      -  command: |5-
+                git rev-parse HEAD | git show -s --format=%%cI > revdate.tmp
+                set /p GIT_REVISIONDATE=<revdate.tmp
+                echo %GIT_REVISIONDATE%
+                del revdate.tmp
                 utr %CACHE_ARGS% --artifacts_path=TestProjects/ShaderGraph/test-results --editor-location=.Editor --extra-editor-arg="-colorspace=Linear" --extra-editor-arg="-force-vulkan" --scripting-backend=Mono2x --suite=playmode --testfilter=%TEST_FILTER% --testproject=./TestProjects/ShaderGraph --zero-tests-are-ok=1
->>>>>>> d86d7a54
     artifacts:
         logs:
             paths:
@@ -179,31 +126,19 @@
         UTR_VERSION: "current"
         TEST_FILTER: .*
     commands:
-<<<<<<< HEAD
-      -  NetSh Advfirewall set allprofiles state off
-      -  curl -s https://artifactory.prd.it.unity3d.com/artifactory/unity-tools-local/utr-standalone/utr.bat --output utr.bat
-      -  choco install unity-downloader-cli -y -s https://artifactory.prd.it.unity3d.com/artifactory/api/nuget/unity-choco-local
-      -  unity-downloader-cli --source-file unity_revision.txt -c editor -c il2cpp  --wait --published-only
-      -  |5-
-=======
-      -  command: NetSh Advfirewall set allprofiles state off
-      -  command: curl -s https://artifactory.prd.it.unity3d.com/artifactory/unity-tools-local/utr-standalone/utr.bat --output utr.bat
-         retries: 2
-      -  command: choco install unity-downloader-cli -y -s https://artifactory.prd.it.unity3d.com/artifactory/api/nuget/unity-choco-local
-         retries: 2
-      -  command: unity-downloader-cli --source-file unity_revision.txt -c editor -c il2cpp  --wait --published-only
-         retries: 2
-      -  command: |5-
->>>>>>> d86d7a54
-                git rev-parse HEAD | git show -s --format=%%cI > revdate.tmp
-                set /p GIT_REVISIONDATE=<revdate.tmp
-                echo %GIT_REVISIONDATE%
-                del revdate.tmp
-<<<<<<< HEAD
-                python .yamato/tooling/wrap_utr_check_update_file.py TestProjects/ShaderGraph --artifacts_path=TestProjects/ShaderGraph/test-results --editor-location=.Editor --extra-editor-arg="-colorspace=Linear" --extra-editor-arg="-force-vulkan" --extra-editor-arg="-playergraphicsapi=Vulkan" --platform=editmode --scripting-backend=Mono2x --suite=editor --testfilter=%TEST_FILTER% --testproject=./TestProjects/ShaderGraph --zero-tests-are-ok=1
-=======
+      -  command: NetSh Advfirewall set allprofiles state off
+      -  command: curl -s https://artifactory.prd.it.unity3d.com/artifactory/unity-tools-local/utr-standalone/utr.bat --output utr.bat
+         retries: 2
+      -  command: choco install unity-downloader-cli -y -s https://artifactory.prd.it.unity3d.com/artifactory/api/nuget/unity-choco-local
+         retries: 2
+      -  command: unity-downloader-cli --source-file unity_revision.txt -c editor -c il2cpp  --wait --published-only
+         retries: 2
+      -  command: |5-
+                git rev-parse HEAD | git show -s --format=%%cI > revdate.tmp
+                set /p GIT_REVISIONDATE=<revdate.tmp
+                echo %GIT_REVISIONDATE%
+                del revdate.tmp
                 utr --artifacts_path=TestProjects/ShaderGraph/test-results --editor-location=.Editor --extra-editor-arg="-colorspace=Linear" --extra-editor-arg="-force-vulkan" --extra-editor-arg="-playergraphicsapi=Vulkan" --platform=editmode --scripting-backend=Mono2x --suite=editor --testfilter=%TEST_FILTER% --testproject=./TestProjects/ShaderGraph --zero-tests-are-ok=1
->>>>>>> d86d7a54
     artifacts:
         logs:
             paths:
@@ -295,29 +230,19 @@
         UTR_VERSION: "current"
         TEST_FILTER: .*
     commands:
-<<<<<<< HEAD
-      -  NetSh Advfirewall set allprofiles state off
-      -  curl -s https://artifactory.prd.it.unity3d.com/artifactory/unity-tools-local/utr-standalone/utr.bat --output utr.bat
-      -  |5-
-=======
-      -  command: NetSh Advfirewall set allprofiles state off
-      -  command: curl -s https://artifactory.prd.it.unity3d.com/artifactory/unity-tools-local/utr-standalone/utr.bat --output utr.bat
-         retries: 2
-      -  command: choco install unity-downloader-cli -y -s https://artifactory.prd.it.unity3d.com/artifactory/api/nuget/unity-choco-local
-         retries: 2
-      -  command: unity-downloader-cli --source-file unity_revision.txt -c editor -c il2cpp  --wait --published-only
-         retries: 2
-      -  command: |5-
->>>>>>> d86d7a54
-                git rev-parse HEAD | git show -s --format=%%cI > revdate.tmp
-                set /p GIT_REVISIONDATE=<revdate.tmp
-                echo %GIT_REVISIONDATE%
-                del revdate.tmp
-<<<<<<< HEAD
-                python .yamato/tooling/wrap_utr_check_update_file.py TestProjects/ShaderGraph --artifacts_path=TestProjects/ShaderGraph/test-results --platform=StandaloneWindows64 --player-connection-ip=auto --player-load-path=players --suite=playmode --timeout=1200 --zero-tests-are-ok=1
-=======
+      -  command: NetSh Advfirewall set allprofiles state off
+      -  command: curl -s https://artifactory.prd.it.unity3d.com/artifactory/unity-tools-local/utr-standalone/utr.bat --output utr.bat
+         retries: 2
+      -  command: choco install unity-downloader-cli -y -s https://artifactory.prd.it.unity3d.com/artifactory/api/nuget/unity-choco-local
+         retries: 2
+      -  command: unity-downloader-cli --source-file unity_revision.txt -c editor -c il2cpp  --wait --published-only
+         retries: 2
+      -  command: |5-
+                git rev-parse HEAD | git show -s --format=%%cI > revdate.tmp
+                set /p GIT_REVISIONDATE=<revdate.tmp
+                echo %GIT_REVISIONDATE%
+                del revdate.tmp
                 utr %CACHE_ARGS% --artifacts_path=TestProjects/ShaderGraph/test-results --editor-location=.Editor --extra-editor-arg="-colorspace=Linear" --extra-editor-arg="-force-vulkan" --scripting-backend=Mono2x --suite=playmode --testfilter=%TEST_FILTER% --testproject=./TestProjects/ShaderGraph --zero-tests-are-ok=1
->>>>>>> d86d7a54
     artifacts:
         logs:
             paths:
@@ -373,27 +298,15 @@
         UTR_VERSION: "current"
         TEST_FILTER: .*
     commands:
-<<<<<<< HEAD
-      -  NetSh Advfirewall set allprofiles state off
-      -  curl -s https://artifactory.prd.it.unity3d.com/artifactory/unity-tools-local/utr-standalone/utr.bat --output utr.bat
-      -  choco install unity-downloader-cli -y -s https://artifactory.prd.it.unity3d.com/artifactory/api/nuget/unity-choco-local
-      -  unity-downloader-cli --source-file unity_revision.txt -c editor -c il2cpp  --wait --published-only
-      -  |5-
-=======
-      -  command: NetSh Advfirewall set allprofiles state off
-      -  command: curl -s https://artifactory.prd.it.unity3d.com/artifactory/unity-tools-local/utr-standalone/utr.bat --output utr.bat
-         retries: 2
-      -  command: |5-
->>>>>>> d86d7a54
-                git rev-parse HEAD | git show -s --format=%%cI > revdate.tmp
-                set /p GIT_REVISIONDATE=<revdate.tmp
-                echo %GIT_REVISIONDATE%
-                del revdate.tmp
-<<<<<<< HEAD
-                python .yamato/tooling/wrap_utr_check_update_file.py TestProjects/ShaderGraph --artifacts_path=TestProjects/ShaderGraph/test-results --editor-location=.Editor --extra-editor-arg="-colorspace=Linear" --extra-editor-arg="-force-vulkan" --scripting-backend=Mono2x --suite=playmode --testfilter=%TEST_FILTER% --testproject=./TestProjects/ShaderGraph --zero-tests-are-ok=1
-=======
+      -  command: NetSh Advfirewall set allprofiles state off
+      -  command: curl -s https://artifactory.prd.it.unity3d.com/artifactory/unity-tools-local/utr-standalone/utr.bat --output utr.bat
+         retries: 2
+      -  command: |5-
+                git rev-parse HEAD | git show -s --format=%%cI > revdate.tmp
+                set /p GIT_REVISIONDATE=<revdate.tmp
+                echo %GIT_REVISIONDATE%
+                del revdate.tmp
                 utr --artifacts_path=TestProjects/ShaderGraph/test-results --platform=StandaloneWindows64 --player-connection-ip=auto --player-load-path=players --suite=playmode --timeout=1200 --zero-tests-are-ok=1
->>>>>>> d86d7a54
     artifacts:
         logs:
             paths:
@@ -402,40 +315,7 @@
     dependencies:
       -  path: .yamato/_editor_priming.yml#editor:priming:CUSTOM-REVISION:Win
          rerun: on_new_revision
-<<<<<<< HEAD
-ShaderGraph_Win_Vulkan_playmode_cache_mono_Linear_CUSTOM-REVISION:
-    name: ShaderGraph on Win_Vulkan_playmode_cache_mono_Linear on version CUSTOM-REVISION
-    agent:
-        type: Unity::VM::GPU
-        image: sdet/gamecode_win10:stable
-        flavor: b1.xlarge
-        model: rtx2080
-    variables:
-        UPM_REGISTRY: https://artifactory-slo.bf.unity3d.com/artifactory/api/npm/upm-candidates
-        CUSTOM_REVISION: custom_revision_not_set
-        UTR_VERSION: "current"
-        TEST_FILTER: .*
-    commands:
-      -  NetSh Advfirewall set allprofiles state off
-      -  curl -s https://artifactory.prd.it.unity3d.com/artifactory/unity-tools-local/utr-standalone/utr.bat --output utr.bat
-      -  choco install unity-downloader-cli -y -s https://artifactory.prd.it.unity3d.com/artifactory/api/nuget/unity-choco-local
-      -  unity-downloader-cli --source-file unity_revision.txt -c editor -c il2cpp  --wait --published-only
-      -  |5-
-                git rev-parse HEAD | git show -s --format=%%cI > revdate.tmp
-                set /p GIT_REVISIONDATE=<revdate.tmp
-                echo %GIT_REVISIONDATE%
-                del revdate.tmp
-                python .yamato/tooling/wrap_utr_check_update_file.py TestProjects/ShaderGraph --artifacts_path=TestProjects/ShaderGraph/test-results --editor-location=.Editor --extra-editor-arg="-adb2" --extra-editor-arg="-cacheServerEnableDownload" --extra-editor-arg="true" --extra-editor-arg="-cacheServerEnableUpload" --extra-editor-arg="true" --extra-editor-arg="-cacheServerEndpoint" --extra-editor-arg="cacheserver-slo.hq.unity3d.com" --extra-editor-arg="-cacheServerNamespacePrefix" --extra-editor-arg="{{cache.cacheServerNamespacePrefix}}" --extra-editor-arg="-colorspace=Linear" --extra-editor-arg="-enableCacheServer" --extra-editor-arg="-force-vulkan" --scripting-backend=Mono2x --suite=playmode --testfilter=%TEST_FILTER% --testproject=./TestProjects/ShaderGraph --zero-tests-are-ok=1
-    artifacts:
-        logs:
-            paths:
-              -  "**/test-results/**"
-              -  "TestProjects/ShaderGraph/Logs/*.log"
-    dependencies:
-      -  path: .yamato/_editor_priming.yml#editor:priming:CUSTOM-REVISION:Win
-=======
       -  path: .yamato/shadergraph-win-vulkan.yml#Build_ShaderGraph_Win_Vulkan_Standalone_mono_Linear_CUSTOM-REVISION
->>>>>>> d86d7a54
          rerun: on_new_revision
 Build_ShaderGraph_Win_Vulkan_Standalone_mono_Linear_CUSTOM-REVISION:
     name: Build ShaderGraph on Win_Vulkan_mono_Linear_Standalone_build_Player on version CUSTOM-REVISION
@@ -450,31 +330,19 @@
         UTR_VERSION: "current"
         TEST_FILTER: .*
     commands:
-<<<<<<< HEAD
-      -  NetSh Advfirewall set allprofiles state off
-      -  curl -s https://artifactory.prd.it.unity3d.com/artifactory/unity-tools-local/utr-standalone/utr.bat --output utr.bat
-      -  choco install unity-downloader-cli -y -s https://artifactory.prd.it.unity3d.com/artifactory/api/nuget/unity-choco-local
-      -  unity-downloader-cli --source-file unity_revision.txt -c editor -c il2cpp  --wait --published-only
-      -  |5-
-=======
-      -  command: NetSh Advfirewall set allprofiles state off
-      -  command: curl -s https://artifactory.prd.it.unity3d.com/artifactory/unity-tools-local/utr-standalone/utr.bat --output utr.bat
-         retries: 2
-      -  command: choco install unity-downloader-cli -y -s https://artifactory.prd.it.unity3d.com/artifactory/api/nuget/unity-choco-local
-         retries: 2
-      -  command: unity-downloader-cli --source-file unity_revision.txt -c editor -c il2cpp  --wait --published-only
-         retries: 2
-      -  command: |5-
->>>>>>> d86d7a54
-                git rev-parse HEAD | git show -s --format=%%cI > revdate.tmp
-                set /p GIT_REVISIONDATE=<revdate.tmp
-                echo %GIT_REVISIONDATE%
-                del revdate.tmp
-<<<<<<< HEAD
-                python .yamato/tooling/wrap_utr_check_update_file.py TestProjects/ShaderGraph --artifacts_path=TestProjects/ShaderGraph/test-results --editor-location=.Editor --extra-editor-arg="-colorspace=Linear" --extra-editor-arg="-force-vulkan" --extra-editor-arg="-playergraphicsapi=Vulkan" --platform=editmode --scripting-backend=Mono2x --suite=editor --testfilter=%TEST_FILTER% --testproject=./TestProjects/ShaderGraph --zero-tests-are-ok=1
-=======
+      -  command: NetSh Advfirewall set allprofiles state off
+      -  command: curl -s https://artifactory.prd.it.unity3d.com/artifactory/unity-tools-local/utr-standalone/utr.bat --output utr.bat
+         retries: 2
+      -  command: choco install unity-downloader-cli -y -s https://artifactory.prd.it.unity3d.com/artifactory/api/nuget/unity-choco-local
+         retries: 2
+      -  command: unity-downloader-cli --source-file unity_revision.txt -c editor -c il2cpp  --wait --published-only
+         retries: 2
+      -  command: |5-
+                git rev-parse HEAD | git show -s --format=%%cI > revdate.tmp
+                set /p GIT_REVISIONDATE=<revdate.tmp
+                echo %GIT_REVISIONDATE%
+                del revdate.tmp
                 utr %CACHE_ARGS% --artifacts_path=TestProjects/ShaderGraph/test-results --build-only --editor-location=.Editor --extra-editor-arg="-colorspace=Linear" --extra-editor-arg="-executemethod" --extra-editor-arg="SetupProject.ApplySettings" --extra-editor-arg="vulkan" --extra-editor-arg="Linear" --extra-editor-arg="-playergraphicsapi=Vulkan" --platform=StandaloneWindows64 --player-save-path=players --scripting-backend=Mono2x --suite=playmode --testfilter=%TEST_FILTER% --testproject=./TestProjects/ShaderGraph --timeout=1200
->>>>>>> d86d7a54
     artifacts:
         logs:
             paths:
