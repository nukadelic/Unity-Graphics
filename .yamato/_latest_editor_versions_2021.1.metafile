editor_version_names:
- 2021_1_latest_internal
- 2021_1_latest_public
- 2021_1_staging
editor_versions:
  2021_1_latest_internal:
    Android:
      revision: ddf8e7a924bd
      updated_at: '2021-03-08 09:56:15.933265'
      version: 2021.1.0b11
    Linux:
      revision: ddf8e7a924bd
      updated_at: '2021-03-08 09:56:15.933265'
      version: 2021.1.0b11
    OSX:
      revision: ddf8e7a924bd
      updated_at: '2021-03-08 09:56:15.933265'
      version: 2021.1.0b11
    Win:
      revision: ddf8e7a924bd
      updated_at: '2021-03-08 09:56:15.933265'
      version: 2021.1.0b11
    iPhone:
      revision: ddf8e7a924bd
      updated_at: '2021-03-08 09:56:15.933265'
      version: 2021.1.0b11
  2021_1_latest_public:
    Android:
      revision: b27f69638034
      updated_at: '2021-03-08 09:56:15.933265'
      version: 2021.1.0b10
    Linux:
      revision: b27f69638034
      updated_at: '2021-03-08 09:56:15.933265'
      version: 2021.1.0b10
    OSX:
      revision: b27f69638034
      updated_at: '2021-03-08 09:56:15.933265'
      version: 2021.1.0b10
    Win:
      revision: b27f69638034
      updated_at: '2021-03-08 09:56:15.933265'
      version: 2021.1.0b10
    iPhone:
      revision: b27f69638034
      updated_at: '2021-03-08 09:56:15.933265'
      version: 2021.1.0b10
  2021_1_staging:
    Android:
<<<<<<< HEAD
      revision: bd9b01cb1436889582c457ecdf124068d89cadd1
      updated_at: '2021-03-10 00:18:04.782601'
      version: ''
    Linux:
      revision: bd9b01cb1436889582c457ecdf124068d89cadd1
      updated_at: '2021-03-10 00:18:04.782601'
      version: ''
    OSX:
      revision: bd9b01cb1436889582c457ecdf124068d89cadd1
      updated_at: '2021-03-10 00:18:04.782601'
      version: ''
    Win:
      revision: bd9b01cb1436889582c457ecdf124068d89cadd1
      updated_at: '2021-03-10 00:18:04.782601'
      version: ''
    iPhone:
      revision: bd9b01cb1436889582c457ecdf124068d89cadd1
      updated_at: '2021-03-10 00:18:04.782601'
=======
      revision: 9311c330b366fb7ee811b25dfb255b02c1df377d
      updated_at: '2021-03-10 09:04:35.235969'
      version: ''
    Linux:
      revision: 9311c330b366fb7ee811b25dfb255b02c1df377d
      updated_at: '2021-03-10 09:04:35.235969'
      version: ''
    OSX:
      revision: 9311c330b366fb7ee811b25dfb255b02c1df377d
      updated_at: '2021-03-10 09:04:35.235969'
      version: ''
    Win:
      revision: 9311c330b366fb7ee811b25dfb255b02c1df377d
      updated_at: '2021-03-10 09:04:35.235969'
      version: ''
    iPhone:
      revision: 9311c330b366fb7ee811b25dfb255b02c1df377d
      updated_at: '2021-03-10 09:04:35.235969'
>>>>>>> c7716109
      version: ''<|MERGE_RESOLUTION|>--- conflicted
+++ resolved
@@ -47,26 +47,6 @@
       version: 2021.1.0b10
   2021_1_staging:
     Android:
-<<<<<<< HEAD
-      revision: bd9b01cb1436889582c457ecdf124068d89cadd1
-      updated_at: '2021-03-10 00:18:04.782601'
-      version: ''
-    Linux:
-      revision: bd9b01cb1436889582c457ecdf124068d89cadd1
-      updated_at: '2021-03-10 00:18:04.782601'
-      version: ''
-    OSX:
-      revision: bd9b01cb1436889582c457ecdf124068d89cadd1
-      updated_at: '2021-03-10 00:18:04.782601'
-      version: ''
-    Win:
-      revision: bd9b01cb1436889582c457ecdf124068d89cadd1
-      updated_at: '2021-03-10 00:18:04.782601'
-      version: ''
-    iPhone:
-      revision: bd9b01cb1436889582c457ecdf124068d89cadd1
-      updated_at: '2021-03-10 00:18:04.782601'
-=======
       revision: 9311c330b366fb7ee811b25dfb255b02c1df377d
       updated_at: '2021-03-10 09:04:35.235969'
       version: ''
@@ -85,5 +65,4 @@
     iPhone:
       revision: 9311c330b366fb7ee811b25dfb255b02c1df377d
       updated_at: '2021-03-10 09:04:35.235969'
->>>>>>> c7716109
       version: ''