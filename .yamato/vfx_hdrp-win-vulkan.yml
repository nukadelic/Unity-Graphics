 
# This file is generated by .yamato/ruamel/build.py. Don't edit this file manually. 
# Introduce any changes under .yamato/config/*.metafile files (for most cases) or under .yamato/ruamel/* within Python (more elaborate cases), and rerun build.py to regenerate all .yml files. 
# Read more under .yamato/docs/readme.md 

VFX_HDRP_Win_Vulkan_Standalone_mono_apiNet2_Linear_trunk:
    name: VFX_HDRP on Win_Vulkan_Standalone_mono_apiNet2_Linear on version trunk
    agent:
        type: Unity::VM::GPU
        image: sdet/gamecode_win10:stable
        flavor: b1.large
    variables:
        UPM_REGISTRY: https://artifactory-slo.bf.unity3d.com/artifactory/api/npm/upm-candidates
    commands:
      -  curl -s https://artifactory.internal.unity3d.com/core-automation/tools/utr-standalone/utr.bat --output TestProjects/VisualEffectGraph_HDRP/utr.bat
      -  cd TestProjects/VisualEffectGraph_HDRP && utr --suite=playmode --platform=StandaloneWindows64 --artifacts_path=test-results --player-load-path=../../players --player-connection-ip=auto --scripting-backend=Mono2x --extra-editor-arg="-colorspace=Linear" --reruncount=2 --timeout=1200
    artifacts:
        logs:
            paths:
              -  "**/test-results/**"
              -  "TestProjects/VisualEffectGraph_HDRP/Logs/*.log"
    dependencies:
<<<<<<< HEAD
      -  path: .yamato/vfx_hdrp-win-vulkan.yml#Build_VFX_HDRP_Win_Vulkan_Standalone_Player_trunk
         rerun: on-new-revision
    skip_checkout: true
Build_VFX_HDRP_Win_Vulkan_Standalone_Player_trunk:
    name: Build VFX_HDRP on Win_Vulkan_Standalone_build_Player on version trunk
=======
      -  path: .yamato/vfx_hdrp-win-vulkan.yml#Build_VFX_HDRP_Win_Vulkan_Player_mono_apiNet2_Linear_trunk
         rerun: on-new-revision
Build_VFX_HDRP_Win_Vulkan_Player_mono_apiNet2_Linear_trunk:
    name: Build VFX_HDRP on Win_Vulkan_mono_apiNet2_Linear_Player on version trunk
>>>>>>> 2e401c61
    agent:
        type: Unity::VM
        image: sdet/gamecode_win10:stable
        flavor: b1.xlarge
    variables:
        UPM_REGISTRY: https://artifactory-slo.bf.unity3d.com/artifactory/api/npm/upm-candidates
    commands:
      -  curl -s https://artifactory.internal.unity3d.com/core-automation/tools/utr-standalone/utr.bat --output TestProjects/VisualEffectGraph_HDRP/utr.bat
      -  pip install unity-downloader-cli --index-url https://artifactory.prd.it.unity3d.com/artifactory/api/pypi/pypi/simple --upgrade
      -  cd TestProjects/VisualEffectGraph_HDRP && unity-downloader-cli -u 5181ec54d595526303eb2714f480cbc3ee1911bd -c editor -c il2cpp  --wait --published-only
      -  |5-

                  git rev-parse HEAD | git show -s --format=%%cI > revdate.tmp
                  set /p GIT_REVISIONDATE=<revdate.tmp
                  echo %GIT_REVISIONDATE%
                  del revdate.tmp
                  cd TestProjects/VisualEffectGraph_HDRP && utr --suite=playmode --platform=StandaloneWindows64 --testproject=. --extra-editor-arg="-playergraphicsapi=Vulkan" --editor-location=.Editor --artifacts_path=test-results --player-save-path=../../players --build-only --scripting-backend=Mono2x --extra-editor-arg="-colorspace=Linear" --timeout=1200 --extra-editor-arg="-executemethod" --extra-editor-arg="CustomBuild.BuildWindowsVulkanLinear"
    artifacts:
        logs:
            paths:
              -  "**/test-results/**"
              -  "TestProjects/VisualEffectGraph_HDRP/Logs/*.log"
        players:
            paths:
              -  "players/**"
VFX_HDRP_Win_Vulkan_playmode_mono_apiNet2_Linear_trunk:
    name: VFX_HDRP on Win_Vulkan_playmode_mono_apiNet2_Linear on version trunk
    agent:
        type: Unity::VM::GPU
        image: sdet/gamecode_win10:stable
        flavor: b1.large
    variables:
        UPM_REGISTRY: https://artifactory-slo.bf.unity3d.com/artifactory/api/npm/upm-candidates
    commands:
      -  curl -s https://artifactory.internal.unity3d.com/core-automation/tools/utr-standalone/utr.bat --output TestProjects/VisualEffectGraph_HDRP/utr.bat
      -  pip install unity-downloader-cli --index-url https://artifactory.prd.it.unity3d.com/artifactory/api/pypi/pypi/simple --upgrade
      -  cd TestProjects/VisualEffectGraph_HDRP && unity-downloader-cli -u 5181ec54d595526303eb2714f480cbc3ee1911bd -c editor -c il2cpp  --wait --published-only
      -  |5-

                  git rev-parse HEAD | git show -s --format=%%cI > revdate.tmp
                  set /p GIT_REVISIONDATE=<revdate.tmp
                  echo %GIT_REVISIONDATE%
                  del revdate.tmp
                  cd TestProjects/VisualEffectGraph_HDRP && utr --suite=playmode --testproject=. --editor-location=.Editor --artifacts_path=test-results --scripting-backend=Mono2x --extra-editor-arg="-colorspace=Linear" --reruncount=2 --extra-editor-arg="-force-vulkan"
    artifacts:
        logs:
            paths:
              -  "**/test-results/**"
              -  "TestProjects/VisualEffectGraph_HDRP/Logs/*.log"
VFX_HDRP_Win_Vulkan_playmode_XR_mono_apiNet2_Linear_trunk:
    name: VFX_HDRP on Win_Vulkan_playmode_XR_mono_apiNet2_Linear on version trunk
    agent:
        type: Unity::VM::GPU
        image: sdet/gamecode_win10:stable
        flavor: b1.large
    variables:
        UPM_REGISTRY: https://artifactory-slo.bf.unity3d.com/artifactory/api/npm/upm-candidates
    commands:
      -  curl -s https://artifactory.internal.unity3d.com/core-automation/tools/utr-standalone/utr.bat --output TestProjects/VisualEffectGraph_HDRP/utr.bat
      -  pip install unity-downloader-cli --index-url https://artifactory.prd.it.unity3d.com/artifactory/api/pypi/pypi/simple --upgrade
      -  cd TestProjects/VisualEffectGraph_HDRP && unity-downloader-cli -u 5181ec54d595526303eb2714f480cbc3ee1911bd -c editor -c il2cpp  --wait --published-only
      -  |5-

                  git rev-parse HEAD | git show -s --format=%%cI > revdate.tmp
                  set /p GIT_REVISIONDATE=<revdate.tmp
                  echo %GIT_REVISIONDATE%
                  del revdate.tmp
                  cd TestProjects/VisualEffectGraph_HDRP && utr --suite=playmode --testproject=. --editor-location=.Editor --artifacts_path=test-results --scripting-backend=Mono2x --extra-editor-arg="-colorspace=Linear" --reruncount=2 --extra-editor-arg="-xr-tests" --extra-editor-arg="-force-vulkan"
    artifacts:
        logs:
            paths:
              -  "**/test-results/**"
              -  "TestProjects/VisualEffectGraph_HDRP/Logs/*.log"
VFX_HDRP_Win_Vulkan_editmode_mono_apiNet2_Linear_trunk:
    name: VFX_HDRP on Win_Vulkan_editmode_mono_apiNet2_Linear on version trunk
    agent:
        type: Unity::VM
        image: sdet/gamecode_win10:stable
        flavor: b1.large
    variables:
        UPM_REGISTRY: https://artifactory-slo.bf.unity3d.com/artifactory/api/npm/upm-candidates
    commands:
      -  curl -s https://artifactory.internal.unity3d.com/core-automation/tools/utr-standalone/utr.bat --output TestProjects/VisualEffectGraph_HDRP/utr.bat
      -  pip install unity-downloader-cli --index-url https://artifactory.prd.it.unity3d.com/artifactory/api/pypi/pypi/simple --upgrade
      -  cd TestProjects/VisualEffectGraph_HDRP && unity-downloader-cli -u 5181ec54d595526303eb2714f480cbc3ee1911bd -c editor -c il2cpp  --wait --published-only
      -  |5-

                  git rev-parse HEAD | git show -s --format=%%cI > revdate.tmp
                  set /p GIT_REVISIONDATE=<revdate.tmp
                  echo %GIT_REVISIONDATE%
                  del revdate.tmp
                  cd TestProjects/VisualEffectGraph_HDRP && utr --suite=editor --platform=editmode --testproject=. --editor-location=.Editor --artifacts_path=test-results --scripting-backend=Mono2x --extra-editor-arg="-colorspace=Linear" --reruncount=2 --extra-editor-arg="-force-vulkan"
    artifacts:
        logs:
            paths:
              -  "**/test-results/**"
              -  "TestProjects/VisualEffectGraph_HDRP/Logs/*.log"
VFX_HDRP_Win_Vulkan_Standalone_mono_apiNet2_Linear_2020.2:
    name: VFX_HDRP on Win_Vulkan_Standalone_mono_apiNet2_Linear on version 2020.2
    agent:
        type: Unity::VM::GPU
        image: sdet/gamecode_win10:stable
        flavor: b1.large
    variables:
        UPM_REGISTRY: https://artifactory-slo.bf.unity3d.com/artifactory/api/npm/upm-candidates
    commands:
      -  curl -s https://artifactory.internal.unity3d.com/core-automation/tools/utr-standalone/utr.bat --output TestProjects/VisualEffectGraph_HDRP/utr.bat
      -  cd TestProjects/VisualEffectGraph_HDRP && utr --suite=playmode --platform=StandaloneWindows64 --artifacts_path=test-results --player-load-path=../../players --player-connection-ip=auto --scripting-backend=Mono2x --extra-editor-arg="-colorspace=Linear" --reruncount=2 --timeout=1200
    artifacts:
        logs:
            paths:
              -  "**/test-results/**"
              -  "TestProjects/VisualEffectGraph_HDRP/Logs/*.log"
    dependencies:
<<<<<<< HEAD
      -  path: .yamato/vfx_hdrp-win-vulkan.yml#Build_VFX_HDRP_Win_Vulkan_Standalone_Player_2020.2
         rerun: on-new-revision
    skip_checkout: true
Build_VFX_HDRP_Win_Vulkan_Standalone_Player_2020.2:
    name: Build VFX_HDRP on Win_Vulkan_Standalone_build_Player on version 2020.2
=======
      -  path: .yamato/vfx_hdrp-win-vulkan.yml#Build_VFX_HDRP_Win_Vulkan_Player_mono_apiNet2_Linear_2020.2
         rerun: on-new-revision
Build_VFX_HDRP_Win_Vulkan_Player_mono_apiNet2_Linear_2020.2:
    name: Build VFX_HDRP on Win_Vulkan_mono_apiNet2_Linear_Player on version 2020.2
>>>>>>> 2e401c61
    agent:
        type: Unity::VM
        image: sdet/gamecode_win10:stable
        flavor: b1.xlarge
    variables:
        UPM_REGISTRY: https://artifactory-slo.bf.unity3d.com/artifactory/api/npm/upm-candidates
    commands:
      -  curl -s https://artifactory.internal.unity3d.com/core-automation/tools/utr-standalone/utr.bat --output TestProjects/VisualEffectGraph_HDRP/utr.bat
      -  pip install unity-downloader-cli --index-url https://artifactory.prd.it.unity3d.com/artifactory/api/pypi/pypi/simple --upgrade
      -  cd TestProjects/VisualEffectGraph_HDRP && unity-downloader-cli -u dff91d65251a9ab8c12af258ce88fee061d85a7d -c editor -c il2cpp  --wait --published-only
      -  |5-

                  git rev-parse HEAD | git show -s --format=%%cI > revdate.tmp
                  set /p GIT_REVISIONDATE=<revdate.tmp
                  echo %GIT_REVISIONDATE%
                  del revdate.tmp
                  cd TestProjects/VisualEffectGraph_HDRP && utr --suite=playmode --platform=StandaloneWindows64 --testproject=. --extra-editor-arg="-playergraphicsapi=Vulkan" --editor-location=.Editor --artifacts_path=test-results --player-save-path=../../players --build-only --scripting-backend=Mono2x --extra-editor-arg="-colorspace=Linear" --timeout=1200 --extra-editor-arg="-executemethod" --extra-editor-arg="CustomBuild.BuildWindowsVulkanLinear"
    artifacts:
        logs:
            paths:
              -  "**/test-results/**"
              -  "TestProjects/VisualEffectGraph_HDRP/Logs/*.log"
        players:
            paths:
              -  "players/**"
VFX_HDRP_Win_Vulkan_playmode_mono_apiNet2_Linear_2020.2:
    name: VFX_HDRP on Win_Vulkan_playmode_mono_apiNet2_Linear on version 2020.2
    agent:
        type: Unity::VM::GPU
        image: sdet/gamecode_win10:stable
        flavor: b1.large
    variables:
        UPM_REGISTRY: https://artifactory-slo.bf.unity3d.com/artifactory/api/npm/upm-candidates
    commands:
      -  curl -s https://artifactory.internal.unity3d.com/core-automation/tools/utr-standalone/utr.bat --output TestProjects/VisualEffectGraph_HDRP/utr.bat
      -  pip install unity-downloader-cli --index-url https://artifactory.prd.it.unity3d.com/artifactory/api/pypi/pypi/simple --upgrade
      -  cd TestProjects/VisualEffectGraph_HDRP && unity-downloader-cli -u dff91d65251a9ab8c12af258ce88fee061d85a7d -c editor -c il2cpp  --wait --published-only
      -  |5-

                  git rev-parse HEAD | git show -s --format=%%cI > revdate.tmp
                  set /p GIT_REVISIONDATE=<revdate.tmp
                  echo %GIT_REVISIONDATE%
                  del revdate.tmp
                  cd TestProjects/VisualEffectGraph_HDRP && utr --suite=playmode --testproject=. --editor-location=.Editor --artifacts_path=test-results --scripting-backend=Mono2x --extra-editor-arg="-colorspace=Linear" --reruncount=2 --extra-editor-arg="-force-vulkan"
    artifacts:
        logs:
            paths:
              -  "**/test-results/**"
              -  "TestProjects/VisualEffectGraph_HDRP/Logs/*.log"
VFX_HDRP_Win_Vulkan_playmode_XR_mono_apiNet2_Linear_2020.2:
    name: VFX_HDRP on Win_Vulkan_playmode_XR_mono_apiNet2_Linear on version 2020.2
    agent:
        type: Unity::VM::GPU
        image: sdet/gamecode_win10:stable
        flavor: b1.large
    variables:
        UPM_REGISTRY: https://artifactory-slo.bf.unity3d.com/artifactory/api/npm/upm-candidates
    commands:
      -  curl -s https://artifactory.internal.unity3d.com/core-automation/tools/utr-standalone/utr.bat --output TestProjects/VisualEffectGraph_HDRP/utr.bat
      -  pip install unity-downloader-cli --index-url https://artifactory.prd.it.unity3d.com/artifactory/api/pypi/pypi/simple --upgrade
      -  cd TestProjects/VisualEffectGraph_HDRP && unity-downloader-cli -u dff91d65251a9ab8c12af258ce88fee061d85a7d -c editor -c il2cpp  --wait --published-only
      -  |5-

                  git rev-parse HEAD | git show -s --format=%%cI > revdate.tmp
                  set /p GIT_REVISIONDATE=<revdate.tmp
                  echo %GIT_REVISIONDATE%
                  del revdate.tmp
                  cd TestProjects/VisualEffectGraph_HDRP && utr --suite=playmode --testproject=. --editor-location=.Editor --artifacts_path=test-results --scripting-backend=Mono2x --extra-editor-arg="-colorspace=Linear" --reruncount=2 --extra-editor-arg="-xr-tests" --extra-editor-arg="-force-vulkan"
    artifacts:
        logs:
            paths:
              -  "**/test-results/**"
              -  "TestProjects/VisualEffectGraph_HDRP/Logs/*.log"
VFX_HDRP_Win_Vulkan_editmode_mono_apiNet2_Linear_2020.2:
    name: VFX_HDRP on Win_Vulkan_editmode_mono_apiNet2_Linear on version 2020.2
    agent:
        type: Unity::VM
        image: sdet/gamecode_win10:stable
        flavor: b1.large
    variables:
        UPM_REGISTRY: https://artifactory-slo.bf.unity3d.com/artifactory/api/npm/upm-candidates
    commands:
      -  curl -s https://artifactory.internal.unity3d.com/core-automation/tools/utr-standalone/utr.bat --output TestProjects/VisualEffectGraph_HDRP/utr.bat
      -  pip install unity-downloader-cli --index-url https://artifactory.prd.it.unity3d.com/artifactory/api/pypi/pypi/simple --upgrade
      -  cd TestProjects/VisualEffectGraph_HDRP && unity-downloader-cli -u dff91d65251a9ab8c12af258ce88fee061d85a7d -c editor -c il2cpp  --wait --published-only
      -  |5-

                  git rev-parse HEAD | git show -s --format=%%cI > revdate.tmp
                  set /p GIT_REVISIONDATE=<revdate.tmp
                  echo %GIT_REVISIONDATE%
                  del revdate.tmp
                  cd TestProjects/VisualEffectGraph_HDRP && utr --suite=editor --platform=editmode --testproject=. --editor-location=.Editor --artifacts_path=test-results --scripting-backend=Mono2x --extra-editor-arg="-colorspace=Linear" --reruncount=2 --extra-editor-arg="-force-vulkan"
    artifacts:
        logs:
            paths:
              -  "**/test-results/**"
              -  "TestProjects/VisualEffectGraph_HDRP/Logs/*.log"
VFX_HDRP_Win_Vulkan_Standalone_mono_apiNet2_Linear_CUSTOM-REVISION:
    name: VFX_HDRP on Win_Vulkan_Standalone_mono_apiNet2_Linear on version CUSTOM-REVISION
    agent:
        type: Unity::VM::GPU
        image: sdet/gamecode_win10:stable
        flavor: b1.large
    variables:
        UPM_REGISTRY: https://artifactory-slo.bf.unity3d.com/artifactory/api/npm/upm-candidates
        CUSTOM_REVISION: custom_revision_not_set
    commands:
      -  curl -s https://artifactory.internal.unity3d.com/core-automation/tools/utr-standalone/utr.bat --output TestProjects/VisualEffectGraph_HDRP/utr.bat
      -  cd TestProjects/VisualEffectGraph_HDRP && utr --suite=playmode --platform=StandaloneWindows64 --artifacts_path=test-results --player-load-path=../../players --player-connection-ip=auto --scripting-backend=Mono2x --extra-editor-arg="-colorspace=Linear" --reruncount=2 --timeout=1200
    artifacts:
        logs:
            paths:
              -  "**/test-results/**"
              -  "TestProjects/VisualEffectGraph_HDRP/Logs/*.log"
    dependencies:
      -  path: .yamato/_editor_priming.yml#editor:priming:CUSTOM-REVISION:windows
         rerun: always
<<<<<<< HEAD
      -  path: .yamato/vfx_hdrp-win-vulkan.yml#Build_VFX_HDRP_Win_Vulkan_Standalone_Player_CUSTOM-REVISION
         rerun: always
    skip_checkout: true
Build_VFX_HDRP_Win_Vulkan_Standalone_Player_CUSTOM-REVISION:
    name: Build VFX_HDRP on Win_Vulkan_Standalone_build_Player on version CUSTOM-REVISION
=======
      -  path: .yamato/vfx_hdrp-win-vulkan.yml#Build_VFX_HDRP_Win_Vulkan_Player_mono_apiNet2_Linear_CUSTOM-REVISION
         rerun: always
Build_VFX_HDRP_Win_Vulkan_Player_mono_apiNet2_Linear_CUSTOM-REVISION:
    name: Build VFX_HDRP on Win_Vulkan_mono_apiNet2_Linear_Player on version CUSTOM-REVISION
>>>>>>> 2e401c61
    agent:
        type: Unity::VM
        image: sdet/gamecode_win10:stable
        flavor: b1.xlarge
    variables:
        UPM_REGISTRY: https://artifactory-slo.bf.unity3d.com/artifactory/api/npm/upm-candidates
        CUSTOM_REVISION: custom_revision_not_set
    commands:
      -  curl -s https://artifactory.internal.unity3d.com/core-automation/tools/utr-standalone/utr.bat --output TestProjects/VisualEffectGraph_HDRP/utr.bat
      -  pip install unity-downloader-cli --index-url https://artifactory.prd.it.unity3d.com/artifactory/api/pypi/pypi/simple --upgrade
      -  cd TestProjects/VisualEffectGraph_HDRP && unity-downloader-cli --source-file ../../unity_revision.txt -c editor -c il2cpp  --wait --published-only
      -  |5-

                  git rev-parse HEAD | git show -s --format=%%cI > revdate.tmp
                  set /p GIT_REVISIONDATE=<revdate.tmp
                  echo %GIT_REVISIONDATE%
                  del revdate.tmp
                  cd TestProjects/VisualEffectGraph_HDRP && utr --suite=playmode --platform=StandaloneWindows64 --testproject=. --extra-editor-arg="-playergraphicsapi=Vulkan" --editor-location=.Editor --artifacts_path=test-results --player-save-path=../../players --build-only --scripting-backend=Mono2x --extra-editor-arg="-colorspace=Linear" --timeout=1200 --extra-editor-arg="-executemethod" --extra-editor-arg="CustomBuild.BuildWindowsVulkanLinear"
    artifacts:
        logs:
            paths:
              -  "**/test-results/**"
              -  "TestProjects/VisualEffectGraph_HDRP/Logs/*.log"
        players:
            paths:
              -  "players/**"
    dependencies:
      -  path: .yamato/_editor_priming.yml#editor:priming:CUSTOM-REVISION:windows
         rerun: always
VFX_HDRP_Win_Vulkan_playmode_mono_apiNet2_Linear_CUSTOM-REVISION:
    name: VFX_HDRP on Win_Vulkan_playmode_mono_apiNet2_Linear on version CUSTOM-REVISION
    agent:
        type: Unity::VM::GPU
        image: sdet/gamecode_win10:stable
        flavor: b1.large
    variables:
        UPM_REGISTRY: https://artifactory-slo.bf.unity3d.com/artifactory/api/npm/upm-candidates
        CUSTOM_REVISION: custom_revision_not_set
    commands:
      -  curl -s https://artifactory.internal.unity3d.com/core-automation/tools/utr-standalone/utr.bat --output TestProjects/VisualEffectGraph_HDRP/utr.bat
      -  pip install unity-downloader-cli --index-url https://artifactory.prd.it.unity3d.com/artifactory/api/pypi/pypi/simple --upgrade
      -  cd TestProjects/VisualEffectGraph_HDRP && unity-downloader-cli --source-file ../../unity_revision.txt -c editor -c il2cpp  --wait --published-only
      -  |5-

                  git rev-parse HEAD | git show -s --format=%%cI > revdate.tmp
                  set /p GIT_REVISIONDATE=<revdate.tmp
                  echo %GIT_REVISIONDATE%
                  del revdate.tmp
                  cd TestProjects/VisualEffectGraph_HDRP && utr --suite=playmode --testproject=. --editor-location=.Editor --artifacts_path=test-results --scripting-backend=Mono2x --extra-editor-arg="-colorspace=Linear" --reruncount=2 --extra-editor-arg="-force-vulkan"
    artifacts:
        logs:
            paths:
              -  "**/test-results/**"
              -  "TestProjects/VisualEffectGraph_HDRP/Logs/*.log"
    dependencies:
      -  path: .yamato/_editor_priming.yml#editor:priming:CUSTOM-REVISION:windows
         rerun: always
VFX_HDRP_Win_Vulkan_playmode_XR_mono_apiNet2_Linear_CUSTOM-REVISION:
    name: VFX_HDRP on Win_Vulkan_playmode_XR_mono_apiNet2_Linear on version CUSTOM-REVISION
    agent:
        type: Unity::VM::GPU
        image: sdet/gamecode_win10:stable
        flavor: b1.large
    variables:
        UPM_REGISTRY: https://artifactory-slo.bf.unity3d.com/artifactory/api/npm/upm-candidates
        CUSTOM_REVISION: custom_revision_not_set
    commands:
      -  curl -s https://artifactory.internal.unity3d.com/core-automation/tools/utr-standalone/utr.bat --output TestProjects/VisualEffectGraph_HDRP/utr.bat
      -  pip install unity-downloader-cli --index-url https://artifactory.prd.it.unity3d.com/artifactory/api/pypi/pypi/simple --upgrade
      -  cd TestProjects/VisualEffectGraph_HDRP && unity-downloader-cli --source-file ../../unity_revision.txt -c editor -c il2cpp  --wait --published-only
      -  |5-

                  git rev-parse HEAD | git show -s --format=%%cI > revdate.tmp
                  set /p GIT_REVISIONDATE=<revdate.tmp
                  echo %GIT_REVISIONDATE%
                  del revdate.tmp
                  cd TestProjects/VisualEffectGraph_HDRP && utr --suite=playmode --testproject=. --editor-location=.Editor --artifacts_path=test-results --scripting-backend=Mono2x --extra-editor-arg="-colorspace=Linear" --reruncount=2 --extra-editor-arg="-xr-tests" --extra-editor-arg="-force-vulkan"
    artifacts:
        logs:
            paths:
              -  "**/test-results/**"
              -  "TestProjects/VisualEffectGraph_HDRP/Logs/*.log"
    dependencies:
      -  path: .yamato/_editor_priming.yml#editor:priming:CUSTOM-REVISION:windows
         rerun: always
VFX_HDRP_Win_Vulkan_editmode_mono_apiNet2_Linear_CUSTOM-REVISION:
    name: VFX_HDRP on Win_Vulkan_editmode_mono_apiNet2_Linear on version CUSTOM-REVISION
    agent:
        type: Unity::VM
        image: sdet/gamecode_win10:stable
        flavor: b1.large
    variables:
        UPM_REGISTRY: https://artifactory-slo.bf.unity3d.com/artifactory/api/npm/upm-candidates
        CUSTOM_REVISION: custom_revision_not_set
    commands:
      -  curl -s https://artifactory.internal.unity3d.com/core-automation/tools/utr-standalone/utr.bat --output TestProjects/VisualEffectGraph_HDRP/utr.bat
      -  pip install unity-downloader-cli --index-url https://artifactory.prd.it.unity3d.com/artifactory/api/pypi/pypi/simple --upgrade
      -  cd TestProjects/VisualEffectGraph_HDRP && unity-downloader-cli --source-file ../../unity_revision.txt -c editor -c il2cpp  --wait --published-only
      -  |5-

                  git rev-parse HEAD | git show -s --format=%%cI > revdate.tmp
                  set /p GIT_REVISIONDATE=<revdate.tmp
                  echo %GIT_REVISIONDATE%
                  del revdate.tmp
                  cd TestProjects/VisualEffectGraph_HDRP && utr --suite=editor --platform=editmode --testproject=. --editor-location=.Editor --artifacts_path=test-results --scripting-backend=Mono2x --extra-editor-arg="-colorspace=Linear" --reruncount=2 --extra-editor-arg="-force-vulkan"
    artifacts:
        logs:
            paths:
              -  "**/test-results/**"
              -  "TestProjects/VisualEffectGraph_HDRP/Logs/*.log"
    dependencies:
      -  path: .yamato/_editor_priming.yml#editor:priming:CUSTOM-REVISION:windows
         rerun: always<|MERGE_RESOLUTION|>--- conflicted
+++ resolved
@@ -20,18 +20,10 @@
               -  "**/test-results/**"
               -  "TestProjects/VisualEffectGraph_HDRP/Logs/*.log"
     dependencies:
-<<<<<<< HEAD
-      -  path: .yamato/vfx_hdrp-win-vulkan.yml#Build_VFX_HDRP_Win_Vulkan_Standalone_Player_trunk
+      -  path: .yamato/vfx_hdrp-win-vulkan.yml#Build_VFX_HDRP_Win_Vulkan_Standalone_Player_mono_apiNet2_Linear_trunk
          rerun: on-new-revision
-    skip_checkout: true
-Build_VFX_HDRP_Win_Vulkan_Standalone_Player_trunk:
-    name: Build VFX_HDRP on Win_Vulkan_Standalone_build_Player on version trunk
-=======
-      -  path: .yamato/vfx_hdrp-win-vulkan.yml#Build_VFX_HDRP_Win_Vulkan_Player_mono_apiNet2_Linear_trunk
-         rerun: on-new-revision
-Build_VFX_HDRP_Win_Vulkan_Player_mono_apiNet2_Linear_trunk:
-    name: Build VFX_HDRP on Win_Vulkan_mono_apiNet2_Linear_Player on version trunk
->>>>>>> 2e401c61
+Build_VFX_HDRP_Win_Vulkan_Standalone_Player_mono_apiNet2_Linear_trunk:
+    name: Build VFX_HDRP on Win_Vulkan_mono_apiNet2_Linear_Standalone_build_Player on version trunk
     agent:
         type: Unity::VM
         image: sdet/gamecode_win10:stable
@@ -146,18 +138,10 @@
               -  "**/test-results/**"
               -  "TestProjects/VisualEffectGraph_HDRP/Logs/*.log"
     dependencies:
-<<<<<<< HEAD
-      -  path: .yamato/vfx_hdrp-win-vulkan.yml#Build_VFX_HDRP_Win_Vulkan_Standalone_Player_2020.2
+      -  path: .yamato/vfx_hdrp-win-vulkan.yml#Build_VFX_HDRP_Win_Vulkan_Standalone_Player_mono_apiNet2_Linear_2020.2
          rerun: on-new-revision
-    skip_checkout: true
-Build_VFX_HDRP_Win_Vulkan_Standalone_Player_2020.2:
-    name: Build VFX_HDRP on Win_Vulkan_Standalone_build_Player on version 2020.2
-=======
-      -  path: .yamato/vfx_hdrp-win-vulkan.yml#Build_VFX_HDRP_Win_Vulkan_Player_mono_apiNet2_Linear_2020.2
-         rerun: on-new-revision
-Build_VFX_HDRP_Win_Vulkan_Player_mono_apiNet2_Linear_2020.2:
-    name: Build VFX_HDRP on Win_Vulkan_mono_apiNet2_Linear_Player on version 2020.2
->>>>>>> 2e401c61
+Build_VFX_HDRP_Win_Vulkan_Standalone_Player_mono_apiNet2_Linear_2020.2:
+    name: Build VFX_HDRP on Win_Vulkan_mono_apiNet2_Linear_Standalone_build_Player on version 2020.2
     agent:
         type: Unity::VM
         image: sdet/gamecode_win10:stable
@@ -275,18 +259,10 @@
     dependencies:
       -  path: .yamato/_editor_priming.yml#editor:priming:CUSTOM-REVISION:windows
          rerun: always
-<<<<<<< HEAD
-      -  path: .yamato/vfx_hdrp-win-vulkan.yml#Build_VFX_HDRP_Win_Vulkan_Standalone_Player_CUSTOM-REVISION
-         rerun: always
-    skip_checkout: true
-Build_VFX_HDRP_Win_Vulkan_Standalone_Player_CUSTOM-REVISION:
-    name: Build VFX_HDRP on Win_Vulkan_Standalone_build_Player on version CUSTOM-REVISION
-=======
-      -  path: .yamato/vfx_hdrp-win-vulkan.yml#Build_VFX_HDRP_Win_Vulkan_Player_mono_apiNet2_Linear_CUSTOM-REVISION
-         rerun: always
-Build_VFX_HDRP_Win_Vulkan_Player_mono_apiNet2_Linear_CUSTOM-REVISION:
-    name: Build VFX_HDRP on Win_Vulkan_mono_apiNet2_Linear_Player on version CUSTOM-REVISION
->>>>>>> 2e401c61
+      -  path: .yamato/vfx_hdrp-win-vulkan.yml#Build_VFX_HDRP_Win_Vulkan_Standalone_Player_mono_apiNet2_Linear_CUSTOM-REVISION
+         rerun: always
+Build_VFX_HDRP_Win_Vulkan_Standalone_Player_mono_apiNet2_Linear_CUSTOM-REVISION:
+    name: Build VFX_HDRP on Win_Vulkan_mono_apiNet2_Linear_Standalone_build_Player on version CUSTOM-REVISION
     agent:
         type: Unity::VM
         image: sdet/gamecode_win10:stable
