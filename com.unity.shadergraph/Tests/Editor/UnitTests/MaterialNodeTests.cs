--- conflicted
+++ resolved
@@ -44,12 +44,7 @@
 
             public override SlotValueType valueType { get; }
             public override ConcreteSlotValueType concreteValueType { get; }
-<<<<<<< HEAD
-
-            public override bool isDefaultValue => throw new NotImplementedException();
-=======
             public override bool isDefaultValue { get; }
->>>>>>> bcc42aeb
         }
 
         [OneTimeSetUp]
