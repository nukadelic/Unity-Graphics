--- conflicted
+++ resolved
@@ -6,11 +6,7 @@
 
 namespace UnityEditor.ShaderGraph.GraphDelta
 {
-<<<<<<< HEAD
     public struct PortFlagsStruct : ISerializable
-=======
-    internal sealed class GraphStorage : ContextLayeredDataStorage.ContextLayeredDataStorage
->>>>>>> a2e4876a
     {
         public bool isInput;
         public bool isHorizontal;
@@ -28,7 +24,7 @@
         }
     }
 
-    internal sealed class GraphStorage : ContextLayeredDataStorage
+    internal sealed class GraphStorage : ContextLayeredDataStorage.ContextLayeredDataStorage
     {
         private class GraphReader : IDisposable, INodeReader, IPortReader, IFieldReader, IDataReader
         {
