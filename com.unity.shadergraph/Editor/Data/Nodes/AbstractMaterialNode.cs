--- conflicted
+++ resolved
@@ -4,11 +4,8 @@
 using UnityEngine;
 using UnityEditor.Graphing;
 using UnityEditor.ShaderGraph.Drawing.Colors;
-<<<<<<< HEAD
 using UnityEditor.ShaderGraph.Serialization;
-=======
 using UnityEditor.ShaderGraph.Internal;
->>>>>>> 84f47852
 
 namespace UnityEditor.ShaderGraph
 {
@@ -559,7 +556,7 @@
             if (foundSlot == null)
             {
                 slot.owner = this;
-                m_Slots.Add(slot);
+            m_Slots.Add(slot);
             }
             else
             {
