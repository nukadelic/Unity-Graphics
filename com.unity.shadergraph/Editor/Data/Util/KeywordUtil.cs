﻿using System;
using System.Collections.Generic;
using System.Linq;
using System.Text;
using UnityEditor.ShaderGraph.Drawing;
using UnityEngine;

namespace UnityEditor.ShaderGraph
{
    static class BuiltinKeyword
    {
        public static ShaderKeyword QualityKeyword = ShaderKeyword.BuiltinEnumKeyword(new ShaderKeywordDescriptor()
        {
            displayName = "Material Quality",
            referenceName = "MATERIAL_QUALITY",
            definition = ShaderKeywordDefinition.ShaderFeature,
            scope = ShaderKeywordScope.Global,
            value = 0,
            entries = new List<ShaderKeywordEntry>()
            {
                new ShaderKeywordEntry(1, "High", "HIGH"),
                new ShaderKeywordEntry(2, "Medium", "MEDIUM"),
                new ShaderKeywordEntry(3, "Low", "LOW"),
            },
<<<<<<< HEAD
        });
=======
        };

        [CustomKeywordNodeProvider]
        public static IEnumerable<ShaderKeyword> BuiltinShaderKeywords() => Enumerable.Repeat(QualityKeyword, 1);
>>>>>>> eb1e7ed6
    }

    static class KeywordUtil
    {
        public static ConcreteSlotValueType ToConcreteSlotValueType(this ShaderKeywordType keywordType)
        {
            switch(keywordType)
            {
                case ShaderKeywordType.Boolean:
                    return ConcreteSlotValueType.Boolean;
                case ShaderKeywordType.Enum:
                    return ConcreteSlotValueType.Vector1;
                default:
                    throw new ArgumentOutOfRangeException();
            }
        }

        public static string ToDeclarationString(this ShaderKeywordDefinition keywordDefinition)
        {
            switch(keywordDefinition)
            {
                case ShaderKeywordDefinition.MultiCompile:
                    return "multi_compile";
                case ShaderKeywordDefinition.ShaderFeature:
                    return "shader_feature";
                default:
                    return string.Empty;
            }
        }

        public static string GetKeywordPermutationSetConditional(List<int> permutationSet)
        {
            StringBuilder sb = new StringBuilder();
            sb.Append("#if ");

            for(int i = 0; i < permutationSet.Count; i++)
            {
                // Subsequent permutation predicates require ||                
                if(i != 0)
                    sb.Append(" || ");
                
                // Append permutation
                sb.Append($"defined(KEYWORD_PERMUTATION_{permutationSet[i]})");
            }

            return sb.ToString();
        }

        public static void GetKeywordPermutationDeclarations(ShaderStringBuilder sb, List<List<KeyValuePair<ShaderKeyword, int>>> permutations)
        {
            if (permutations.Count == 0)
                return;
            
            for(int p = 0; p < permutations.Count; p++)
            {
                // ShaderStringBuilder.Append doesnt apply indentation
                sb.AppendIndentation();

                // Append correct if
                bool isLast = false;
                if(p == 0)
                {
                    sb.Append("#if ");
                }
                else if(p == permutations.Count - 1)
                {
                    sb.Append("#else");
                    isLast = true;
                } 
                else
                {
                    sb.Append("#elif ");
                }    

                // Last permutation is always #else
                if(!isLast)
                {
                    // Track whether && is required
                    bool appendAnd = false;
                    
                    // Iterate all keywords that are part of the permutation
                    for(int i = 0; i < permutations[p].Count; i++)
                    {
                        // When previous keyword was inserted subsequent requires &&
                        string and = appendAnd ? " && " : string.Empty;

                        switch(permutations[p][i].Key.keywordType)
                        {
                            case ShaderKeywordType.Enum:
                            {
                                sb.Append($"{and}defined({permutations[p][i].Key.referenceName}_{permutations[p][i].Key.entries[permutations[p][i].Value].referenceName})");
                                appendAnd = true;
                                break;
                            }
                            case ShaderKeywordType.Boolean:
                            {
                                // HLSL does not support a !value predicate
                                if(permutations[p][i].Value != 0)
                                {
                                    continue;
                                }

                                sb.Append($"{and}defined({permutations[p][i].Key.referenceName})");
                                appendAnd = true;
                                break;
                            }
                            default:
                                throw new ArgumentOutOfRangeException();
                        }
                    }
                }
                sb.AppendNewLine();

                // Define the matching permutation keyword
                sb.IncreaseIndent();
                sb.AppendLine($"#define KEYWORD_PERMUTATION_{p}");
                sb.DecreaseIndent();
            }

            // End statement
            sb.AppendLine("#endif");
        }
    }
}<|MERGE_RESOLUTION|>--- conflicted
+++ resolved
@@ -22,14 +22,10 @@
                 new ShaderKeywordEntry(2, "Medium", "MEDIUM"),
                 new ShaderKeywordEntry(3, "Low", "LOW"),
             },
-<<<<<<< HEAD
         });
-=======
-        };
 
         [CustomKeywordNodeProvider]
         public static IEnumerable<ShaderKeyword> BuiltinShaderKeywords() => Enumerable.Repeat(QualityKeyword, 1);
->>>>>>> eb1e7ed6
     }
 
     static class KeywordUtil
