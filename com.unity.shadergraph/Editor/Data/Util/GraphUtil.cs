--- conflicted
+++ resolved
@@ -368,8 +368,6 @@
 
             return null;
         }
-<<<<<<< HEAD
-
         /*
             Find all nodes of the given type downstream from the given node
             Returns a unique list. So even if a node can be reached through different paths it will be present only once.
@@ -413,7 +411,5 @@
 
             return vtNodes;
         }
-=======
->>>>>>> f69c63c6
     }
 }