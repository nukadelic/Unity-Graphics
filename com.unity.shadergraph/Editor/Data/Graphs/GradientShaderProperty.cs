--- conflicted
+++ resolved
@@ -1,10 +1,7 @@
 using System;
 using UnityEngine;
-<<<<<<< HEAD
-=======
 using UnityEditor.Graphing;
 using UnityEditor.ShaderGraph.Internal;
->>>>>>> c63a80ee
 
 namespace UnityEditor.ShaderGraph
 {
@@ -18,20 +15,11 @@
         }
 
         public override PropertyType propertyType => PropertyType.Gradient;
-<<<<<<< HEAD
-        
-        public override bool isExposable => false;
-        public override bool isRenamable => true;
-        
-        public string GetGraidentPropertyDeclarationString()
-=======
 
-        internal override bool isBatchable => false;
         internal override bool isExposable => false;
         internal override bool isRenamable => true;
 
-        internal override string GetPropertyDeclarationString(string delimiter = ";")
->>>>>>> c63a80ee
+        internal string GetGraidentPropertyDeclarationString()
         {
             ShaderStringBuilder s = new ShaderStringBuilder();
             s.AppendLine("Gradient {0}_Definition()", referenceName);
