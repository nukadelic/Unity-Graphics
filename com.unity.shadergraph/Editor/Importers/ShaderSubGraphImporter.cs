using System;
using System.Collections.Generic;
using System.Diagnostics.CodeAnalysis;
using System.IO;
using System.Linq;
using System.Text;
using UnityEditor.Experimental.AssetImporters;
using UnityEngine;
using UnityEditor.Graphing;
using UnityEditor.Graphing.Util;
<<<<<<< HEAD
using UnityEditor.ShaderGraph.Serialization;
=======
using UnityEditor.ShaderGraph.Internal;
>>>>>>> 84f47852

namespace UnityEditor.ShaderGraph
{
    [ScriptedImporter(10, Extension)]
    class ShaderSubGraphImporter : ScriptedImporter
    {
        public const string Extension = "shadersubgraph";

        [SuppressMessage("ReSharper", "UnusedMember.Local")]
        static string[] GatherDependenciesFromSourceFile(string assetPath)
        {
            try
            {
                return MinimalGraphData.GetDependencyPaths(assetPath);
            }
            catch (Exception e)
            {
                Debug.LogException(e);
                return new string[0];
            }
        }

        public override void OnImportAsset(AssetImportContext ctx)
        {
            var graphAsset = ScriptableObject.CreateInstance<SubGraphAsset>();
            var subGraphPath = ctx.assetPath;
            var subGraphGuid = AssetDatabase.AssetPathToGUID(subGraphPath);
            graphAsset.assetGuid = subGraphGuid;
            var textGraph = File.ReadAllText(subGraphPath, Encoding.UTF8);
            var set = JsonStore.Deserialize(textGraph);
            var graphData = set.First<GraphData>();
            graphData.isSubGraph = true;
            var messageManager = new MessageManager();
            graphData.messageManager = messageManager;
//            JsonUtility.FromJsonOverwrite(textGraph, graphData);

            try
            {
                ProcessSubGraph(graphAsset, graphData);
            }
            catch (Exception e)
            {
                graphAsset.isValid = false;
                Debug.LogException(e, graphAsset);
            }
            finally
            {
                if (messageManager.nodeMessagesChanged)
                {
                    graphAsset.isValid = false;
                    foreach (var pair in messageManager.GetNodeMessages())
                    {
                        var node = pair.Key;
                        foreach (var message in pair.Value)
                        {
                            MessageManager.Log(node, subGraphPath, message, graphAsset);
                        }
                    }
                }
                messageManager.ClearAll();
            }

            Texture2D texture = Resources.Load<Texture2D>("Icons/sg_subgraph_icon@64");
            ctx.AddObjectToAsset("MainAsset", graphAsset, texture);
            ctx.SetMainObject(graphAsset);
        }

        static void ProcessSubGraph(SubGraphAsset asset, GraphData graph)
        {
            var registry = new FunctionRegistry(new ShaderStringBuilder(), true);
            registry.names.Clear();
            asset.functions.Clear();
            asset.nodeProperties.Clear();
            asset.isValid = true;

            graph.OnEnable();
            graph.messageManager.ClearAll();
            graph.ValidateGraph();

            var assetPath = AssetDatabase.GUIDToAssetPath(asset.assetGuid);
            asset.hlslName = NodeUtils.GetHLSLSafeName(Path.GetFileNameWithoutExtension(assetPath));
            asset.inputStructName = $"Bindings_{asset.hlslName}_{asset.assetGuid}";
            asset.functionName = $"SG_{asset.hlslName}_{asset.assetGuid}";
            asset.path = graph.path;

            var outputNode = (SubGraphOutputNode)graph.outputNode;

            asset.outputs.Clear();
            outputNode.GetInputSlots(asset.outputs);

            List<AbstractMaterialNode> nodes = new List<AbstractMaterialNode>();
            NodeUtils.DepthFirstCollectNodesFromNode(nodes, outputNode);

            asset.effectiveShaderStage = ShaderStageCapability.All;
            foreach (var slot in asset.outputs)
            {
                var stage = NodeUtils.GetEffectiveShaderStageCapability(slot, true);
                if (stage != ShaderStageCapability.All)
                {
                    asset.effectiveShaderStage = stage;
                    break;
                }
            }

            asset.requirements = ShaderGraphRequirements.FromNodes(nodes, asset.effectiveShaderStage, false);
            asset.inputs = graph.properties.ToList();
            asset.keywords = graph.keywords.ToList();
            asset.graphPrecision = graph.concretePrecision;
            asset.outputPrecision = outputNode.concretePrecision;

            GatherFromGraph(assetPath, out var containsCircularDependency, out var descendents);
            asset.descendents.AddRange(descendents);

            var childrenSet = new HashSet<string>();
            var anyErrors = false;
            foreach (var node in nodes)
            {
                if (node is SubGraphNode subGraphNode)
                {
                    var subGraphGuid = subGraphNode.subGraphGuid;
                    if (childrenSet.Add(subGraphGuid))
                    {
                        asset.children.Add(subGraphGuid);
                    }
                }

                if (node.hasError)
                {
                    anyErrors = true;
                }
            }

            if (!anyErrors && containsCircularDependency)
            {
                Debug.LogError($"Error in Graph at {assetPath}: Sub Graph contains a circular dependency.", asset);
                anyErrors = true;
            }

            if (anyErrors)
            {
                asset.isValid = false;
                registry.ProvideFunction(asset.functionName, sb => { });
                return;
            }

            foreach (var node in nodes)
            {
                if (node is IGeneratesFunction generatesFunction)
                {
                    registry.builder.currentNode = node;
                    generatesFunction.GenerateNodeFunction(registry, GenerationMode.ForReals);
                    registry.builder.ReplaceInCurrentMapping(PrecisionUtil.Token, node.concretePrecision.ToShaderString());
                }
            }

            registry.ProvideFunction(asset.functionName, sb =>
            {
                SubShaderGenerator.GenerateSurfaceInputStruct(sb, asset.requirements, asset.inputStructName);
                sb.AppendNewLine();

                // Generate arguments... first INPUTS
                var arguments = new List<string>();
                foreach (var prop in asset.inputs)
                {
                    prop.ValidateConcretePrecision(asset.graphPrecision);
                    arguments.Add(string.Format("{0}", prop.GetPropertyAsArgumentString()));
                }

                // now pass surface inputs
                arguments.Add(string.Format("{0} IN", asset.inputStructName));

                // Now generate outputs
                foreach (var output in asset.outputs)
                    arguments.Add($"out {output.concreteValueType.ToShaderString(asset.outputPrecision)} {output.shaderOutputName}_{output.id}");

                // Create the function prototype from the arguments
                sb.AppendLine("void {0}({1})"
                    , asset.functionName
                    , arguments.Aggregate((current, next) => $"{current}, {next}"));

                // now generate the function
                using (sb.BlockScope())
                {
                    // Just grab the body from the active nodes
                    foreach (var node in nodes)
                    {
                        if (node is IGeneratesBodyCode generatesBodyCode)
                        {
                            sb.currentNode = node;
                            generatesBodyCode.GenerateNodeCode(sb, GenerationMode.ForReals);
                            sb.ReplaceInCurrentMapping(PrecisionUtil.Token, node.concretePrecision.ToShaderString());
                        }
                    }

                    foreach (var slot in asset.outputs)
                    {
                        sb.AppendLine($"{slot.shaderOutputName}_{slot.id} = {outputNode.GetSlotValue(slot.id, GenerationMode.ForReals, asset.outputPrecision)};");
                    }
                }
            });

            asset.functions.AddRange(registry.names.Select(x => new FunctionPair(x, registry.sources[x].code)));

            var collector = new PropertyCollector();
            asset.nodeProperties = collector.properties;
            foreach (var node in nodes)
            {
                node.CollectShaderProperties(collector, GenerationMode.ForReals);
            }

            asset.OnBeforeSerialize();
        }

        static void GatherFromGraph(string assetPath, out bool containsCircularDependency, out HashSet<string> descendentGuids)
        {
            var dependencyMap = new Dictionary<string, string[]>();
            using (var tempList = ListPool<string>.GetDisposable())
            {
                GatherDependencies(assetPath, dependencyMap, tempList.value);
                containsCircularDependency = ContainsCircularDependency(assetPath, dependencyMap, tempList.value);
            }

            descendentGuids = new HashSet<string>();
            GatherDescendents(assetPath, descendentGuids, dependencyMap);
        }

        static void GatherDependencies(string assetPath, Dictionary<string, string[]> dependencyMap, List<string> dependencies)
        {
            if (!dependencyMap.ContainsKey(assetPath))
            {
                if(assetPath.EndsWith(Extension))
                    MinimalGraphData.GetDependencyPaths(assetPath, dependencies);

                var dependencyPaths = dependencyMap[assetPath] = dependencies.ToArray();
                dependencies.Clear();
                foreach (var dependencyPath in dependencyPaths)
                {
                    GatherDependencies(dependencyPath, dependencyMap, dependencies);
                }
            }
        }

        static void GatherDescendents(string assetPath, HashSet<string> descendentGuids, Dictionary<string, string[]> dependencyMap)
        {
            var dependencies = dependencyMap[assetPath];
            foreach (var dependency in dependencies)
            {
                if (descendentGuids.Add(AssetDatabase.AssetPathToGUID(dependency)))
                {
                    GatherDescendents(dependency, descendentGuids, dependencyMap);
                }
            }
        }

        static bool ContainsCircularDependency(string assetPath, Dictionary<string, string[]> dependencyMap, List<string> ancestors)
        {
            if (ancestors.Contains(assetPath))
            {
                return true;
            }

            ancestors.Add(assetPath);
            foreach (var dependencyPath in dependencyMap[assetPath])
            {
                if (ContainsCircularDependency(dependencyPath, dependencyMap, ancestors))
                {
                    return true;
                }
            }
            ancestors.RemoveAt(ancestors.Count - 1);

            return false;
        }
    }
}<|MERGE_RESOLUTION|>--- conflicted
+++ resolved
@@ -8,11 +8,6 @@
 using UnityEngine;
 using UnityEditor.Graphing;
 using UnityEditor.Graphing.Util;
-<<<<<<< HEAD
-using UnityEditor.ShaderGraph.Serialization;
-=======
-using UnityEditor.ShaderGraph.Internal;
->>>>>>> 84f47852
 
 namespace UnityEditor.ShaderGraph
 {
@@ -26,8 +21,8 @@
         {
             try
             {
-                return MinimalGraphData.GetDependencyPaths(assetPath);
-            }
+            return MinimalGraphData.GetDependencyPaths(assetPath);
+        }
             catch (Exception e)
             {
                 Debug.LogException(e);
