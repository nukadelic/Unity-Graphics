﻿using System;
using System.Collections.Generic;
using System.Linq;
using UnityEditor.Experimental.UIElements.GraphView;
using UnityEditor.Graphing;
using UnityEngine;
using UnityEngine.Experimental.UIElements;
using UnityEngine.Experimental.UIElements.StyleEnums;
using UnityEngine.Experimental.UIElements.StyleSheets;

namespace UnityEditor.ShaderGraph.Drawing
{
    class BlackboardProvider
    {
        readonly AbstractMaterialGraph m_Graph;
        readonly Texture2D m_ExposedIcon;
        readonly Dictionary<Guid, BlackboardRow> m_PropertyRows;
        readonly BlackboardSection m_Section;
        //WindowDraggable m_WindowDraggable;
        //ResizeBorderFrame m_ResizeBorderFrame;
        public Blackboard blackboard { get; private set; }
<<<<<<< HEAD
        Label m_PathLabel;
        TextField m_PathLabelTextField;
        bool m_EditPathCancelled = false;
        public Action onDragFinished
        {
            get { return m_WindowDraggable.OnDragFinished; }
            set { m_WindowDraggable.OnDragFinished = value; }
        }
=======

        //public Action onDragFinished
        //{
        //    get { return m_WindowDraggable.OnDragFinished; }
        //    set { m_WindowDraggable.OnDragFinished = value; }
        //}
>>>>>>> c8c8b78f

        //public Action onResizeFinished
        //{
        //    get { return m_ResizeBorderFrame.OnResizeFinished; }
        //    set { m_ResizeBorderFrame.OnResizeFinished = value; }
        //}

        public BlackboardProvider(string assetName, AbstractMaterialGraph graph)
        {
            m_Graph = graph;
            m_ExposedIcon = Resources.Load("GraphView/Nodes/BlackboardFieldExposed") as Texture2D;
            m_PropertyRows = new Dictionary<Guid, BlackboardRow>();

            blackboard = new Blackboard()
            {
                scrollable = true,
                title = assetName.Split('/').Last(),
                subTitle = FormatPath(graph.path),
                editTextRequested = EditTextRequested,
                addItemRequested = AddItemRequested,
                moveItemRequested = MoveItemRequested
            };

<<<<<<< HEAD
            m_PathLabel = blackboard.shadow.ElementAt(0).Q<Label>("subTitleLabel");
            m_PathLabel.RegisterCallback<MouseDownEvent>(OnMouseDownEvent);

            m_PathLabelTextField = new TextField { visible = false };
            m_PathLabelTextField.RegisterCallback<FocusOutEvent>(e => { OnEditPathTextFinished();});
            m_PathLabelTextField.RegisterCallback<KeyDownEvent>(OnPathTextFieldKeyPressed);
            blackboard.shadow.Add(m_PathLabelTextField);

            m_WindowDraggable = new WindowDraggable(blackboard.shadow.Children().First().Q("header"));
            blackboard.AddManipulator(m_WindowDraggable);
=======
            // m_WindowDraggable = new WindowDraggable(blackboard.shadow.Children().First().Q("header"));
            // blackboard.AddManipulator(m_WindowDraggable);
>>>>>>> c8c8b78f

            // m_ResizeBorderFrame = new ResizeBorderFrame(blackboard) { name = "resizeBorderFrame" };
            // blackboard.shadow.Add(m_ResizeBorderFrame);

            m_Section = new BlackboardSection { headerVisible = false };
            foreach (var property in graph.properties)
                AddProperty(property);
            blackboard.Add(m_Section);
        }

        void OnMouseDownEvent(MouseDownEvent evt)
        {
            if (evt.clickCount == 2 && evt.button == (int)MouseButton.LeftMouse)
            {
                StartEditingPath();
                evt.PreventDefault();
            }
        }

        void StartEditingPath()
        {
            m_PathLabelTextField.visible = true;

            m_PathLabelTextField.value = m_PathLabel.text;
            m_PathLabelTextField.style.positionType = PositionType.Absolute;
            var rect = m_PathLabel.ChangeCoordinatesTo(blackboard, new Rect(Vector2.zero, m_PathLabel.layout.size));
            m_PathLabelTextField.style.positionLeft = rect.xMin;
            m_PathLabelTextField.style.positionTop = rect.yMin;
            m_PathLabelTextField.style.width = rect.width;
            m_PathLabelTextField.style.fontSize = 11;
            m_PathLabelTextField.style.marginLeft = 0;
            m_PathLabelTextField.style.marginRight = 0;
            m_PathLabelTextField.style.marginTop = 0;
            m_PathLabelTextField.style.marginBottom = 0;

            m_PathLabel.visible = false;

            m_PathLabelTextField.Focus();
            m_PathLabelTextField.SelectAll();

        }

        void OnPathTextFieldKeyPressed(KeyDownEvent evt)
        {
            switch (evt.keyCode)
            {
                case KeyCode.Escape:
                    m_EditPathCancelled = true;
                    m_PathLabelTextField.Blur();
                    break;
                case KeyCode.Return:
                case KeyCode.KeypadEnter:
                    m_PathLabelTextField.Blur();
                    break;
                default:
                    break;
            }
        }

        void OnEditPathTextFinished()
        {
            m_PathLabel.visible = true;
            m_PathLabelTextField.visible = false;

            var newPath = m_PathLabelTextField.text;
            if (!m_EditPathCancelled && (newPath != m_PathLabel.text))
            {
                newPath = SanitizePath(newPath);
            }

            m_Graph.path = newPath;
            m_PathLabel.text = FormatPath(newPath);
            m_EditPathCancelled = false;
        }

        static string FormatPath(string path)
        {
            if (string.IsNullOrEmpty(path))
                return "—";
            return path;
        }

        static string SanitizePath(string path)
        {
            var splitString = path.Split('/');
            List<string> newStrings = new List<string>();
            foreach (string s in splitString)
            {
                if (!string.IsNullOrWhiteSpace(s))
                {
                    newStrings.Add(s.Trim());
                }
            }

            return string.Join("/", newStrings.ToArray());
        }

        void MoveItemRequested(Blackboard blackboard, int newIndex, VisualElement visualElement)
        {
            var property = visualElement.userData as IShaderProperty;
            if (property == null)
                return;
            m_Graph.owner.RegisterCompleteObjectUndo("Move Property");
            m_Graph.MoveShaderProperty(property, newIndex);
        }

        void AddItemRequested(Blackboard blackboard)
        {
            var gm = new GenericMenu();
            gm.AddItem(new GUIContent("Vector1"), false, () => AddProperty(new Vector1ShaderProperty(), true));
            gm.AddItem(new GUIContent("Vector2"), false, () => AddProperty(new Vector2ShaderProperty(), true));
            gm.AddItem(new GUIContent("Vector3"), false, () => AddProperty(new Vector3ShaderProperty(), true));
            gm.AddItem(new GUIContent("Vector4"), false, () => AddProperty(new Vector4ShaderProperty(), true));
            gm.AddItem(new GUIContent("Color"), false, () => AddProperty(new ColorShaderProperty(), true));
            gm.AddItem(new GUIContent("Texture"), false, () => AddProperty(new TextureShaderProperty(), true));
            gm.AddItem(new GUIContent("Cubemap"), false, () => AddProperty(new CubemapShaderProperty(), true));
            gm.AddItem(new GUIContent("Boolean"), false, () => AddProperty(new BooleanShaderProperty(), true));
            gm.ShowAsContext();
        }

        void EditTextRequested(Blackboard blackboard, VisualElement visualElement, string newText)
        {
            var field = (BlackboardField)visualElement;
            var property = (IShaderProperty)field.userData;
            if (!string.IsNullOrEmpty(newText) && newText != property.displayName)
            {
                m_Graph.owner.RegisterCompleteObjectUndo("Edit Property Name");
                newText = m_Graph.SanitizePropertyName(newText, property.guid);
                property.displayName = newText;
                field.text = newText;
                DirtyNodes();
            }
        }



        public void HandleGraphChanges()
        {
            foreach (var propertyGuid in m_Graph.removedProperties)
            {
                BlackboardRow row;
                if (m_PropertyRows.TryGetValue(propertyGuid, out row))
                {
                    row.RemoveFromHierarchy();
                    m_PropertyRows.Remove(propertyGuid);
                }
            }

            foreach (var property in m_Graph.addedProperties)
                AddProperty(property, index: m_Graph.GetShaderPropertyIndex(property));

            if (m_Graph.movedProperties.Any())
            {
                foreach (var row in m_PropertyRows.Values)
                    row.RemoveFromHierarchy();

                foreach (var property in m_Graph.properties)
                    m_Section.Add(m_PropertyRows[property.guid]);
            }
        }

        void AddProperty(IShaderProperty property, bool create = false, int index = -1)
        {
            if (m_PropertyRows.ContainsKey(property.guid))
                return;

            if (create)
                property.displayName = m_Graph.SanitizePropertyName(property.displayName);

            var field = new BlackboardField(m_ExposedIcon, property.displayName, property.propertyType.ToString()) { userData = property };
            var row = new BlackboardRow(field, new BlackboardFieldPropertyView(m_Graph, property));
            row.userData = property;
            if (index < 0)
                index = m_PropertyRows.Count;
            if (index == m_PropertyRows.Count)
                m_Section.Add(row);
            else
                m_Section.Insert(index, row);
            m_PropertyRows[property.guid] = row;

            if (create)
            {
                row.expanded = true;
                m_Graph.owner.RegisterCompleteObjectUndo("Create Property");
                m_Graph.AddShaderProperty(property);
                field.OpenTextEditor();
            }
        }

        void DirtyNodes()
        {
            foreach (var node in m_Graph.GetNodes<PropertyNode>())
            {
                node.OnEnable();
                node.Dirty(ModificationScope.Node);
            }
        }
    }
}<|MERGE_RESOLUTION|>--- conflicted
+++ resolved
@@ -19,23 +19,15 @@
         //WindowDraggable m_WindowDraggable;
         //ResizeBorderFrame m_ResizeBorderFrame;
         public Blackboard blackboard { get; private set; }
-<<<<<<< HEAD
         Label m_PathLabel;
         TextField m_PathLabelTextField;
         bool m_EditPathCancelled = false;
-        public Action onDragFinished
-        {
-            get { return m_WindowDraggable.OnDragFinished; }
-            set { m_WindowDraggable.OnDragFinished = value; }
-        }
-=======
 
         //public Action onDragFinished
         //{
         //    get { return m_WindowDraggable.OnDragFinished; }
         //    set { m_WindowDraggable.OnDragFinished = value; }
         //}
->>>>>>> c8c8b78f
 
         //public Action onResizeFinished
         //{
@@ -59,7 +51,6 @@
                 moveItemRequested = MoveItemRequested
             };
 
-<<<<<<< HEAD
             m_PathLabel = blackboard.shadow.ElementAt(0).Q<Label>("subTitleLabel");
             m_PathLabel.RegisterCallback<MouseDownEvent>(OnMouseDownEvent);
 
@@ -68,12 +59,8 @@
             m_PathLabelTextField.RegisterCallback<KeyDownEvent>(OnPathTextFieldKeyPressed);
             blackboard.shadow.Add(m_PathLabelTextField);
 
-            m_WindowDraggable = new WindowDraggable(blackboard.shadow.Children().First().Q("header"));
-            blackboard.AddManipulator(m_WindowDraggable);
-=======
             // m_WindowDraggable = new WindowDraggable(blackboard.shadow.Children().First().Q("header"));
             // blackboard.AddManipulator(m_WindowDraggable);
->>>>>>> c8c8b78f
 
             // m_ResizeBorderFrame = new ResizeBorderFrame(blackboard) { name = "resizeBorderFrame" };
             // blackboard.shadow.Add(m_ResizeBorderFrame);
