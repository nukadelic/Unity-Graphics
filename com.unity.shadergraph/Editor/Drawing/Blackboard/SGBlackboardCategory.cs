using System;
using System.Collections.Generic;
using UnityEditor.Experimental.GraphView;
using UnityEditor.ShaderGraph.Drawing.Views;
using UnityEditor.ShaderGraph.Internal;
using UnityEngine;
using UnityEngine.UIElements;

using ContextualMenuManipulator = UnityEngine.UIElements.ContextualMenuManipulator;

namespace UnityEditor.ShaderGraph.Drawing
{
    sealed class SGBlackboardCategory : GraphElement, ISGControlledElement<BlackboardCategoryController>, ISelection
    {
        // --- Begin ISGControlledElement implementation
        public void OnControllerChanged(ref SGControllerChangedEvent e)
        {
        }

        public void OnControllerEvent(SGControllerEvent e)
        {
        }

        public BlackboardCategoryController controller
        {
            get => m_Controller;
            set
            {
                if (m_Controller != value)
                {
                    if (m_Controller != null)
                    {
                        m_Controller.UnregisterHandler(this);
                    }
                    m_Controller = value;

                    if (m_Controller != null)
                    {
                        m_Controller.RegisterHandler(this);
                    }
                }
            }
        }

        SGController ISGControlledElement.controller => m_Controller;

        // --- ISGControlledElement implementation

        BlackboardCategoryController m_Controller;

        BlackboardCategoryViewModel m_ViewModel;
        public BlackboardCategoryViewModel viewModel => m_ViewModel;

        VisualElement m_DragIndicator;
        VisualElement m_MainContainer;
        VisualElement m_Header;
        Label m_TitleLabel;
        TextField m_TextField;
        internal TextField textField => m_TextField;
        VisualElement m_RowsContainer;
        int m_InsertIndex;
        SGBlackboard Blackboard => m_ViewModel.parentView as SGBlackboard;

        public delegate bool CanAcceptDropDelegate(ISelectable selected);

        public CanAcceptDropDelegate canAcceptDrop { get; set; }

        int InsertionIndex(Vector2 pos)
        {
            int index = -1;
            VisualElement owner = contentContainer != null ? contentContainer : this;
            Vector2 localPos = this.ChangeCoordinatesTo(owner, pos);

            if (owner.ContainsPoint(localPos))
            {
                index = 0;

                foreach (VisualElement child in Children())
                {
                    Rect rect = child.layout;

                    if (localPos.y > (rect.y + rect.height / 2))
                    {
                        ++index;
                    }
                    else
                    {
                        break;
                    }
                }
            }

            return index;
        }

        VisualElement FindCategoryDirectChild(VisualElement element)
        {
            VisualElement directChild = element;

            while ((directChild != null) && (directChild != this))
            {
                if (directChild.parent == this)
                {
                    return directChild;
                }
                directChild = directChild.parent;
            }

            return null;
        }

        internal SGBlackboardCategory(BlackboardCategoryViewModel categoryViewModel)
        {
            m_ViewModel = categoryViewModel;

            // Setup VisualElement from Stylesheet and UXML file
            var tpl = Resources.Load("UXML/GraphView/BlackboardSection") as VisualTreeAsset;
            m_MainContainer = tpl.Instantiate();
            m_MainContainer.AddToClassList("mainContainer");

            m_Header = m_MainContainer.Q("sectionHeader");
            m_TitleLabel = m_MainContainer.Q<Label>("sectionTitleLabel");
            m_RowsContainer = m_MainContainer.Q("rowsContainer");
            m_TextField = m_MainContainer.Q<TextField>("textField");
            m_TextField.style.display = DisplayStyle.None;

            hierarchy.Add(m_MainContainer);

            m_DragIndicator = m_MainContainer.Q("dragIndicator");
            m_DragIndicator.visible = false;

            hierarchy.Add(m_DragIndicator);

            capabilities |= Capabilities.Selectable | Capabilities.Movable | Capabilities.Droppable | Capabilities.Deletable | Capabilities.Renamable;

            ClearClassList();
            AddToClassList("blackboardSection");

            // add the right click context menu
            IManipulator contextMenuManipulator = new ContextualMenuManipulator(AddContextMenuOptions);
            this.AddManipulator(contextMenuManipulator);
            // add drag and drop manipulator
            //this.AddManipulator(new SelectionDropper());

            RegisterCallback<MouseDownEvent>(OnMouseDownEvent);
            var textInputElement = m_TextField.Q(TextField.textInputUssName);
            textInputElement.RegisterCallback<FocusOutEvent>(e => { OnEditTextFinished(); });
            // Register hover callbacks
            RegisterCallback<MouseEnterEvent>(OnHoverStartEvent);
            RegisterCallback<MouseLeaveEvent>(OnHoverEndEvent);
            // Register drag callbacks
            RegisterCallback<DragUpdatedEvent>(OnDragUpdatedEvent);
            RegisterCallback<DragPerformEvent>(OnDragPerformEvent);
            RegisterCallback<DragLeaveEvent>(OnDragLeaveEvent);

            var styleSheet = Resources.Load<StyleSheet>($"Styles/Blackboard");
            styleSheets.Add(styleSheet);

            m_InsertIndex = -1;

            // Update category title from view model
            title = m_ViewModel.name;
            this.viewDataKey = viewModel.associatedCategoryGuid;
        }

        public override VisualElement contentContainer { get { return m_RowsContainer; } }

        public override string title
        {
            get => m_TitleLabel.text;
            set
            {
                m_TitleLabel.text = value;
                if (m_TitleLabel.text == String.Empty)
                {
                    AddToClassList("unnamed");
                }
                else
                {
                    RemoveFromClassList("unnamed");
                }
            }
        }

        public bool headerVisible
        {
            get { return m_Header.parent != null; }
            set
            {
                if (value == (m_Header.parent != null))
                    return;

                if (value)
                {
                    m_MainContainer.Add(m_Header);
                }
                else
                {
                    m_MainContainer.Remove(m_Header);
                }
            }
        }

        private void SetDragIndicatorVisible(bool visible)
        {
            m_DragIndicator.visible = visible;
        }

        public bool CanAcceptDrop(List<ISelectable> selection)
        {
            if (selection == null)
                return false;

            // Look for at least one selected element in this category to accept drop
            foreach (ISelectable selected in selection)
            {
                VisualElement selectedElement = selected as VisualElement;

                if (selected != null && Contains(selectedElement))
                {
                    if (canAcceptDrop == null || canAcceptDrop(selected))
                        return true;
                }
            }

            return false;
        }

        void OnMouseDownEvent(MouseDownEvent e)
        {
            if ((e.clickCount == 2) && e.button == (int)MouseButton.LeftMouse && IsRenamable())
            {
                OpenTextEditor();
                e.PreventDefault();
            }
        }

        internal void OpenTextEditor()
        {
            m_TextField.SetValueWithoutNotify(title);
            m_TextField.style.display = DisplayStyle.Flex;
            m_TitleLabel.visible = false;
            m_TextField.Q(TextField.textInputUssName).Focus();
            m_TextField.SelectAll();
        }

        void OnEditTextFinished()
        {
            m_TitleLabel.visible = true;
            m_TextField.style.display = DisplayStyle.None;

            if (title != m_TextField.text && String.IsNullOrWhiteSpace(m_TextField.text) == false && String.IsNullOrEmpty(m_TextField.text) == false)
            {
                var changeCategoryNameAction = new ChangeCategoryNameAction();
                changeCategoryNameAction.newCategoryNameValue = m_TextField.text;
                changeCategoryNameAction.categoryGuid = m_ViewModel.associatedCategoryGuid;
                m_ViewModel.requestModelChangeAction(changeCategoryNameAction);
            }
            else
            {
                // Reset text field to original name
                m_TextField.value = title;
            }
        }

        void OnHoverStartEvent(MouseEnterEvent evt)
        {
            AddToClassList("hovered");
        }

        void OnHoverEndEvent(MouseLeaveEvent evt)
        {
            RemoveFromClassList("hovered");
        }

        private void OnDragUpdatedEvent(DragUpdatedEvent evt)
        {
            var selection = DragAndDrop.GetGenericData("DragSelection") as List<ISelectable>;

            if (!CanAcceptDrop(selection))
            {
                SetDragIndicatorVisible(false);
                return;
            }

            VisualElement sourceItem = null;

            foreach (ISelectable selectedElement in selection)
            {
                sourceItem = selectedElement as VisualElement;

                if (sourceItem == null)
                    continue;
            }

            if (!Contains(sourceItem))
            {
                SetDragIndicatorVisible(false);
                return;
            }

            Vector2 localPosition = evt.localMousePosition;

            m_InsertIndex = InsertionIndex(localPosition);

            if (m_InsertIndex != -1)
            {
                float indicatorY = 0;

                if (m_InsertIndex == childCount)
                {
                    VisualElement lastChild = this[childCount - 1];

                    indicatorY = lastChild.ChangeCoordinatesTo(this, new Vector2(0, lastChild.layout.height + lastChild.resolvedStyle.marginBottom)).y;
                }
                else
                {
                    VisualElement childAtInsertIndex = this[m_InsertIndex];

                    indicatorY = childAtInsertIndex.ChangeCoordinatesTo(this, new Vector2(0, -childAtInsertIndex.resolvedStyle.marginTop)).y;
                }

                SetDragIndicatorVisible(true);

                m_DragIndicator.style.width = layout.width;
                var newPosition = indicatorY - m_DragIndicator.layout.height / 2;
                m_DragIndicator.style.top = newPosition;
            }
            else
            {
                SetDragIndicatorVisible(false);

                m_InsertIndex = -1;
            }

            if (m_InsertIndex != -1)
            {
                DragAndDrop.visualMode = DragAndDropVisualMode.Move;
            }

            evt.StopPropagation();
        }

        private void OnDragPerformEvent(DragPerformEvent evt)
        {
            var selection = DragAndDrop.GetGenericData("DragSelection") as List<ISelectable>;

            if (!CanAcceptDrop(selection))
            {
                SetDragIndicatorVisible(false);
                return;
            }

            if (m_InsertIndex != -1)
            {
                List<Tuple<VisualElement, VisualElement>> draggedElements = new List<Tuple<VisualElement, VisualElement>>();

                foreach (ISelectable selectedElement in selection)
                {
                    var draggedElement = selectedElement as VisualElement;

                    if (draggedElement != null && Contains(draggedElement))
                    {
                        draggedElements.Add(new Tuple<VisualElement, VisualElement>(FindCategoryDirectChild(draggedElement), draggedElement));
                    }
                }

                if (draggedElements.Count == 0)
                {
                    SetDragIndicatorVisible(false);
                    return;
                }

                // Sorts the dragged elements from their relative order in their parent
                draggedElements.Sort((pair1, pair2) => { return IndexOf(pair1.Item1).CompareTo(IndexOf(pair2.Item1)); });

                int insertIndex = m_InsertIndex;

                foreach (Tuple<VisualElement, VisualElement> draggedElement in draggedElements)
                {
                    VisualElement categoryDirectChild = draggedElement.Item1;
                    int indexOfDraggedElement = IndexOf(categoryDirectChild);

                    if (!((indexOfDraggedElement == insertIndex) || ((insertIndex - 1) == indexOfDraggedElement)))
                    {
                        var moveShaderInputAction = new MoveShaderInputAction();
                        if (draggedElement.Item2.userData is ShaderInput shaderInput)
                        {
                            moveShaderInputAction.shaderInputReference = shaderInput;
                            moveShaderInputAction.newIndexValue = m_InsertIndex;
                            m_ViewModel.requestModelChangeAction(moveShaderInputAction);

                            if (insertIndex == contentContainer.childCount)
                            {
                                categoryDirectChild.BringToFront();
                            }
                            else
                            {
                                categoryDirectChild.PlaceBehind(this[insertIndex]);
                            }
                        }
                    }

                    if (insertIndex > indexOfDraggedElement) // No need to increment the insert index for the next dragged element if the current dragged element is above the current insert location.
                        continue;
                    insertIndex++;
                }
            }

            SetDragIndicatorVisible(false);
            evt.StopPropagation();
        }

        void OnDragLeaveEvent(DragLeaveEvent evt)
        {
            SetDragIndicatorVisible(false);
        }

        internal void OnDragActionCanceled()
        {
            SetDragIndicatorVisible(false);
        }

<<<<<<< HEAD
        public override void Select(VisualElement selectionContainer, bool additive)
        {
            // Don't add the un-named/default category to graph selections
            if(controller.Model.IsNamedCategory())
                base.Select(selectionContainer, additive);
        }

=======
>>>>>>> d1c0f709
        public override void OnSelected()
        {
            AddToClassList("selected");
        }

        public override void OnUnselected()
        {
            RemoveFromClassList("selected");
        }

        public void AddToSelection(ISelectable selectable)
        {
            // Don't add the un-named/default category to graph selections
            if (controller.Model.IsNamedCategory() == false && selectable == this)
                return;

            var materialGraphView = m_ViewModel.parentView.GetFirstAncestorOfType<MaterialGraphView>();
            materialGraphView?.AddToSelection(selectable);
        }

        public void RemoveFromSelection(ISelectable selectable)
        {
            if (selectable == this)
                RemoveFromClassList("selected");
            var materialGraphView = m_ViewModel.parentView.GetFirstAncestorOfType<MaterialGraphView>();
            materialGraphView?.RemoveFromSelection(selectable);
        }

        public void ClearSelection()
        {
            RemoveFromClassList("selected");
            var materialGraphView = m_ViewModel.parentView.GetFirstAncestorOfType<MaterialGraphView>();
            materialGraphView?.ClearSelection();
        }

        public List<ISelectable> selection
        {
            get
            {
                var selectionProvider = m_ViewModel.parentView.GetFirstAncestorOfType<ISelectionProvider>();
                if (selectionProvider?.GetSelection != null)
                    return selectionProvider.GetSelection;
                else
                    return new List<ISelectable>();
            }
        }

        void RequestCategoryDelete()
        {
            var materialGraphView = Blackboard.ParentView as MaterialGraphView;
            materialGraphView?.deleteSelection?.Invoke("Delete", GraphView.AskUser.DontAskUser);
        }

        void AddContextMenuOptions(ContextualMenuPopulateEvent evt)
        {
<<<<<<< HEAD
            // Don't allow the default/un-named category to have right-click menu options
            if (controller.Model.IsNamedCategory())
            {
                evt.menu.AppendAction("Delete", evt => RequestCategoryDelete());
            }
=======
            evt.menu.AppendAction("Delete", evt => RequestCategoryDelete());
            evt.menu.AppendAction("Rename", (a) => OpenTextEditor(), DropdownMenuAction.AlwaysEnabled);
>>>>>>> d1c0f709
        }
    }
}<|MERGE_RESOLUTION|>--- conflicted
+++ resolved
@@ -421,7 +421,6 @@
             SetDragIndicatorVisible(false);
         }
 
-<<<<<<< HEAD
         public override void Select(VisualElement selectionContainer, bool additive)
         {
             // Don't add the un-named/default category to graph selections
@@ -429,8 +428,6 @@
                 base.Select(selectionContainer, additive);
         }
 
-=======
->>>>>>> d1c0f709
         public override void OnSelected()
         {
             AddToClassList("selected");
@@ -486,16 +483,13 @@
 
         void AddContextMenuOptions(ContextualMenuPopulateEvent evt)
         {
-<<<<<<< HEAD
+            evt.menu.AppendAction("Delete", evt => RequestCategoryDelete());
+            evt.menu.AppendAction("Rename", (a) => OpenTextEditor(), DropdownMenuAction.AlwaysEnabled);
             // Don't allow the default/un-named category to have right-click menu options
             if (controller.Model.IsNamedCategory())
             {
                 evt.menu.AppendAction("Delete", evt => RequestCategoryDelete());
             }
-=======
-            evt.menu.AppendAction("Delete", evt => RequestCategoryDelete());
-            evt.menu.AppendAction("Rename", (a) => OpenTextEditor(), DropdownMenuAction.AlwaysEnabled);
->>>>>>> d1c0f709
         }
     }
 }