--- conflicted
+++ resolved
@@ -542,16 +542,9 @@
             NodeUtils.CollectNodesNodeFeedsInto(dependentNodes, inNode);
             foreach (var node in dependentNodes)
             {
-<<<<<<< HEAD
-                var theViews = m_GraphView.nodes.ToList().OfType<IShaderNodeView>();
-                var viewsFound = theViews.Where(x => x.node == node).ToList();
-                foreach (var drawableNodeData in viewsFound)
-                    drawableNodeData.OnModified(scope);
-=======
-                var nodeView = theViews.FirstOrDefault(x => x.node.guid == node.guid);
+                var nodeView = theViews.FirstOrDefault(x => x.node.objectId == node.objectId);
                 if (nodeView != null)
                     nodeView.OnModified(scope);
->>>>>>> 691e4c7e
             }
         }
 
@@ -743,15 +736,9 @@
 
             foreach (var messageData in m_MessageManager.GetNodeMessages())
             {
-<<<<<<< HEAD
                 var node = m_Graph.GetNodeFromId(messageData.Key);
 
-                if (!(m_GraphView.GetNodeByGuid(node.objectId) is MaterialNodeView nodeView))
-=======
-                var node = m_Graph.GetNodeFromGuid(messageData.Key);
-
-                if (!(m_GraphView.GetNodeByGuid(node.guid.ToString()) is IShaderNodeView nodeView))
->>>>>>> 691e4c7e
+                if (!(m_GraphView.GetNodeByGuid(node.objectId) is IShaderNodeView nodeView))
                     continue;
 
                 if (messageData.Value.Count == 0)
