--- conflicted
+++ resolved
@@ -788,11 +788,6 @@
                     if (nodeView?.node != null)
                     {
                         nodesToUpdate.Add(nodeView);
-<<<<<<< HEAD
-
-                        // Update active state for connected Nodes
-                        NodeUtils.UpdateNodeActiveOnEdgeChange(nodeView?.node);
-=======
                         AbstractMaterialNode n = nodeView.node;
                         // Update active state for connected Nodes
                         NodeUtils.UpdateNodeActiveOnEdgeChange(n, asmToUpdate);
@@ -804,7 +799,6 @@
                         AbstractMaterialNode n = nodeViewInput.node;
 
                         NodeUtils.UpdateNodeActiveOnEdgeChange(n, asmToUpdate);
->>>>>>> 5c519499
                     }
 
                     edgeView.output.Disconnect(edgeView);
@@ -822,13 +816,6 @@
                 var edgeView = AddEdge(edge);
                 if (edgeView != null)
                 {
-<<<<<<< HEAD
-                    var outputNodeView = (IShaderNodeView)edgeView.output.node;
-                    nodesToUpdate.Add(outputNodeView);
-
-                    // Update active state for connected Nodes
-                    NodeUtils.UpdateNodeActiveOnEdgeChange(outputNodeView?.node);
-=======
                    var nodeView = (IShaderNodeView)edgeView.output.node;
                     if (nodeView?.node != null)
                     {
@@ -845,7 +832,6 @@
 
                         NodeUtils.UpdateNodeActiveOnEdgeChange(n, asmToUpdate);
                     }
->>>>>>> 5c519499
                 }
             }
 
@@ -1074,10 +1060,6 @@
                     input = targetAnchor,
                 };
 
-<<<<<<< HEAD
-                edgeView.RegisterCallback<MouseDownEvent>(OnMouseDown);
-=======
->>>>>>> 5c519499
                 edgeView.output.Connect(edgeView);
                 edgeView.input.Connect(edgeView);
                 m_GraphView.AddElement(edgeView);
