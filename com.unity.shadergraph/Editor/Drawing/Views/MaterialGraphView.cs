--- conflicted
+++ resolved
@@ -311,35 +311,6 @@
             }
         }
 
-<<<<<<< HEAD
-        public delegate void SelectionChanged(List<ISelectable> selection);
-        public SelectionChanged OnSelectionChange;
-        public override void AddToSelection(ISelectable selectable)
-        {
-            base.AddToSelection(selectable);
-
-            if(OnSelectionChange != null)
-                OnSelectionChange(selection);
-        }
-
-        public override void RemoveFromSelection(ISelectable selectable)
-        {
-            base.RemoveFromSelection(selectable);
-
-            if(OnSelectionChange != null)
-                OnSelectionChange(selection);
-        }
-
-        public override void ClearSelection()
-        {
-            base.ClearSelection();
-
-            if(OnSelectionChange != null)
-                OnSelectionChange(selection);
-        }
-
-        private void RemoveNodesInsideGroup(DropdownMenuAction action, GroupData data)
-=======
         void SelectUnusedNodes(DropdownMenuAction action)
         {
             graph.owner.RegisterCompleteObjectUndo("Select Unused Nodes");
@@ -385,8 +356,33 @@
             }
         }
 
-        void RemoveNodesInsideGroup(DropdownMenuAction action, GroupData data)
->>>>>>> 728674b4
+        public delegate void SelectionChanged(List<ISelectable> selection);
+        public SelectionChanged OnSelectionChange;
+        public override void AddToSelection(ISelectable selectable)
+        {
+            base.AddToSelection(selectable);
+
+            if(OnSelectionChange != null)
+                OnSelectionChange(selection);
+        }
+
+        public override void RemoveFromSelection(ISelectable selectable)
+        {
+            base.RemoveFromSelection(selectable);
+
+            if(OnSelectionChange != null)
+                OnSelectionChange(selection);
+        }
+
+        public override void ClearSelection()
+        {
+            base.ClearSelection();
+
+            if(OnSelectionChange != null)
+                OnSelectionChange(selection);
+        }
+
+        private void RemoveNodesInsideGroup(DropdownMenuAction action, GroupData data)
         {
             graph.owner.RegisterCompleteObjectUndo("Delete Group and Contents");
             var groupItems = graph.GetItemsInGroup(data);
@@ -1250,7 +1246,7 @@
                     // Add new elements to selection
                     graphView.ClearSelection();
                     graphView.graphElements.ForEach(element =>
-                    {
+                        {
                             if (element is Edge edge && remappedEdges.Contains(edge.userData as IEdge))
                                 graphView.AddToSelection(edge);
 
@@ -1262,13 +1258,13 @@
         }
 
         static ShaderInput DuplicateShaderInputs(ShaderInput original, GraphData graph, int index)
-                        {
+        {
             ShaderInput copy = original.Copy();
             graph.SanitizeGraphInputName(copy);
             graph.AddGraphInput(copy, index);
             copy.generatePropertyBlock = original.generatePropertyBlock;
             return copy;
-                        }
+        }
 
         private static void ClampNodesWithinView(MaterialGraphView graphView, IEnumerable<AbstractMaterialNode> nodeList)
         {
@@ -1283,14 +1279,14 @@
 
             // Calculate bounding rectangle min and max coordinates for these nodes, to use in clamping later
             foreach (var node in nodeList)
-                        {
-                            var drawState = node.drawState;
+            {
+                var drawState = node.drawState;
                 var position = drawState.position;
                 xMin = Mathf.Min(xMin, position.x);
                 yMin = Mathf.Min(yMin, position.y);
                 xMax = Mathf.Max(xMax, position.x);
                 yMax = Mathf.Max(yMax, position.y);
-                        }
+            }
 
             // Get center of the current view
             var center = graphView.contentViewContainer.WorldToLocal(graphView.layout.center);
@@ -1313,10 +1309,10 @@
                 adjustedPositionX *= -1.0f * Mathf.Sign(copiedNodesOrigin.x);
                 copiedNodesOrigin.x += adjustedPositionX;
                 copiedNodesOrigin.y += adjustedPositionY;
-                    }
+            }
 
             foreach (var node in nodeList)
-                        {
+            {
                 var drawState = node.drawState;
                 var position = drawState.position;
 
