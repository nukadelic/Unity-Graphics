﻿using System;
using System.Linq;
using UnityEditor.Experimental.GraphView;
using UnityEditor.Graphing;
using UnityEngine;
using UnityEngine.UIElements;
using ContextualMenuManipulator = UnityEngine.UIElements.ContextualMenuManipulator;
using ContextualMenuPopulateEvent = UnityEngine.UIElements.ContextualMenuPopulateEvent;
using VisualElementExtensions = UnityEngine.UIElements.VisualElementExtensions;

namespace UnityEditor.ShaderGraph
{
    sealed class ShaderGroup : Group
    {
        GraphData m_Graph;
        public new GroupData userData
        {
            get => (GroupData)base.userData;
            set => base.userData = value;
        }

        public ShaderGroup()
        {
            VisualElementExtensions.AddManipulator(this, new ContextualMenuManipulator(BuildContextualMenu));
            style.backgroundColor = new StyleColor(new Color(25/255f, 25/255f, 25/255f, 25/255f));
            capabilities |= Capabilities.Ascendable;
        }

        public void BuildContextualMenu(ContextualMenuPopulateEvent evt)
        {
<<<<<<< HEAD
            if (evt.target is ShaderGroup)
            {
                evt.menu.AppendAction("Delete Group and Contents", RemoveNodesInsideGroup, DropdownMenuAction.AlwaysEnabled);
            }
        }

        void RemoveNodesInsideGroup(DropdownMenuAction action)
        {
            m_Graph.owner.RegisterCompleteObjectUndo("Delete Group and Contents");
            var groupItems = m_Graph.GetItemsInGroup(userData);
            m_Graph.RemoveElements(groupItems.OfType<AbstractMaterialNode>().ToArray(), new Edge[] {}, new [] {userData}, groupItems.OfType<StickyNoteData>().ToArray());
=======
>>>>>>> 98541e64
        }
    }
}
<|MERGE_RESOLUTION|>--- conflicted
+++ resolved
@@ -28,20 +28,6 @@
 
         public void BuildContextualMenu(ContextualMenuPopulateEvent evt)
         {
-<<<<<<< HEAD
-            if (evt.target is ShaderGroup)
-            {
-                evt.menu.AppendAction("Delete Group and Contents", RemoveNodesInsideGroup, DropdownMenuAction.AlwaysEnabled);
-            }
-        }
-
-        void RemoveNodesInsideGroup(DropdownMenuAction action)
-        {
-            m_Graph.owner.RegisterCompleteObjectUndo("Delete Group and Contents");
-            var groupItems = m_Graph.GetItemsInGroup(userData);
-            m_Graph.RemoveElements(groupItems.OfType<AbstractMaterialNode>().ToArray(), new Edge[] {}, new [] {userData}, groupItems.OfType<StickyNoteData>().ToArray());
-=======
->>>>>>> 98541e64
         }
     }
 }
