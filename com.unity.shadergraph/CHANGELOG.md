# Changelog
All notable changes to this package are documented in this file.

The format is based on [Keep a Changelog](http://keepachangelog.com/en/1.0.0/)
and this project adheres to [Semantic Versioning](http://semver.org/spec/v2.0.0.html).

## [Unreleased]
### Added
- Added the Internal Inspector which allows the user to view data contained in selected nodes and properties in a new floating graph sub-window. Also added support for custom property drawers to let you visualize any data type you like and expose it to the inspector.  
- Added samples for Procedural Patterns to the package.
- You can now use the right-click context menu to delete Sticky Notes.
- You can now save your graph as a new Asset.
- Added support for vertex skinning when you use the DOTS animation package.
- You can now use the right-click context menu to set the precision on multiple selected nodes.
- You can now select unused nodes in your graph.
- When you start the Editor, Shader Graph now displays Properties in the Blackboard as collapsed.
- Updated the zoom level to let you zoom in further.
- Blackboard properties now have a __Duplicate__ menu option. When you duplicate properties, Shader Graph maintains the order, and inserts duplicates below the current selection.
- When you convert a node to a Sub Graph, the dialog now opens up in the directory of the original graph that contained the node. If the new Sub Graph is outside this directory, it also remembers that path for the next dialog to ease folder navigation.
- If Unity Editor Analytics are enabled, Shader Graph collects anonymous data about which nodes you use in your graphs. This helps the Shader Graph team focus our efforts on the most common graph scenarios, and better understand the needs of our customers. We don't track edge data and cannot recreate your graphs in any form.
- The Create Node Menu now has a tree view and support for fuzzy field searching.
- When a Shader Graph or Sub Graph Asset associated with a open window has been deleted, Unity now displays a dialog that asks whether you would like to save the graph as a new Asset or close the window.
- Added a drop-down menu to the PBR Master Node that lets you select the final coordinate space of normals delivered from the fragment function. 
- Added support for users to drag and drop Blackboard Properties from one graph to another.
- Breaking out GraphData validation into clearer steps.
- Added AlphaToMask render state.
- Added a field to the Master Nodes that overrides the generated shader's ShaderGUI, which determines how a Material that uses a Shader Graph looks.
- Added Redirect Nodes. You can now double-click an edge to add a control point that allows you to route edges around other nodes and connect multiple output edges.
<<<<<<< HEAD
=======
- Added `Compute Deformation` Node to read deformed vertex data from Dots Deformations.
>>>>>>> 4d969ace
- Added new graph nodes that allow sampling Virtual Textures
- Shader Graph now uses a new file format that is much friendlier towards version control systems and humans. Existing Shader Graphs and will use the new format next time they are saved.

### Changed
- Changed the `Branch` node so that it uses a ternary operator (`Out = bool ? a : B`) instead of a linear interpolate function.
- Copied nodes are now pasted at the cursor location instead of slightly offset from their original location.
- Error messages reported on Sub Graph output nodes for invalid previews now present clearer information, with documentation support.
- Updated legacy COLOR output semantic to SV_Target in pixel shader for compatibility with DXC.
- Updated the functions in the `Normal From Height` node to avoid NaN outputs.
- Changed the Voronoi Node algorithm to increase the useful range of the input values and to always use float values internally to avoid clipping.
- Changed the `Reference Suffix` of Keyword Enum entries so that you cannot edit them, which ensures that material keywords compile properly. 
- Updated the dependent version of `Searcher` to 4.2.0. 
- Added support for `Linear Blend Skinning` Node to Universal Render Pipeline.

### Fixed
- Edges no longer produce errors when you save a Shader Graph.
- Shader Graph no longer references the `NUnit` package.
- Fixed a shader compatibility issue in the SRP Batcher when you use a hybrid instancing custom variable.
- Fixed an issue where Unity would crash when you imported a Shader Graph Asset with invalid formatting.
- Fixed an issue with the animated preview when there is no Camera with animated Materials in the Editor.
- Triplanar nodes no longer use Camera-relative world space by default in HDRP.
- Errors no longer occur when you activate `Enable GPU Instancing` on Shader Graph Materials. [1184870](https://issuetracker.unity3d.com/issues/universalrp-shader-compilation-error-when-using-gpu-instancing)
- Errors no longer occur when there are multiple tangent transform nodes on a graph. [1185752](https://issuetracker.unity3d.com/issues/shadergraph-fails-to-compile-with-redefinition-of-transposetangent-when-multiple-tangent-transform-nodes-are-plugged-in)
- The Main Preview for Sprite Lit and Sprite Unlit master nodes now displays the correct color. [1184656](https://issuetracker.unity3d.com/issues/shadergraph-preview-for-lit-and-unlit-master-node-wrong-color-when-color-is-set-directly-on-master-node)
- Shader Graph shaders in `Always Include Shaders` no longer crash builds. [1191757](https://issuetracker.unity3d.com/issues/lwrp-build-crashes-when-built-with-shadergraph-file-added-to-always-include-shaders-list)
- The `Transform` node now correctly transforms Absolute World to Object.
- Errors no longer occur when you change the precision of Sub Graphs. [1158413](https://issuetracker.unity3d.com/issues/shadergraph-changing-precision-of-sg-with-subgraphs-that-still-use-the-other-precision-breaks-the-generated-shader)
- Fixed an error where the UV channel drop-down menu on nodes had clipped text. [1188710](https://issuetracker.unity3d.com/issues/shader-graph-all-uv-dropdown-value-is-clipped-under-shader-graph)
- Added StencilOverride support.
- Sticky Notes can now be grouped properly.
- Fixed an issue where nodes couldn't be copied from a group.
- Fixed a bug that occurred when you duplicated multiple Blackboard properties or keywords simultaneously, where Shader Graph stopped working, potentially causing data loss.
- Fixed a bug where you couldn't reorder Blackboard properties.
- Shader Graph now properly duplicates the __Exposed__ status for Shader properties and keywords.
- Fixed a bug where the __Save Graph As__ dialog for a Shader or Sub Graph sometimes appeared in the wrong Project when you had multiple Unity Projects open simultaneously.
- Fixed an issue where adding the first output to a Sub Graph without any outputs prior caused Shader Graphs containing the Sub Graph to break.
- Fixed an issue where Shader Graph shaders using the `CameraNode` failed to build on PS4 with "incompatible argument list for call to 'mul'".
- Fixed a bug that caused problems with Blackboard property ordering.
- Fixed a bug where the redo functionality in Shader Graph often didn't work.
- Fixed a bug where using the Save As command on a Sub Graph raised an exception.
- Fixed a bug where the input fields sometimes didn't render properly. [1176268](https://issuetracker.unity3d.com/issues/shadergraph-input-fields-get-cut-off-after-minimizing-and-maximizing-become-unusable)
- Fixed a bug where the Gradient property didn't work with all system locales. [1140924](https://issuetracker.unity3d.com/issues/shader-graph-shader-doesnt-compile-when-using-a-gradient-property-and-a-regional-format-with-comma-decimal-separator-is-used)
- Fixed a bug where Properties in the Blackboard could have duplicate names.
- Fixed a bug where you could drag the Blackboard into a graph even when you disabled the Blackboard.
- Fixed a bug where the `Vertex Normal` slot on master nodes needed vertex normal data input to compile. [1193348](https://issuetracker.unity3d.com/issues/hdrp-unlit-shader-plugging-anything-into-the-vertex-normal-input-causes-shader-to-fail-to-compile)
- Fixed a bug where `GetWorldSpaceNormalizeViewDir()` could cause undeclared indentifier errors. [1190606](https://issuetracker.unity3d.com/issues/view-dir-node-plugged-into-vertex-position-creates-error-undeclared-identifier-getworldspacenormalizeviewdir)
- Fixed a bug where Emission on PBR Shader Graphs in the Universal RP would not bake to lightmaps. [1190225](https://issuetracker.unity3d.com/issues/emissive-custom-pbr-shadergraph-material-only-works-for-primitive-unity-objects)
- Fixed a bug where Shader Graph shaders were writing to `POSITION` instead of `SV_POSITION`, which caused PS4 builds to fail.
- Fixed a bug where `Object to Tangent` transforms in the `Transform` node used the wrong matrix. [1162203](https://issuetracker.unity3d.com/issues/shadergraph-transform-node-from-object-to-tangent-space-uses-the-wrong-matrix)
- Fixed an issue where boolean keywords in a Shader Graph caused HDRP Material features to fail. [1204827](https://issuetracker.unity3d.com/issues/hdrp-shadergraph-adding-a-boolean-keyword-to-an-hdrp-lit-shader-makes-material-features-not-work)
- Fixed a bug where Object space normals scaled with Object Scale. 
- Documentation links on nodes now point to the correct URLs and package versions.
- Fixed an issue where Sub Graphs sometimes had duplicate names when you converted nodes into Sub Graphs. 
- Fixed an issue where the number of ports on Keyword nodes didn't update when you added or removed Enum Keyword entries.
- Fixed an issue where colors in graphs didn't update when you changed a Blackboard Property's precision while the Color Mode is set to Precision.
- Fixed a bug where custom mesh in the Master Preview didn't work.
- Fixed a number of memory leaks that caused Shader Graph assets to stay in memory after closing the Shader Graph window.
- You can now smoothly edit controls on the `Dielectric Specular` node.
- Fixed Blackboard Properties to support scientific notation.
- Fixed a bug where warnings in the Shader Graph or Sub Graph were treated as errors.
- Fixed a bug where the error `Output value 'vert' is not initialized` displayed on all PBR graphs in Universal. [1210710](https://issuetracker.unity3d.com/issues/output-value-vert-is-not-completely-initialized-error-is-thrown-when-pbr-graph-is-created-using-urp)
- Fixed a bug where PBR and Unlit master nodes in Universal had Alpha Clipping enabled by default.
- Fixed an issue in where analytics wasn't always working.
- Fixed a bug where if a user had a Blackboard Property Reference start with a digit the generated shader would be broken.
- Avoid unintended behavior by removing the ability to create presets from Shader Graph (and Sub Graph) assets. [1220914](https://issuetracker.unity3d.com/issues/shadergraph-preset-unable-to-open-editor-when-clicking-on-open-shader-editor-in-the-shadersubgraphimporter)
- Fixed a bug where undo would make the Master Preview visible regardless of its toggle status.
- Fixed a bug where any change to the PBR master node settings would lose connection to the normal slot. 
- Fixed a bug where the user couldn't open up HDRP Master Node Shader Graphs without the Render Pipeline set to HDRP.
- Fixed a bug where adding a HDRP Master Node to a Shader Graph would softlock the Shader Graph.
- Fixed a bug where shaders fail to compile due to `#pragma target` generation when your system locale uses commas instead of periods.
- Fixed a compilation error when using Hybrid Renderer due to incorrect positioning of macros.
- Fixed a bug where the `Create Node Menu` lagged on load. Entries are now only generated when property, keyword, or subgraph changes are detected. [1209567](https://issuetracker.unity3d.com/issues/shadergraph-opening-node-search-window-is-unnecessarily-slow).
- Fixed a bug with the `Transform` node where converting from `Absolute World` space in a sub graph causes invalid subscript errors. [1190813](https://issuetracker.unity3d.com/issues/shadergraph-invalid-subscript-errors-are-thrown-when-connecting-a-subgraph-with-transform-node-with-unlit-master-node)
- Fixed a bug where depndencies were not getting included when exporting a shadergraph and subgraphs
- Fixed a bug where adding a " to a property display name would cause shader compilation errors and show all nodes as broken
- Fixed a bug where the `Position` node would change coordinate spaces from `World` to `Absolute World` when shaders recompile. [1184617](https://issuetracker.unity3d.com/product/unity/issues/guid/1184617/)
- Fixed a bug where instanced shaders wouldn't compile on PS4.
- Fixed a bug where switching a Color Nodes' Mode between Default and HDR would cause the Color to be altered incorrectly.
- Fixed a bug where nodes dealing with matricies would sometimes display a preview, sometimes not.
- Optimized loading a large Shader Graph. [1209047](https://issuetracker.unity3d.com/issues/shader-graph-unresponsive-editor-when-using-large-graphs)
- Fixed NaN issue in triplanar SG node when blend goes to 0.
- Fixed an issue where Blackboard properties would not duplicate with `Precision` or `Hybrid Instancing` options. 
- Fixed an issue where `Texture` properties on the Blackboard would not duplicate with the same `Mode` settings. 
- Fixed an issue where `Keywords` on the Blackboard would not duplicate with the same `Default` value.
- Shader Graph now requests preview shader compilation asynchronously. [1209047](https://issuetracker.unity3d.com/issues/shader-graph-unresponsive-editor-when-using-large-graphs)
- Fixed an issue where Shader Graph would not compile master previews after an assembly reload.
- Fixed issue where `Linear Blend Skinning` node could not be converted to Sub Graph [1227087](https://issuetracker.unity3d.com/issues/shadergraph-linear-blend-skinning-node-reports-an-error-and-prevents-shader-compilation-when-used-within-a-sub-graph)
- Fixed a compilation error in preview shaders for nodes requiring view direction.
- Fixed undo not being recorded properly for setting active master node, graph precision, and node defaults.
- Fixed an issue where Custum Function nodes and Sub Graph Output nodes could no longer rename slots. 
- Fixed a bug where searcher entries would not repopulate correctly after an undo was perfromed (https://fogbugz.unity3d.com/f/cases/1241018/)
- Fixed a bug where changeing the default value on a keyword would reset the node input type to vec4 (https://fogbugz.unity3d.com/f/cases/1216760/)
- Fixed a soft lock when you open a graph when the blackboard hidden.

## [7.1.1] - 2019-09-05
### Added
- You can now define shader keywords on the Blackboard. Use these keywords on the graph to create static branches in the generated shader.
- The tab now shows whether you are working in a Sub Graph or a Shader Graph file.
- The Shader Graph importer now bakes the output node type name into a meta-data object.

### Fixed
- The Shader Graph preview no longer breaks when you create new PBR Graphs.
- Fixed an issue where deleting a group and a property at the same time would cause an error.
- Fixed the epsilon that the Hue Node uses to avoid NaN on platforms that support half precision.
- Emission nodes no longer produce errors when you use them in Sub Graphs.
- Exposure nodes no longer produce errors when you use them in Sub Graphs.
- Unlit master nodes no longer define unnecessary properties in the Universal Render Pipeline.
- Errors no longer occur when you convert a selection to a Sub Graph.
- Color nodes now handle Gamma and Linear conversions correctly.
- Sub Graph Output nodes now link to the correct documentation page.
- When you use Keywords, PBR and Unlit master nodes no longer produce errors.
- PBR master nodes now calculate Global Illumination (GI) correctly.
- PBR master nodes now apply surface normals.
- PBR master nodes now apply fog.
- The Editor now displays correct errors for missing or deleted Sub Graph Assets.
- You can no longer drag and drop recursive nodes onto Sub Graph Assets.

## [7.0.1] - 2019-07-25
### Changed
- New Shader Graph windows are now docked to either existing Shader Graph windows, or to the Scene View.

### Fixed
- Fixed various dependency tracking issues with Sub Graphs and HLSL files from Custom Function Nodes.
- Fixed an error that previously occurred when you used `Sampler State` input ports on Sub Graphs.
- `Normal Reconstruct Z` node is now compatible with both fragment and vertex stages. 
- `Position` node now draws the correct label for **Absolute World**. 
- Node previews now inherit preview type correctly.
- Normal maps now unpack correctly for mobile platforms.
- Fixed an error that previously occurred when you used the Gradient Sample node and your system locale uses commas instead of periods.
- Fixed an issue where you couldn't group several nodes.

## [7.0.0] - 2019-07-10
### Added
- You can now use the `SHADERGRAPH_PREVIEW` keyword in `Custom Function Node` to generate different code for preview Shaders.
- Color Mode improves node visibility by coloring the title bar by Category, Precision, or custom colors.
- You can now set the precision of a Shader Graph and individual nodes.
- Added the `_TimeParameters` variable which contains `Time`, `Sin(Time)`, and `Cosine(Time)`
- _Absolute World_ space on `Position Node` now provides absolute world space coordinates regardless of the active render pipeline.
- You can now add sticky notes to graphs.

### Changed
- The `Custom Function Node` now uses an object field to reference its source when using `File` mode.
- To enable master nodes to generate correct motion vectors for time-based vertex modification, time is now implemented as an input to the graph rather than as a global uniform.
- **World** space on `Position Node` now uses the default world space coordinates of the active render pipeline. 

### Fixed
- Fixed an error in `Custom Function Node` port naming.
- `Sampler State` properties and nodes now serialize correctly.
- Labels in the Custom Port menu now use the correct coloring when using the Personal skin.
- Fixed an error that occured when creating a Sub Graph from a selection containing a Group Node.
- When you change a Sub Graph, Shader Graph windows now correctly reload.
- When you save a Shader Graph, all other Shader Graph windows no longer re-compile their preview Shaders.
- Shader Graph UI now draws with correct styling for 2019.3.
- When deleting edge connections to nodes with a preview error, input ports no longer draw in the wrong position.
- Fixed an error involving deprecated components from VisualElements.
- When you convert nodes to a Sub Graph, the nodes are now placed correctly in the Sub Graph.
- The `Bitangent Vector Node` now generates all necessary shader requirements.

## [6.7.0-preview] - 2019-05-16
### Added
- Added a hidden path namespace for Sub Graphs to prevent certain Sub Graphs from populating the Create Node menu.

### Changed
- Anti-aliasing (4x) is now enabled on Shader Graph windows.

### Fixed
- When you click on the gear icon, Shader Graph now focuses on the selected node, and brings the settings menu to front view.
- Sub Graph Output and Custom Function Node now validate slot names, and display an appropriate error badge when needed.
- Remaining outdated documentation has been removed. 
- When you perform an undo or redo to an inactive Shader Graph window, the window no longer breaks.
- When you rapidly perform an undo or redo, Shader Graph windows no longer break.
- Sub Graphs that contain references to non-existing Sub Graphs no longer break the Sub Graph Importer.
- You can now reference sub-assets such as Textures.
- You can now reference Scene Color and Scene Depth correctly from within a Sub Graph.
- When you create a new empty Sub Graph, it no longer shows a warning about a missing output.
- When you create outputs that start with a digit, Shader generation no longer fails.
- You can no longer add nodes that are not allowed into Sub Graphs.
- A graph must now always contain at least one Master Node.
- Duplicate output names are now allowed.
- Fixed an issue where the main preview was always redrawing.
- When you set a Master Node as active, the Main Preview now shows the correct result.
- When you save a graph that contains a Sub Graph node, the Shader Graph window no longer freezes.
- Fixed an error that occured when using multiple Sampler State nodes with different parameters.
- Fixed an issue causing default inputs to be misaligned in certain cases.
- You can no longer directly connect slots with invalid types. When the graph detects that situation, it now doesn't break and gives an error instead.

## [6.6.0] - 2019-04-01
### Added
- You can now add Matrix, Sampler State and Gradient properties to the Blackboard.
- Added Custom Function node. Use this node to define a custom HLSL function either via string directly in the graph, or via a path to an HLSL file.
- You can now group nodes by pressing Ctrl + G.
- Added "Delete Group and Contents" and removed "Ungroup All Nodes" from the context menu for groups.
- You can now use Sub Graphs in other Sub Graphs.
- Preview shaders now compile in the background, and only redraw when necessary.

### Changed
- Removed Blackboard fields, which had no effect on Sub Graph input ports, from the Sub Graph Blackboard.
- Subgraph Output node is now called Outputs.
- Subgraph Output node now supports renaming of ports.
- Subgraph Output node now supports all port types.
- Subgraph Output node now supports reordering ports.
- When you convert nodes to a Sub Graph, Shader Graph generates properties and output ports in the Sub Graph, and now by default, names those resulting properties and output ports based on their types.
- When you delete a group, Shader Graph now deletes the Group UI, but doesn't delete the nodes inside.

### Fixed
- You can now undo edits to Vector port default input fields.
- You can now undo edits to Gradient port default input fields.
- Boolean port input fields now display correct values when you undo changes.
- Vector type properties now behave as expected when you undo changes.
- Fixed an error that previously occurred when you opened saved Shader Graphs containing one or more Voronoi nodes.
- You can now drag normal map type textures on to a Shader Graph to create Sample Texture 2D nodes with the correct type set.
- Fixed the Multiply node so default input values are applied correctly.
- Added padding on input values for Blend node to prevent NaN outputs.
- Fixed an issue where `IsFaceSign` would not compile within Sub Graph Nodes.
- Null reference errors no longer occur when you remove ports with connected edges.
- Default input fields now correctly hide and show when connections change.

## [6.5.0] - 2019-03-07

### Fixed
- Fixed master preview for HDRP master nodes when alpha clip is enabled.

## [6.4.0] - 2019-02-21
### Fixed
- Fixed the Transform node, so going from Tangent Space to any other space now works as expected.

## [6.3.0] - 2019-02-18
### Fixed
- Fixed an issue where the Normal Reconstruct Z Node sometimes caused Not a Number (NaN) errors when using negative values.

## [6.2.0] - 2019-02-15
### Fixed
- Fixed the property blackboard so it no longer goes missing or turns very small.

### Changed
- Code refactor: all macros with ARGS have been swapped with macros with PARAM. This is because the ARGS macros were incorrectly named.

## [6.1.0] - 2019-02-13

## [6.0.0] - 2019-02-23
### Added
- When you hover your cursor over a property in the blackboard, this now highlights the corresponding property elements in your Shader Graph. Similarly, if you hover over a property in the Shader Graph itself, this highlights the corresponding property in the blackboard.
- Property nodes in your Shader Graph now have a similar look and styling as the properties in the blackboard.

### Changed
- Errors in the compiled shader are now displayed as badges on the appropriate node.
- In the `Scene Depth` node you can now choose the depth sampling mode: `Linear01`, `Raw` or `Eye`.

### Fixed
- When you convert an inline node to a `Property` node, this no longer allows duplicate property names.
- When you move a node, you'll now be asked to save the Graph file.
- You can now Undo edits to Property parameters on the Blackboard.
- You can now Undo conversions between `Property` nodes and inline nodes.
- You can now Undo moving a node.
- You can no longer select the `Texture2D` Property type `Mode`, if the Property is not exposed.
- The `Vector1` Property type now handles default values more intuitively when switching `Mode` dropdown.
- The `Color` node control is now a consistent width.
- Function declarations no longer contain double delimiters.
- The `Slider` node control now functions correctly.
- Fixed an issue where the Editor automatically re-imported Shader Graphs when there were changes to the asset database.
- Reverted the visual styling of various graph elements to their previous correct states.
- Previews now repaint correctly when Unity does not have focus.
- Code generation now works correctly for exposed Vector1 shader properties where the decimal separator is not a dot.
- The `Rotate About Axis` node's Modes now use the correct function versions.
- Shader Graph now preserves grouping when you convert nodes between property and inline.
- The `Flip` node now greys out labels for inactive controls.
- The `Boolean` property type now uses the `ToggleUI` property attribute, so as to not generate keywords.
- The `Normal Unpack` node no longer generates errors in Object space.
- The `Split` node now uses values from its default Port input fields.
- The `Channel Mask` node now allows multiple node instances, and no longer generates any errors.
- Serialized the Alpha control value on the `Flip` node.
- The `Is Infinite` and `Is NaN` nodes now use `Vector 1` input ports, but the output remains the same.
- You can no longer convert a node inside a `Sub Graph` into a `Sub Graph`, which previously caused errors.
- The `Transformation Matrix` node's Inverse Projection and Inverse View Projection modes no longer produce errors.
- The term `Shader Graph` is now captilized correctly in the Save Graph prompt. 

## [5.2.0] - 2018-11-27
### Added
- Shader Graph now has __Group Node__, where you can group together several nodes. You can use this to keep your Graphs organized and nice.

### Fixed
- The expanded state of blackboard properties are now remembered during a Unity session.

## [5.1.0] - 2018-11-19
### Added
- You can now show and hide the Main Preview and the Blackboard from the toolbar.

### Changed
- The Shader Graph package is no longer in preview.
- Moved `NormalBlendRNM` node to a dropdown option on `Normal Blend` node.
- `Sample Cubemap` node now has a `SamplerState` slot.
- New Sub Graph assets now default to the "Sub Graphs" path in the Create Node menu.
- New Shader Graph assets now default to the "Shader Graphs" path in the Shader menu.
- The `Light Probe` node is now a `Baked GI` node. When you use LWRP with lightmaps, this node now returns the correct lightmap data. This node is supported in HDRP.
- `Reflection Probe` nodes now only work with LWRP. This solves compilation errors in HDRP.
- `Ambient` nodes now only work with LWRP. This solves compilation errors in HDRP.
- `Fog` nodes now only work with LWRP. This solves compilation errors in HDRP.
- In HDRP, the `Position` port for the `Object` node now returns the absolute world position.
- The `Baked GI`, `Reflection Probe`, and `Ambient` nodes are now in the `Input/Lighting` category.
- The master node no longer has its own preview, because it was redundant. You can see the results for the master node in the Main Preview.

### Fixed
- Shadow projection is now correct when using the `Unlit` master node with HD Render Pipeline.
- Removed all direct references to matrices
- `Matrix Construction` nodes with different `Mode` values now evaluate correctly.
- `Is Front Face` node now works correctly when connected to `Alpha` and `AlphaThreshold` slots on the `PBR` master node.
- Corrected some instances of incorrect port dimensions on several nodes.
- `Scene Depth` and `Scene Color` nodes now work in single pass stereo in Lightweight Render Pipeline.
- `Channel Mask` node controls are now aligned correctly.
- In Lightweight Render Pipeline, Pre-multiply surface type now matches the Lit shader. 
- Non-exposed properties in the blackboard no longer have a green dot next to them.
- Default reference name for shader properties are now serialized. You cannot change them after initial creation.
- When you save Shader Graph and Sub Graph files, they're now automatically checked out on version control.
- Shader Graph no longer throws an exception when you double-click a folder in the Project window.
- Gradient Node no longer throws an error when you undo a deletion.

## [5.0.0-preview] - 2018-09-28

## [4.0.0-preview] - 2018-09-28
### Added
- Shader Graph now supports the High Definition Render Pipeline with both PBR and Unlit Master nodes. Shaders built with Shader Graph work with both the Lightweight and HD render pipelines.
- You can now modify vertex position via the Position slot on the PBR and Unlit Master nodes. By default, the input to this node is object space position. Custom inputs to this slot should specify the absolute local position of a given vertex. Certain nodes (such as Procedural Shapes) are not viable in the vertex shader. Such nodes are incompatible with this slot.
- You can now edit the Reference name for a property. To do so, select the property and type a new name next to Reference. If you want to reset to the default name, right-click Reference, and select Reset reference.
- In the expanded property window, you can now toggle whether the property is exposed.
- You can now change the path of Shader Graphs and Sub Graphs. When you change the path of a Shader Graph, this modifies the location it has in the shader selection list. When you change the path of Sub Graph, it will have a different location in the node creation menu.
- Added `Is Front Face` node. With this node, you can change graph output depending on the face sign of a given fragment. If the current fragment is part of a front face, the node returns true. For a back face, the node returns false. Note: This functionality requires that you have enabled **two sided** on the Master node.
- Gradient functionality is now available via two new nodes: Sample Gradient and Gradient Asset. The Sample Gradient node samples a gradient given a Time parameter. You can define this gradient on the Gradient slot control view. The Gradient Asset node defines a gradient that can be sampled by multiple Sample Gradient nodes using different Time parameters.
- Math nodes now have a Waves category. The category has four different nodes: Triangle wave, Sawtooth wave, Square wave, and Noise Sine wave. The Triangle, Sawtooth, and Square wave nodes output a waveform with a range of -1 to 1 over a period of 1. The Noise Sine wave outputs a standard Sine wave with a range of -1 to 1 over a period of 2 * pi. For variance, random noise is added to the amplitude of the Sine wave, within a determined range.
- Added `Sphere Mask` node for which you can indicate the starting coordinate and center point. The sphere mask uses these with the **Radius** and **Hardness** parameters. Sphere mask functionality works in both 2D and 3D spaces, and is based on the vector coordinates in the **Coords and Center** input.
- Added support for Texture 3D and Texture 2D Array via two new property types and four new nodes.
- A new node `Texture 2D LOD` has been added for LOD functionality on a Texture 2D Sample. Sample Texture 2D LOD uses the exact same input and output slots as Sample Texture 2D, but also includes an input for level of detail adjustments via a Vector1 slot.
- Added `Texel Size` node, which allows you to get the special texture properties of a Texture 2D Asset via the `{texturename}_TexelSize` variable. Based on input from the Texture 2D Asset, the node outputs the width and height of the texel size in Vector1 format.
- Added `Rotate About Axis` node. This allows you to rotate a 3D vector space around an axis. For the rotation, you can specify an amount of degrees or a radian value.
- Unpacking normal maps in object space.
- Unpacking derivative maps option on sample texture nodes.
- Added Uint type for instancing support.
- Added HDR option for color material slots.
- Added definitions used by new HD Lit Master node.
- Added a popup control for a string list.
- Added conversion type (position/direction) to TransformNode.
- In your preview for nodes that are not master nodes, pixels now display as pink if they are not finite.

### Changed
- The settings for master nodes now live in a small window that you can toggle on and off. Here, you can change various rendering settings for your shader.
- There are two Normal Derive Nodes: `Normal From Height` and `Normal Reconstruct Z`.
  `Normal From Height` uses Vector1 input to derive a normal map.
  `Normal Reconstruct Z` uses the X and Y components in Vector2 input to derive the proper Z value for a normal map.
- The Texture type default input now accepts render textures.
- HD PBR subshader no longer duplicates surface description code into vertex shader.
- If the current render pipeline is not compatible, master nodes now display an error badge.
- The preview shader now only considers the current render pipeline. Because of this there is less code to compile, so the preview shader compiles faster.
- When you rename a shader graph or sub shader graph locally on your disk, the title of the Shader Graph window, black board, and preview also updates.
- Removed legacy matrices from Transfomation Matrix node.
- Texture 2D Array and Texture 3D nodes can no longer be used in the vertex shader.
- `Normal Create` node has been renamed to `Normal From Texture`.
- When you close the Shader Graph after you have modified a file, the prompt about saving your changes now shows the file name as well.
- `Blend` node now supports Overwrite mode.
- `Simple Noise` node no longer has a loop.
- The `Polygon` node now calculates radius based on apothem.
- `Normal Strength` node now calculates Z value more accurately.
- You can now connect Sub Graphs to vertex shader slots. If a node in the Sub Graph specifies a shader stage, that specific Sub Graph node is locked to that stage. When an instance of a Sub Graph node is connected to a slot that specifies a shader stage, all slots on that instance are locked to the stage.
- Separated material options and tags.
- Master node settings are now recreated when a topological modification occurs.

### Fixed
- Vector 1 nodes now evaluate correctly. ([#334](https://github.com/Unity-Technologies/ShaderGraph/issues/334) and [#337](https://github.com/Unity-Technologies/ShaderGraph/issues/337))
- Properties can now be copied and pasted.
- Pasting a property node into another graph will now convert it to a concrete node. ([#300](https://github.com/Unity-Technologies/ShaderGraph/issues/300) and [#307](https://github.com/Unity-Technologies/ShaderGraph/pull/307))
- Nodes that are copied from one graph to another now spawn in the center of the current view. ([#333](https://github.com/Unity-Technologies/ShaderGraph/issues/333))
- When you edit sub graph paths, the search window no longer yields a null reference exception.
- The blackboard is now within view when deserialized.
- Your system locale can no longer cause incorrect commands due to full stops being converted to commas.
- Deserialization of subgraphs now works correctly.
- Sub graphs are now suffixed with (sub), so you can tell them apart from other nodes.
- Boolean and Texture type properties now function correctly in sub-graphs.
- The preview of a node does not obstruct the selection outliner anymore.
- The Dielectric Specular node no longer resets its control values.
- You can now copy, paste, and duplicate sub-graph nodes with vector type input ports.
- The Lightweight PBR subshader now normalizes normal, tangent, and view direction correctly.
- Shader graphs using alpha clip now generate correct depth and shadow passes.
- `Normal Create` node has been renamed to `Normal From Texture`.
- The preview of nodes now updates correctly.
- Your system locale can no longer cause incorrect commands due to full stops being converted to commas.
- `Show Generated Code` no longer throws an "Argument cannot be null" error.
- Sub Graphs now use the correct generation mode when they generate preview shaders.
- The `CodeFunctionNode` API now generates correct function headers when you use `DynamicMatrix` type slots.
- Texture type input slots now set correct default values for 'Normal' texture type.
- SpaceMaterialSlot now reads correct slot.
- Slider node control now functions correctly.
- Shader Graphs no longer display an error message intended for Sub Graphs when you delete properties.
- The Shader Graph and Sub Shader Graph file extensions are no longer case-sensitive.
- The dynamic value slot type now uses the correct decimal separator during HLSL generation.
- Fixed an issue where Show Generated Code could fail when external editor was not set.
- In the High Definition Render Pipeline, Shader Graph now supports 4-channel UVs.
- The Lightweight PBR subshader now generates the correct meta pass.
- Both PBR subshaders can now generate indirect light from emission.
- Shader graphs now support the SRP batcher.
- Fixed an issue where floatfield would be parsed according to OS locale settings with .NET 4.6<|MERGE_RESOLUTION|>--- conflicted
+++ resolved
@@ -26,10 +26,7 @@
 - Added AlphaToMask render state.
 - Added a field to the Master Nodes that overrides the generated shader's ShaderGUI, which determines how a Material that uses a Shader Graph looks.
 - Added Redirect Nodes. You can now double-click an edge to add a control point that allows you to route edges around other nodes and connect multiple output edges.
-<<<<<<< HEAD
-=======
 - Added `Compute Deformation` Node to read deformed vertex data from Dots Deformations.
->>>>>>> 4d969ace
 - Added new graph nodes that allow sampling Virtual Textures
 - Shader Graph now uses a new file format that is much friendlier towards version control systems and humans. Existing Shader Graphs and will use the new format next time they are saved.
 
