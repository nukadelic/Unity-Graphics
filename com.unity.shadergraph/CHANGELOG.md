# Changelog
All notable changes to this package are documented in this file.

The format is based on [Keep a Changelog](http://keepachangelog.com/en/1.0.0/)
and this project adheres to [Semantic Versioning](http://semver.org/spec/v2.0.0.html).

## [Unreleased]
### Added
- Added the Internal Inspector which allows the user to view data contained in selected nodes and properties in a new floating graph sub-window. Also added support for custom property drawers to let you visualize any data type you like and expose it to the inspector.  
- Added samples for Procedural Patterns to the package.
- You can now use the right-click context menu to delete Sticky Notes.
- You can now save your graph as a new Asset.
- Added support for vertex skinning when you use the DOTS animation package.
- You can now use the right-click context menu to set the precision on multiple selected nodes.
- You can now select unused nodes in your graph.
- When you start the Editor, Shader Graph now displays Properties in the Blackboard as collapsed.
- Updated the zoom level to let you zoom in further.
- Blackboard properties now have a __Duplicate__ menu option. When you duplicate properties, Shader Graph maintains the order, and inserts duplicates below the current selection.
- When you convert a node to a Sub Graph, the dialog now opens up in the directory of the original graph that contained the node. If the new Sub Graph is outside this directory, it also remembers that path for the next dialog to ease folder navigation.
- If Unity Editor Analytics are enabled, Shader Graph collects anonymous data about which nodes you use in your graphs. This helps the Shader Graph team focus our efforts on the most common graph scenarios, and better understand the needs of our customers. We don't track edge data and cannot recreate your graphs in any form.
- The Create Node Menu now has a tree view and support for fuzzy field searching.
- When a Shader Graph or Sub Graph Asset associated with a open window has been deleted, Unity now displays a dialog that asks whether you would like to save the graph as a new Asset or close the window.
- Added a drop-down menu to the PBR Master Node that lets you select the final coordinate space of normals delivered from the fragment function. 
- Added support for users to drag and drop Blackboard Properties from one graph to another.
- Breaking out GraphData validation into clearer steps.
- Added AlphaToMask render state.
- Added a field to the Master Nodes that overrides the generated shader's ShaderGUI, which determines how a Material that uses a Shader Graph looks.
- Added Redirect Nodes. You can now double-click an edge to add a control point that allows you to route edges around other nodes and connect multiple output edges.
<<<<<<< HEAD
- Added new graph nodes that allow sampling Virtual Textures
=======
>>>>>>> bbfe8b6c
- Shader Graph now uses a new file format that is much friendlier towards version control systems and humans. Existing Shader Graphs and will use the new format next time they are saved.

### Changed
- Changed the `Branch` node so that it uses a ternary operator (`Out = bool ? a : B`) instead of a linear interpolate function.
- Copied nodes are now pasted at the cursor location instead of slightly offset from their original location.
- Error messages reported on Sub Graph output nodes for invalid previews now present clearer information, with documentation support.
- Updated legacy COLOR output semantic to SV_Target in pixel shader for compatibility with DXC.
- Updated the functions in the `Normal From Height` node to avoid NaN outputs.
- Changed the Voronoi Node algorithm to increase the useful range of the input values and to always use float values internally to avoid clipping.
- Changed the `Reference Suffix` of Keyword Enum entries so that you cannot edit them, which ensures that material keywords compile properly. 

### Fixed
- Edges no longer produce errors when you save a Shader Graph.
- Shader Graph no longer references the `NUnit` package.
- Fixed a shader compatibility issue in the SRP Batcher when you use a hybrid instancing custom variable.
- Fixed an issue where Unity would crash when you imported a Shader Graph Asset with invalid formatting.
- Fixed an issue with the animated preview when there is no Camera with animated Materials in the Editor.
- Triplanar nodes no longer use Camera-relative world space by default in HDRP.
- Errors no longer occur when you activate `Enable GPU Instancing` on Shader Graph Materials. [1184870](https://issuetracker.unity3d.com/issues/universalrp-shader-compilation-error-when-using-gpu-instancing)
- Errors no longer occur when there are multiple tangent transform nodes on a graph. [1185752](https://issuetracker.unity3d.com/issues/shadergraph-fails-to-compile-with-redefinition-of-transposetangent-when-multiple-tangent-transform-nodes-are-plugged-in)
- The Main Preview for Sprite Lit and Sprite Unlit master nodes now displays the correct color. [1184656](https://issuetracker.unity3d.com/issues/shadergraph-preview-for-lit-and-unlit-master-node-wrong-color-when-color-is-set-directly-on-master-node)
- Shader Graph shaders in `Always Include Shaders` no longer crash builds. [1191757](https://issuetracker.unity3d.com/issues/lwrp-build-crashes-when-built-with-shadergraph-file-added-to-always-include-shaders-list)
- The `Transform` node now correctly transforms Absolute World to Object.
- Errors no longer occur when you change the precision of Sub Graphs. [1158413](https://issuetracker.unity3d.com/issues/shadergraph-changing-precision-of-sg-with-subgraphs-that-still-use-the-other-precision-breaks-the-generated-shader)
- Fixed an error where the UV channel drop-down menu on nodes had clipped text. [1188710](https://issuetracker.unity3d.com/issues/shader-graph-all-uv-dropdown-value-is-clipped-under-shader-graph)
- Added StencilOverride support.
- Sticky Notes can now be grouped properly.
- Fixed an issue where nodes couldn't be copied from a group.
- Fixed a bug that occurred when you duplicated multiple Blackboard properties or keywords simultaneously, where Shader Graph stopped working, potentially causing data loss.
- Fixed a bug where you couldn't reorder Blackboard properties.
- Shader Graph now properly duplicates the __Exposed__ status for Shader properties and keywords.
- Fixed a bug where the __Save Graph As__ dialog for a Shader or Sub Graph sometimes appeared in the wrong Project when you had multiple Unity Projects open simultaneously.
- Fixed an issue where adding the first output to a Sub Graph without any outputs prior caused Shader Graphs containing the Sub Graph to break.
- Fixed an issue where Shader Graph shaders using the `CameraNode` failed to build on PS4 with "incompatible argument list for call to 'mul'".
- Fixed a bug that caused problems with Blackboard property ordering.
- Fixed a bug where the redo functionality in Shader Graph often didn't work.
- Fixed a bug where using the Save As command on a Sub Graph raised an exception.
- Fixed a bug where the input fields sometimes didn't render properly. [1176268](https://issuetracker.unity3d.com/issues/shadergraph-input-fields-get-cut-off-after-minimizing-and-maximizing-become-unusable)
- Fixed a bug where the Gradient property didn't work with all system locales. [1140924](https://issuetracker.unity3d.com/issues/shader-graph-shader-doesnt-compile-when-using-a-gradient-property-and-a-regional-format-with-comma-decimal-separator-is-used)
- Fixed a bug where Properties in the Blackboard could have duplicate names.
- Fixed a bug where you could drag the Blackboard into a graph even when you disabled the Blackboard.
- Fixed a bug where the `Vertex Normal` slot on master nodes needed vertex normal data input to compile. [1193348](https://issuetracker.unity3d.com/issues/hdrp-unlit-shader-plugging-anything-into-the-vertex-normal-input-causes-shader-to-fail-to-compile)
- Fixed a bug where `GetWorldSpaceNormalizeViewDir()` could cause undeclared indentifier errors. [1190606](https://issuetracker.unity3d.com/issues/view-dir-node-plugged-into-vertex-position-creates-error-undeclared-identifier-getworldspacenormalizeviewdir)
- Fixed a bug where Emission on PBR Shader Graphs in the Universal RP would not bake to lightmaps. [1190225](https://issuetracker.unity3d.com/issues/emissive-custom-pbr-shadergraph-material-only-works-for-primitive-unity-objects)
- Fixed a bug where Shader Graph shaders were writing to `POSITION` instead of `SV_POSITION`, which caused PS4 builds to fail.
- Fixed a bug where `Object to Tangent` transforms in the `Transform` node used the wrong matrix. [1162203](https://issuetracker.unity3d.com/issues/shadergraph-transform-node-from-object-to-tangent-space-uses-the-wrong-matrix)
- Fixed an issue where boolean keywords in a Shader Graph caused HDRP Material features to fail. [1204827](https://issuetracker.unity3d.com/issues/hdrp-shadergraph-adding-a-boolean-keyword-to-an-hdrp-lit-shader-makes-material-features-not-work)
- Fixed a bug where Object space normals scaled with Object Scale. 
- Documentation links on nodes now point to the correct URLs and package versions.
- Fixed an issue where Sub Graphs sometimes had duplicate names when you converted nodes into Sub Graphs. 
- Fixed an issue where the number of ports on Keyword nodes didn't update when you added or removed Enum Keyword entries.
- Fixed an issue where colors in graphs didn't update when you changed a Blackboard Property's precision while the Color Mode is set to Precision.
- Fixed a bug where custom mesh in the Master Preview didn't work.
- Fixed a number of memory leaks that caused Shader Graph assets to stay in memory after closing the Shader Graph window.
- You can now smoothly edit controls on the `Dielectric Specular` node.
- Fixed Blackboard Properties to support scientific notation.
- Fixed a bug where warnings in the Shader Graph or Sub Graph were treated as errors.
- Fixed a bug where the error `Output value 'vert' is not initialized` displayed on all PBR graphs in Universal. [1210710](https://issuetracker.unity3d.com/issues/output-value-vert-is-not-completely-initialized-error-is-thrown-when-pbr-graph-is-created-using-urp)
- Fixed a bug where PBR and Unlit master nodes in Universal had Alpha Clipping enabled by default.
- Fixed an issue in where analytics wasn't always working.
- Fixed a bug where if a user had a Blackboard Property Reference start with a digit the generated shader would be broken.
- Avoid unintended behavior by removing the ability to create presets from Shader Graph (and Sub Graph) assets. [1220914](https://issuetracker.unity3d.com/issues/shadergraph-preset-unable-to-open-editor-when-clicking-on-open-shader-editor-in-the-shadersubgraphimporter)
- Fixed a bug where undo would make the Master Preview visible regardless of its toggle status.
- Fixed a bug where any change to the PBR master node settings would lose connection to the normal slot. 
- Fixed a bug where the user couldn't open up HDRP Master Node Shader Graphs without the Render Pipeline set to HDRP.
- Fixed a bug where adding a HDRP Master Node to a Shader Graph would softlock the Shader Graph.
- Fixed a bug where shaders fail to compile due to `#pragma target` generation when your system locale uses commas instead of periods.
- Fixed a compilation error when using Hybrid Renderer due to incorrect positioning of macros.
- Fixed a bug where the `Create Node Menu` lagged on load. Entries are now only generated when property, keyword, or subgraph changes are detected. [1209567](https://issuetracker.unity3d.com/issues/shadergraph-opening-node-search-window-is-unnecessarily-slow).
- Fixed a bug with the `Transform` node where converting from `Absolute World` space in a sub graph causes invalid subscript errors. [1190813](https://issuetracker.unity3d.com/issues/shadergraph-invalid-subscript-errors-are-thrown-when-connecting-a-subgraph-with-transform-node-with-unlit-master-node)
- Fixed a bug where adding a " to a property display name would cause shader compilation errors and show all nodes as broken
- Fixed a bug where the `Position` node would change coordinate spaces from `World` to `Absolute World` when shaders recompile. [1184617](https://issuetracker.unity3d.com/product/unity/issues/guid/1184617/)
- Fixed a bug where instanced shaders wouldn't compile on PS4.
<<<<<<< HEAD
=======
- Fixed a bug where switching a Color Nodes' Mode between Default and HDR would cause the Color to be altered incorrectly.
>>>>>>> bbfe8b6c
- Fixed a bug where nodes dealing with matricies would sometimes display a preview, sometimes not.
- Optimized loading a large Shader Graph. [1209047](https://issuetracker.unity3d.com/issues/shader-graph-unresponsive-editor-when-using-large-graphs)
- Fixed NaN issue in triplanar SG node when blend goes to 0.
- Fixed an issue where Blackboard properties would not duplicate with `Precision` or `Hybrid Instancing` options. 
- Fixed an issue where `Texture` properties on the Blackboard would not duplicate with the same `Mode` settings. 
- Fixed an issue where `Keywords` on the Blackboard would not duplicate with the same `Default` value.
- Shader Graph now requests preview shader compilation asynchronously. [1209047](https://issuetracker.unity3d.com/issues/shader-graph-unresponsive-editor-when-using-large-graphs)
- Fixed an issue where Shader Graph would not compile master previews after an assembly reload.
<<<<<<< HEAD
=======
- Fixed a compilation error in preview shaders for nodes requiring view direction.
- Fixed undo not being recorded properly for setting active master node, graph precision, and node defaults.
- Fixed an issue where Custum Function nodes and Sub Graph Output nodes could no longer rename slots. 
>>>>>>> bbfe8b6c
- Fixed a bug where searcher entries would not repopulate correctly after an undo was perfromed (https://fogbugz.unity3d.com/f/cases/1241018/)

## [7.1.1] - 2019-09-05
### Added
- You can now define shader keywords on the Blackboard. Use these keywords on the graph to create static branches in the generated shader.
- The tab now shows whether you are working in a Sub Graph or a Shader Graph file.
- The Shader Graph importer now bakes the output node type name into a meta-data object.

### Fixed
- The Shader Graph preview no longer breaks when you create new PBR Graphs.
- Fixed an issue where deleting a group and a property at the same time would cause an error.
- Fixed the epsilon that the Hue Node uses to avoid NaN on platforms that support half precision.
- Emission nodes no longer produce errors when you use them in Sub Graphs.
- Exposure nodes no longer produce errors when you use them in Sub Graphs.
- Unlit master nodes no longer define unnecessary properties in the Universal Render Pipeline.
- Errors no longer occur when you convert a selection to a Sub Graph.
- Color nodes now handle Gamma and Linear conversions correctly.
- Sub Graph Output nodes now link to the correct documentation page.
- When you use Keywords, PBR and Unlit master nodes no longer produce errors.
- PBR master nodes now calculate Global Illumination (GI) correctly.
- PBR master nodes now apply surface normals.
- PBR master nodes now apply fog.
- The Editor now displays correct errors for missing or deleted Sub Graph Assets.
- You can no longer drag and drop recursive nodes onto Sub Graph Assets.

## [7.0.1] - 2019-07-25
### Changed
- New Shader Graph windows are now docked to either existing Shader Graph windows, or to the Scene View.

### Fixed
- Fixed various dependency tracking issues with Sub Graphs and HLSL files from Custom Function Nodes.
- Fixed an error that previously occurred when you used `Sampler State` input ports on Sub Graphs.
- `Normal Reconstruct Z` node is now compatible with both fragment and vertex stages. 
- `Position` node now draws the correct label for **Absolute World**. 
- Node previews now inherit preview type correctly.
- Normal maps now unpack correctly for mobile platforms.
- Fixed an error that previously occurred when you used the Gradient Sample node and your system locale uses commas instead of periods.
- Fixed an issue where you couldn't group several nodes.

## [7.0.0] - 2019-07-10
### Added
- You can now use the `SHADERGRAPH_PREVIEW` keyword in `Custom Function Node` to generate different code for preview Shaders.
- Color Mode improves node visibility by coloring the title bar by Category, Precision, or custom colors.
- You can now set the precision of a Shader Graph and individual nodes.
- Added the `_TimeParameters` variable which contains `Time`, `Sin(Time)`, and `Cosine(Time)`
- _Absolute World_ space on `Position Node` now provides absolute world space coordinates regardless of the active render pipeline.
- You can now add sticky notes to graphs.

### Changed
- The `Custom Function Node` now uses an object field to reference its source when using `File` mode.
- To enable master nodes to generate correct motion vectors for time-based vertex modification, time is now implemented as an input to the graph rather than as a global uniform.
- **World** space on `Position Node` now uses the default world space coordinates of the active render pipeline. 

### Fixed
- Fixed an error in `Custom Function Node` port naming.
- `Sampler State` properties and nodes now serialize correctly.
- Labels in the Custom Port menu now use the correct coloring when using the Personal skin.
- Fixed an error that occured when creating a Sub Graph from a selection containing a Group Node.
- When you change a Sub Graph, Shader Graph windows now correctly reload.
- When you save a Shader Graph, all other Shader Graph windows no longer re-compile their preview Shaders.
- Shader Graph UI now draws with correct styling for 2019.3.
- When deleting edge connections to nodes with a preview error, input ports no longer draw in the wrong position.
- Fixed an error involving deprecated components from VisualElements.
- When you convert nodes to a Sub Graph, the nodes are now placed correctly in the Sub Graph.
- The `Bitangent Vector Node` now generates all necessary shader requirements.

## [6.7.0-preview] - 2019-05-16
### Added
- Added a hidden path namespace for Sub Graphs to prevent certain Sub Graphs from populating the Create Node menu.

### Changed
- Anti-aliasing (4x) is now enabled on Shader Graph windows.

### Fixed
- When you click on the gear icon, Shader Graph now focuses on the selected node, and brings the settings menu to front view.
- Sub Graph Output and Custom Function Node now validate slot names, and display an appropriate error badge when needed.
- Remaining outdated documentation has been removed. 
- When you perform an undo or redo to an inactive Shader Graph window, the window no longer breaks.
- When you rapidly perform an undo or redo, Shader Graph windows no longer break.
- Sub Graphs that contain references to non-existing Sub Graphs no longer break the Sub Graph Importer.
- You can now reference sub-assets such as Textures.
- You can now reference Scene Color and Scene Depth correctly from within a Sub Graph.
- When you create a new empty Sub Graph, it no longer shows a warning about a missing output.
- When you create outputs that start with a digit, Shader generation no longer fails.
- You can no longer add nodes that are not allowed into Sub Graphs.
- A graph must now always contain at least one Master Node.
- Duplicate output names are now allowed.
- Fixed an issue where the main preview was always redrawing.
- When you set a Master Node as active, the Main Preview now shows the correct result.
- When you save a graph that contains a Sub Graph node, the Shader Graph window no longer freezes.
- Fixed an error that occured when using multiple Sampler State nodes with different parameters.
- Fixed an issue causing default inputs to be misaligned in certain cases.
- You can no longer directly connect slots with invalid types. When the graph detects that situation, it now doesn't break and gives an error instead.

## [6.6.0] - 2019-04-01
### Added
- You can now add Matrix, Sampler State and Gradient properties to the Blackboard.
- Added Custom Function node. Use this node to define a custom HLSL function either via string directly in the graph, or via a path to an HLSL file.
- You can now group nodes by pressing Ctrl + G.
- Added "Delete Group and Contents" and removed "Ungroup All Nodes" from the context menu for groups.
- You can now use Sub Graphs in other Sub Graphs.
- Preview shaders now compile in the background, and only redraw when necessary.

### Changed
- Removed Blackboard fields, which had no effect on Sub Graph input ports, from the Sub Graph Blackboard.
- Subgraph Output node is now called Outputs.
- Subgraph Output node now supports renaming of ports.
- Subgraph Output node now supports all port types.
- Subgraph Output node now supports reordering ports.
- When you convert nodes to a Sub Graph, Shader Graph generates properties and output ports in the Sub Graph, and now by default, names those resulting properties and output ports based on their types.
- When you delete a group, Shader Graph now deletes the Group UI, but doesn't delete the nodes inside.

### Fixed
- You can now undo edits to Vector port default input fields.
- You can now undo edits to Gradient port default input fields.
- Boolean port input fields now display correct values when you undo changes.
- Vector type properties now behave as expected when you undo changes.
- Fixed an error that previously occurred when you opened saved Shader Graphs containing one or more Voronoi nodes.
- You can now drag normal map type textures on to a Shader Graph to create Sample Texture 2D nodes with the correct type set.
- Fixed the Multiply node so default input values are applied correctly.
- Added padding on input values for Blend node to prevent NaN outputs.
- Fixed an issue where `IsFaceSign` would not compile within Sub Graph Nodes.
- Null reference errors no longer occur when you remove ports with connected edges.
- Default input fields now correctly hide and show when connections change.

## [6.5.0] - 2019-03-07

### Fixed
- Fixed master preview for HDRP master nodes when alpha clip is enabled.

## [6.4.0] - 2019-02-21
### Fixed
- Fixed the Transform node, so going from Tangent Space to any other space now works as expected.

## [6.3.0] - 2019-02-18
### Fixed
- Fixed an issue where the Normal Reconstruct Z Node sometimes caused Not a Number (NaN) errors when using negative values.

## [6.2.0] - 2019-02-15
### Fixed
- Fixed the property blackboard so it no longer goes missing or turns very small.

### Changed
- Code refactor: all macros with ARGS have been swapped with macros with PARAM. This is because the ARGS macros were incorrectly named.

## [6.1.0] - 2019-02-13

## [6.0.0] - 2019-02-23
### Added
- When you hover your cursor over a property in the blackboard, this now highlights the corresponding property elements in your Shader Graph. Similarly, if you hover over a property in the Shader Graph itself, this highlights the corresponding property in the blackboard.
- Property nodes in your Shader Graph now have a similar look and styling as the properties in the blackboard.

### Changed
- Errors in the compiled shader are now displayed as badges on the appropriate node.
- In the `Scene Depth` node you can now choose the depth sampling mode: `Linear01`, `Raw` or `Eye`.

### Fixed
- When you convert an inline node to a `Property` node, this no longer allows duplicate property names.
- When you move a node, you'll now be asked to save the Graph file.
- You can now Undo edits to Property parameters on the Blackboard.
- You can now Undo conversions between `Property` nodes and inline nodes.
- You can now Undo moving a node.
- You can no longer select the `Texture2D` Property type `Mode`, if the Property is not exposed.
- The `Vector1` Property type now handles default values more intuitively when switching `Mode` dropdown.
- The `Color` node control is now a consistent width.
- Function declarations no longer contain double delimiters.
- The `Slider` node control now functions correctly.
- Fixed an issue where the Editor automatically re-imported Shader Graphs when there were changes to the asset database.
- Reverted the visual styling of various graph elements to their previous correct states.
- Previews now repaint correctly when Unity does not have focus.
- Code generation now works correctly for exposed Vector1 shader properties where the decimal separator is not a dot.
- The `Rotate About Axis` node's Modes now use the correct function versions.
- Shader Graph now preserves grouping when you convert nodes between property and inline.
- The `Flip` node now greys out labels for inactive controls.
- The `Boolean` property type now uses the `ToggleUI` property attribute, so as to not generate keywords.
- The `Normal Unpack` node no longer generates errors in Object space.
- The `Split` node now uses values from its default Port input fields.
- The `Channel Mask` node now allows multiple node instances, and no longer generates any errors.
- Serialized the Alpha control value on the `Flip` node.
- The `Is Infinite` and `Is NaN` nodes now use `Vector 1` input ports, but the output remains the same.
- You can no longer convert a node inside a `Sub Graph` into a `Sub Graph`, which previously caused errors.
- The `Transformation Matrix` node's Inverse Projection and Inverse View Projection modes no longer produce errors.
- The term `Shader Graph` is now captilized correctly in the Save Graph prompt. 

## [5.2.0] - 2018-11-27
### Added
- Shader Graph now has __Group Node__, where you can group together several nodes. You can use this to keep your Graphs organized and nice.

### Fixed
- The expanded state of blackboard properties are now remembered during a Unity session.

## [5.1.0] - 2018-11-19
### Added
- You can now show and hide the Main Preview and the Blackboard from the toolbar.

### Changed
- The Shader Graph package is no longer in preview.
- Moved `NormalBlendRNM` node to a dropdown option on `Normal Blend` node.
- `Sample Cubemap` node now has a `SamplerState` slot.
- New Sub Graph assets now default to the "Sub Graphs" path in the Create Node menu.
- New Shader Graph assets now default to the "Shader Graphs" path in the Shader menu.
- The `Light Probe` node is now a `Baked GI` node. When you use LWRP with lightmaps, this node now returns the correct lightmap data. This node is supported in HDRP.
- `Reflection Probe` nodes now only work with LWRP. This solves compilation errors in HDRP.
- `Ambient` nodes now only work with LWRP. This solves compilation errors in HDRP.
- `Fog` nodes now only work with LWRP. This solves compilation errors in HDRP.
- In HDRP, the `Position` port for the `Object` node now returns the absolute world position.
- The `Baked GI`, `Reflection Probe`, and `Ambient` nodes are now in the `Input/Lighting` category.
- The master node no longer has its own preview, because it was redundant. You can see the results for the master node in the Main Preview.

### Fixed
- Shadow projection is now correct when using the `Unlit` master node with HD Render Pipeline.
- Removed all direct references to matrices
- `Matrix Construction` nodes with different `Mode` values now evaluate correctly.
- `Is Front Face` node now works correctly when connected to `Alpha` and `AlphaThreshold` slots on the `PBR` master node.
- Corrected some instances of incorrect port dimensions on several nodes.
- `Scene Depth` and `Scene Color` nodes now work in single pass stereo in Lightweight Render Pipeline.
- `Channel Mask` node controls are now aligned correctly.
- In Lightweight Render Pipeline, Pre-multiply surface type now matches the Lit shader. 
- Non-exposed properties in the blackboard no longer have a green dot next to them.
- Default reference name for shader properties are now serialized. You cannot change them after initial creation.
- When you save Shader Graph and Sub Graph files, they're now automatically checked out on version control.
- Shader Graph no longer throws an exception when you double-click a folder in the Project window.
- Gradient Node no longer throws an error when you undo a deletion.

## [5.0.0-preview] - 2018-09-28

## [4.0.0-preview] - 2018-09-28
### Added
- Shader Graph now supports the High Definition Render Pipeline with both PBR and Unlit Master nodes. Shaders built with Shader Graph work with both the Lightweight and HD render pipelines.
- You can now modify vertex position via the Position slot on the PBR and Unlit Master nodes. By default, the input to this node is object space position. Custom inputs to this slot should specify the absolute local position of a given vertex. Certain nodes (such as Procedural Shapes) are not viable in the vertex shader. Such nodes are incompatible with this slot.
- You can now edit the Reference name for a property. To do so, select the property and type a new name next to Reference. If you want to reset to the default name, right-click Reference, and select Reset reference.
- In the expanded property window, you can now toggle whether the property is exposed.
- You can now change the path of Shader Graphs and Sub Graphs. When you change the path of a Shader Graph, this modifies the location it has in the shader selection list. When you change the path of Sub Graph, it will have a different location in the node creation menu.
- Added `Is Front Face` node. With this node, you can change graph output depending on the face sign of a given fragment. If the current fragment is part of a front face, the node returns true. For a back face, the node returns false. Note: This functionality requires that you have enabled **two sided** on the Master node.
- Gradient functionality is now available via two new nodes: Sample Gradient and Gradient Asset. The Sample Gradient node samples a gradient given a Time parameter. You can define this gradient on the Gradient slot control view. The Gradient Asset node defines a gradient that can be sampled by multiple Sample Gradient nodes using different Time parameters.
- Math nodes now have a Waves category. The category has four different nodes: Triangle wave, Sawtooth wave, Square wave, and Noise Sine wave. The Triangle, Sawtooth, and Square wave nodes output a waveform with a range of -1 to 1 over a period of 1. The Noise Sine wave outputs a standard Sine wave with a range of -1 to 1 over a period of 2 * pi. For variance, random noise is added to the amplitude of the Sine wave, within a determined range.
- Added `Sphere Mask` node for which you can indicate the starting coordinate and center point. The sphere mask uses these with the **Radius** and **Hardness** parameters. Sphere mask functionality works in both 2D and 3D spaces, and is based on the vector coordinates in the **Coords and Center** input.
- Added support for Texture 3D and Texture 2D Array via two new property types and four new nodes.
- A new node `Texture 2D LOD` has been added for LOD functionality on a Texture 2D Sample. Sample Texture 2D LOD uses the exact same input and output slots as Sample Texture 2D, but also includes an input for level of detail adjustments via a Vector1 slot.
- Added `Texel Size` node, which allows you to get the special texture properties of a Texture 2D Asset via the `{texturename}_TexelSize` variable. Based on input from the Texture 2D Asset, the node outputs the width and height of the texel size in Vector1 format.
- Added `Rotate About Axis` node. This allows you to rotate a 3D vector space around an axis. For the rotation, you can specify an amount of degrees or a radian value.
- Unpacking normal maps in object space.
- Unpacking derivative maps option on sample texture nodes.
- Added Uint type for instancing support.
- Added HDR option for color material slots.
- Added definitions used by new HD Lit Master node.
- Added a popup control for a string list.
- Added conversion type (position/direction) to TransformNode.
- In your preview for nodes that are not master nodes, pixels now display as pink if they are not finite.

### Changed
- The settings for master nodes now live in a small window that you can toggle on and off. Here, you can change various rendering settings for your shader.
- There are two Normal Derive Nodes: `Normal From Height` and `Normal Reconstruct Z`.
  `Normal From Height` uses Vector1 input to derive a normal map.
  `Normal Reconstruct Z` uses the X and Y components in Vector2 input to derive the proper Z value for a normal map.
- The Texture type default input now accepts render textures.
- HD PBR subshader no longer duplicates surface description code into vertex shader.
- If the current render pipeline is not compatible, master nodes now display an error badge.
- The preview shader now only considers the current render pipeline. Because of this there is less code to compile, so the preview shader compiles faster.
- When you rename a shader graph or sub shader graph locally on your disk, the title of the Shader Graph window, black board, and preview also updates.
- Removed legacy matrices from Transfomation Matrix node.
- Texture 2D Array and Texture 3D nodes can no longer be used in the vertex shader.
- `Normal Create` node has been renamed to `Normal From Texture`.
- When you close the Shader Graph after you have modified a file, the prompt about saving your changes now shows the file name as well.
- `Blend` node now supports Overwrite mode.
- `Simple Noise` node no longer has a loop.
- The `Polygon` node now calculates radius based on apothem.
- `Normal Strength` node now calculates Z value more accurately.
- You can now connect Sub Graphs to vertex shader slots. If a node in the Sub Graph specifies a shader stage, that specific Sub Graph node is locked to that stage. When an instance of a Sub Graph node is connected to a slot that specifies a shader stage, all slots on that instance are locked to the stage.
- Separated material options and tags.
- Master node settings are now recreated when a topological modification occurs.

### Fixed
- Vector 1 nodes now evaluate correctly. ([#334](https://github.com/Unity-Technologies/ShaderGraph/issues/334) and [#337](https://github.com/Unity-Technologies/ShaderGraph/issues/337))
- Properties can now be copied and pasted.
- Pasting a property node into another graph will now convert it to a concrete node. ([#300](https://github.com/Unity-Technologies/ShaderGraph/issues/300) and [#307](https://github.com/Unity-Technologies/ShaderGraph/pull/307))
- Nodes that are copied from one graph to another now spawn in the center of the current view. ([#333](https://github.com/Unity-Technologies/ShaderGraph/issues/333))
- When you edit sub graph paths, the search window no longer yields a null reference exception.
- The blackboard is now within view when deserialized.
- Your system locale can no longer cause incorrect commands due to full stops being converted to commas.
- Deserialization of subgraphs now works correctly.
- Sub graphs are now suffixed with (sub), so you can tell them apart from other nodes.
- Boolean and Texture type properties now function correctly in sub-graphs.
- The preview of a node does not obstruct the selection outliner anymore.
- The Dielectric Specular node no longer resets its control values.
- You can now copy, paste, and duplicate sub-graph nodes with vector type input ports.
- The Lightweight PBR subshader now normalizes normal, tangent, and view direction correctly.
- Shader graphs using alpha clip now generate correct depth and shadow passes.
- `Normal Create` node has been renamed to `Normal From Texture`.
- The preview of nodes now updates correctly.
- Your system locale can no longer cause incorrect commands due to full stops being converted to commas.
- `Show Generated Code` no longer throws an "Argument cannot be null" error.
- Sub Graphs now use the correct generation mode when they generate preview shaders.
- The `CodeFunctionNode` API now generates correct function headers when you use `DynamicMatrix` type slots.
- Texture type input slots now set correct default values for 'Normal' texture type.
- SpaceMaterialSlot now reads correct slot.
- Slider node control now functions correctly.
- Shader Graphs no longer display an error message intended for Sub Graphs when you delete properties.
- The Shader Graph and Sub Shader Graph file extensions are no longer case-sensitive.
- The dynamic value slot type now uses the correct decimal separator during HLSL generation.
- Fixed an issue where Show Generated Code could fail when external editor was not set.
- In the High Definition Render Pipeline, Shader Graph now supports 4-channel UVs.
- The Lightweight PBR subshader now generates the correct meta pass.
- Both PBR subshaders can now generate indirect light from emission.
- Shader graphs now support the SRP batcher.
- Fixed an issue where floatfield would be parsed according to OS locale settings with .NET 4.6<|MERGE_RESOLUTION|>--- conflicted
+++ resolved
@@ -26,10 +26,7 @@
 - Added AlphaToMask render state.
 - Added a field to the Master Nodes that overrides the generated shader's ShaderGUI, which determines how a Material that uses a Shader Graph looks.
 - Added Redirect Nodes. You can now double-click an edge to add a control point that allows you to route edges around other nodes and connect multiple output edges.
-<<<<<<< HEAD
 - Added new graph nodes that allow sampling Virtual Textures
-=======
->>>>>>> bbfe8b6c
 - Shader Graph now uses a new file format that is much friendlier towards version control systems and humans. Existing Shader Graphs and will use the new format next time they are saved.
 
 ### Changed
@@ -103,10 +100,7 @@
 - Fixed a bug where adding a " to a property display name would cause shader compilation errors and show all nodes as broken
 - Fixed a bug where the `Position` node would change coordinate spaces from `World` to `Absolute World` when shaders recompile. [1184617](https://issuetracker.unity3d.com/product/unity/issues/guid/1184617/)
 - Fixed a bug where instanced shaders wouldn't compile on PS4.
-<<<<<<< HEAD
-=======
 - Fixed a bug where switching a Color Nodes' Mode between Default and HDR would cause the Color to be altered incorrectly.
->>>>>>> bbfe8b6c
 - Fixed a bug where nodes dealing with matricies would sometimes display a preview, sometimes not.
 - Optimized loading a large Shader Graph. [1209047](https://issuetracker.unity3d.com/issues/shader-graph-unresponsive-editor-when-using-large-graphs)
 - Fixed NaN issue in triplanar SG node when blend goes to 0.
@@ -115,12 +109,9 @@
 - Fixed an issue where `Keywords` on the Blackboard would not duplicate with the same `Default` value.
 - Shader Graph now requests preview shader compilation asynchronously. [1209047](https://issuetracker.unity3d.com/issues/shader-graph-unresponsive-editor-when-using-large-graphs)
 - Fixed an issue where Shader Graph would not compile master previews after an assembly reload.
-<<<<<<< HEAD
-=======
 - Fixed a compilation error in preview shaders for nodes requiring view direction.
 - Fixed undo not being recorded properly for setting active master node, graph precision, and node defaults.
 - Fixed an issue where Custum Function nodes and Sub Graph Output nodes could no longer rename slots. 
->>>>>>> bbfe8b6c
 - Fixed a bug where searcher entries would not repopulate correctly after an undo was perfromed (https://fogbugz.unity3d.com/f/cases/1241018/)
 
 ## [7.1.1] - 2019-09-05
